--- conflicted
+++ resolved
@@ -24,11 +24,8 @@
     "terriajs-cesium": "1.15.2",
     "togeojson": "^0.9.0",
     "urijs": "^1.16.0",
-<<<<<<< HEAD
-    "dygraphs": "^1.1.0"
-=======
+    "dygraphs": "^1.1.0",
     "urthecast": "^1.0.0"
->>>>>>> 5f0a1599
   },
   "devDependencies": {
     "browserify": "^9.0.8",
