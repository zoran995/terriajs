import { runInAction } from "mobx";
import Cartesian2 from "terriajs-cesium/Source/Core/Cartesian2";
import Cartesian3 from "terriajs-cesium/Source/Core/Cartesian3";
import createGuid from "terriajs-cesium/Source/Core/createGuid";
import Iso8601 from "terriajs-cesium/Source/Core/Iso8601";
import JulianDate from "terriajs-cesium/Source/Core/JulianDate";
import Entity from "terriajs-cesium/Source/DataSources/Entity";
import GeoJsonDataSource from "terriajs-cesium/Source/DataSources/GeoJsonDataSource";
import HeightReference from "terriajs-cesium/Source/Scene/HeightReference";
import {
  CircleSymbolizer,
  GeomType,
  LineSymbolizer,
  PolygonSymbolizer
} from "terriajs-protomaps";
import { JsonObject } from "../../../../lib/Core/Json";
import loadJson from "../../../../lib/Core/loadJson";
import loadText from "../../../../lib/Core/loadText";
import ContinuousColorMap from "../../../../lib/Map/ContinuousColorMap";
import ProtomapsImageryProvider, {
  GEOJSON_SOURCE_LAYER_NAME
} from "../../../../lib/Map/ProtomapsImageryProvider";
import {
  FEATURE_ID_PROP,
  getColor
} from "../../../../lib/ModelMixins/GeojsonMixin";
import GeoJsonCatalogItem from "../../../../lib/Models/Catalog/CatalogItems/GeoJsonCatalogItem";
import SplitItemReference from "../../../../lib/Models/Catalog/CatalogReferences/SplitItemReference";
import CommonStrata from "../../../../lib/Models/Definition/CommonStrata";
import updateModelFromJson from "../../../../lib/Models/Definition/updateModelFromJson";
import Feature from "../../../../lib/Models/Feature";
import Terria from "../../../../lib/Models/Terria";

describe("GeoJsonCatalogItemSpec", () => {
  describe("- with cesium primitives", function() {
    let terria: Terria;
    let geojson: GeoJsonCatalogItem;

    beforeEach(function() {
      terria = new Terria({
        baseUrl: "./"
      });
      geojson = new GeoJsonCatalogItem("test-geojson", terria);
      geojson.setTrait(CommonStrata.user, "forceCesiumPrimitives", true);
    });

    describe("GeoJsonCatalogItem", function() {
      it("reloads when the URL is changed", async function() {
        geojson.setTrait(
          CommonStrata.user,
          "url",
          "data:application/json;base64,eyJ0eXBlIjoiRmVhdHVyZUNvbGxlY3Rpb24iLCJmZWF0dXJlcyI6W3sidHlwZSI6IkZlYXR1cmUiLCJwcm9wZXJ0aWVzIjp7fSwiZ2VvbWV0cnkiOnsidHlwZSI6IlBvaW50IiwiY29vcmRpbmF0ZXMiOlsxNDgsLTMxLjNdfX1dfQ=="
        );
        await geojson.loadMapItems();
        expect(geojson.mapItems.length).toEqual(1);
        expect(
          (geojson.mapItems[0] as GeoJsonDataSource).entities.values.length
        ).toEqual(1);
        expect(
          (geojson.mapItems[0] as GeoJsonDataSource).entities.values[0].position
        ).toBeDefined();
        expect(
          (geojson.mapItems[0] as GeoJsonDataSource).entities.values[0].position
            ?.getValue(JulianDate.now())
            .equalsEpsilon(Cartesian3.fromDegrees(148.0, -31.3), 0.0001)
        ).toBeTruthy("Doesn't match first location");

        geojson.setTrait(
          CommonStrata.user,
          "url",
          "data:application/json;base64,eyJ0eXBlIjoiRmVhdHVyZUNvbGxlY3Rpb24iLCJmZWF0dXJlcyI6W3sidHlwZSI6IkZlYXR1cmUiLCJwcm9wZXJ0aWVzIjp7fSwiZ2VvbWV0cnkiOnsidHlwZSI6IlBvaW50IiwiY29vcmRpbmF0ZXMiOlsxNTEsLTMzLjhdfX1dfQ=="
        );
        await geojson.loadMapItems();
        expect(geojson.mapItems.length).toEqual(1);
        expect(
          (geojson.mapItems[0] as GeoJsonDataSource).entities.values.length
        ).toEqual(1);
        expect(
          (geojson.mapItems[0] as GeoJsonDataSource).entities.values[0].position
        ).toBeDefined();
        expect(
          (geojson.mapItems[0] as GeoJsonDataSource).entities.values[0].position
            ?.getValue(JulianDate.now())
            .equalsEpsilon(Cartesian3.fromDegrees(151.0, -33.8), 0.0001)
        ).toBeTruthy("Doesn't match updated location");
      });
    });

    describe("loading in EPSG:28356", function() {
      it("works by URL", async function() {
        geojson.setTrait(
          CommonStrata.user,
          "url",
          "test/GeoJSON/bike_racks.geojson"
        );
        await geojson.loadMapItems();
        expect(geojson.mapItems.length).toEqual(1);
        expect(
          (geojson.mapItems[0] as GeoJsonDataSource).entities.values.length
        ).toBeGreaterThan(0);
        expect(
          (geojson.mapItems[0] as GeoJsonDataSource).entities.values[0].position
        ).toBeDefined();
      });

      it("works by string", async function() {
        const geojsonString = await loadText("test/GeoJSON/bike_racks.geojson");
        geojson.setTrait(CommonStrata.user, "geoJsonString", geojsonString);
        await geojson.loadMapItems();
        expect(geojson.mapItems.length).toEqual(1);
        expect(
          (geojson.mapItems[0] as GeoJsonDataSource).entities.values.length
        ).toBeGreaterThan(0);
        expect(
          (geojson.mapItems[0] as GeoJsonDataSource).entities.values[0].position
        ).toBeDefined();
      });

      it("works by data object", async function() {
        const geojsonObject = await loadJson("test/GeoJSON/bike_racks.geojson");
        geojson.setTrait(CommonStrata.user, "geoJsonData", geojsonObject);
        await geojson.loadMapItems();
        expect(geojson.mapItems.length).toEqual(1);
        expect(
          (geojson.mapItems[0] as GeoJsonDataSource).entities.values.length
        ).toBeGreaterThan(0);
        expect(
          (geojson.mapItems[0] as GeoJsonDataSource).entities.values[0].position
        ).toBeDefined();
      });

      it("works with zip", async function() {
        geojson.setTrait(
          CommonStrata.user,
          "url",
          "test/GeoJSON/bike_racks.zip"
        );
        await geojson.loadMapItems();
        expect(geojson.mapItems.length).toEqual(1);
        expect(
          (geojson.mapItems[0] as GeoJsonDataSource).entities.values.length
        ).toBeGreaterThan(0);
        expect(
          (geojson.mapItems[0] as GeoJsonDataSource).entities.values[0].position
        ).toBeDefined();
      });
      /* it("have default dataUrl and dataUrlType", function() {
         geojson.updateFromJson({
           url: "test/GeoJSON/bike_racks.geojson"
         });
         expect(geojson.dataUrl).toBe("test/GeoJSON/bike_racks.geojson");
         expect(geojson.dataUrlType).toBe("direct");
       })
       it("use provided dataUrl", function(done) {
         geojson.url = "test/GeoJSON/bike_racks.geojson";
         geojson.dataUrl = "test/test.html";
         geojson.dataUrlType = "fake type";
         geojson.load().then(function() {
           expect(geojson.dataSource.entities.values.length).toBeGreaterThan(0);
           expect(geojson.dataUrl).toBe("test/test.html");
           expect(geojson.dataUrlType).toBe("fake type");
           done();
         });
       })

       it("works by blob", function(done) {
         loadBlob("test/GeoJSON/bike_racks.geojson").then(function(blob) {
           geojson.data = blob;
           geojson.dataSourceUrl = "anything.geojson";
           geojson.load().then(function() {
             expect(geojson.dataSource.entities.values.length).toBeGreaterThan(0);
             done();
           });
         });
       }); */
    });

    describe("loading in CRS:84", function() {
      it("works by URL", async function() {
        geojson.setTrait(
          CommonStrata.user,
          "url",
          "test/GeoJSON/cemeteries.geojson"
        );
        await geojson.loadMapItems();
        expect(geojson.mapItems.length).toEqual(1);
        expect(
          (geojson.mapItems[0] as GeoJsonDataSource).entities.values.length
        ).toBeGreaterThan(0);
        expect(
          (geojson.mapItems[0] as GeoJsonDataSource).entities.values[0].position
        ).toBeDefined();
      });

      it("works by string", async function() {
        const geojsonString = await loadText("test/GeoJSON/cemeteries.geojson");
        geojson.setTrait(CommonStrata.user, "geoJsonString", geojsonString);
        await geojson.loadMapItems();
        expect(geojson.mapItems.length).toEqual(1);
        expect(
          (geojson.mapItems[0] as GeoJsonDataSource).entities.values.length
        ).toBeGreaterThan(0);
        expect(
          (geojson.mapItems[0] as GeoJsonDataSource).entities.values[0].position
        ).toBeDefined();
      });

      it("works by blob", async function() {
        const blob = await loadJson("test/GeoJSON/cemeteries.geojson");
        geojson.setTrait(CommonStrata.user, "geoJsonData", <JsonObject>blob);
        await geojson.loadMapItems();
        expect(geojson.mapItems.length).toEqual(1);
        expect(
          (geojson.mapItems[0] as GeoJsonDataSource).entities.values.length
        ).toBeGreaterThan(0);
        expect(
          (geojson.mapItems[0] as GeoJsonDataSource).entities.values[0].position
        ).toBeDefined();
      });

      it("works with zip", async function() {
        geojson.setTrait(
          CommonStrata.user,
          "url",
          "test/GeoJSON/cemeteries.zip"
        );
        await geojson.loadMapItems();
        expect(geojson.mapItems.length).toEqual(1);
        expect(
          (geojson.mapItems[0] as GeoJsonDataSource).entities.values.length
        ).toBeGreaterThan(0);
        expect(
          (geojson.mapItems[0] as GeoJsonDataSource).entities.values[0].position
        ).toBeDefined();
      });
    });

    describe("loading without specified CRS (assumes EPSG:4326)", function() {
      it("works by URL", async function() {
        geojson.setTrait(CommonStrata.user, "url", "test/GeoJSON/gme.geojson");
        await geojson.loadMapItems();
        expect(geojson.mapItems.length).toEqual(1);
        expect(
          (geojson.mapItems[0] as GeoJsonDataSource).entities.values.length
        ).toBeGreaterThan(0);
        expect(
          (geojson.mapItems[0] as GeoJsonDataSource).entities.values[0].position
        ).toBeDefined();
      });

      it("works by string", async function() {
        const geojsonString = await loadText("test/GeoJSON/gme.geojson");
        geojson.setTrait(CommonStrata.user, "geoJsonString", geojsonString);
        await geojson.loadMapItems();
        expect(geojson.mapItems.length).toEqual(1);
        expect(
          (geojson.mapItems[0] as GeoJsonDataSource).entities.values.length
        ).toBeGreaterThan(0);
        expect(
          (geojson.mapItems[0] as GeoJsonDataSource).entities.values[0].position
        ).toBeDefined();
      });

      it("works by blob", async function() {
        const blob = await loadJson("test/GeoJSON/gme.geojson");
        geojson.setTrait(CommonStrata.user, "geoJsonData", <JsonObject>blob);
        await geojson.loadMapItems();
        expect(geojson.mapItems.length).toEqual(1);
        expect(
          (geojson.mapItems[0] as GeoJsonDataSource).entities.values.length
        ).toBeGreaterThan(0);
        expect(
          (geojson.mapItems[0] as GeoJsonDataSource).entities.values[0].position
        ).toBeDefined();
      });

      it("works with zip", async function() {
        geojson.setTrait(
          CommonStrata.user,
          "url",
          "test/GeoJSON/cemeteries.zip"
        );
        await geojson.loadMapItems();
        expect(geojson.mapItems.length).toEqual(1);
        expect(
          (geojson.mapItems[0] as GeoJsonDataSource).entities.values.length
        ).toBeGreaterThan(0);
        expect(
          (geojson.mapItems[0] as GeoJsonDataSource).entities.values[0].position
        ).toBeDefined();
      });
    });

    // describe('loading Esri-style GeoJSON with an "envelope"', function() {
    //   it("works by URL", async function() {
    //     geojson.setTrait(
    //       CommonStrata.user,
    //       "url",
    //       "test/GeoJSON/EsriEnvelope.geojson"
    //     );
    //     await geojson.loadMapItems();
    //     expect(geojson.mapItems.length).toEqual(1);
    //     expect((geojson.mapItems[0] as GeoJsonDataSource).entities.values.length).toBeGreaterThan(0);
    //     expect((geojson.mapItems[0] as GeoJsonDataSource).entities.values[0].position).toBeDefined();
    //   });
    //
    //   it("works by string", async function() {
    //     const geojsonString = await loadText("test/GeoJSON/EsriEnvelope.geojson");
    //     geojson.setTrait(CommonStrata.user, "geoJsonString", geojsonString);
    //     await geojson.loadMapItems();
    //     expect(geojson.mapItems.length).toEqual(1);
    //     expect((geojson.mapItems[0] as GeoJsonDataSource).entities.values.length).toBeGreaterThan(0);
    //     expect((geojson.mapItems[0] as GeoJsonDataSource).entities.values[0].position).toBeDefined();
    //   });
    //
    //   it("works by blob", async function() {
    //     const blob = await loadJson("test/GeoJSON/EsriEnvelope.geojson");
    //     geojson.setTrait(CommonStrata.user, "geoJsonData", <JsonObject>blob);
    //     await geojson.loadMapItems();
    //     expect(geojson.mapItems.length).toEqual(1);
    //     expect((geojson.mapItems[0] as GeoJsonDataSource).entities.values.length).toBeGreaterThan(0);
    //     expect((geojson.mapItems[0] as GeoJsonDataSource).entities.values[0].position).toBeDefined();
    //   });
    // });

    describe("error handling", function() {
      it("fails gracefully when the data at a URL is not JSON", async () => {
        geojson.setTrait(CommonStrata.user, "url", "test/KML/vic_police.kml");

        const error = (await geojson.loadMapItems()).error;

        expect(error).toBeDefined("Load should not succeed");
      });

      it("fails gracefully when the provided string is not JSON", async () => {
        const s = await loadText("test/KML/vic_police.kml");
        geojson.setTrait(CommonStrata.user, "geoJsonString", s);

        const error = (await geojson.loadMapItems()).error;

        expect(error).toBeDefined("Load should not succeed");
      });

      it("fails gracefully when the data at a URL is JSON but not GeoJSON", async () => {
        geojson.setTrait(CommonStrata.user, "url", "test/CZML/verysimple.czml");

        const error = (await geojson.loadMapItems()).error;

        expect(error).toBeDefined("Load should not succeed");
      });

      it("fails gracefully when the provided string is JSON but not GeoJSON", async () => {
        const s = await loadText("test/CZML/verysimple.czml");
        geojson.setTrait(CommonStrata.user, "geoJsonString", s);

        const error = (await geojson.loadMapItems()).error;

        expect(error).toBeDefined("Load should not succeed");
      });
      /*
      it("fails gracefully when the provided blob is JSON but not GeoJSON", function(done) {
        loadBlob("test/CZML/verysimple.czml").then(function(blob) {
          geojson.data = blob;
          geojson.dataSourceUrl = "anything.czml";
          geojson
            .load()
            .then(function() {
              done.fail("Load should not succeed.");
            })
            .otherwise(function(e) {
              expect(e instanceof TerriaError).toBe(true);
              done();
            });
        });
      }); */
    });

    // describe("Adding and removing attribution", function() {
    //   var currentViewer;
    //   beforeEach(function() {
    //     currentViewer = geojson.terria.currentViewer;
    //     geojson.url = "test/GeoJSON/polygon.topojson";
    //     terria.disclaimerListener = function(member, callback) {
    //       callback();
    //     };
    //     geojson.isEnabled = true;
    //   });

    //   it("can add attribution", function(done) {
    //     spyOn(currentViewer, "addAttribution");
    //     geojson.load();
    //     geojson._loadForEnablePromise.then(function() {
    //       expect(currentViewer.addAttribution).toHaveBeenCalled();
    //       done();
    //     });
    //   });

    //   it("can remove attribution", function(done) {
    //     spyOn(currentViewer, "removeAttribution");
    //     geojson.load();
    //     geojson._loadForEnablePromise.then(function() {
    //       geojson.isEnabled = false;
    //       expect(currentViewer.removeAttribution).toHaveBeenCalled();
    //       done();
    //     });
    //   });
    // });

    describe("Support for time-varying geojson", () => {
      it("Associates features with discrete times", async () => {
        geojson.setTrait(
          CommonStrata.user,
          "url",
          "test/GeoJSON/time-based.geojson"
        );
        geojson.setTrait(CommonStrata.user, "timeProperty", "year");
        await geojson.loadMapItems();
        expect(geojson.mapItems.length).toEqual(1);
        const entities = (geojson.mapItems[0] as GeoJsonDataSource).entities
          .values;
        expect(entities.length).toEqual(2);

        const entity1 = entities[0];
        expect(
          entity1.availability?.start.equals(
            JulianDate.fromDate(new Date("2021"))
          )
        ).toBeTruthy();
        expect(
          entity1.availability?.stop.equals(Iso8601.MAXIMUM_VALUE)
        ).toBeTruthy();

        const entity2 = entities[1];
        expect(
          entity2.availability?.start.equals(
            JulianDate.fromDate(new Date("2019"))
          )
        ).toBeTruthy();
        expect(
          entity2.availability?.stop.equals(
            JulianDate.fromDate(new Date("2021"))
          )
        ).toBeTruthy();
      });
    });

    describe("Support for geojson with extruded heights", () => {
      it("Sets polygon height properties correctly", async () => {
        geojson.setTrait(
          CommonStrata.user,
          "url",
          "test/GeoJSON/height.geojson"
        );
        geojson.setTrait(CommonStrata.user, "heightProperty", "someProperty");
        await geojson.loadMapItems();
        expect(geojson.mapItems.length).toEqual(1);
        const entities = (geojson.mapItems[0] as GeoJsonDataSource).entities
          .values;
        expect(entities.length).toEqual(2);

        const entity1 = entities[0];
        expect(
          entity1.polygon?.extrudedHeight?.getValue(
            terria.timelineClock.currentTime
          )
        ).toBe(10);
        expect(
          entity1.polygon?.heightReference?.getValue(
            terria.timelineClock.currentTime
          )
        ).toBe(HeightReference.CLAMP_TO_GROUND);

        const entity2 = entities[1];
        expect(
          entity2.polygon?.extrudedHeight?.getValue(
            terria.timelineClock.currentTime
          )
        ).toBe(20);
        expect(
          entity2.polygon?.heightReference?.getValue(
            terria.timelineClock.currentTime
          )
        ).toBe(HeightReference.CLAMP_TO_GROUND);
        expect(
          entity2.polygon?.extrudedHeightReference?.getValue(
            terria.timelineClock.currentTime
          )
        ).toBe(HeightReference.RELATIVE_TO_GROUND);
      });
    });

    describe("Per features styling", function() {
      it("Applies styles to features according to their properties, respecting string case", async function() {
        const name = "PETER FAGANS GRAVE";
        const fill = "#0000ff";
        runInAction(() => {
          updateModelFromJson(geojson, CommonStrata.override, {
            name: "test",
            type: "geojson",
            url: "test/GeoJSON/cemeteries.geojson",
            perPropertyStyles: [
              {
                properties: { NAME: name },
                style: {
                  fill: fill
                },
                caseSensitive: true
              }
            ]
          });
        });

        await geojson.loadMapItems();
        const entity = (geojson
          .mapItems[0] as GeoJsonDataSource).entities.values.find(
          e => e.properties?.getValue(JulianDate.now()).NAME === name
        );
        expect(entity).toBeDefined();
        expect(entity?.properties?.getValue(JulianDate.now())?.fill).toEqual(
          fill
        );
      });
    });
  });

  describe("- with CZML template", function() {
    let terria: Terria;
    let geojson: GeoJsonCatalogItem;

    beforeEach(function() {
      terria = new Terria({
        baseUrl: "./"
      });
      geojson = new GeoJsonCatalogItem("test-geojson", terria);
    });

    describe("Support for czml templating", () => {
      it("Sets polygon height properties correctly", async () => {
        geojson.setTrait(
          CommonStrata.user,
          "url",
          "test/GeoJSON/points.geojson"
        );
        geojson.setTrait(CommonStrata.user, "czmlTemplate", {
          cylinder: {
            length: {
              reference: "#properties.height"
            },
            topRadius: {
              reference: "#properties.radius"
            },
            bottomRadius: {
              reference: "#properties.radius"
            },
            material: {
              solidColor: {
                color: {
                  rgba: [0, 200, 0, 20]
                }
              }
            }
          }
        });
        await geojson.loadMapItems();

        const entities = (geojson.mapItems[0] as GeoJsonDataSource).entities
          .values;
        expect(entities.length).toEqual(5);

        const entity1 = entities[0];
        expect(
          entity1.cylinder?.length?.getValue(terria.timelineClock.currentTime)
        ).toBe(10);
        expect(
          entity1.cylinder?.bottomRadius?.getValue(
            terria.timelineClock.currentTime
          )
        ).toBe(10);
        expect(entity1.properties?.someOtherProp?.getValue()).toBe("what");

        const entity2 = entities[1];
        expect(
          entity2.cylinder?.length?.getValue(terria.timelineClock.currentTime)
        ).toBe(20);
        expect(
          entity2.cylinder?.bottomRadius?.getValue(
            terria.timelineClock.currentTime
          )
        ).toBe(5);
        expect(entity2.properties?.someOtherProp?.getValue()).toBe("ok");
      });
    });
  });

  describe("- with geojson-vt and protomaps", function() {
    let terria: Terria;
    let geojson: GeoJsonCatalogItem;

    beforeEach(async function() {
      terria = new Terria({
        baseUrl: "./"
      });
      geojson = new GeoJsonCatalogItem("test-geojson", terria);

      geojson.setTrait(
        CommonStrata.user,
        "url",
        "test/GeoJSON/bike_racks.geojson"
      );
    });

    it("Creates ProtomapsImageryProvider - with simple styles", async () => {
      geojson.setTrait(CommonStrata.user, "disableTableStyle", true);
      geojson.style.setTrait(CommonStrata.user, "fill", "#00ff00");
      geojson.style.setTrait(CommonStrata.user, "fill-opacity", 0.7);
      geojson.style.setTrait(CommonStrata.user, "stroke", "#ff0000");
      geojson.style.setTrait(CommonStrata.user, "stroke-opacity", 0.5);
      geojson.style.setTrait(CommonStrata.user, "stroke-width", 5);
      geojson.style.setTrait(CommonStrata.user, "marker-size", "medium");
      geojson.style.setTrait(CommonStrata.user, "marker-color", "#0000ff");
      geojson.style.setTrait(CommonStrata.user, "marker-opacity", 0.3);

      await geojson.loadMapItems();

      const mapItem = geojson.mapItems[0];

      expect(
        "imageryProvider" in mapItem &&
          mapItem.imageryProvider instanceof ProtomapsImageryProvider
      ).toBeTruthy();

      const protomaps =
        "imageryProvider" in mapItem
          ? (mapItem.imageryProvider as ProtomapsImageryProvider)
          : undefined;

      if (!protomaps) throw "protomaps should be defined";

      expect(protomaps.paintRules.length).toBe(4);
      expect(protomaps.paintRules[0].dataLayer).toBe(GEOJSON_SOURCE_LAYER_NAME);
      expect(protomaps.paintRules[1].dataLayer).toBe(GEOJSON_SOURCE_LAYER_NAME);
      expect(protomaps.paintRules[2].dataLayer).toBe(GEOJSON_SOURCE_LAYER_NAME);
      expect(protomaps.paintRules[3].dataLayer).toBe(GEOJSON_SOURCE_LAYER_NAME);

      expect(
        protomaps.paintRules[0].symbolizer instanceof PolygonSymbolizer
      ).toBeTruthy();
      expect(
        protomaps.paintRules[1].symbolizer instanceof LineSymbolizer
      ).toBeTruthy();
      expect(
        protomaps.paintRules[2].symbolizer instanceof LineSymbolizer
      ).toBeTruthy();
      expect(
        protomaps.paintRules[3].symbolizer instanceof CircleSymbolizer
      ).toBeTruthy();

      const polygonSymbo = protomaps.paintRules[0]
        .symbolizer as PolygonSymbolizer;
      const polygonLineSymbo = protomaps.paintRules[1]
        .symbolizer as LineSymbolizer;
      const polylineSymbo = protomaps.paintRules[2]
        .symbolizer as LineSymbolizer;
      const pointSymbo = protomaps.paintRules[3].symbolizer as CircleSymbolizer;

      expect(polygonSymbo.fill.get(1)).toBe("rgba(0,255,0,0.7)");
      expect(polygonLineSymbo.color.get(1)).toBe("rgba(255,0,0,0.5)");
      expect(polygonLineSymbo.width.get(1)).toBe(5);
      expect(polylineSymbo.color.get(1)).toBe("rgba(255,0,0,0.5)");
      expect(polylineSymbo.width.get(1)).toBe(5);
      expect(pointSymbo.fill.get(1)).toBe("rgb(0,0,255)");
      expect(pointSymbo.stroke.get(1)).toBe("rgba(255,0,0,0.5)");
      expect(pointSymbo.width.get(1)).toBe(5);
      expect(pointSymbo.radius.get(1)).toBe(10);
      expect(pointSymbo.opacity.get(1)).toBe(0.3);
    });

    it("Creates ProtomapsImageryProvider - with table styles", async () => {
      await geojson.loadMapItems();

      const mapItem = geojson.mapItems[0];

      expect(
        "imageryProvider" in mapItem &&
          mapItem.imageryProvider instanceof ProtomapsImageryProvider
      ).toBeTruthy();

      const protomaps =
        "imageryProvider" in mapItem
          ? (mapItem.imageryProvider as ProtomapsImageryProvider)
          : undefined;

      if (!protomaps) throw "protomaps should be defined";

      expect(geojson.activeStyle).toBe("number_of_");
      expect(geojson.activeTableStyle.colorColumn?.name).toBe("number_of_");
      expect(geojson.activeTableStyle.tableColorMap.minimumValue).toBe(0);
      expect(geojson.activeTableStyle.tableColorMap.maximumValue).toBe(20);
      expect(
        geojson.activeTableStyle.tableColorMap.colorMap instanceof
          ContinuousColorMap
      ).toBeTruthy();

      const polygonSymbo = protomaps.paintRules[0]
        .symbolizer as PolygonSymbolizer;
      const polygonLineSymbo = protomaps.paintRules[1]
        .symbolizer as LineSymbolizer;
      const polylineSymbo = protomaps.paintRules[2]
        .symbolizer as LineSymbolizer;
      const pointSymbo = protomaps.paintRules[3].symbolizer as CircleSymbolizer;

      const testFeature = {
        props: {},
        geomType: GeomType.Polygon,
        numVertices: 0,
        geom: [],
        bbox: { minX: 0, minY: 0, maxX: 0, maxY: 0 }
      };

      const rowIdToColor: [number, string][] = [
        [10, "rgb(254,227,214)"],
        [20, "rgb(103,0,13)"]
      ];

      rowIdToColor.forEach(([rowId, col]) => {
        expect(
          geojson.activeTableStyle.colorMap
            .mapValueToColor(
              geojson.activeTableStyle.colorColumn?.valuesForType?.[rowId]
            )
            ?.toCssColorString()
        ).toBe(col);

        expect(
          polygonSymbo.fill.get(1, {
            ...testFeature,
            geomType: GeomType.Polygon,
            props: { _id_: rowId }
          })
        ).toBe(col);

<<<<<<< HEAD
      await geojson.loadMapItems();
      const entity = (geojson
        .mapItems[0] as GeoJsonDataSource).entities.values.find(
        e => e.properties?.getValue(JulianDate.now()).NAME === name
      );
      expect(entity).toBeDefined();
      expect(entity?.properties?.getValue(JulianDate.now())?.fill).toEqual(
        fill
      );
    });
  });

  it("correctly builds `Feature` from picked Entity", function() {
    const picked = new Entity();
    const feature = geojson.buildFeatureFromPickResult(Cartesian2.ZERO, picked);
    expect(feature).toBeDefined();
    if (feature) {
      expect(feature.cesiumEntity).toBe(picked);
    }
  });
});
=======
        expect(
          polygonLineSymbo.color.get(1, {
            ...testFeature,
            geomType: GeomType.Polygon,
            props: { _id_: rowId }
          })
        ).toBe(getColor(terria.baseMapContrastColor).toCssColorString());
>>>>>>> d293c558

        expect(
          polylineSymbo.color.get(1, {
            ...testFeature,
            geomType: GeomType.Line,
            props: { _id_: rowId }
          })
        ).toBe(col);

        expect(
          pointSymbo.fill.get(1, {
            ...testFeature,
            geomType: GeomType.Point,
            props: { _id_: rowId }
          })
        ).toBe(col);
      });
    });

    it("Supports LegendOwnerTraits to override TableMixin.legends", async () => {
      await geojson.loadMapItems();

      expect(
        "imageryProvider" in geojson.mapItems[0] &&
          geojson.mapItems[0].imageryProvider instanceof
            ProtomapsImageryProvider
      ).toBeTruthy();

      expect(geojson.legends.length).toBe(1);
      expect(geojson.legends[0].items.map(i => i.color)).toEqual([
        "rgb(103,0,13)",
        "rgb(176,18,24)",
        "rgb(226,48,40)",
        "rgb(249,105,76)",
        "rgb(252,160,130)",
        "rgb(253,211,193)",
        "rgb(255,245,240)"
      ]);

      runInAction(() =>
        updateModelFromJson(geojson, CommonStrata.definition, {
          legends: [
            {
              url: "some-url"
            }
          ]
        })
      );

      expect(geojson.legends.length).toBe(1);
      expect(geojson.legends[0].url).toBe("some-url");
    });

    it("Supports LegendOwnerTraits to override TableMixin.legends - with style disabled", async () => {
      await geojson.loadMapItems();

      expect(
        "imageryProvider" in geojson.mapItems[0] &&
          geojson.mapItems[0].imageryProvider instanceof
            ProtomapsImageryProvider
      ).toBeTruthy();

      geojson.setTrait("user", "activeStyle", "");

      expect(geojson.legends.length).toBe(1);
      expect(geojson.legends[0].items.length).toBe(1);
      expect(geojson.legends[0].items.map(i => i.color)).toEqual([
        "rgb(102,194,165)"
      ]);

      runInAction(() =>
        updateModelFromJson(geojson, CommonStrata.definition, {
          legends: [
            {
              url: "some-url"
            }
          ]
        })
      );

      expect(geojson.legends.length).toBe(1);
      expect(geojson.legends[0].url).toBe("some-url");
    });
  });

  describe("Disables protomaps (mvt) if geoJson simple styling is detected", () => {
    let terria: Terria;
    let geojson: GeoJsonCatalogItem;

    beforeEach(async function() {
      terria = new Terria({
        baseUrl: "./"
      });
      geojson = new GeoJsonCatalogItem("test-geojson", terria);
    });

    it("Unchanged - less than 50% features detected", async () => {
      geojson.setTrait(CommonStrata.user, "url", "test/GeoJSON/api.geojson");
      geojson.setTrait(
        CommonStrata.user,
        "geoJsonString",
        `{"type":"FeatureCollection","features":[{"type":"Feature","properties":{"stroke":"#555555","stroke-width":2,"stroke-opacity":1,"fill":"#ff0051","fill-opacity":0.5},"geometry":{"type":"Polygon","coordinates":[[[35.859375,53.54030739150022],[11.25,40.17887331434696],[15.1171875,14.604847155053898],[53.4375,44.84029065139799],[35.859375,53.54030739150022]]]}},{"type":"Feature","properties":{},"geometry":{"type":"Polygon","coordinates":[[[85.4296875,66.93006025862448],[53.4375,43.83452678223682],[89.296875,34.88593094075317],[91.40625,50.958426723359935],[85.4296875,66.93006025862448]]]}},{"type":"Feature","properties":{},"geometry":{"type":"Polygon","coordinates":[[[119.17968749999999,66.79190947341796],[100.1953125,53.74871079689897],[109.3359375,47.517200697839414],[119.17968749999999,66.79190947341796]]]}},{"type":"Feature","properties":{},"geometry":{"type":"Point","coordinates":[30.585937499999996,-2.108898659243126]}},{"type":"Feature","properties":{},"geometry":{"type":"Polygon","coordinates":[[[71.015625,-2.811371193331128],[99.49218749999999,-2.811371193331128],[99.49218749999999,18.646245142670608],[71.015625,18.646245142670608],[71.015625,-2.811371193331128]]]}},{"type":"Feature","properties":{},"geometry":{"type":"LineString","coordinates":[[140.9765625,19.642587534013032],[134.296875,-17.978733095556155],[88.9453125,-36.597889133070204],[119.53125,15.961329081596647],[130.078125,27.371767300523047]]}}]}`
      );
      await geojson.loadMapItems();
      expect(geojson.mapItems[0] instanceof GeoJsonDataSource).toBeFalsy();
      expect(geojson.useMvt).toBeTruthy();
      expect(geojson.legends.length).toBe(1);
    });

    it("Disabled protomaps - More than 50% features detected", async () => {
      geojson.setTrait(CommonStrata.user, "url", "test/GeoJSON/api.geojson");
      geojson.setTrait(
        CommonStrata.user,
        "geoJsonString",
        `{"type":"FeatureCollection","features":[{"type":"Feature","properties":{"stroke":"#555555","stroke-width":2,"stroke-opacity":1,"fill":"#ff0051","fill-opacity":0.5},"geometry":{"type":"Polygon","coordinates":[[[35.859375,53.54030739150022],[11.25,40.17887331434696],[15.1171875,14.604847155053898],[53.4375,44.84029065139799],[35.859375,53.54030739150022]]]}},{"type":"Feature","properties":{},"geometry":{"type":"Polygon","coordinates":[[[85.4296875,66.93006025862448],[53.4375,43.83452678223682],[89.296875,34.88593094075317],[91.40625,50.958426723359935],[85.4296875,66.93006025862448]]]}},{"type":"Feature","properties":{},"geometry":{"type":"Polygon","coordinates":[[[119.17968749999999,66.79190947341796],[100.1953125,53.74871079689897],[109.3359375,47.517200697839414],[119.17968749999999,66.79190947341796]]]}},{"type":"Feature","properties":{"marker-color":"#e000ff","marker-size":"large"},"geometry":{"type":"Point","coordinates":[30.585937499999996,-2.108898659243126]}},{"type":"Feature","properties":{"stroke":"#feff00","stroke-width":4,"stroke-opacity":1,"fill":"#fcffff","fill-opacity":0.5},"geometry":{"type":"Polygon","coordinates":[[[71.015625,-2.811371193331128],[99.49218749999999,-2.811371193331128],[99.49218749999999,18.646245142670608],[71.015625,18.646245142670608],[71.015625,-2.811371193331128]]]}},{"type":"Feature","properties":{"stroke":"#00ff02","stroke-width":2,"stroke-opacity":1},"geometry":{"type":"LineString","coordinates":[[140.9765625,19.642587534013032],[134.296875,-17.978733095556155],[88.9453125,-36.597889133070204],[119.53125,15.961329081596647],[130.078125,27.371767300523047]]}}]}`
      );
      await geojson.loadMapItems();
      expect(geojson.mapItems[0] instanceof GeoJsonDataSource).toBeTruthy();
      expect(geojson.useMvt).toBeFalsy();

      expect(geojson.legends.length).toBe(0);
    });
  });

  describe("Support geojson through apis", () => {
    let terria: Terria;
    let geojson: GeoJsonCatalogItem;

    beforeEach(async function() {
      terria = new Terria({
        baseUrl: "./"
      });
      geojson = new GeoJsonCatalogItem("test-geojson", terria);
    });

    it("Extracts geojson nested in a json object", async () => {
      geojson.setTrait(CommonStrata.user, "url", "test/GeoJSON/api.geojson");
      geojson.setTrait(CommonStrata.user, "responseDataPath", "nested.data");
      await geojson.loadMapItems();
      expect(geojson.mapItems.length).toEqual(1);
    });

    it("Extracts geojson from an array of json objects", async () => {
      geojson.setTrait(
        CommonStrata.user,
        "url",
        "test/GeoJSON/api-list.geojson"
      );
      geojson.setTrait(CommonStrata.user, "responseGeoJsonPath", "nested.data");
      await geojson.loadMapItems();
      expect(geojson.mapItems.length).toEqual(1);
    });
  });

  describe("geojson can be split", function() {
    let terria: Terria;
    let geojson: GeoJsonCatalogItem;

    beforeEach(async function() {
      terria = new Terria({
        baseUrl: "./"
      });
      geojson = new GeoJsonCatalogItem("test-geojson", terria);
    });

    it("protomaps-mvt", async function() {
      terria.addModel(geojson);
      const geojsonString = await loadText("test/GeoJSON/cemeteries.geojson");
      geojson.setTrait(CommonStrata.user, "geoJsonString", geojsonString);
      await geojson.loadMapItems();

      const split = new SplitItemReference(createGuid(), terria);
      split.setTrait(
        CommonStrata.definition,
        "splitSourceItemId",
        geojson.uniqueId
      );

      const loadReferenceResult = await split.loadReference();

      expect(loadReferenceResult.error).toBeUndefined();

      expect(split.target instanceof GeoJsonCatalogItem).toBeTruthy();

      expect(
        (await (split.target as GeoJsonCatalogItem).loadMapItems()).error
      ).toBeUndefined();
    });
  });

  describe("geojson handles reprojection", function() {
    let terria: Terria;
    let geojson: GeoJsonCatalogItem;

    beforeEach(async function() {
      terria = new Terria({
        baseUrl: "./"
      });
      geojson = new GeoJsonCatalogItem("test-geojson", terria);
    });

    it("feature collection", async function() {
      geojson.setTrait(
        CommonStrata.user,
        "geoJsonString",
        `{
          "type": "FeatureCollection",
          "features": [
            {
              "type": "Feature",
              "id": "DigitalEarthAustraliaWaterbodies_v2.323183",
              "geometry": {
                "type": "MultiPolygon",
                "coordinates": [
                  [
                    [
                      [
                        16344453.39652363,
                        -5168812.43146947
                      ],
                      [
                        16344531.47850556,
                        -5168802.80795983
                      ],
                      [
                        16344545.13149061,
                        -5168926.64661882
                      ],
                      [
                        16344506.09019498,
                        -5168931.45855288
                      ],
                      [
                        16344510.64113426,
                        -5168972.73862808
                      ],
                      [
                        16344471.59970792,
                        -5168977.55049352
                      ],
                      [
                        16344453.39652363,
                        -5168812.43146947
                      ]
                    ]
                  ]
                ]
              }
            }
          ],
          "crs": {
            "type": "name",
            "properties": {
              "name": "urn:ogc:def:crs:EPSG::3857"
            }
          }
        }`
      );
      await geojson.loadMapItems();
      expect(geojson.readyData).toEqual({
        type: "FeatureCollection",
        features: [
          {
            type: "Feature",
            id: "DigitalEarthAustraliaWaterbodies_v2.323183",
            geometry: {
              type: "MultiPolygon",
              coordinates: [
                [
                  [
                    [146.82472296676403, -42.05226984176366],
                    [146.82542438914183, -42.0522056500624],
                    [146.8255470359933, -42.053031686178954],
                    [146.8251963220675, -42.05306378281588],
                    [146.82523720385066, -42.053339129144845],
                    [146.8248864887507, -42.05337122516867],
                    [146.82472296676403, -42.05226984176366]
                  ]
                ]
              ]
            },
            properties: { _id_: 0 }
          }
        ],
        crs: { type: "EPSG", properties: { code: "4326" } }
      } as any);
    });

    it("feature", async function() {
      geojson.setTrait(
        CommonStrata.user,
        "geoJsonString",
        `{
          "type": "Feature",
          "id": "DigitalEarthAustraliaWaterbodies_v2.308678",
          "geometry": {
              "type": "MultiPolygon",
              "coordinates": [
                  [
                      [
                          [
                              16465357.77780054,
                              -4492530.25036082
                          ],
                          [
                              16465432.27212674,
                              -4492520.79949369
                          ],
                          [
                              16465441.59842631,
                              -4492596.29102978
                          ],
                          [
                              16465367.10371601,
                              -4492605.74203159
                          ],
                          [
                              16465357.77780054,
                              -4492530.25036082
                          ]
                      ]
                  ]
              ]
          },
          "crs": {
              "type": "name",
              "properties": {
                  "name": "urn:ogc:def:crs:EPSG::3857"
              }
          }
      }`
      );
      await geojson.loadMapItems();
      expect(geojson.readyData).toEqual({
        type: "FeatureCollection",
        features: [
          {
            type: "Feature",
            id: "DigitalEarthAustraliaWaterbodies_v2.308678",
            geometry: {
              type: "MultiPolygon",
              coordinates: [
                [
                  [
                    [147.91082550294465, -37.38230684638059],
                    [147.9114946968627, -37.382239385753564],
                    [147.91157847643717, -37.38277824533993],
                    [147.9109092790687, -37.382845706443504],
                    [147.91082550294465, -37.38230684638059]
                  ]
                ]
              ]
            },
            properties: { _id_: 0 }
          }
        ],
        crs: { type: "EPSG", properties: { code: "4326" } }
      });
    });
  });

  describe("pick features", function() {
    let terria: Terria;
    let geojson: GeoJsonCatalogItem;

    beforeEach(async function() {
      terria = new Terria({
        baseUrl: "./"
      });
      geojson = new GeoJsonCatalogItem("test-geojson", terria);
    });

    it("ProtomapsImageryProvider.createHighlightImageryProvider", async function() {
      geojson.setTrait(
        CommonStrata.definition,
        "geoJsonString",
        `{"type":"FeatureCollection","features":[{"type":"Feature","properties":{},"geometry":{"type":"Polygon","coordinates":[[[145.5908203125,-40.17887331434695],[143.349609375,-42.08191667830631],[146.35986328124997,-44.040218713142124],[149.08447265625,-42.859859815062784],[148.55712890625,-41.36031866306708],[145.5908203125,-40.17887331434695]]]}},{"type":"Feature","properties":{},"geometry":{"type":"Polygon","coordinates":[[[75.9375,51.069016659603896],[59.94140624999999,39.095962936305476],[79.453125,42.032974332441405],[80.15625,46.800059446787316],[75.673828125,51.45400691005982],[75.9375,51.069016659603896]]]}}]}`
      );

      (await geojson.loadMapItems()).throwIfError();

      const imagery = geojson.mapItems[0];

      if ("imageryProvider" in imagery) {
        const highlight = imagery.imageryProvider.createHighlightImageryProvider(
          new Feature({ properties: { [FEATURE_ID_PROP]: "0" } })
        );
        expect(highlight).toBeDefined();

        expect(highlight?.paintRules[0].dataLayer).toBe(
          GEOJSON_SOURCE_LAYER_NAME
        );
      } else {
        throw "Invalid geojson.mapItems";
      }
    });
  });
});<|MERGE_RESOLUTION|>--- conflicted
+++ resolved
@@ -739,29 +739,6 @@
           })
         ).toBe(col);
 
-<<<<<<< HEAD
-      await geojson.loadMapItems();
-      const entity = (geojson
-        .mapItems[0] as GeoJsonDataSource).entities.values.find(
-        e => e.properties?.getValue(JulianDate.now()).NAME === name
-      );
-      expect(entity).toBeDefined();
-      expect(entity?.properties?.getValue(JulianDate.now())?.fill).toEqual(
-        fill
-      );
-    });
-  });
-
-  it("correctly builds `Feature` from picked Entity", function() {
-    const picked = new Entity();
-    const feature = geojson.buildFeatureFromPickResult(Cartesian2.ZERO, picked);
-    expect(feature).toBeDefined();
-    if (feature) {
-      expect(feature.cesiumEntity).toBe(picked);
-    }
-  });
-});
-=======
         expect(
           polygonLineSymbo.color.get(1, {
             ...testFeature,
@@ -769,7 +746,6 @@
             props: { _id_: rowId }
           })
         ).toBe(getColor(terria.baseMapContrastColor).toCssColorString());
->>>>>>> d293c558
 
         expect(
           polylineSymbo.color.get(1, {
@@ -852,6 +828,18 @@
 
       expect(geojson.legends.length).toBe(1);
       expect(geojson.legends[0].url).toBe("some-url");
+    });
+
+    it("correctly builds `Feature` from picked Entity", function() {
+      const picked = new Entity();
+      const feature = geojson.buildFeatureFromPickResult(
+        Cartesian2.ZERO,
+        picked
+      );
+      expect(feature).toBeDefined();
+      if (feature) {
+        expect(feature.cesiumEntity).toBe(picked);
+      }
     });
   });
 
