import i18next from "i18next";
import { runInAction } from "mobx";
import _loadWithXhr from "../../lib/Core/loadWithXhr";
import Terria from "../../lib/Models/Terria";
import SenapsLocationsCatalogItem, {
  SenapsFeature,
  SenapsFeatureCollection
} from "../../lib/Models/SenapsLocationsCatalogItem";
<<<<<<< HEAD
import TerriaError from "../../lib/Core/TerriaError";
=======
import CommonStrata from "../../lib/Models/CommonStrata";
import isDefined from "../../lib/Core/isDefined";
import { JsonArray, JsonObject } from "../../lib/Core/Json";
import i18next from "i18next";
>>>>>>> 16193bce

interface ExtendedLoadWithXhr {
  (): any;
  load: { (...args: any[]): any; calls: any };
}

const loadWithXhr: ExtendedLoadWithXhr = <any>_loadWithXhr;

describe("SenapsLocationsCatalogItem", function() {
  let terria: Terria;
  let item: SenapsLocationsCatalogItem;
  let geoJsonItem: any;
  let geoJsonData: SenapsFeatureCollection;
  let feature: SenapsFeature;

  const altProxyUrl = "/api/v0/data/proxy/a-record-id";
  const urlOptions = { proxyUrl: altProxyUrl };
  const senapsCatalogItemUrl = "https://senaps.io/api/sensor/v2";
  const altProxiedBaseUrl = `${altProxyUrl}/${senapsCatalogItemUrl}`;
  const defaultProxiedBaseUrl = `${senapsCatalogItemUrl}`;

  function getExpectedFeatureInfoTemplate(url: string) {
    const expectedFeatureInfoTemplate: string = `<h4>${i18next.t(
      "models.senaps.locationHeadingFeatureInfo"
    )}: {{id}}</h4>
      <h5 style="margin-bottom:5px;">${i18next.t(
        "models.senaps.availableStreamsHeadingFeatureInfo"
      )}</h5>
      {{#hasStreams}}
      <ul>{{#streamIds}}
      <li>{{.}}</li>
      {{/streamIds}}</ul>
      <br/>
      <chart
      id='{{id}}'
      title='{{id}}'
      sources='${url}/observations?streamid={{#terria.urlEncodeComponent}}{{streamIds}}{{/terria.urlEncodeComponent}}&limit=1440&media=csv&csvheader=false&sort=descending,${url}/observations?streamid={{#terria.urlEncodeComponent}}{{streamIds}}{{/terria.urlEncodeComponent}}&limit=7200&media=csv&csvheader=false&sort=descending'
      source-names='1d,5d'
      downloads='${url}/observations?streamid={{#terria.urlEncodeComponent}}{{streamIds}}{{/terria.urlEncodeComponent}}&limit=1440&media=csv&csvheader=false&sort=descending,${url}/observations?streamid={{#terria.urlEncodeComponent}}{{streamIds}}{{/terria.urlEncodeComponent}}&limit=7200&media=csv&csvheader=false&sort=descending'
      download-names='1d,5d'
      >
      </chart>
      {{/hasStreams}}
      {{^hasStreams}}
      <br/><br/>
      {{/hasStreams}}
      `
      .split(" ")
      .join("");

    return expectedFeatureInfoTemplate;
  }

  beforeEach(function() {
    terria = new Terria({
      baseUrl: "./"
    });
    item = new SenapsLocationsCatalogItem("test", terria);
    item.setTrait("definition", "url", senapsCatalogItemUrl);

    const realLoadWithXhr = loadWithXhr.load;
    spyOn(loadWithXhr, "load").and.callFake(function(...args: any[]) {
      let url = args[0];
      // if we have a ?id= then we've passed in a filter
      if (url.match(/locations\?id/g))
        args[0] = "test/Senaps/locations_filtered.json";
      if (url.match(/streams\?id/g))
        args[0] = "test/Senaps/streams_filtered.json";

      // non-filtered requests
      if (url.match(/locations\?count/g))
        args[0] = "test/Senaps/locations.json";
      if (url.match(/streams\?location/g)) args[0] = "test/Senaps/streams.json";
      return realLoadWithXhr(...args);
    });
  });

  it("- has a type and typename", function() {
    expect(item.type).toBe("senaps-locations");
    expect(item.typeName).toBe(i18next.t("models.senaps.name"));
  });

  it("- supports zooming to extent", function() {
    expect(item.canZoomTo).toBeTruthy();
  });

  it("- supports show info", function() {
    expect(item.showsInfo).toBeTruthy();
  });

  describe("Can not get any items without base url", async function() {
    beforeEach(async function() {
      runInAction(() => {
        item = new SenapsLocationsCatalogItem("test", new Terria());
      });
    });

    const expectedError = new TerriaError({
      title: i18next.t("models.senaps.retrieveErrorTitle"),
      message: i18next.t("models.senaps.missingSenapsBaseUrl")
    });

    it("- fail to construct locations url", async function() {
      async function foundError() {
        let errorMessage: string = "";
        try {
          item._constructLocationsUrl();
        } catch (e) {
          errorMessage = e.message;
        }
        return errorMessage === expectedError.message;
      }

      expect(await foundError()).toBe(true);
    });

    it("- fail to construct streams url", async function() {
      async function foundError() {
        let errorMessage: string = "";
        try {
          item._constructStreamsUrl("123");
        } catch (e) {
          errorMessage = e.message;
        }
        return errorMessage === expectedError.message;
      }

      expect(await foundError()).toBe(true);
    });
  });

  describe("Can get all items via alternative proxy", async function() {
    beforeEach(async function() {
      runInAction(() => {
        item = new SenapsLocationsCatalogItem("test", new Terria());
        item.setTrait("definition", "url", senapsCatalogItemUrl);
        item.setTrait("definition", "urlOptions", urlOptions);
      });
      await item.loadMapItems();
      geoJsonItem = item.geoJsonItem;
      geoJsonData = (geoJsonItem.geoJsonData as any) as SenapsFeatureCollection;
      feature = geoJsonData.features[0];
    });

    it("- constructs correct locations url", function() {
      expect(item._constructLocationsUrl()).toBe(
        `${senapsCatalogItemUrl}/locations?count=1000&expand=true`
      );
    });

    it("- constructs correct streams url", function() {
      expect(item._constructStreamsUrl("123")).toBe(
        `${senapsCatalogItemUrl}/streams?locationid=123`
      );
    });

    it("- creates correct feature info template", function() {
      const actualFeatureInfoTemplate: string =
        item.featureInfoTemplate.template?.split(" ").join("") || "";
      expect(actualFeatureInfoTemplate).toBe(
        getExpectedFeatureInfoTemplate(altProxiedBaseUrl)
      );
    });

    it("- has the right number of features", function() {
      expect(item.geoJsonItem).toBeDefined();
      expect(geoJsonData).toBeDefined();
      expect(geoJsonData.features.length).toEqual(2);
    });

    it("- has a feature with the right properties", function() {
      expect(feature.geometry.coordinates).toEqual([148.699683, -34.470083]);
      expect(feature.properties).toBeDefined();
      expect(feature.properties.id).toBe("boorowa.temprh.site5a");
      expect(feature.properties.description).toBe("Boorowa TempRH Site5a");
      expect(feature.properties.hasStreams).toBe(true);
      expect(feature.properties.streamIds).toEqual([
        "tdfnode.0.323831395a368714-99.SHT31DIS_ALL.temperature",
        "tdfnode.0.323831395a368714-99.SHT31DIS_ALL.humidity"
      ]);
    });
  });

  describe("Can get all items via default proxy", async function() {
    beforeEach(async function() {
      runInAction(() => {
        item = new SenapsLocationsCatalogItem("test", new Terria());
        item.setTrait("definition", "url", senapsCatalogItemUrl);
      });
      await item.loadMapItems();
      geoJsonItem = item.geoJsonItem;
      geoJsonData = (geoJsonItem.geoJsonData as any) as SenapsFeatureCollection;
      feature = geoJsonData.features[0];
    });

    it("- constructs correct locations url", function() {
      expect(item._constructLocationsUrl()).toBe(
        `${senapsCatalogItemUrl}/locations?count=1000&expand=true`
      );
    });

    it("- constructs correct streams url", function() {
      expect(item._constructStreamsUrl("123")).toBe(
        `${senapsCatalogItemUrl}/streams?locationid=123`
      );
    });

    it("- creates correct feature info template", function() {
      const actualFeatureInfoTemplate: string =
        item.featureInfoTemplate.template?.split(" ").join("") || "";
      expect(actualFeatureInfoTemplate).toBe(
        getExpectedFeatureInfoTemplate(defaultProxiedBaseUrl)
      );
    });

    it("- has the right number of features", function() {
      expect(item.geoJsonItem).toBeDefined();
      expect(geoJsonData).toBeDefined();
      expect(geoJsonData.features.length).toEqual(2);
    });

    it("- has a feature with the right properties", function() {
      expect(feature.geometry.coordinates).toEqual([148.699683, -34.470083]);
      expect(feature.properties).toBeDefined();
      expect(feature.properties.id).toBe("boorowa.temprh.site5a");
      expect(feature.properties.description).toBe("Boorowa TempRH Site5a");
      expect(feature.properties.hasStreams).toBe(true);
      expect(feature.properties.streamIds).toEqual([
        "tdfnode.0.323831395a368714-99.SHT31DIS_ALL.temperature",
        "tdfnode.0.323831395a368714-99.SHT31DIS_ALL.humidity"
      ]);
    });
  });

  describe("Can get filtered items via default proxy", async function() {
    beforeEach(async function() {
      runInAction(() => {
        item = new SenapsLocationsCatalogItem("test", new Terria());
        item.setTrait("definition", "locationIdFilter", "boor");
        item.setTrait("definition", "streamIdFilter", "temp");
        item.setTrait("definition", "url", senapsCatalogItemUrl);
      });
      await item.loadMapItems();
      geoJsonItem = item.geoJsonItem;
      geoJsonData = (geoJsonItem.geoJsonData as any) as SenapsFeatureCollection;
      feature = geoJsonData.features[0];
    });

    it("- constructs correct locations url", function() {
      expect(item._constructLocationsUrl()).toBe(
        `${senapsCatalogItemUrl}/locations?id=boor&count=1000&expand=true`
      );
    });

    it("- constructs correct streams url", function() {
      expect(item._constructStreamsUrl("123")).toBe(
        `${senapsCatalogItemUrl}/streams?id=temp&locationid=123`
      );
    });

    it("- creates correct feature info template", function() {
      const actualFeatureInfoTemplate: string =
        item.featureInfoTemplate.template?.split(" ").join("") || "";
      expect(actualFeatureInfoTemplate).toBe(
        getExpectedFeatureInfoTemplate(defaultProxiedBaseUrl)
      );
    });

    it("- only retrieves matching features", async function() {
      expect(item.geoJsonItem).toBeDefined();
      expect(geoJsonData.type).toEqual("FeatureCollection");
      expect(geoJsonData.features.length).toEqual(1);
    });

    it("- only retrieves matching streams", async function() {
      expect(feature.properties.streamIds.length).toEqual(1);
    });
  });

  describe("Can get filtered items via alternative proxy", async function() {
    beforeEach(async function() {
      runInAction(() => {
        item = new SenapsLocationsCatalogItem("test", new Terria());
        item.setTrait("definition", "locationIdFilter", "boor");
        item.setTrait("definition", "streamIdFilter", "temp");
        item.setTrait("definition", "url", senapsCatalogItemUrl);
        item.setTrait("definition", "urlOptions", urlOptions);
      });
      await item.loadMapItems();
      geoJsonItem = item.geoJsonItem;
      geoJsonData = (geoJsonItem.geoJsonData as any) as SenapsFeatureCollection;
      feature = geoJsonData.features[0];
    });

    it("- constructs correct locations url", function() {
      expect(item._constructLocationsUrl()).toBe(
        `${senapsCatalogItemUrl}/locations?id=boor&count=1000&expand=true`
      );
    });

    it("- constructs correct streams url", function() {
      expect(item._constructStreamsUrl("123")).toBe(
        `${senapsCatalogItemUrl}/streams?id=temp&locationid=123`
      );
    });

    it("- creates correct feature info template", function() {
      const actualFeatureInfoTemplate: string =
        item.featureInfoTemplate.template?.split(" ").join("") || "";
      expect(actualFeatureInfoTemplate).toBe(
        getExpectedFeatureInfoTemplate(altProxiedBaseUrl)
      );
    });

    it("- only retrieves matching features", async function() {
      expect(item.geoJsonItem).toBeDefined();
      expect(geoJsonData.type).toEqual("FeatureCollection");
      expect(geoJsonData.features.length).toEqual(1);
    });

    it("- only retrieves matching streams", async function() {
      expect(feature.properties.streamIds.length).toEqual(1);
    });
  });
});<|MERGE_RESOLUTION|>--- conflicted
+++ resolved
@@ -6,14 +6,7 @@
   SenapsFeature,
   SenapsFeatureCollection
 } from "../../lib/Models/SenapsLocationsCatalogItem";
-<<<<<<< HEAD
 import TerriaError from "../../lib/Core/TerriaError";
-=======
-import CommonStrata from "../../lib/Models/CommonStrata";
-import isDefined from "../../lib/Core/isDefined";
-import { JsonArray, JsonObject } from "../../lib/Core/Json";
-import i18next from "i18next";
->>>>>>> 16193bce
 
 interface ExtendedLoadWithXhr {
   (): any;
