import { action, runInAction, toJS } from "mobx";
import buildModuleUrl from "terriajs-cesium/Source/Core/buildModuleUrl";
import RequestScheduler from "terriajs-cesium/Source/Core/RequestScheduler";
import CustomDataSource from "terriajs-cesium/Source/DataSources/CustomDataSource";
import Entity from "terriajs-cesium/Source/DataSources/Entity";
import SplitDirection from "terriajs-cesium/Source/Scene/SplitDirection";
import hashEntity from "../../lib/Core/hashEntity";
import _loadWithXhr from "../../lib/Core/loadWithXhr";
import Result from "../../lib/Core/Result";
import TerriaError from "../../lib/Core/TerriaError";
import PickedFeatures from "../../lib/Map/PickedFeatures/PickedFeatures";
import CameraView from "../../lib/Models/CameraView";
import CsvCatalogItem from "../../lib/Models/Catalog/CatalogItems/CsvCatalogItem";
import MagdaReference from "../../lib/Models/Catalog/CatalogReferences/MagdaReference";
import UrlReference, {
  UrlToCatalogMemberMapping
} from "../../lib/Models/Catalog/CatalogReferences/UrlReference";
import ArcGisFeatureServerCatalogItem from "../../lib/Models/Catalog/Esri/ArcGisFeatureServerCatalogItem";
import ArcGisMapServerCatalogItem from "../../lib/Models/Catalog/Esri/ArcGisMapServerCatalogItem";
import WebMapServiceCatalogGroup from "../../lib/Models/Catalog/Ows/WebMapServiceCatalogGroup";
import WebMapServiceCatalogItem from "../../lib/Models/Catalog/Ows/WebMapServiceCatalogItem";
import Cesium from "../../lib/Models/Cesium";
import CommonStrata from "../../lib/Models/Definition/CommonStrata";
import { BaseModel } from "../../lib/Models/Definition/Model";
import Feature from "../../lib/Models/Feature";
import {
  isInitFromData,
  isInitFromDataPromise,
  isInitFromOptions,
  isInitFromUrl
} from "../../lib/Models/InitSource";
import Terria from "../../lib/Models/Terria";
import ViewerMode from "../../lib/Models/ViewerMode";
import ViewState from "../../lib/ReactViewModels/ViewState";
import { buildShareLink } from "../../lib/ReactViews/Map/Panels/SharePanel/BuildShareLink";
import SimpleCatalogItem from "../Helpers/SimpleCatalogItem";
import { defaultBaseMaps } from "./../../lib/Models/BaseMaps/defaultBaseMaps";

const mapConfigBasicJson = require("../../wwwroot/test/Magda/map-config-basic.json");
const mapConfigBasicString = JSON.stringify(mapConfigBasicJson);

const mapConfigV7Json = require("../../wwwroot/test/Magda/map-config-v7.json");
const mapConfigV7String = JSON.stringify(mapConfigV7Json);

const mapConfigInlineInitJson = require("../../wwwroot/test/Magda/map-config-inline-init.json");
const mapConfigInlineInitString = JSON.stringify(mapConfigInlineInitJson);

const mapConfigDereferencedJson = require("../../wwwroot/test/Magda/map-config-dereferenced.json");
const mapConfigDereferencedString = JSON.stringify(mapConfigDereferencedJson);

const mapConfigDereferencedNewJson = require("../../wwwroot/test/Magda/map-config-dereferenced-new.json");
const mapConfigDereferencedNewString = JSON.stringify(
  mapConfigDereferencedNewJson
);

// i18nOptions for CI
const i18nOptions = {
  // Skip calling i18next.init in specs
  skipInit: true
};

describe("Terria", function () {
  let terria: Terria;

  beforeEach(function () {
    terria = new Terria({
      appBaseHref: "/",
      baseUrl: "./"
    });
  });

  describe("cesiumBaseUrl", function () {
    it("is set when passed as an option when constructing Terria", function () {
      terria = new Terria({
        appBaseHref: "/",
        baseUrl: "./",
        cesiumBaseUrl: "some/path/to/cesium"
      });
      expect(terria.cesiumBaseUrl).toBe("some/path/to/cesium/");
    });

    it("should default to a path relative to `baseUrl`", function () {
      terria = new Terria({
        appBaseHref: "/",
        baseUrl: "some/path/to/terria"
      });
      expect(terria.cesiumBaseUrl).toBe(
        "some/path/to/terria/build/Cesium/build/"
      );
    });

    it("should update the baseUrl setting in the cesium module", function () {
      expect(
        buildModuleUrl("Assets/some/image.png").endsWith(
          "/build/Cesium/build/Assets/some/image.png"
        )
      ).toBe(true);

      terria = new Terria({
        appBaseHref: "/",
        baseUrl: "some/path/to/terria"
      });
      expect(
        buildModuleUrl("Assets/some/image.png").endsWith(
          "/some/path/to/terria/build/Cesium/build/Assets/some/image.png"
        )
      ).toBe(true);
    });
  });

  describe("terria refresh catalog members from magda", function () {
    it("refreshes group aspect with given URL", async function () {
      function verifyGroups(groupAspect: any, groupNum: number) {
        const ids = groupAspect.members.map((member: any) => member.id);
        expect(terria.catalog.group.uniqueId).toEqual("/");
        // ensure user added data co-exists with dereferenced magda members
        expect(terria.catalog.group.members.length).toEqual(groupNum);
        expect(terria.catalog.userAddedDataGroup).toBeDefined();
        ids.forEach((id: string) => {
          const model = terria.getModelById(MagdaReference, id);
          if (!model) {
            throw new Error(`no record id. ID = ${id}`);
          }
          expect(terria.modelIds).toContain(id);
          expect(model.recordId).toEqual(id);
        });
      }

      await terria.start({
        configUrl: "test/Magda/map-config-dereferenced.json",
        i18nOptions
      });
      verifyGroups(mapConfigDereferencedJson.aspects["group"], 3);

      await terria.refreshCatalogMembersFromMagda(
        "test/Magda/map-config-dereferenced-new.json"
      );
      verifyGroups(mapConfigDereferencedNewJson.aspects["group"], 2);
    });
  });

  describe("terria start", function () {
    beforeEach(function () {
      jasmine.Ajax.install();
      // Fail all requests by default.
      jasmine.Ajax.stubRequest(/.*/).andError({});

      jasmine.Ajax.stubRequest(/.*(serverconfig|proxyabledomains).*/).andReturn(
        {
          responseText: JSON.stringify({ foo: "bar" })
        }
      );

      // from `terria.start()`
      jasmine.Ajax.stubRequest("test/Magda/map-config-basic.json").andReturn({
        responseText: mapConfigBasicString
      });

      jasmine.Ajax.stubRequest("test/Magda/map-config-v7.json").andReturn({
        responseText: mapConfigV7String
      });

      // terria's "Magda derived url"
      jasmine.Ajax.stubRequest(
        /.*api\/v0\/registry\/records\/map-config-basic.*/
      ).andReturn({ responseText: mapConfigBasicString });

      // inline init
      jasmine.Ajax.stubRequest(/.*map-config-inline-init.*/).andReturn({
        responseText: mapConfigInlineInitString
      });
      // inline init
      jasmine.Ajax.stubRequest(/.*map-config-dereferenced.*/).andReturn({
        responseText: mapConfigDereferencedString
      });
      jasmine.Ajax.stubRequest(/.*map-config-dereferenced-new.*/).andReturn({
        responseText: mapConfigDereferencedNewString
      });
    });

    afterEach(function () {
      jasmine.Ajax.uninstall();
    });

    it("applies initSources in correct order", async function () {
      expect(terria.initSources.length).toEqual(0);
      jasmine.Ajax.stubRequest("config.json").andReturn({
        responseText: JSON.stringify({
          initializationUrls: ["something"]
        })
      });

      jasmine.Ajax.stubRequest("init/something.json").andReturn({
        responseText: JSON.stringify({
          workbench: ["test"],
          catalog: [
            { id: "test", type: "czml", url: "test.czml" },
            { id: "test-2", type: "czml", url: "test-2.czml" }
          ],
          showSplitter: false,
          splitPosition: 0.5
        })
      });

      jasmine.Ajax.stubRequest(
        "https://application.url/init/hash-init.json"
      ).andReturn({
        responseText: JSON.stringify({
          // Override workbench in "init/something.json"
          workbench: ["test-2"],
          showSplitter: true
        })
      });

      // This model is added to the workbench in "init/something.json" - which is loaded before "https://application.url/init/hash-init.json"
      // So we add a long delay to make sure that `workbench` is overridden by `hash-init.json`
      jasmine.Ajax.stubRequest("test.czml").andCallFunction((req) => {
        setTimeout(
          () =>
            req.respondWith({
              contentType: "text/json",
              responseText: JSON.stringify([{ id: "document", version: "1.0" }])
            }),
          500
        );
      });

      // Note: no delay for "test-2.czml" - which is added to `workbench` by `hash-init.json
      jasmine.Ajax.stubRequest("test-2.czml").andReturn({
        responseText: JSON.stringify([{ id: "document", version: "1.0" }])
      });

      await terria.start({
        configUrl: `config.json`,
        i18nOptions
      });

      await terria.updateApplicationUrl("https://application.url/#hash-init");

      expect(terria.initSources.length).toEqual(2);

      expect(terria.showSplitter).toBe(true);
      expect(terria.splitPosition).toBe(0.5);
      expect(terria.workbench.items.length).toBe(1);
      expect(terria.workbench.items[0].uniqueId).toBe("test-2");
    });

    it("works with initializationUrls and initFragmentPaths", async function () {
      expect(terria.initSources.length).toEqual(0);

      jasmine.Ajax.stubRequest("path/to/config/configUrl.json").andReturn({
        responseText: JSON.stringify({
          initializationUrls: ["something"],
          parameters: {
            applicationUrl: "https://application.url/",
            initFragmentPaths: [
              "path/to/init/",
              "https://hostname.com/some/other/path/"
            ]
          }
        })
      });

      await terria.start({
        configUrl: `path/to/config/configUrl.json`,
        i18nOptions
      });

      expect(terria.initSources.length).toEqual(1);

      const initSource = terria.initSources[0];
      expect(isInitFromOptions(initSource)).toBeTruthy();

      if (!isInitFromOptions(initSource))
        throw "Init source is not from options";

      // Note: initFragmentPaths in `initializationUrls` are resolved to the base URL of configURL
      // - which is path/to/config/
      expect(
        initSource.options.map((source) =>
          isInitFromUrl(source) ? source.initUrl : ""
        )
      ).toEqual([
        "path/to/config/path/to/init/something.json",
        "https://hostname.com/some/other/path/something.json"
      ]);
    });

    describe("via loadMagdaConfig", function () {
      it("should dereference uniqueId to `/`", function (done) {
        expect(terria.catalog.group.uniqueId).toEqual("/");

        jasmine.Ajax.stubRequest(/.*api\/v0\/registry.*/).andReturn({
          // terria's "Magda derived url"
          responseText: mapConfigBasicString
        });
        // no init sources before starting
        expect(terria.initSources.length).toEqual(0);

        terria
          .start({
            configUrl: "test/Magda/map-config-basic.json",
            i18nOptions
          })
          .then(function () {
            expect(terria.catalog.group.uniqueId).toEqual("/");
            done();
          })
          .catch((error) => {
            done.fail(error);
          });
      });

      it("works with basic initializationUrls", function (done) {
        jasmine.Ajax.stubRequest(/.*api\/v0\/registry.*/).andReturn({
          // terria's "Magda derived url"
          responseText: mapConfigBasicString
        });
        // no init sources before starting
        expect(terria.initSources.length).toEqual(0);

        terria
          .start({
            configUrl: "test/Magda/map-config-basic.json",
            i18nOptions
          })
          .then(function () {
            expect(terria.initSources.length).toEqual(1);
            expect(isInitFromUrl(terria.initSources[0])).toEqual(true);
            if (isInitFromUrl(terria.initSources[0])) {
              expect(terria.initSources[0].initUrl).toEqual(
                mapConfigBasicJson.aspects["terria-config"]
                  .initializationUrls[0]
              );
            } else {
              throw "not init source";
            }
            done();
          })
          .catch((error) => {
            done.fail(error);
          });
      });

      it("works with v7initializationUrls", async function () {
        jasmine.Ajax.stubRequest(/.*api\/v0\/registry.*/).andReturn({
          // terria's "Magda derived url"
          responseText: mapConfigBasicString
        });
        const groupName = "Simple converter test";
        jasmine.Ajax.stubRequest(
          "https://example.foo.bar/initv7.json"
        ).andReturn({
          // terria's "Magda derived url"
          responseText: JSON.stringify({
            catalog: [{ name: groupName, type: "group", items: [] }]
          })
        });
        // no init sources before starting
        expect(terria.initSources.length).toBe(0);

        await terria.start({
          configUrl: "test/Magda/map-config-v7.json",
          i18nOptions
        });

        expect(terria.initSources.length).toBe(1);
        expect(isInitFromDataPromise(terria.initSources[0])).toBeTruthy(
          "Expected initSources[0] to be an InitDataPromise"
        );
        if (isInitFromDataPromise(terria.initSources[0])) {
          const data = await terria.initSources[0].data;
          // JSON parse & stringify to avoid a problem where I think catalog-converter
          //  can return {"id": undefined} instead of no "id"
          expect(
            JSON.parse(JSON.stringify(data.ignoreError()?.data.catalog))
          ).toEqual([
            {
              name: groupName,
              type: "group",
              members: [],
              shareKeys: [`Root Group/${groupName}`]
            }
          ]);
        }
      });
      it("works with inline init", async function () {
        // inline init
        jasmine.Ajax.stubRequest(/.*api\/v0\/registry.*/).andReturn({
          responseText: mapConfigInlineInitString
        });
        // no init sources before starting
        expect(terria.initSources.length).toEqual(0);
        await terria.start({
          configUrl: "test/Magda/map-config-inline-init.json",
          i18nOptions
        });

        const inlineInit = mapConfigInlineInitJson.aspects["terria-init"];
        /** Check cors domains */
        expect(terria.corsProxy.corsDomains).toEqual(inlineInit.corsDomains);
        /** Camera setting */
        expect(terria.mainViewer.homeCamera).toEqual(
          CameraView.fromJson(inlineInit.homeCamera)
        );

        /** Ensure inlined data catalog from init sources */
        expect(terria.initSources.length).toEqual(1);
        if (isInitFromData(terria.initSources[0])) {
          expect(terria.initSources[0].data.catalog).toEqual(
            inlineInit.catalog
          );
        } else {
          throw "not init source";
        }
      });
      it("parses dereferenced group aspect", async function (done) {
        expect(terria.catalog.group.uniqueId).toEqual("/");
        // dereferenced res
        jasmine.Ajax.stubRequest(/.*api\/v0\/registry.*/).andReturn({
          responseText: mapConfigDereferencedString
        });
        await terria
          .start({
            configUrl: "test/Magda/map-config-dereferenced.json",
            i18nOptions
          })
          .then(function () {
            const groupAspect = mapConfigDereferencedJson.aspects["group"];
            const ids = groupAspect.members.map((member: any) => member.id);
            expect(terria.catalog.group.uniqueId).toEqual("/");
            // ensure user added data co-exists with dereferenced magda members
            expect(terria.catalog.group.members.length).toEqual(3);
            expect(terria.catalog.userAddedDataGroup).toBeDefined();
            ids.forEach((id: string) => {
              const model = terria.getModelById(MagdaReference, id);
              if (!model) {
                throw "no record id.";
              }
              expect(terria.modelIds).toContain(id);
              expect(model.recordId).toEqual(id);
            });
            done();
          })
          .catch((error) => {
            done.fail(error);
          });
      });
    });

    it("calls `beforeRestoreAppState` before restoring app state from share data", async function () {
      terria = new Terria({
        appBaseHref: "/",
        baseUrl: "./"
      });

      const restoreAppState = spyOn(
        terria,
        "restoreAppState" as any
      ).and.callThrough();

      const beforeRestoreAppState = jasmine
        .createSpy("beforeRestoreAppState")
        // It should also handle errors when calling beforeRestoreAppState
        .and.returnValue(Promise.reject("some error"));

      expect(terria.mainViewer.viewerMode).toBe(ViewerMode.Cesium);
      await terria.start({
        configUrl: "",
        applicationUrl: {
          href: "http://test.com/#map=2d"
        } as Location,
        beforeRestoreAppState
      });

      expect(terria.mainViewer.viewerMode).toBe(ViewerMode.Leaflet);
      expect(beforeRestoreAppState).toHaveBeenCalledBefore(restoreAppState);
    });
  });

  describe("updateApplicationUrl", function () {
    it("works with initializationUrls and initFragmentPaths", async function () {
      expect(terria.initSources.length).toEqual(0);

      jasmine.Ajax.install();
      // Fail all requests by default.
      jasmine.Ajax.stubRequest(/.*/).andError({});

      jasmine.Ajax.stubRequest("path/to/config/configUrl.json").andReturn({
        responseText: JSON.stringify({
          initializationUrls: ["something"],
          parameters: {
            applicationUrl: "https://application.url/",
            initFragmentPaths: [
              "path/to/init/",
              "https://hostname.com/some/other/path/"
            ]
          }
        })
      });

      await terria.start({
        configUrl: `path/to/config/configUrl.json`,
        i18nOptions
      });

      await terria.updateApplicationUrl(
        "https://application.url/#someInitHash"
      );

      console.log(terria.initSources);

      expect(terria.initSources.length).toEqual(2);

      const initSource = terria.initSources[1];
      expect(isInitFromOptions(initSource)).toBeTruthy();

      if (!isInitFromOptions(initSource))
        throw "Init source is not from options";

      // Note: initFragmentPaths in hash parameters are resolved to the base URL of application URL
      // - which is https://application.url/
      expect(
        initSource.options.map((source) =>
          isInitFromUrl(source) ? source.initUrl : ""
        )
      ).toEqual([
        "https://application.url/path/to/init/someInitHash.json",
        "https://hostname.com/some/other/path/someInitHash.json"
      ]);

      jasmine.Ajax.uninstall();
    });

<<<<<<< HEAD
    it("processes #start correctly", async function() {
      expect(terria.initSources.length).toEqual(0);

      jasmine.Ajax.install();
      // Fail all requests by default.
      jasmine.Ajax.stubRequest(/.*/).andError({});

      jasmine.Ajax.stubRequest("configUrl.json").andReturn({
        responseText: JSON.stringify({})
      });

      await terria.start({
        configUrl: `configUrl.json`,
        i18nOptions
      });

      // Test #start with two init sources
      // - one initURL = "http://something/init.json"
      // - one initData which sets `splitPosition`
      await terria.updateApplicationUrl(
        "https://application.url/#start=" +
          JSON.stringify({
            version: "8.0.0",
            initSources: ["http://something/init.json", { splitPosition: 0.3 }]
          })
      );

      console.log(terria.initSources);

      expect(terria.initSources.length).toEqual(2);

      const urlInitSource = terria.initSources[0];
      expect(isInitFromUrl(urlInitSource)).toBeTruthy();

      if (!isInitFromUrl(urlInitSource)) throw "Init source is not from url";

      expect(urlInitSource.initUrl).toBe("http://something/init.json");

      const jsonInitSource = terria.initSources[1];
      expect(isInitFromData(jsonInitSource)).toBeTruthy();

      if (!isInitFromData(jsonInitSource)) throw "Init source is not from data";

      expect(jsonInitSource.data.splitPosition).toBe(0.3);

      jasmine.Ajax.uninstall();
    });

    describe("test via serialise & load round-trip", function() {
=======
    describe("test via serialise & load round-trip", function () {
>>>>>>> ed98942e
      let newTerria: Terria;
      let viewState: ViewState;

      beforeEach(function () {
        newTerria = new Terria({ appBaseHref: "/", baseUrl: "./" });
        viewState = new ViewState({
          terria: terria,
          catalogSearchProvider: null,
          locationSearchProviders: []
        });

        UrlToCatalogMemberMapping.register(
          (s) => true,
          WebMapServiceCatalogItem.type,
          true
        );

        terria.catalog.userAddedDataGroup.addMembersFromJson(
          CommonStrata.user,
          [
            {
              id: "itemABC",
              name: "abc",
              type: "wms",
              url: "test/WMS/single_metadata_url.xml"
            },
            {
              id: "groupABC",
              name: "xyz",
              type: "wms-group",
              url: "test/WMS/single_metadata_url.xml"
            }
          ]
        );

        terria.catalog.group.addMembersFromJson(CommonStrata.user, [
          {
            id: "itemDEF",
            name: "def",
            type: "wms",
            url: "test/WMS/single_metadata_url.xml"
          }
        ]);
      });

      it("initializes user added data group with shared items", async function () {
        expect(newTerria.catalog.userAddedDataGroup.members).not.toContain(
          "itemABC"
        );
        expect(newTerria.catalog.userAddedDataGroup.members).not.toContain(
          "groupABC"
        );

        const shareLink = buildShareLink(terria, viewState);
        await newTerria.updateApplicationUrl(shareLink);
        await newTerria.loadInitSources();
        expect(newTerria.catalog.userAddedDataGroup.members).toContain(
          "itemABC"
        );
        expect(newTerria.catalog.userAddedDataGroup.members).toContain(
          "groupABC"
        );
      });

      it("initializes user added data group with shared UrlReference items", async function () {
        terria.catalog.userAddedDataGroup.addMembersFromJson(
          CommonStrata.user,
          [
            {
              id: "url_test",
              name: "foo",
              type: "url-reference",
              url: "test/WMS/single_metadata_url.xml"
            }
          ]
        );

        const shareLink = buildShareLink(terria, viewState);
        await newTerria.updateApplicationUrl(shareLink);
        await newTerria.loadInitSources();
        expect(newTerria.catalog.userAddedDataGroup.members).toContain(
          "url_test"
        );
        const urlRef = newTerria.getModelById(BaseModel, "url_test");
        expect(urlRef).toBeDefined();
        expect(urlRef instanceof UrlReference).toBe(true);

        if (urlRef instanceof UrlReference) {
          await urlRef.loadReference();
          expect(urlRef.target).toBeDefined();
        }
      });

      it("initializes workbench with shared workbench items", async function () {
        const model1 = <WebMapServiceCatalogItem>(
          terria.getModelById(BaseModel, "itemABC")
        );
        const model2 = <WebMapServiceCatalogItem>(
          terria.getModelById(BaseModel, "itemDEF")
        );
        terria.workbench.add(model1);
        terria.workbench.add(model2);
        expect(terria.workbench.itemIds).toContain("itemABC");
        expect(terria.workbench.itemIds).toContain("itemDEF");
        expect(newTerria.workbench.itemIds).toEqual([]);

        const shareLink = buildShareLink(terria, viewState);
        await newTerria.updateApplicationUrl(shareLink);
        await newTerria.loadInitSources();
        expect(newTerria.workbench.itemIds).toEqual(terria.workbench.itemIds);
      });

      it("initializes splitter correctly", async function () {
        const model1 = <WebMapServiceCatalogItem>(
          terria.getModelById(BaseModel, "itemABC")
        );
        terria.workbench.add(model1);

        runInAction(() => {
          terria.showSplitter = true;
          terria.splitPosition = 0.7;
          model1.setTrait(
            CommonStrata.user,
            "splitDirection",
            SplitDirection.RIGHT
          );
        });

        const shareLink = buildShareLink(terria, viewState);
        await newTerria.updateApplicationUrl(shareLink);
        await newTerria.loadInitSources();
        expect(newTerria.showSplitter).toEqual(true);
        expect(newTerria.splitPosition).toEqual(0.7);
        expect(newTerria.workbench.itemIds).toEqual(["itemABC"]);

        const newModel1 = <WebMapServiceCatalogItem>(
          newTerria.getModelById(BaseModel, "itemABC")
        );
        expect(newModel1).toBeDefined();
        expect(newModel1.splitDirection).toEqual(<any>SplitDirection.RIGHT);
      });

      it("opens and loads members of shared open groups", async function () {
        const group = <WebMapServiceCatalogGroup>(
          terria.getModelById(BaseModel, "groupABC")
        );
        await viewState.viewCatalogMember(group);
        expect(group.isOpen).toBe(true);
        expect(group.members.length).toBeGreaterThan(0);
        const shareLink = buildShareLink(terria, viewState);
        await newTerria.updateApplicationUrl(shareLink);
        await newTerria.loadInitSources();
        const newGroup = <WebMapServiceCatalogGroup>(
          newTerria.getModelById(BaseModel, "groupABC")
        );
        expect(newGroup.isOpen).toBe(true);
        expect(newGroup.members).toEqual(group.members);
      });
    });

    describe("using story route", function () {
      beforeEach(async function () {
        // These specs must run with a Terria constructed with "appBaseHref": "/"
        // to make the specs work with Karma runner
        terria.updateParameters({
          storyRouteUrlPrefix: "test/stories/TerriaJS%20App/"
        });
      });

      it("sets playStory to 1", async function () {
        await terria.updateApplicationUrl(
          new URL("story/my-story", document.baseURI).toString()
        );
        expect(terria.userProperties.get("playStory")).toBe("1");
      });
      it("correctly adds the story share as a datasource", async function () {
        await terria.updateApplicationUrl(
          new URL("story/my-story", document.baseURI).toString()
        );
        expect(terria.initSources.length).toBe(1);
        expect(terria.initSources[0].name).toMatch(/my-story/);
        if (!isInitFromData(terria.initSources[0]))
          throw new Error("Expected initSource to be InitData from my-story");

        expect(toJS(terria.initSources[0].data)).toEqual(
          (await (await fetch("test/stories/TerriaJS%20App/my-story")).json())
            .initSources[0]
        );
      });
      it("correctly adds the story share as a datasource when there's a trailing slash on story url", async function () {
        await terria.updateApplicationUrl(
          new URL("story/my-story/", document.baseURI).toString()
        );
        expect(terria.initSources.length).toBe(1);
        expect(terria.initSources[0].name).toMatch(/my-story/);
        if (!isInitFromData(terria.initSources[0]))
          throw new Error("Expected initSource to be InitData from my-story");

        expect(toJS(terria.initSources[0].data)).toEqual(
          (await (await fetch("test/stories/TerriaJS%20App/my-story")).json())
            .initSources[0]
        );
      });
    });
  });

  // Test share keys by serialising from one catalog and deserialising with a reorganised catalog
  describe("shareKeys", function () {
    describe("with a JSON catalog", function () {
      let newTerria: Terria;
      let viewState: ViewState;
      beforeEach(async function () {
        // Create a config.json in a URL to pass to Terria.start
        const configUrl = `data:application/json;base64,${btoa(
          JSON.stringify({
            initializationUrls: [],
            parameters: {
              regionMappingDefinitionsUrls: ["data/regionMapping.json"]
            }
          })
        )}`;
        newTerria = new Terria({ baseUrl: "./" });
        viewState = new ViewState({
          terria: terria,
          catalogSearchProvider: null,
          locationSearchProviders: []
        });

        await Promise.all(
          [terria, newTerria].map((t) => t.start({ configUrl, i18nOptions }))
        );

        terria.catalog.group.addMembersFromJson(CommonStrata.definition, [
          {
            name: "Old group",
            type: "group",
            members: [
              {
                name: "Random CSV",
                type: "csv",
                url: "data:text/csv,lon%2Clat%2Cval%2Cdate%0A151%2C-31%2C15%2C2010%0A151%2C-31%2C15%2C2011"
              }
            ]
          }
        ]);

        newTerria.catalog.group.addMembersFromJson(CommonStrata.definition, [
          {
            name: "New group",
            type: "group",
            members: [
              {
                name: "Extra group",
                type: "group",
                members: [
                  {
                    name: "My random CSV",
                    type: "csv",
                    url: "data:text/csv,lon%2Clat%2Cval%2Cdate%0A151%2C-31%2C15%2C2010%0A151%2C-31%2C15%2C2011",
                    shareKeys: ["//Old group/Random CSV"]
                  }
                ]
              }
            ]
          }
        ]);
      });

      it("correctly applies user stratum changes to moved item", async function () {
        const csv = terria.getModelById(
          CsvCatalogItem,
          "//Old group/Random CSV"
        );
        expect(csv).toBeDefined("Can't find csv item in source terria");
        csv?.setTrait(CommonStrata.user, "opacity", 0.5);
        const shareLink = buildShareLink(terria, viewState);
        await newTerria.updateApplicationUrl(shareLink);
        await newTerria.loadInitSources();

        const newCsv = newTerria.getModelById(
          CsvCatalogItem,
          "//New group/Extra group/My random CSV"
        );
        expect(newCsv).toBeDefined(
          "Can't find newCsv item in destination newTerria"
        );
        expect(newCsv?.opacity).toBe(0.5);
      });

      it("correctly adds moved item to workbench and timeline", async function () {
        const csv = terria.getModelById(
          CsvCatalogItem,
          "//Old group/Random CSV"
        );
        expect(csv).toBeDefined("csv not found in source terria");
        if (csv === undefined) return;
        terria.workbench.add(csv);
        terria.timelineStack.addToTop(csv);
        const shareLink = buildShareLink(terria, viewState);
        await newTerria.updateApplicationUrl(shareLink);
        await newTerria.loadInitSources();

        const newCsv = newTerria.getModelById(
          CsvCatalogItem,
          "//New group/Extra group/My random CSV"
        );
        expect(newCsv).toBeDefined("newCsv not found in destination newTerria");
        if (newCsv === undefined) return;
        expect(newTerria.workbench.contains(newCsv)).toBeTruthy(
          "newCsv not found in destination newTerria workbench"
        );
        expect(newTerria.timelineStack.contains(newCsv)).toBeTruthy(
          "newCsv not found in destination newTerria timeline"
        );
      });
    });

    describe("with a Magda catalog", function () {
      // Simulate same as above but with Magda catalogs
      // This is really messy before a proper MagdaCatalogProvider is made
      //  that can call a (currently not yet written) Magda API to find the location of
      //  any id within a catalog

      // Could at least simulate moving an item deeper (similar to JSON catalog) and try having
      //  one of the knownContainerIds be shareKey linked to the new location?
      //  (hopefully that would trigger loading of the new group)

      let newTerria: Terria;
      let viewState: ViewState;
      beforeEach(async function () {
        // Create a config.json in a URL to pass to Terria.start
        const configUrl =
          "https://magda.example.com/api/v0/registry/records/map-config-example?optionalAspect=terria-config&optionalAspect=terria-init&optionalAspect=group&dereference=true";

        viewState = new ViewState({
          terria: terria,
          catalogSearchProvider: null,
          locationSearchProviders: []
        });
        newTerria = new Terria({ baseUrl: "./" });

        // Simulate an update to catalog/config between terria and newTerria

        jasmine.Ajax.install();
        jasmine.Ajax.stubRequest(/.*/).andError({});
        // .andCallFunction(request =>
        //   console.error(`Request attempted: ${request.url}`)
        // );

        jasmine.Ajax.stubRequest("serverconfig/").andReturn({
          responseText: "{}"
        });

        jasmine.Ajax.stubRequest(
          "https://magda.example.com/api/v0/registry/records/6b24aa39-1aa7-48d1-b6a6-9e755aff4476?optionalAspect=terria&optionalAspect=group&optionalAspect=dcat-dataset-strings&optionalAspect=dcat-distribution-strings&optionalAspect=dataset-distributions&optionalAspect=dataset-format&dereference=true"
        ).andReturn({
          responseText: JSON.stringify(
            require("../../wwwroot/test/Magda/shareKeys/6b24aa39-1aa7-48d1-b6a6-9e755aff4476.json")
          )
        });

        jasmine.Ajax.stubRequest(
          "https://magda.example.com/api/v0/registry/records/bfc69476-1c85-4208-9046-4f736bab9b8e?optionalAspect=terria&optionalAspect=group&optionalAspect=dcat-dataset-strings&optionalAspect=dcat-distribution-strings&optionalAspect=dataset-distributions&optionalAspect=dataset-format&dereference=true"
        ).andReturn({
          responseText: JSON.stringify(
            require("../../wwwroot/test/Magda/shareKeys/bfc69476-1c85-4208-9046-4f736bab9b8e.json")
          )
        });

        jasmine.Ajax.stubRequest(
          "https://magda.example.com/api/v0/registry/records/12f26f07-f39e-4753-979d-2de01af54bd1?optionalAspect=terria&optionalAspect=group&optionalAspect=dcat-dataset-strings&optionalAspect=dcat-distribution-strings&optionalAspect=dataset-distributions&optionalAspect=dataset-format&dereference=true"
        ).andReturn({
          responseText: JSON.stringify(
            require("../../wwwroot/test/Magda/shareKeys/12f26f07-f39e-4753-979d-2de01af54bd1.json")
          )
        });

        jasmine.Ajax.stubRequest(configUrl).andReturn({
          responseText: JSON.stringify(
            require("../../wwwroot/test/Magda/shareKeys/map-config-example-old.json")
          )
        });

        await terria.start({
          configUrl,
          i18nOptions
        });
        jasmine.Ajax.stubRequest(configUrl).andReturn({
          responseText: JSON.stringify(
            require("../../wwwroot/test/Magda/shareKeys/map-config-example-new.json")
          )
        });

        await newTerria.start({
          configUrl,
          i18nOptions
        });
        // Don't allow more requests to configUrl once Terrias are set up
        jasmine.Ajax.stubRequest(configUrl).andError({});
      });

      afterEach(function () {
        jasmine.Ajax.uninstall();
      });

      it("correctly applies user stratum changes to moved item", async function () {
        const oldGroupRef = terria.getModelById(
          MagdaReference,
          "6b24aa39-1aa7-48d1-b6a6-9e755aff4476"
        );
        expect(oldGroupRef).toBeDefined(
          "Can't find Old group reference in source terria"
        );
        if (oldGroupRef === undefined) return;
        await oldGroupRef.loadReference();
        expect(oldGroupRef.target).toBeDefined(
          "Can't dereference Old group in source terria"
        );

        const csv = terria.getModelById(
          CsvCatalogItem,
          "3432284e-a111-4844-97c8-26a1767f9986"
        );
        expect(csv).toBeDefined("Can't dereference csv in source terria");
        if (csv === undefined) return;
        csv.setTrait(CommonStrata.user, "opacity", 0.5);
        const shareLink = buildShareLink(terria, viewState);

        // Hack to make below test succeed. This needs to be there until we add a magda API that can locate any
        //  item by ID or share key within a Terria catalog
        // Loads "New group" (bfc69476-1c85-4208-9046-4f736bab9b8e) which registers shareKeys for
        //  "Extra group" (12f26f07-f39e-4753-979d-2de01af54bd1). And "Extra group" has a share key
        //  that matches the ancestor of the serialised Random CSV, so loading is triggered on "Extra group"
        //  followed by 3432284e-a111-4844-97c8-26a1767f9986 which points to "My random CSV"
        //  (decfc787-0425-4175-a98c-a40db064feb3)
        const newGroupRef = newTerria.getModelById(
          MagdaReference,
          "bfc69476-1c85-4208-9046-4f736bab9b8e"
        );
        if (newGroupRef === undefined) return;
        await newGroupRef.loadReference();

        await newTerria.updateApplicationUrl(shareLink);
        await newTerria.loadInitSources();

        // Why does this return a CSV item (when above hack isn't added)? It returns a brand new csv item without data or URL
        // Does serialisation save enough attributes that upsertModelFromJson thinks it can create a new model?
        // upsertModelFromJson should really be replaced with update + insert functions
        // But is it always easy to work out when share data should use update and when it should insert?
        // E.g. user added models should be inserted when deserialised, not updated
        const newCsv = newTerria.getModelByIdOrShareKey(
          CsvCatalogItem,
          "3432284e-a111-4844-97c8-26a1767f9986"
        );
        expect(newCsv).toBeDefined(
          "Can't find newCsv item in destination newTerria"
        );

        expect(newCsv?.uniqueId).toBe(
          "decfc787-0425-4175-a98c-a40db064feb3",
          "Failed to map share key to correct model"
        );
        expect(newCsv?.opacity).toBe(0.5);
      });

      it("correctly adds moved item to workbench and timeline", async function () {
        const oldGroupRef = terria.getModelById(
          MagdaReference,
          "6b24aa39-1aa7-48d1-b6a6-9e755aff4476"
        );
        expect(oldGroupRef).toBeDefined(
          "Can't find Old group reference in source terria"
        );
        if (oldGroupRef === undefined) return;
        await oldGroupRef.loadReference();
        expect(oldGroupRef.target).toBeDefined(
          "Can't dereference Old group in source terria"
        );

        const csv = terria.getModelById(
          CsvCatalogItem,
          "3432284e-a111-4844-97c8-26a1767f9986"
        );
        expect(csv).toBeDefined("Can't dereference csv in source terria");
        if (csv === undefined) return;
        terria.workbench.add(csv);
        terria.timelineStack.addToTop(csv);

        const shareLink = buildShareLink(terria, viewState);

        // Hack to make below test succeed. Needs to be there until we add a magda API that can locate any
        //  item by ID or share key within a Terria catalog
        // Loads "New group" (bfc69476-1c85-4208-9046-4f736bab9b8e) which registers shareKeys for
        //  "Extra group" (12f26f07-f39e-4753-979d-2de01af54bd1). And "Extra group" has a share key
        //  that matches the ancestor of the serialised Random CSV, so loading is triggered on "Extra group"
        //  followed by 3432284e-a111-4844-97c8-26a1767f9986 which points to "My random CSV"
        //  (decfc787-0425-4175-a98c-a40db064feb3)
        const newGroupRef = newTerria.getModelById(
          MagdaReference,
          "bfc69476-1c85-4208-9046-4f736bab9b8e"
        );
        if (newGroupRef === undefined) return;
        await newGroupRef.loadReference();

        await newTerria.updateApplicationUrl(shareLink);
        await newTerria.loadInitSources();

        // Why does this return a CSV item (when above hack isn't added)? It returns a brand new csv item without data or URL
        // Does serialisation save enough attributes that upsertModelFromJson thinks it can create a new model?
        // upsertModelFromJson should really be replaced with update + insert functions
        // But is it always easy to work out when share data should use update and when it should insert?
        // E.g. user added models should be inserted when deserialised, not updated
        const newCsv = newTerria.getModelByIdOrShareKey(
          CsvCatalogItem,
          "3432284e-a111-4844-97c8-26a1767f9986"
        );
        expect(newCsv).toBeDefined(
          "Can't find newCsv item in destination newTerria"
        );
        if (newCsv === undefined) return;

        expect(newCsv.uniqueId).toBe(
          "decfc787-0425-4175-a98c-a40db064feb3",
          "Failed to map share key to correct model"
        );
        expect(newTerria.workbench.contains(newCsv)).toBeTruthy(
          "newCsv not found in destination newTerria workbench"
        );
        expect(newTerria.timelineStack.contains(newCsv)).toBeTruthy(
          "newCsv not found in destination newTerria timeline"
        );
      });
    });
  });

  describe("proxyConfiguration", function () {
    beforeEach(function () {
      jasmine.Ajax.install();
      jasmine.Ajax.stubRequest(/.*(test\/init\/configProxy).*/).andReturn({
        responseText: JSON.stringify(
          require("../../wwwroot/test/init/configProxy.json")
        )
      });
      jasmine.Ajax.stubRequest(/.*(serverconfig).*/).andReturn({
        responseText: JSON.stringify(
          require("../../wwwroot/test/init/serverconfig.json")
        )
      });
    });

    afterEach(function () {
      jasmine.Ajax.uninstall();
    });

    it("initializes proxy with parameters from config file", function (done) {
      terria
        .start({
          configUrl: "test/init/configProxy.json",
          i18nOptions
        })
        .then(function () {
          expect(terria.corsProxy.baseProxyUrl).toBe("/myproxy/");
          expect(terria.corsProxy.proxyDomains).toEqual([
            "example.com",
            "csiro.au"
          ]);
          done();
        })
        .catch((error) => {
          done.fail();
        });
    });
  });

  describe("removeModelReferences", function () {
    let model: SimpleCatalogItem;
    beforeEach(function () {
      model = new SimpleCatalogItem("testId", terria);
      terria.addModel(model);
    });

    it("removes the model from workbench", function () {
      terria.workbench.add(model);
      terria.removeModelReferences(model);
      expect(terria.workbench).not.toContain(model);
    });

    it(
      "it removes picked features & selected feature for the model",
      action(function () {
        terria.pickedFeatures = new PickedFeatures();
        const feature = new Feature({});
        terria.selectedFeature = feature;
        feature._catalogItem = model;
        terria.pickedFeatures.features.push(feature);
        terria.removeModelReferences(model);
        expect(terria.pickedFeatures.features.length).toBe(0);
        expect(terria.selectedFeature).toBeUndefined();
      })
    );

    it("unregisters the model from Terria", function () {
      terria.removeModelReferences(model);
      expect(terria.getModelById(BaseModel, "testId")).toBeUndefined();
    });
  });

  //   it("tells us there's a time enabled WMS with `checkNowViewingForTimeWms()`", function(done) {
  //     terria
  //       .start({
  //         configUrl: "test/init/configProxy.json",
  //         i18nOptions
  //       })
  //       .then(function() {
  //         expect(terria.checkNowViewingForTimeWms()).toEqual(false);
  //       })
  //       .then(function() {
  //         const wmsItem = new WebMapServiceCatalogItem(terria);
  //         wmsItem.updateFromJson({
  //           url: "http://example.com",
  //           metadataUrl: "test/WMS/comma_sep_datetimes_inherited.xml",
  //           layers: "13_intervals",
  //           dataUrl: "" // to prevent a DescribeLayer request
  //         });
  //         wmsItem
  //           .load()
  //           .then(function() {
  //             terria.nowViewing.add(wmsItem);
  //             expect(terria.checkNowViewingForTimeWms()).toEqual(true);
  //           })
  //           .then(done)
  //           .catch(done.fail);
  //       })
  //       .catch(done.fail);
  //   });

  describe("applyInitData", function () {
    describe("when pickedFeatures is not present in initData", function () {
      it("unsets the feature picking state if `canUnsetFeaturePickingState` is `true`", async function () {
        terria.pickedFeatures = new PickedFeatures();
        terria.selectedFeature = new Entity({ name: "selected" }) as Feature;
        await terria.applyInitData({
          initData: {},
          canUnsetFeaturePickingState: true
        });
        expect(terria.pickedFeatures).toBeUndefined();
        expect(terria.selectedFeature).toBeUndefined();
      });

      it("otherwise, should not unset feature picking state", async function () {
        terria.pickedFeatures = new PickedFeatures();
        terria.selectedFeature = new Entity({ name: "selected" }) as Feature;
        await terria.applyInitData({
          initData: {}
        });
        expect(terria.pickedFeatures).toBeDefined();
        expect(terria.selectedFeature).toBeDefined();
      });
    });

    describe("Sets workbench contents correctly", function () {
      interface ExtendedLoadWithXhr {
        (): any;
        load: { (...args: any[]): any; calls: any };
      }
      const loadWithXhr: ExtendedLoadWithXhr = <any>_loadWithXhr;
      const mapServerSimpleGroupUrl =
        "http://some.service.gov.au/arcgis/rest/services/mapServerSimpleGroup/MapServer";
      const mapServerWithErrorUrl =
        "http://some.service.gov.au/arcgis/rest/services/mapServerWithError/MapServer";
      const magdaRecordFeatureServerGroupUrl =
        "http://magda.reference.group.service.gov.au";
      const magdaRecordDerefencedToWmsUrl =
        "http://magda.references.wms.gov.au";

      const mapServerGroupModel = {
        type: "esri-mapServer-group",
        name: "A simple map server group",
        url: mapServerSimpleGroupUrl,
        id: "a-test-server-group"
      };

      const magdaRecordDerefencedToFeatureServerGroup = {
        type: "magda",
        name: "A magda record derefenced to a simple feature server group",
        url: magdaRecordFeatureServerGroupUrl,
        recordId: "magda-record-id-dereferenced-to-feature-server-group",
        id: "a-test-magda-record"
      };

      const magdaRecordDerefencedToWms = {
        type: "magda",
        name: "A magda record derefenced to wms",
        url: magdaRecordDerefencedToWmsUrl,
        recordId: "magda-record-id-dereferenced-to-wms",
        id: "another-test-magda-record"
      };

      const mapServerModelWithError = {
        type: "esri-mapServer-group",
        name: "A map server with error",
        url: mapServerWithErrorUrl,
        id: "a-test-server-with-error"
      };

      const theOrderedItemsIds = [
        "a-test-server-group/0",
        "a-test-magda-record/0",
        "another-test-magda-record"
      ];

      let loadMapItemsWms: any = undefined;
      let loadMapItemsArcGisMap: any = undefined;
      let loadMapItemsArcGisFeature: any = undefined;
      beforeEach(function () {
        const realLoadWithXhr = loadWithXhr.load;
        spyOn(loadWithXhr, "load").and.callFake(function (...args: any[]) {
          const url = args[0];

          if (
            url.match("mapServerSimpleGroup") &&
            url.indexOf("MapServer?f=json") !== -1
          ) {
            args[0] =
              "test/Terria/applyInitData/MapServer/mapServerSimpleGroup.json";
          } else if (
            url.match("mapServerWithError") &&
            url.indexOf("MapServer?f=json") !== -1
          ) {
            args[0] =
              "test/Terria/applyInitData/MapServer/mapServerWithError.json";
          } else if (
            url.match("magda-record-id-dereferenced-to-feature-server-group")
          ) {
            args[0] =
              "test/Terria/applyInitData/MagdaReference/group_record.json";
          } else if (url.match("magda-record-id-dereferenced-to-wms")) {
            args[0] =
              "test/Terria/applyInitData/MagdaReference/wms_record.json";
          } else if (
            url.match("services2.arcgis.com") &&
            url.indexOf("FeatureServer?f=json") !== -1
          ) {
            args[0] =
              "test/Terria/applyInitData/FeatureServer/esri_feature_server.json";
          } else if (
            url.match("mapprod1.environment.nsw.gov.au") &&
            url.indexOf("request=GetCapabilities") !== -1
          ) {
            args[0] = "test/Terria/applyInitData/WmsServer/capabilities.xml";
          }

          const result = realLoadWithXhr(...args);
          return result;
        });

        // Do not call through.
        loadMapItemsArcGisMap = spyOn(
          ArcGisMapServerCatalogItem.prototype,
          "loadMapItems"
        ).and.returnValue(Result.none());
        loadMapItemsArcGisFeature = spyOn(
          ArcGisFeatureServerCatalogItem.prototype,
          "loadMapItems"
        ).and.returnValue(Result.none());
        loadMapItemsWms = spyOn(
          WebMapServiceCatalogItem.prototype,
          "loadMapItems"
        ).and.returnValue(Result.none());
      });

      it("when a workbench item is a simple map server group", async function () {
        await terria.applyInitData({
          initData: {
            catalog: [mapServerGroupModel],
            workbench: ["a-test-server-group"]
          }
        });
        expect(terria.workbench.itemIds).toEqual(["a-test-server-group/0"]);
        expect(loadMapItemsArcGisMap).toHaveBeenCalledTimes(1);
      });

      it("when a workbench item is a referenced map server group", async function () {
        await terria.applyInitData({
          initData: {
            catalog: [magdaRecordDerefencedToFeatureServerGroup],
            workbench: ["a-test-magda-record"]
          }
        });
        expect(terria.workbench.itemIds).toEqual(["a-test-magda-record/0"]);
        expect(loadMapItemsArcGisFeature).toHaveBeenCalledTimes(1);
      });

      it("when a workbench item is a referenced wms", async function () {
        await terria.applyInitData({
          initData: {
            catalog: [magdaRecordDerefencedToWms],
            workbench: ["another-test-magda-record"]
          }
        });
        expect(terria.workbench.itemIds).toEqual(["another-test-magda-record"]);
        expect(loadMapItemsWms).toHaveBeenCalledTimes(1);
      });

      it("when the workbench has more than one items", async function () {
        await terria.applyInitData({
          initData: {
            catalog: [
              mapServerGroupModel,
              magdaRecordDerefencedToFeatureServerGroup,
              magdaRecordDerefencedToWms
            ],
            workbench: [
              "a-test-server-group",
              "a-test-magda-record",
              "another-test-magda-record"
            ]
          }
        });

        expect(terria.workbench.itemIds).toEqual(theOrderedItemsIds);
        expect(loadMapItemsWms).toHaveBeenCalledTimes(1);
        expect(loadMapItemsArcGisMap).toHaveBeenCalledTimes(1);
        expect(loadMapItemsArcGisFeature).toHaveBeenCalledTimes(1);
      });

      it("when the workbench has an unknown item", async function () {
        await terria.applyInitData({
          initData: {
            catalog: [
              mapServerGroupModel,
              magdaRecordDerefencedToFeatureServerGroup,
              magdaRecordDerefencedToWms
            ],
            workbench: [
              "id_of_unknown_model",
              "a-test-server-group",
              "a-test-magda-record",
              "another-test-magda-record"
            ]
          }
        });

        expect(terria.workbench.itemIds).toEqual(theOrderedItemsIds);
        expect(loadMapItemsWms).toHaveBeenCalledTimes(1);
        expect(loadMapItemsArcGisMap).toHaveBeenCalledTimes(1);
        expect(loadMapItemsArcGisFeature).toHaveBeenCalledTimes(1);
      });

      it("when a workbench item has errors", async function () {
        let error: TerriaError | undefined = undefined;
        try {
          await terria.applyInitData({
            initData: {
              catalog: [
                mapServerModelWithError,
                mapServerGroupModel,
                magdaRecordDerefencedToFeatureServerGroup,
                magdaRecordDerefencedToWms
              ],
              workbench: [
                "a-test-server-with-error",
                "a-test-server-group",
                "a-test-magda-record",
                "another-test-magda-record"
              ]
            }
          });
        } catch (e) {
          error = <TerriaError>e;
          expect(error.message === "models.terria.loadingInitSourceErrorTitle");
        } finally {
          expect(error).not.toEqual(undefined);
          expect(terria.workbench.itemIds).toEqual(theOrderedItemsIds);
          expect(loadMapItemsWms).toHaveBeenCalledTimes(1);
          expect(loadMapItemsArcGisMap).toHaveBeenCalledTimes(1);
          expect(loadMapItemsArcGisFeature).toHaveBeenCalledTimes(1);
        }
      });
    });
  });

  describe("mapSettings", function () {
    it("properly interprets map hash parameter", async () => {
      const getLocalPropertySpy = spyOn(terria, "getLocalProperty");
      //@ts-ignore
      const location: Location = {
        href: "http://test.com/#map=2d"
      };
      await terria.start({ configUrl: "", applicationUrl: location });
      await terria.loadPersistedMapSettings();
      expect(terria.mainViewer.viewerMode).toBe(ViewerMode.Leaflet);
      expect(getLocalPropertySpy).not.toHaveBeenCalledWith("viewermode");
    });

    it("properly resolves persisted map viewer", async () => {
      const getLocalPropertySpy = spyOn(
        terria,
        "getLocalProperty"
      ).and.returnValue("2d");
      await terria.start({ configUrl: "" });
      await terria.loadPersistedMapSettings();
      expect(terria.mainViewer.viewerMode).toBe(ViewerMode.Leaflet);
      expect(getLocalPropertySpy).toHaveBeenCalledWith("viewermode");
    });

    it("properly interprets wrong map hash parameter and resolves persisted value", async () => {
      const getLocalPropertySpy = spyOn(
        terria,
        "getLocalProperty"
      ).and.returnValue("3dsmooth");
      //@ts-ignore
      const location: Location = {
        href: "http://test.com/#map=4d"
      };
      await terria.start({ configUrl: "", applicationUrl: location });
      await terria.loadPersistedMapSettings();
      expect(terria.mainViewer.viewerMode).toBe(ViewerMode.Cesium);
      expect(terria.mainViewer.viewerOptions.useTerrain).toBe(false);
      expect(getLocalPropertySpy).toHaveBeenCalledWith("viewermode");
    });

    it("uses `settings` in initsource", async () => {
      const setBaseMapSpy = spyOn(terria.mainViewer, "setBaseMap");

      await terria.start({ configUrl: "" });

      terria.applyInitData({
        initData: {
          settings: {
            baseMaximumScreenSpaceError: 1,
            useNativeResolution: true,
            alwaysShowTimeline: true,
            baseMapId: "basemap-natural-earth-II",
            terrainSplitDirection: -1,
            depthTestAgainstTerrainEnabled: true
          }
        }
      });

      await terria.loadInitSources();

      expect(terria.baseMaximumScreenSpaceError).toBe(1);
      expect(terria.useNativeResolution).toBeTruthy;
      expect(terria.timelineStack.alwaysShowingTimeline).toBeTruthy();
      expect(setBaseMapSpy).toHaveBeenCalledWith(
        terria.baseMapsModel.baseMapItems.find(
          (item) => item.item.uniqueId === "basemap-natural-earth-II"
        )?.item
      );

      expect(terria.terrainSplitDirection).toBe(SplitDirection.LEFT);
      expect(terria.depthTestAgainstTerrainEnabled).toBeTruthy();
    });
  });

  describe("basemaps", function () {
    it("when no base maps are specified load defaultBaseMaps", async function () {
      await terria.start({ configUrl: "" });
      terria.applyInitData({
        initData: {}
      });
      await terria.loadInitSources();
      const _defaultBaseMaps = defaultBaseMaps(terria);
      expect(terria.baseMapsModel).toBeDefined();
      expect(terria.baseMapsModel.baseMapItems.length).toBe(
        _defaultBaseMaps.length
      );
    });

    it("propperly loads base maps", async function () {
      await terria.start({ configUrl: "" });
      terria.applyInitData({
        initData: {
          baseMaps: {
            items: [
              {
                item: {
                  id: "basemap-positron",
                  name: "Positron (Light)",
                  type: "open-street-map",
                  url: "https://basemaps.cartocdn.com/light_all/",
                  attribution:
                    "© <a href='https://www.openstreetmap.org/copyright'>OpenStreetMap</a>, © <a href='https://carto.com/about-carto/'>CARTO</a>",
                  subdomains: ["a", "b", "c", "d"],
                  opacity: 1.0
                },
                image: "/images/positron.png"
              },
              {
                item: {
                  id: "basemap-darkmatter1",
                  name: "Dark Matter",
                  type: "open-street-map",
                  url: "https://basemaps.cartocdn.com/dark_all/",
                  attribution:
                    "© <a href='https://www.openstreetmap.org/copyright'>OpenStreetMap</a>, © <a href='https://carto.com/about-carto/'>CARTO</a>",
                  subdomains: ["a", "b", "c", "d"],
                  opacity: 1.0
                },
                image: "/images/dark-matter.png"
              }
            ]
          }
        }
      });
      const _defaultBaseMaps = defaultBaseMaps(terria);
      expect(terria.baseMapsModel).toBeDefined();
      expect(terria.baseMapsModel.baseMapItems.length).toEqual(
        _defaultBaseMaps.length + 1
      );
    });
  });

  describe("loadPickedFeatures", function () {
    beforeEach(async function () {
      // Attach cesium viewer and wait for it to be loaded
      const container = document.createElement("div");
      document.body.appendChild(container);
      terria.mainViewer.attach(container);
      return (terria.mainViewer as any)._cesiumPromise;
    });

    it("sets the pickCoords", async function () {
      expect(terria.currentViewer instanceof Cesium).toBeTruthy();
      await terria.loadPickedFeatures({
        pickCoords: {
          lat: 84.93,
          lng: 77.91,
          height: -5400810.41
        },
        providerCoords: {
          "https://foo": { x: 123, y: 456, level: 7 },
          "https://bar": { x: 42, y: 42, level: 4 }
        }
      });
      const pickPosition = terria.pickedFeatures?.pickPosition;
      expect(pickPosition).toBeDefined();
      if (pickPosition) {
        const { x, y, z } = pickPosition;
        expect(x.toFixed(2)).toBe("18483.85");
        expect(y.toFixed(2)).toBe("86292.94");
        expect(z.toFixed(2)).toBe("952035.13");
      }
    });

    it("sets the selectedFeature", async function () {
      const testItem = new SimpleCatalogItem("test", terria);
      const ds = new CustomDataSource("ds");
      const entity = new Entity({ name: "foo" });
      ds.entities.add(entity);
      testItem.mapItems = [ds];
      await terria.workbench.add(testItem);
      // It is irrelevant what we pass as argument for `clock` param because
      // the current implementation of `hashEntity` is broken because as it
      // expects a `Clock` but actually uses it as a `JulianDate`
      const entityHash = hashEntity(entity, undefined);
      await terria.loadPickedFeatures({
        pickCoords: {
          lat: 84.93,
          lng: 77.91,
          height: -5400810.41
        },
        providerCoords: {
          "https://foo": { x: 123, y: 456, level: 7 },
          "https://bar": { x: 42, y: 42, level: 4 }
        },
        entities: [
          {
            hash: entityHash,
            name: "foo"
          }
        ],
        current: {
          hash: entityHash,
          name: "foo"
        }
      });
      expect(terria.selectedFeature).toBeDefined();
      expect(terria.selectedFeature?.name).toBe("foo");
    });
  });

  it("customRequestSchedulerLimits sets RequestScheduler limits for domains", async function () {
    const configUrl = `data:application/json;base64,${btoa(
      JSON.stringify({
        initializationUrls: [],
        parameters: {
          customRequestSchedulerLimits: {
            "test.domain:333": 12
          }
        }
      })
    )}`;
    await terria.start({ configUrl, i18nOptions });
    expect(RequestScheduler.requestsByServer["test.domain:333"]).toBe(12);
  });
});<|MERGE_RESOLUTION|>--- conflicted
+++ resolved
@@ -532,8 +532,7 @@
       jasmine.Ajax.uninstall();
     });
 
-<<<<<<< HEAD
-    it("processes #start correctly", async function() {
+    it("processes #start correctly", async function () {
       expect(terria.initSources.length).toEqual(0);
 
       jasmine.Ajax.install();
@@ -581,10 +580,7 @@
       jasmine.Ajax.uninstall();
     });
 
-    describe("test via serialise & load round-trip", function() {
-=======
     describe("test via serialise & load round-trip", function () {
->>>>>>> ed98942e
       let newTerria: Terria;
       let viewState: ViewState;
 
