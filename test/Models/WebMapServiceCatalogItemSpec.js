"use strict";

/*global require,describe,it,expect,beforeEach,fail*/

var Credit = require("terriajs-cesium/Source/Core/Credit");
var ImageryProvider = require("terriajs-cesium/Source/Scene/ImageryProvider");
var JulianDate = require("terriajs-cesium/Source/Core/JulianDate");
var Rectangle = require("terriajs-cesium/Source/Core/Rectangle");
var TimeInterval = require("terriajs-cesium/Source/Core/TimeInterval");
var TimeIntervalCollection = require("terriajs-cesium/Source/Core/TimeIntervalCollection");
var WebMercatorTilingScheme = require("terriajs-cesium/Source/Core/WebMercatorTilingScheme");

var ImageryLayerCatalogItem = require("../../lib/Models/ImageryLayerCatalogItem");
var LegendUrl = require("../../lib/Map/LegendUrl");
var Terria = require("../../lib/Models/Terria");
var WebMapServiceCatalogItem = require("../../lib/Models/WebMapServiceCatalogItem");

var terria;
var wmsItem;

beforeEach(function() {
  terria = new Terria({
    baseUrl: "./"
  });
  wmsItem = new WebMapServiceCatalogItem(terria);
});

describe("WebMapServiceCatalogItem", function() {
  it("has sensible type and typeName", function() {
    expect(wmsItem.type).toBe("wms");
    expect(wmsItem.typeName).toBe("Web Map Service (WMS)");
  });

  it("throws if constructed without a Terria instance", function() {
    expect(function() {
      var viewModel = new WebMapServiceCatalogItem(); // eslint-disable-line no-unused-vars
    }).toThrow();
  });

  it("can be constructed", function() {
    expect(wmsItem).toBeDefined();
  });

  it("is derived from ImageryLayerCatalogItem", function() {
    expect(wmsItem instanceof ImageryLayerCatalogItem).toBe(true);
  });

  describe("legendUrls", function() {
    it("is used when explicitly-provided", function() {
      wmsItem.legendUrl = new LegendUrl("http://foo.com/legend.png");
      wmsItem.url = "http://foo.com/somethingElse";
      expect(wmsItem.legendUrl).toEqual(
        new LegendUrl("http://foo.com/legend.png")
      );
    });

    it("is derived from url if not explicitly provided or read from XML", function(done) {
      wmsItem.updateFromJson({
        url: "http://foo.com/bar",
        metadataUrl: "test/WMS/no_legend_url.xml",
        layers: "single_period",
        dataUrl: "" // to prevent a DescribeLayer request
      });
      wmsItem
        .load()
        .then(function() {
          expect(wmsItem.legendUrl.url.indexOf("http://foo.com/bar")).toBe(0);
        })
        .then(done)
        .otherwise(done.fail);
    });

    it("incorporates parameters if legendUrl comes from style", function(done) {
      wmsItem.updateFromJson({
        url: "http://example.com",
        metadataUrl: "test/WMS/multiple_style_legend_url.xml",
        layers: "single_period",
        parameters: { styles: "jet2", foo: "bar" },
        dataUrl: "" // to prevent a DescribeLayer request
      });
      wmsItem
        .load()
        .then(function() {
          expect(wmsItem.legendUrl).toEqual(
            new LegendUrl(
              "http://www.example.com/foo?request=GetLegendGraphic&secondUrl&styles=jet2&foo=bar&srs=EPSG%3A3857",
              "image/gif"
            )
          );
        })
        .then(done)
        .otherwise(done.fail);
    });

    it("incorporates parameters if legendUrl is created from scratch", function(done) {
      wmsItem.updateFromJson({
        url: "http://foo.com/bar",
        metadataUrl: "test/WMS/no_legend_url.xml",
        layers: "single_period",
        parameters: { alpha: "beta", foo: "bar" },
        dataUrl: "" // to prevent a DescribeLayer request
      });
      wmsItem
        .load()
        .then(function() {
          expect(
            wmsItem.legendUrl.url.indexOf(
<<<<<<< HEAD
              "http://foo.com/bar?service=WMS&version=1.1.0&request=GetLegendGraphic&format=image%2Fpng&transparent=True&layer=single_period&styles=jet&alpha=beta&foo=bar&srs=EPSG%3A3857"
=======
              "http://foo.com/bar?service=WMS&version=1.1.0&request=GetLegendGraphic&format=image%2Fpng&transparent=True&layer=single_period&alpha=beta&foo=bar&srs=EPSG%3A3857"
>>>>>>> 1b40857d
            )
          ).toBe(0);
        })
        .then(done)
        .otherwise(done.fail);
    });

    it("is read from XML when specified with a single style", function(done) {
      wmsItem.updateFromJson({
        url: "http://example.com",
        metadataUrl: "test/WMS/single_style_legend_url.xml",
        layers: "single_period",
        dataUrl: "" // to prevent a DescribeLayer request
      });
      wmsItem
        .load()
        .then(function() {
          expect(wmsItem.legendUrl).toEqual(
            new LegendUrl(
              "http://www.example.com/foo?request=GetLegendGraphic&firstUrl&srs=EPSG%3A3857",
              "image/gif"
            )
          );
        })
        .then(done)
        .otherwise(done.fail);
    });

    it("is read from the first style tag when XML specifies multiple styles for a layer, provided style is unspecified", function(done) {
      wmsItem.updateFromJson({
        url: "http://example.com",
        metadataUrl: "test/WMS/multiple_style_legend_url.xml",
        layers: "single_period",
        dataUrl: "" // to prevent a DescribeLayer request
      });
      wmsItem
        .load()
        .then(function() {
          expect(wmsItem.legendUrl).toEqual(
            new LegendUrl(
              "http://www.example.com/foo?request=GetLegendGraphic&firstUrl&srs=EPSG%3A3857",
              "image/gif"
            )
          );
        })
        .then(done)
        .otherwise(done.fail);
    });

    it("is read from the first LegendURL tag when XML specifies multiple LegendURL tags for a style", function(done) {
      wmsItem.updateFromJson({
        url: "http://example.com",
        metadataUrl: "test/WMS/single_style_multiple_legend_urls.xml",
        layers: "single_period",
        dataUrl: "" // to prevent a DescribeLayer request
      });
      wmsItem
        .load()
        .then(function() {
          expect(wmsItem.legendUrl).toEqual(
            new LegendUrl(
              "http://www.example.com/foo?request=GetLegendGraphic&firstUrl&srs=EPSG%3A3857",
              "image/gif"
            )
          );
        })
        .then(done)
        .otherwise(done.fail);
    });

    it("is not overridden by the XML value when set manually", function(done) {
      wmsItem.updateFromJson({
        url: "http://example.com",
        metadataUrl: "test/WMS/single_style_legend_url.xml",
        layers: "single_period",
        dataUrl: "" // to prevent a DescribeLayer request
      });

      wmsItem.legendUrl = new LegendUrl("http://www.example.com/blahFace");

      wmsItem
        .load()
        .then(function() {
          expect(wmsItem.legendUrl).toEqual(
            new LegendUrl("http://www.example.com/blahFace")
          );
        })
        .then(done)
        .otherwise(done.fail);
    });
  });

  describe("metadata urls", function() {
    it("are parsed when one is present", function(done) {
      wmsItem.updateFromJson({
        url: "http://foo.com/bar",
        metadataUrl: "test/WMS/single_metadata_url.xml",
        layers: "single_period",
        dataUrl: "" // to prevent a DescribeLayer request
      });
      wmsItem
        .load()
        .then(function() {
          expect(wmsItem.findInfoSection("Metadata Links").content).toBe(
            "http://examplemetadata.com"
          );
        })
        .then(done)
        .otherwise(fail);
    });

    it("are parsed when multiple are present", function(done) {
      wmsItem.updateFromJson({
        url: "http://foo.com/bar",
        metadataUrl: "test/WMS/multiple_metadata_url.xml",
        layers: "single_period",
        dataUrl: "" // to prevent a DescribeLayer request
      });
      wmsItem
        .load()
        .then(function() {
          expect(wmsItem.findInfoSection("Metadata Links").content).toBe(
            "http://examplemetadata1.com<br>http://examplemetadata2.com"
          );
        })
        .then(done)
        .otherwise(fail);
    });
  });

  it("derives getCapabilitiesUrl from url if getCapabilitiesUrl is not explicitly provided", function() {
    wmsItem.url = "http://foo.com/bar";
    expect(wmsItem.getCapabilitiesUrl.indexOf(wmsItem.url)).toBe(0);
  });

  it("uses explicitly-provided getCapabilitiesUrl", function() {
    wmsItem.getCapabilitiesUrl = "http://foo.com/metadata";
    wmsItem.url = "http://foo.com/somethingElse";
    expect(wmsItem.getCapabilitiesUrl).toBe("http://foo.com/metadata");
  });

  it("defaults to having no dataUrl", function() {
    wmsItem.url = "http://foo.bar";
    expect(wmsItem.dataUrl).toBeUndefined();
    expect(wmsItem.dataUrlType).toBeUndefined();
  });

  it("uses explicitly-provided dataUrl and dataUrlType", function() {
    wmsItem.dataUrl = "http://foo.com/data";
    wmsItem.dataUrlType = "wfs-complete";
    wmsItem.url = "http://foo.com/somethingElse";
    expect(wmsItem.dataUrl).toBe("http://foo.com/data");
    expect(wmsItem.dataUrlType).toBe("wfs-complete");
  });

  it("can update from json", function() {
    wmsItem.updateFromJson({
      name: "Name",
      description: "Description",
      rectangle: [-10, 10, -20, 20],
      legendUrl: "http://legend.com",
      dataUrlType: "wfs",
      dataUrl: "http://my.wfs.com/wfs",
      dataCustodian: "Data Custodian",
      getCapabilitiesUrl: "http://my.metadata.com",
      url: "http://my.wms.com",
      layers: "mylayer",
      parameters: {
        custom: true,
        awesome: "maybe"
      },
      tilingScheme: new WebMercatorTilingScheme(),
      getFeatureInfoFormats: []
    });

    expect(wmsItem.name).toBe("Name");
    expect(wmsItem.description).toBe("Description");
    expect(wmsItem.rectangle).toEqual(Rectangle.fromDegrees(-10, 10, -20, 20));
    expect(wmsItem.legendUrl).toEqual(new LegendUrl("http://legend.com"));
    expect(wmsItem.dataUrlType).toBe("wfs");
    expect(wmsItem.dataUrl.indexOf("http://my.wfs.com/wfs")).toBe(0);
    expect(wmsItem.dataCustodian).toBe("Data Custodian");
    expect(wmsItem.getCapabilitiesUrl).toBe("http://my.metadata.com");
    expect(wmsItem.url).toBe("http://my.wms.com");
    expect(wmsItem.layers).toBe("mylayer");
    expect(wmsItem.parameters).toEqual({
      custom: true,
      awesome: "maybe"
    });
    expect(wmsItem.tilingScheme instanceof WebMercatorTilingScheme).toBe(true);
    expect(wmsItem.getFeatureInfoFormats).toEqual([]);
  });

  it("uses reasonable defaults for updateFromJson", function() {
    wmsItem.updateFromJson({});

    expect(wmsItem.name).toBe("Unnamed Item");
    expect(wmsItem.description).toBe("");
    expect(wmsItem.rectangle).toBeUndefined();
    expect(wmsItem.legendUrl).toBeUndefined();
    expect(wmsItem.dataUrlType).toBeUndefined();
    expect(wmsItem.dataUrl).toBeUndefined();
    expect(wmsItem.dataCustodian).toBeUndefined();
    expect(wmsItem.metadataUrl).toBeUndefined();
    expect(wmsItem.url).toBeUndefined();
    expect(wmsItem.layers).toBe("");
    expect(wmsItem.parameters).toEqual({});
    expect(wmsItem.tilingScheme).toBeUndefined();
    expect(wmsItem.getFeatureInfoFormats).toBeUndefined();
  });

  it("requests styles property", function() {
    // Spy on the request to create an image, so that we can see what URL is requested.
    // Unfortunately this is implementation-dependent.
    spyOn(ImageryProvider, "loadImage");
    wmsItem.updateFromJson({
      dataUrlType: "wfs",
      url: "http://my.wms.com",
      layers: "mylayer",
      tilingScheme: new WebMercatorTilingScheme(),
      getFeatureInfoFormats: [],
      parameters: {
        styles: "foobar"
      }
    });
    var imageryLayer = wmsItem.createImageryProvider();
    imageryLayer.requestImage(0, 0, 2);
    var requestedUrl = ImageryProvider.loadImage.calls.argsFor(0)[0].url;
    expect(requestedUrl.toLowerCase()).toContain("styles=foobar");
  });

  it("requests styles property even if uppercase", function() {
    // Spy on the request to create an image, so that we can see what URL is requested.
    // Unfortunately this is implementation-dependent.
    spyOn(ImageryProvider, "loadImage");
    wmsItem.updateFromJson({
      dataUrlType: "wfs",
      url: "http://my.wms.com",
      layers: "mylayer",
      tilingScheme: new WebMercatorTilingScheme(),
      getFeatureInfoFormats: [],
      parameters: {
        STYLES: "foobar"
      }
    });
    var imageryLayer = wmsItem.createImageryProvider();
    imageryLayer.requestImage(0, 0, 2);
    var requestedUrl = ImageryProvider.loadImage.calls.argsFor(0)[0].url;
    expect(requestedUrl.toLowerCase()).toContain("styles=foobar");
  });

  it("can be round-tripped with serializeToJson and updateFromJson", function() {
    wmsItem.name = "Name";
    wmsItem.id = "Id";
    // wmsItem.description = 'Description';
    wmsItem.rectangle = Rectangle.fromDegrees(-10, 10, -20, 20);
    wmsItem.legendUrl = new LegendUrl("http://legend.com", "image/png");
    wmsItem.dataUrlType = "wfs";
    wmsItem.dataUrl = "http://my.wfs.com/wfs";
    wmsItem.dataCustodian = "Data Custodian";
    wmsItem.metadataUrl = "http://my.metadata.com";
    wmsItem.url = "http://my.wms.com";
    wmsItem.layers = "mylayer";
    wmsItem.parameters = {
      custom: true,
      awesome: "maybe"
    };
    wmsItem.getFeatureInfoFormats = [];

    // This initialTime is before any interval, so internally it will be changed to the first start date.
    wmsItem.initialTimeSource = "2012-01-01T12:00:00Z";

    wmsItem.intervals = new TimeIntervalCollection([
      new TimeInterval({
        start: JulianDate.fromIso8601("2013-08-01T15:00:00Z"),
        stop: JulianDate.fromIso8601("2013-08-01T18:00:00Z")
      }),
      new TimeInterval({
        start: JulianDate.fromIso8601("2013-09-01T11:00:00Z"),
        stop: JulianDate.fromIso8601("2013-09-03T13:00:00Z")
      })
    ]);

    var json = wmsItem.serializeToJson();

    var reconstructed = new WebMapServiceCatalogItem(terria);
    reconstructed.updateFromJson(json);

    // We'll check for these later in toEqual but this makes it a bit easier to see what's different.
    expect(reconstructed.name).toBe(wmsItem.name);
    // We do not serialize the description, to keep the serialization shorter.
    // expect(reconstructed.description).toBe(wmsItem.description);
    expect(reconstructed.rectangle).toEqual(wmsItem.rectangle);
    expect(reconstructed.legendUrl).toEqual(wmsItem.legendUrl);
    expect(reconstructed.legendUrls).toEqual(wmsItem.legendUrls);
    expect(reconstructed.dataUrlType).toBe(wmsItem.dataUrlType);
    expect(reconstructed.dataUrl).toBe(wmsItem.dataUrl);
    expect(reconstructed.dataCustodian).toBe(wmsItem.dataCustodian);
    expect(reconstructed.metadataUrl).toBe(wmsItem.metadataUrl);
    expect(reconstructed.url).toBe(wmsItem.url);
    expect(reconstructed.layers).toBe(wmsItem.layers);
    expect(reconstructed.parameters).toBe(wmsItem.parameters);
    expect(reconstructed.getFeatureInfoFormats).toEqual(
      wmsItem.getFeatureInfoFormats
    );
    // Do not compare time, because on some systems the second could have ticked over between getting the two times.
    var initialTimeSource = reconstructed.initialTimeSource.substr(0, 10);
    expect(initialTimeSource).toEqual("2013-08-01");
    // We do not serialize the intervals, to keep the serialization shorter.
    // expect(reconstructed.intervals.length).toEqual(wmsItem.intervals.length);
  });

  it("can get handle plain text in textAttribution", function() {
    wmsItem.updateFromJson({
      attribution: "Plain text"
    });
    expect(wmsItem.attribution).toEqual(new Credit("Plain text"));
  });
  it("can handle object in textAttribution", function() {
    var test = {
      text: "test",
      link: "link"
    };
    wmsItem.updateFromJson({
      attribution: test
    });
    expect(wmsItem.attribution.html).toContain("test");
    expect(wmsItem.attribution.html).toContain("link");
  });

  it("can understand comma-separated datetimes", function(done) {
    // <Dimension name="time" units="ISO8601" multipleValues="true" current="true" default="2014-01-01T00:00:00.000Z">
    // 2002-01-01T00:00:00.000Z,2003-01-01T00:00:00.000Z,2004-01-01T00:00:00.000Z,
    // 2005-01-01T00:00:00.000Z,2006-01-01T00:00:00.000Z,2007-01-01T00:00:00.000Z,
    // 2008-01-01T00:00:00.000Z,2009-01-01T00:00:00.000Z,2010-01-01T00:00:00.000Z,
    // 2011-01-01T00:00:00.000Z,2012-01-01T00:00:00.000Z,2013-01-01T00:00:00.000Z,
    // 2014-01-01T00:00:00.000Z
    // </Dimension>
    wmsItem.updateFromJson({
      url: "http://example.com",
      metadataUrl: "test/WMS/comma_sep_datetimes.xml",
      layers: "13_intervals",
      dataUrl: "" // to prevent a DescribeLayer request
    });
    wmsItem
      .load()
      .then(function() {
        expect(wmsItem.intervals.length).toEqual(13);
<<<<<<< HEAD
        
        const firstInterval = wmsItem.intervals.get(0);
        expect(firstInterval.data).toEqual("2002-01-01T00:00:00.000Z");
        expect(firstInterval.start.dayNumber).toEqual(2452275);
        expect(firstInterval.start.secondsOfDay).toEqual(43232);
        expect(firstInterval.stop.dayNumber).toEqual(2452640);
        expect(firstInterval.stop.secondsOfDay).toEqual(43232);

        const lastInterval = wmsItem.intervals.get(12);
        expect(lastInterval.data).toEqual("2014-01-01T00:00:00.000Z");
        expect(lastInterval.start.dayNumber).toEqual(2456658);
        expect(lastInterval.start.secondsOfDay).toEqual(43235);
        expect(lastInterval.stop.dayNumber).toEqual(2457023);
        expect(lastInterval.stop.secondsOfDay).toEqual(43235);
=======
>>>>>>> 1b40857d
      })
      .then(done)
      .otherwise(done.fail);
  });

  it("can understand two-part period datetimes", function(done) {
    // <Dimension name="time" units="ISO8601" />
    //   <Extent name="time">2015-04-27T16:15:00/2015-04-27T18:45:00</Extent>
    wmsItem.updateFromJson({
      url: "http://example.com",
      metadataUrl: "test/WMS/single_period_datetimes.xml",
      layers: "single_period",
      dataUrl: "" // to prevent a DescribeLayer request
    });
    wmsItem
      .load()
      .then(function() {
        expect(wmsItem.intervals.length).toEqual(1);
<<<<<<< HEAD

        const firstInterval = wmsItem.intervals.get(0);
        // expect(firstInterval.data).toEqual("2015-04-27T06:15:00.000Z");
        // expect(typeof firstInterval.data).toEqual("string");

        expect(firstInterval.start.dayNumber).toEqual(2457140);
        expect(firstInterval.start.secondsOfDay).toEqual(15335);
        expect(firstInterval.stop.dayNumber).toEqual(2457140);
        expect(firstInterval.stop.secondsOfDay).toEqual(24335);
=======
>>>>>>> 1b40857d
      })
      .then(done)
      .otherwise(done.fail);
  });

  it("can understand three-part period datetimes", function(done) {
    // <Dimension name="time" units="ISO8601" />
    //   <Extent name="time">2015-04-27T16:15:00/2015-04-27T18:45:00/PT15M</Extent>
    wmsItem.updateFromJson({
      url: "http://example.com",
      metadataUrl: "test/WMS/period_datetimes.xml",
      layers: "single_period",
      dataUrl: "" // to prevent a DescribeLayer request
    });
    wmsItem
      .load()
      .then(function() {
        expect(wmsItem.intervals.length).toEqual(11);
<<<<<<< HEAD

        const firstInterval = wmsItem.intervals.get(0);
        expect(firstInterval.data).toEqual("2015-04-27T16:15:00Z");
        expect(typeof firstInterval.data).toEqual("string");
        expect(typeof firstInterval.start).toEqual(typeof new JulianDate());
        expect(typeof firstInterval.stop).toEqual(typeof new JulianDate());

        expect(firstInterval.start.dayNumber).toEqual(2457140);  // gets 2457139
        expect(firstInterval.start.secondsOfDay).toEqual(15335); //gets 65735
        expect(firstInterval.stop.dayNumber).toEqual(2457140);   // gets 2457139
        expect(firstInterval.stop.secondsOfDay).toEqual(16235);  // gets 66635 

        const lastInterval = wmsItem.intervals.get(10);
        expect(lastInterval.data).toEqual("2015-04-27T18:45:00Z");
      })
      .then(done)
      .otherwise(done.fail);
  });

  it("can understand three-part period date with no time", function(done) {
    // <Dimension name="time" units="ISO8601" />
    //   <Extent name="time">2015-04-27/2015-04-29/P1D</Extent>
    wmsItem.updateFromJson({
      url: "http://example.com",
      metadataUrl: "test/WMS/period_date_notime.xml",
      layers: "single_period",
      dataUrl: "" // to prevent a DescribeLayer request
    });
    wmsItem
      .load()
      .then(function() {
        expect(wmsItem.intervals.length).toEqual(3);

        const firstInterval = wmsItem.intervals.get(0);
        expect(firstInterval.data).toEqual("2015-04-27");

        const lastInterval = wmsItem.intervals.get(2);
        expect(lastInterval.data).toEqual("2015-04-29");
=======
>>>>>>> 1b40857d
      })
      .then(done)
      .otherwise(done.fail);
  });

<<<<<<< HEAD
  it("limits intervals returned", function(done) {
    // <Dimension name="time" units="ISO8601" />
    //   <Extent name="time">2015-04-27T16:15:00/2018-04-27T18:45:00/PT1M</Extent>
    wmsItem.updateFromJson({
      url: "http://example.com",
      metadataUrl: "test/WMS/period_datetimes_many_intervals.xml",
      layers: "single_period",
      dataUrl: "" // to prevent a DescribeLayer request
    });
    wmsItem
    .load()
    .then(function() {
        expect(wmsItem.intervals.length).toEqual(1000);
    })
    .then(done)
    .otherwise(done.fail);
  });

=======
>>>>>>> 1b40857d
  it("supports multiple units in a single period", function(done) {
    // <Dimension name="time" units="ISO8601" />
    //   <Extent name="time">2015-04-27T16:00:00/2015-04-27T16:15:00/PT1M57S</Extent>
    wmsItem.updateFromJson({
      url: "http://example.com",
      metadataUrl: "test/WMS/period_datetimes_multiple_units.xml",
      layers: "single_period",
      dataUrl: "" // to prevent a DescribeLayer request
    });
    wmsItem
      .load()
      .then(function() {
        expect(wmsItem.intervals.length).toEqual(8);
      })
      .then(done)
      .otherwise(done.fail);
  });

  it("ignores leap seconds when evaluating period", function(done) {
    // <Dimension name="time" units="ISO8601" />
    //   <Extent name="time">2015-06-30T20:00:00Z/2015-07-01T01:00:00Z/PT15M</Extent>
    wmsItem.updateFromJson({
      url: "http://example.com",
      metadataUrl: "test/WMS/period_datetimes_crossing_leap_second.xml",
      layers: "single_period",
      dataUrl: "" // to prevent a DescribeLayer request
    });
    wmsItem
      .load()
      .then(function() {
        expect(wmsItem.intervals.length).toEqual(9);
        expect(wmsItem.intervals.get(8).start).toEqual(
          JulianDate.fromIso8601("2015-07-01T01:00:00Z")
        );
        expect(wmsItem.intervals.get(8).stop).toEqual(
          JulianDate.fromIso8601("2015-07-01T01:15:00Z")
        );
      })
      .then(done)
      .otherwise(done.fail);
  });

  it("warns on bad periodicity in datetimes", function(done) {
    // <Dimension name="time" units="ISO8601" />
    //   <Extent name="time">2015-04-27T16:15:00/2015-04-27T18:45:00/PBAD</Extent>
    wmsItem.updateFromJson({
      url: "http://example.com",
      metadataUrl: "test/WMS/bad_datetime.xml",
      layers: "single_period",
      dataUrl: "" // to prevent a DescribeLayer request
    });
    var remover = wmsItem.terria.error.addEventListener(function() {
      expect(true).toBe(true);
      remover();
      done();
    });
    wmsItem.load();
  });

  it("uses time dimension inherited from parent", function(done) {
    // <Dimension name="time" units="ISO8601" multipleValues="true" current="true" default="2014-01-01T00:00:00.000Z">
    // 2002-01-01T00:00:00.000Z,2003-01-01T00:00:00.000Z,2004-01-01T00:00:00.000Z,
    // 2005-01-01T00:00:00.000Z,2006-01-01T00:00:00.000Z,2007-01-01T00:00:00.000Z,
    // 2008-01-01T00:00:00.000Z,2009-01-01T00:00:00.000Z,2010-01-01T00:00:00.000Z,
    // 2011-01-01T00:00:00.000Z,2012-01-01T00:00:00.000Z,2013-01-01T00:00:00.000Z,
    // 2014-01-01T00:00:00.000Z
    // </Dimension>
    wmsItem.updateFromJson({
      url: "http://example.com",
      metadataUrl: "test/WMS/comma_sep_datetimes_inherited.xml",
      layers: "13_intervals",
      dataUrl: "" // to prevent a DescribeLayer request
    });
    wmsItem
      .load()
      .then(function() {
        expect(wmsItem.intervals.length).toEqual(13);
      })
      .then(done)
      .otherwise(done.fail);
  });

  it("discards invalid layer names as long as at least one layer name is valid", function(done) {
    wmsItem.updateFromJson({
      url: "http://example.com",
      metadataUrl: "test/WMS/single_style_legend_url.xml",
      layers: "foo,single_period",
      dataUrl: "" // to prevent a DescribeLayer request
    });
    wmsItem
      .load()
      .then(function() {
        expect(wmsItem.layers).toBe("single_period");
      })
      .then(done)
      .otherwise(done.fail);
  });

  it("fails to load if all layer names are invalid", function(done) {
    wmsItem.updateFromJson({
      url: "http://example.com",
      metadataUrl: "test/WMS/single_style_legend_url.xml",
      layers: "foo,bar",
      dataUrl: "" // to prevent a DescribeLayer request
    });
    wmsItem
      .load()
      .then(done.fail)
      .otherwise(done);
  });

  it("supports a namespaced layer name", function(done) {
    wmsItem.updateFromJson({
      url: "http://example.com",
      metadataUrl: "test/WMS/single_style_legend_url.xml",
      layers: "namespace:single_period",
      dataUrl: "" // to prevent a DescribeLayer request
    });
    wmsItem
      .load()
      .then(function() {
        expect(wmsItem.layers).toBe("single_period");
      })
      .then(done)
      .otherwise(done.fail);
  });

  it("detects ncWMS implementation correctly", function(done) {
    wmsItem.updateFromJson({
      url: "http://example.com",
      metadataUrl: "test/WMS/ncwms_service.xml",
      layers: "ncwms",
      dataUrl: "" // to prevent a DescribeLayer request
    });
    wmsItem
      .load()
      .then(function() {
        expect(wmsItem.isNcWMS).toBe(true);
        expect(wmsItem.supportsColorScaleRange).toBe(true);
      })
      .then(done)
      .otherwise(done.fail);
  });

  it("detects ncWMS2 implementation correctly", function(done) {
    wmsItem.updateFromJson({
      url: "http://example.com",
      metadataUrl: "test/WMS/ncwms2_service.xml",
      layers: "mylayer",
      dataUrl: "" // to prevent a DescribeLayer request
    });
    wmsItem
      .load()
      .then(function() {
        expect(wmsItem.isNcWMS).toBe(true);
        expect(wmsItem.supportsColorScaleRange).toBe(true);
      })
      .then(done)
      .otherwise(done.fail);
  });

  it("does not indicate ncWMS on other service", function(done) {
    wmsItem.updateFromJson({
      url: "http://example.com",
      metadataUrl: "test/WMS/single_style_legend_url.xml",
      layers: "single_period",
      dataUrl: "" // to prevent a DescribeLayer request
    });
    wmsItem
      .load()
      .then(function() {
        expect(wmsItem.isNcWMS).toBe(undefined);
        done();
      })
      .then(done)
      .otherwise(done.fail);
  });

  it("detects support for COLORSCALERANGE via ExtendedCapabilities (exposed by latest versions of ncWMS2)", function(done) {
    wmsItem.updateFromJson({
      url: "http://example.com",
      metadataUrl: "test/WMS/colorscalerange.xml",
      layers: "mylayer",
      dataUrl: "" // to prevent a DescribeLayer request
    });
    wmsItem
      .load()
      .then(function() {
        expect(wmsItem.supportsColorScaleRange).toBe(true);
      })
      .then(done)
      .otherwise(done.fail);
  });

  describe("dimensions", function() {
    it("are loaded from GetCapabilities", function(done) {
      wmsItem.updateFromJson({
        url: "http://example.com",
        metadataUrl: "test/WMS/styles_and_dimensions.xml",
        layers: "A",
        dataUrl: "" // to prevent a DescribeLayer request
      });

      wmsItem
        .load()
        .then(function() {
          expect(wmsItem.availableDimensions).toBeDefined();
          expect(wmsItem.availableDimensions.A).toBeDefined();
          expect(wmsItem.availableDimensions.B).toBeDefined();

          var aDimensions = wmsItem.availableDimensions.A;
          expect(aDimensions.length).toBe(3);

          expect(aDimensions[0].name).toEqual("elevation");
          expect(aDimensions[0].units).toEqual("meters");
          expect(aDimensions[0].unitSymbol).toEqual("m");
          expect(aDimensions[0].default).toEqual("-0.03125");
          expect(aDimensions[0].options).toEqual([
            "-0.96875",
            "-0.90625",
            "-0.84375",
            "-0.78125",
            "-0.71875",
            "-0.65625",
            "-0.59375",
            "-0.53125",
            "-0.46875",
            "-0.40625",
            "-0.34375",
            "-0.28125",
            "-0.21875",
            "-0.15625",
            "-0.09375",
            "-0.03125"
          ]);

          expect(aDimensions[1].name).toEqual("custom");
          expect(aDimensions[1].units).toEqual("A");
          expect(aDimensions[1].unitSymbol).toEqual("B");
          expect(aDimensions[1].default).toEqual("Third thing");
          expect(aDimensions[1].options).toEqual([
            "Something",
            "Another thing",
            "Third thing",
            "yeah"
          ]);

          expect(aDimensions[2].name).toEqual("time");
          expect(aDimensions[2].units).toEqual("ISO8601");
          expect(aDimensions[2].unitSymbol).not.toBeDefined();
          expect(aDimensions[2].default).toEqual("2016-09-24T00:00:00.000Z");
          expect(aDimensions[2].options).toEqual([
            "2012-06-25T01:00:00.000Z/2012-06-26T00:00:00.000Z/PT1H",
            "2012-06-27T01:00:00.000Z/2012-06-30T00:00:00.000Z/PT1H",
            "2012-07-02T01:00:00.000Z/2012-07-03T00:00:00.000Z/PT1H",
            "2012-07-05T01:00:00.000Z/2012-07-09T00:00:00.000Z/PT1H"
          ]);
        })
        .then(done)
        .otherwise(done.fail);
    });

    it("elevation is passed to imagery provider constructor", function(done) {
      wmsItem.updateFromJson({
        url: "http://example.com",
        metadataUrl: "test/WMS/styles_and_dimensions.xml",
        layers: "A",
        dimensions: {
          elevation: "-0.90625"
        },
        dataUrl: "" // to prevent a DescribeLayer request
      });

      wmsItem
        .load()
        .then(function() {
          var imageryProvider = wmsItem._createImageryProvider();
          expect(imageryProvider._tileProvider.url).toContain(
            "elevation=-0.90625"
          );
        })
        .then(done)
        .otherwise(done.fail);
    });

    it("custom dimension is passed to imagery provider constructor", function(done) {
      wmsItem.updateFromJson({
        url: "http://example.com",
        metadataUrl: "test/WMS/styles_and_dimensions.xml",
        layers: "A",
        dimensions: {
          custom: "Another thing"
        },
        dataUrl: "" // to prevent a DescribeLayer request
      });

      wmsItem
        .load()
        .then(function() {
          var imageryProvider = wmsItem._createImageryProvider();
          expect(imageryProvider._tileProvider.url).toContain(
            "dim_custom=Another%20thing"
          );
        })
        .then(done)
        .otherwise(done.fail);
    });
  });
});<|MERGE_RESOLUTION|>--- conflicted
+++ resolved
@@ -105,11 +105,7 @@
         .then(function() {
           expect(
             wmsItem.legendUrl.url.indexOf(
-<<<<<<< HEAD
               "http://foo.com/bar?service=WMS&version=1.1.0&request=GetLegendGraphic&format=image%2Fpng&transparent=True&layer=single_period&styles=jet&alpha=beta&foo=bar&srs=EPSG%3A3857"
-=======
-              "http://foo.com/bar?service=WMS&version=1.1.0&request=GetLegendGraphic&format=image%2Fpng&transparent=True&layer=single_period&alpha=beta&foo=bar&srs=EPSG%3A3857"
->>>>>>> 1b40857d
             )
           ).toBe(0);
         })
@@ -458,8 +454,7 @@
       .load()
       .then(function() {
         expect(wmsItem.intervals.length).toEqual(13);
-<<<<<<< HEAD
-        
+
         const firstInterval = wmsItem.intervals.get(0);
         expect(firstInterval.data).toEqual("2002-01-01T00:00:00.000Z");
         expect(firstInterval.start.dayNumber).toEqual(2452275);
@@ -473,8 +468,6 @@
         expect(lastInterval.start.secondsOfDay).toEqual(43235);
         expect(lastInterval.stop.dayNumber).toEqual(2457023);
         expect(lastInterval.stop.secondsOfDay).toEqual(43235);
-=======
->>>>>>> 1b40857d
       })
       .then(done)
       .otherwise(done.fail);
@@ -493,7 +486,6 @@
       .load()
       .then(function() {
         expect(wmsItem.intervals.length).toEqual(1);
-<<<<<<< HEAD
 
         const firstInterval = wmsItem.intervals.get(0);
         // expect(firstInterval.data).toEqual("2015-04-27T06:15:00.000Z");
@@ -503,8 +495,6 @@
         expect(firstInterval.start.secondsOfDay).toEqual(15335);
         expect(firstInterval.stop.dayNumber).toEqual(2457140);
         expect(firstInterval.stop.secondsOfDay).toEqual(24335);
-=======
->>>>>>> 1b40857d
       })
       .then(done)
       .otherwise(done.fail);
@@ -523,7 +513,6 @@
       .load()
       .then(function() {
         expect(wmsItem.intervals.length).toEqual(11);
-<<<<<<< HEAD
 
         const firstInterval = wmsItem.intervals.get(0);
         expect(firstInterval.data).toEqual("2015-04-27T16:15:00Z");
@@ -531,10 +520,10 @@
         expect(typeof firstInterval.start).toEqual(typeof new JulianDate());
         expect(typeof firstInterval.stop).toEqual(typeof new JulianDate());
 
-        expect(firstInterval.start.dayNumber).toEqual(2457140);  // gets 2457139
+        expect(firstInterval.start.dayNumber).toEqual(2457140); // gets 2457139
         expect(firstInterval.start.secondsOfDay).toEqual(15335); //gets 65735
-        expect(firstInterval.stop.dayNumber).toEqual(2457140);   // gets 2457139
-        expect(firstInterval.stop.secondsOfDay).toEqual(16235);  // gets 66635 
+        expect(firstInterval.stop.dayNumber).toEqual(2457140); // gets 2457139
+        expect(firstInterval.stop.secondsOfDay).toEqual(16235); // gets 66635
 
         const lastInterval = wmsItem.intervals.get(10);
         expect(lastInterval.data).toEqual("2015-04-27T18:45:00Z");
@@ -562,14 +551,11 @@
 
         const lastInterval = wmsItem.intervals.get(2);
         expect(lastInterval.data).toEqual("2015-04-29");
-=======
->>>>>>> 1b40857d
-      })
-      .then(done)
-      .otherwise(done.fail);
-  });
-
-<<<<<<< HEAD
+      })
+      .then(done)
+      .otherwise(done.fail);
+  });
+
   it("limits intervals returned", function(done) {
     // <Dimension name="time" units="ISO8601" />
     //   <Extent name="time">2015-04-27T16:15:00/2018-04-27T18:45:00/PT1M</Extent>
@@ -580,16 +566,14 @@
       dataUrl: "" // to prevent a DescribeLayer request
     });
     wmsItem
-    .load()
-    .then(function() {
+      .load()
+      .then(function() {
         expect(wmsItem.intervals.length).toEqual(1000);
-    })
-    .then(done)
-    .otherwise(done.fail);
-  });
-
-=======
->>>>>>> 1b40857d
+      })
+      .then(done)
+      .otherwise(done.fail);
+  });
+
   it("supports multiple units in a single period", function(done) {
     // <Dimension name="time" units="ISO8601" />
     //   <Extent name="time">2015-04-27T16:00:00/2015-04-27T16:15:00/PT1M57S</Extent>
