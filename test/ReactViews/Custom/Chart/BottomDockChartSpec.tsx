--- conflicted
+++ resolved
@@ -51,23 +51,6 @@
     ];
   });
 
-<<<<<<< HEAD
-  // xit because the new version of `withParentSize` from `@vx/responsive` uses ResizeObserver to
-  // trigger render which doesn't seem to work correctly in tests
-  xit("renders all points on map for active chart items", function() {
-    act(() => {
-      testRenderer = TestRenderer.create(
-        <BottomDockChart
-          terria={terria}
-          xAxis={{ scale: "time" }}
-          chartItems={chartItems}
-        />
-      );
-    });
-    const pointsOnMap = testRenderer.root.findAllByType(PointOnMap);
-    expect(pointsOnMap.length).toBe(2);
-  });
-=======
   // FIXME: disabling because the new version of `withParentSize` from
   // `@vx/responsive` uses ResizeObserver to trigger render which doesn't seem to
   // work correctly in tests
@@ -85,5 +68,4 @@
    *   const pointsOnMap = testRenderer.root.findAllByType(PointOnMap);
    *   expect(pointsOnMap.length).toBe(2);
    * }); */
->>>>>>> 822fb328
 });