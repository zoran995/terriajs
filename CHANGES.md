# Change Log

#### next release (8.3.8)

- [The next improvement]
- Remove `jsx-control-statements` dependency

#### 8.3.7 - 2023-10-26

- Fix `WebMapServiceCatalogItem` `allowFeaturePicking`
- Allow translation of TableStylingWorkflow.
- Fix "Remove all" not removing selected/picked features
<<<<<<< HEAD
- WMS `isEsri` default value will now check for case-insensitive `mapserver/wmsserver` (instead of `MapServer/WMSServer`)
- Tweak ArcGis MapServer WMS `GetFeatureInfo` default behaviour
  - Add `application/geo+json` and `application/vnd.geo+json` default `GetFeatureInfo` (after `application/json` in priority list)
  - Add `application/xml` default `GetFeatureInfo`. (if `isEsri` is true, then this will be used before `text/html`)
- [The next improvement]
=======
- Fix crash on empty GeoJSON features
- Add `tableFeatureInfoContext` support to `GeoJsonMixin.createProtomapsImageryProvider`
- Fix `GeoJsonMixin` timeline animation for lines/polygons
- Fix bug in mismatched GeoJSON Feature `_id_` and TableMixin `rowId` - this was causing incorrect styling when using `filterByProperties` or features had `null` geometry
- Fix splitter for `GeoJsonMixin` (lines and polygon features only)
- Fix share links with picked features from `ProtomapsImageryProvider`
- Added on screen attribution and Google logo for Google Photorealistic 3D Tiles.
- Add `hideDefaultDescription` to `CatalogMemberTraits` - if true, then no generic default description will be shown when `description` is empty.
>>>>>>> 7ced602c

#### 8.3.6 - 2023-10-03

- Fixed a bug where incorrect "Remove all" icon is shown when the trait `displayGroup` of some group types (e.g.`wms-group`) is set to `true` but the members have not been populated yet.
- Fix regression in `excludeMembers`, `id` and `name` should be lower-case for comparing.

#### 8.3.5 - 2023-09-26

- Allow a story to use iframe tag if the source is youtube, youtube-nocookie or vimeo.
- Add `includeMembersRegex` to `GroupTraits`. This can be used to filter group members by id/name using a regular expression.

#### 8.3.4 - 2023-09-15

- Add `timeWindowDuration`, `timeWindowUnit` and `isForwardTimeWindow` traits to esri-mapServer type to support time window query.
- Move map credits to map column so it don't get hidden by chart panel
- TSify `MapColumn` module and reorganize components directory structure.
- Add null check to `WebMapServiceCatalogItem` `rectangle` calculation - and now we ascend tree of WMS `Layers` until we find a rectangle.
- Fix multi level nesting in ArcGIS Mapserver.

#### 8.3.3 - 2023-09-07

- Fixed broken point dragging interaction for user drawing in 3D mode.
- Fixed rectangle drawing in 2D mode.
- Added EPSG:7855 to `Proj4Definitions`.

#### 8.3.2 - 2023-08-11

- Fixed a bug when restoring timefilter from a share link having more than one imagery item with the same base URL (but different layer names).
- Fix WPS duplicate display of analysis results when loaded through a share URL
- Upgraded babel packages.

#### 8.3.1 - 2023-06-29

- **Breaking changes:**
  - Switched GoogleAnalytics to use Google Analytics 4 properties. Google's Universal properties no longer accept data from 01/07/2023, so migration is necessary anyway.
- Fix error when adding deeply nested references in search results.
- Add new option `focusWorkbenchItems` to `initialCamera` setting to focus the camera on workbench items when the app loads.
- Fixed bug where sharelinks created with no visible horizon would default to homeCamera view
- Improved calculation of 2D view from 3D view when no horizon visible
- Improve WMS and WFS error messages when requested layer names or type names are not present in GetCapabilities.

#### 8.3.0 - 2023-05-22

- **Breaking changes:**

  - **Upgraded Mobx to version 6.7.x**
  - **Upgraded Typescript to version 4.9.x**
  - See https://github.com/TerriaJS/terriajs/discussions/6787 for how to upgrade your map

#### 8.2.29 - 2023-05-18

- Fix app crash when rendering feature info with a custom title.
- Added new `CkanCatalogGroup` traits `resourceIdTemplate` and `restrictResourceIdTemplateToOrgsWithNames` to generate custom resource IDs for CKAN resources with unstable IDs.
- Fix `acessType` resolution for `MagdaReference` so that it uses the default terria resolution strategy when `magdaRecord` is not defined.

#### 8.2.28 - 2023-04-28

- Refactored TerriaViewer to expose a promise `terriaViewer.viewerLoadPromise` for async loading of viewers.
- Fix location point ideal zoom bug in 3D mode map.
- Add `EPSG:7844` to `Proj4Definitions`.
- TSify `Proj4Definitions` and `Reproject` modules.
- Update the docs for `excludeMembers`: mention the group/item id support
- Simplified `MapToolbar` API.

#### 8.2.27 - 2023-04-05

- Change icon used for display group remove button
- Make access control UI compatible to Magda v1 and v2 with v2 overriding v1.
- Remove karma-sauce-launcher dependency
- Add method `addFileDragDropListener` for receiving callbacks when user drags-n-drops a file.
- Improve `BoxDrawing` drag interaction.
- Fix a bug where `BoxDrawing` sometimes causes the map to loose pan and zoom interactivity.
- Optimize `LocationBar` component to reduce number of renders on mouse move.
- Optimize `Compass` component to reduce renders on each frame.
- Add `children` optional property to StandardUserInterfaceProps interface
- Add support for ArcGis MapServer with `TileOnly` capability - for example layers served from ArcGis Online. This is supported through `ArcGisMapServerCatalogItem`, `ArcGisMapServerCatalogGroup` and `ArcGisCatalogGroup`.

#### 8.2.26 - 2023-03-21

- Upgraded to terriajs-server 4.0.0.
- Added new `gulp dev` task that runs terriajs-server and `gulp watch` (incremental specs build) at the same time.

#### 8.2.25 - 2023-03-20

- Export `registerUrlHandlerForCatalogMemberType` for registering new url handler for catalog types.
- BoxDrawing changes:
  - Adds a new option called disableVerticalMovement to BoxDrawing which if set to true disables up/down motion of the box when dragging the top/bottom sides of the box.
  - Keeps height (mostly) steady when moving the box laterally on the map. Previously the height of the box used to change wrt to the ellipsoid/surface.
  - Fixes a bug that caused map panning and zooming to break when interacting with multiple active BoxDrawings.
  - Removed some code that was causing too much drift between mouse cursor and model when moving the model laterally on the map.
- Replaces addRemoteUploadType and addLocalUploadType with addOrReplaceRemoteFileUploadType and addOrReplaceLocalFileUploadType.

#### 8.2.24 - 2023-03-06

- Reimplement error message and default to 3d smooth mode when Cesium Ion Access Token is invalid.
- Layers shown via a share URL are now logged as a Google Analytics event
- Show an Add All / Remove All button for catalog groups when an optional `displayGroup` trait is true
- Rename the Map Settings "Raster Map Quality" slider to be just "Map Quality" as it also affects other things than raster data.
- Dragn-n-drop should respect disableZoomTo setting
- Fixed #6702 Terrain Hides Underground Features not working
- Add className prop for MyData tab so that it can be styled externally

#### 8.2.23 - 2023-01-06

- Only add groups to `CatalogIndex` if they aren't empty
- `BoxDrawing` improvements:
  - Added option `drawNonUniformScaleGrips` to enable/disable uniform-scaling
  - Set limit on the size of scaling grips relative to the size of the box
  - Small improvement to move interaction that prevents the box from locking up when trying to move at a camera angle parallel to the ground
  - Restore modified map state to the previous setting when interaction stops
- Fix bug in Cesium and Leaflet maps that resulted in `DataSource`s getting rendered even after their parent items are removed from the workbench.
- GltfMixin changes:
  - Refactors code to use stable `DataSource` and `Entity` values instead of re-creating them everytime `mapItems` is recomputed.
  - Disable zoom to for the item when position is unknown.
- Add `UploadDataTypes` API for extending the supported local and remote upload data types.
- Add option to upload terria web data (via url to json file/service)
- Refactor `Cesium3dTileMixin`.
- Updated related maps to fit mobile screens.
- Extend `responseDataPath` trait of `ApiTableCatalogItem` with support for mapping over arrays and collecting nested object values.
- Add `MapToolbar.addToolButton()` API for adding a tool button to the map navigation menu.
- Add `ActionBar` component for showing a floating menu bar at the bottom of the map.

#### 8.2.22 - 2022-12-02

- Protomaps Polygon features now only use `PolygonSymbolizer` (instead of `PolygonSymbolizer` and `LineSymbolizer`)
- Add `horizontalOrigin` and `verticalOrigin` to `TableLabelTraits`
- `TableStylingWorkflow` improvements:
  - Add more options to advanced mode (style title, hide style, long/lat column, time properties)
  - "Style" dropdown now shows `TableStyles` instead of `TableColumns`
  - Show "Variable" in "Fill color" if color column name doesn't match style name (eg style isn't generated by `TableAutomaticStylesStratum`)
  - Add symbology dropdown to advanced mode (was only showing in basic mode)
  - Add label and trail styling
  - When creating a new `bin` or `enum` value, the `null` ("default") values will be copied across.
- Move all Table related Traits to `lib/Traits/TraitsClasses/Table/` directory
- Handle errors thrown in `Cesium._attachProviderCoordHooks`. This fixes a bug where some WMTS layers break feature picking.
- Fix `Legend` outline bug - where invalid `boxStyle` meant old legend styles may be visible
- Fix `baseMapContrastColor` reactivity in `GeojsonMixin` - mvt was not updating when the basemap changes
- Add `SelectableDimensionMultiEnum` - A enum SelectableDimension that allows multiple values to be selected
- Fix `SelectableDimensionNumeric` handling of invalid values
- `ColorStyleLegend` will use `colorColumn` title by default. It will fallback to `TableStyle.title`
- Add `children` optional property to StandardUserInterfaceProps interface
- Fix `MapboxVectorTileCatalogItem` feature highlighting - this requires use of `idProperty` trait (also added `idProperty` to `ProtomapsImageryProvider`)
- Fix `MapboxVectorTileCatalogItem` `fillColor` also applying to Line features
- Add `maximumNativeZoom` to `ProtomapsImageryProvider`
- Fix image markers (eg `marker = "data:image/png;base64,..."`)
- Fix `AssimpCatalogItem` to correctly handle zip archives that contain files inside a root folder.

#### 8.2.21 - 2022-11-10

- Add check for WFS `layer.OtherSRS` in `buildSrsNameObject`
- Add `overridesBaseUrl` to `LanguageOptions`. This can be used to set the base URL for language override namespace translation files (see [client-side-config.md#LanguageConfiguration](./doc/customizing/client-side-config.md#LanguageConfiguration))
- Add `aboutButtonHrefUrl` to `configParameters`. Defaults to `"about.html"`. If set to `null`, then the About button will not be shown.
- Add `refreshIntervalTemplate` to `OpenDataSoftCatalogItemTraits` - this can be used to set `refreshInterval` using Mustache template rendered on ODS Dataset JSON object
- Add `plugins` property to `ConfigParameters` type
- Add more supported 4326 and 3857 CRS strings for WFS (eg `"urn:ogc:def:crs:EPSG::3857"` and `"urn:x-ogc:def:crs:EPSG:3857"`)

#### 8.2.20 - 2022-10-20

- Handle errors thrown in `ImageryProviderLeafletTileLayer.pickFeatures`. This fixes a bug where some WMTS layers break feature picking (in Leaflet/2D mode)

#### 8.2.19 - 2022-10-20

- Handle errors thrown in `Cesium._attachProviderCoordHooks`. This fixes a bug where some WMTS layers break feature picking.

#### 8.2.18 - 2022-10-19

- Fix `RelatedMaps` default broken URLs
- Add `mergeGroupsByName` trait to `GroupTraits` - this will merge all group members with the same name
- Fix bug with "propagate `knownContainerUniqueIds` across references and their target" - missing `runInAction`
- Add Carto v3 Maps API support for `table` and `query` endpoint (only GeoJSON - not MVT yet)
- Moved `activeStyle` default from `TableMixin` to `TableAutomaticStyleStratum`. The default `activeStyle` will now not pick a `hidden` `TableStyle`.
- Pin `flexsearch` version to `0.7.21` - as incorrect types are shipped in version `0.7.31`
- Only preload next timestep of timeseries rasters (WMS & ArcGIS MapServer) when animating the item on the map.
- Added error message if cesium stops rendering
- Add `enabled` to `TableStyleMapTraits` - which defaults to `true`
- Add `TableLabelStyleTraits` - this can be used to add `LabelGraphics` to point features (table or geojson)
- Add `TableTrailStyleTraits` - this can be used to add `PathGraphics` to time-series point features (table or geojson)
- Added missing `proxyCatalogItemUrl` to GeoJson, Shapefile, Gltf and AssImp catalog items.
- Added support for `OpenDataSoftCatalogGroup` with more than 100 datasets.
- Added `refreshIntervalTemplate` to `OpenDataSoftCatalogItemTraits` - this can be used to set `refreshInterval` using Mustache template rendered on ODS Dataset JSON object.
- Performance optimisation for time-series `TableMixin`
- Tweak `generateCatalogIndex` to use less memory. (+ add `diffCatalogIndex.js` script to show added/removed members between two catalog index files)
- Migrated `/#tools=1` to version 8.
- Removed dummy function `Terria.getUserProperty`.
- Removed unused version 7 React components.
- Fix Cesium `stoppedRenderingMessage`

#### 8.2.17 - 2022-09-23

- Fix region mapping feature `rowIds` incorrect type.

#### 8.2.16 - 2022-09-23

- Make srsName and outputFormat for WFS requests dynamic
- Added `excludeInactiveDatasets` to `CkanCatalogGroup` (`true` by default). This will filter out CKAN Datasets which have `state` or `data_state` (data.gov.au specific) **not** set to `"active"`.
- Fix `isTerriaFeatureData` bug - not checking `isJsonObject`
- Add `.logError()` to all usage of `updateModelFromJson` where the `Result` object is ignored
- Move `RelatedMaps` to terriajs. They are now generated from `configParameters` (see [`doc/customizing/client-side-config.md`](./doc/customizing/client-side-config.md#relatedmap))

#### 8.2.15 - 2022-09-16

- Fix bug with "propagate `knownContainerUniqueIds` across references and their target" - missing `runInAction`

#### 8.2.14 - 2022-09-15

- Moved map credits to map column so it don't get hidden by chart panel.
- TSified `FeatureInfo*.tsx`
  - `describeFromProperties` is now `generateCesiumInfoHTMLFromProperties`
  - `FeatureInfoSection` has been split up into `FeatureInfoSection.tsx`, `getFeatureProperties`, `mustacheExpressions` and `generateCesiumInfoHTMLFromProperties`
- Fix `{{terria.currentTime}}` in feature info template
- Add `{{terria.rawDataTable}}` in feature info template - to show raw data HTML table
- Added `TableFeatureInfoStratum` - which adds default feature info template to `TableMixin`
- Add `FeatureInfoContext` - used to inject properties into `FeatureInfoSections` context. These properties will be accessible from `featureInfoTemplate` mustache template.
  - `tableFeatureInfoContext` adds time series chart properties using `FeatureInfoContext` (`getChartDetails` has been removed)
- Move `maximumShownFeatureInfos` from `WebMapServiceCatalogItemTraits` to `MappableTraits`
- Remove `featureInfoUrlTemplate` from `OpenDataSoftCatalogItem` - as it is incompatible with time varying datasets
- Removed `formatNumberForLocale` - we now use `Number.toLocaleString`
- Rename `Feature` to `TerriaFeature` - improve typing and usage across code-base
  - Added `data: TerriaFeatureData` - which is used to pass Terria-specific properties around (eg `rowIds`)
- Added `loadingFeatureInfoUrl` to `FeatureInfoUrlTemplateMixin`
- Move `Cesium.ts` `ImageryLayer` feature picking to `cesium.pickImageryLayerFeatures()`
- Move `lib/Core/propertyGetTimeValues.js` into `lib/ReactViews/FeatureInfo/getFeatureProperties.ts`
- Add `showFeatureInfoDownloadWithTemplate` to `FeatureInfoTraits` - Toggle to show feature info download **if** a `template` has been provided. If no `template` is provided, then download will always show.
- Fix support for `initUrls` in `startData.initSources`
- Propagate `knownContainerUniqueIds` across references and their target.
- Show scrollbar for story content in Safari iOS.
- Use `document.baseURI` for building share links instead of `window.location`.

#### 8.2.13 - 2022-09-01

- Fix pedestrian drop behaviour so that the camera heading stays unchanged even after the drop
- Fixed a bug causing incorrect loading of EPSG:4326 layers in WMS v1.3.0 by sending wrong `bbox` in GetMap requests.
- Improve the CKAN model robustness by removing leading and trailing spaces in wms layer names.
- Load all `InitSources` sequentially instead of asyncronosly
- Fix `DOMPurify.sanitize` call in `PrintView`
- Fix warning for WFS item exceeding max displayable features
- Upgrade prettier to version 2.7.1

#### 8.2.12 - 2022-08-10

- Dropped "optional" from the prompt text in file upload modal for both local and web data.
- Changed the text for the first file upload option from "Auto-detect (recommended)" to simply "File type" for local files and "File or web service type" for web urls.
- Automatically suffix supported extension list to the entries in file type dropdown to improve clarity.
- Removed IFC from upload file type (until further testing).
- Move `CkanCatalogGroup` "ungrouped" group to end of members

#### 8.2.11 - 2022-08-08

- Add ability to customise the getting started video in the StoryBuilder panel
- Set cesium base URL by default so that cesium assets are resolved correctly
- Add `cesiumBaseUrl` to `TerriaOptions` for overriding the default cesium base url setting
- Fix broken Bing map logo in attributions
- Added ability to customise the getting started video in the StoryBuilder panel.
- Fixed a bug where menu items were rendered in the wrong style if the window was resized from small to large, or large to small.
- Strongly type `item` in WorkbenchItem and remove `show` toggle for non `Mappable` items.
- Add `configParameters.regionMappingDefinitionsUrls` - to support multiple URLs for region mapping definitions - if multiple provided then the first matching region will be used (in order of URLs)
  - `configParameters.regionMappingDefinitionsUrl` still exists but is deprecated - if defined it will override `regionMappingDefinitionsUrls`
- `TableMixin.matchRegionProvider` now returns `RegionProvider` instead of `string` region type. (which exists at `regionProvider.regionType`)
- Fix `shouldShorten` property in catalog and story `ShareUrl`
- Fix `shortenShareUrls` user property
- Add `videoCoverImageOpacity` option to `HelpContentItem` so that we can fade the background of help video panels.
- Fix a bug where all `HelpVideoPanel`s were being rendered resulting in autoplayed videos playing at random.
- Add `getFeatureInfoUrl` and `getFeatureInfoParameters` to `WebMapServiceCatalogItemTraits`
- Fix `SearchBoxAndResults` Trans values
- Fix `generateCatalogIndex` for nested references
- Fix `SearchBox` handling of `searchWithDebounce` when `debounceDuration` prop changes. It now fushes instead of cancels.

#### 8.2.10 - 2022-08-02

- **Breaking changes:**
  - **Minimum NodeJS version is now 14**
- Consolidate `HasLocalData` interface
- Add `GlTf` type definition (v2)
- Add `gltfModelUrl` to `GltfMixin` - this must be implemented by Models which use `GltfMixin`
- Moved `GltfCatalogItem` to `lib/Models/Catalog/Gltf/GltfCatalogItem.ts`
- Add experimental client-side 3D file conversion using [`assimpjs`](https://github.com/kovacsv/assimpjs) ([emscripten](https://emscripten.org) interface for the [assimp](https://github.com/assimp/assimp) library)
  - This supports `zip` files and `HasLocalData` - but is not in `getDataType` as the scene editor (closed source) is required to geo-reference
  - Supports over 40 formats - including Collada, obj, Blender, DXF - [full list](https://github.com/assimp/assimp/blob/master/doc/Fileformats.md)
- Add `description` to `getDataType` - this will be displayed between Step 1 and Step 2
- Add warning message to `GltfMixin` when showing in 2D mode (Leaflet)
- Upgrade `husky` to `^8.0.1`
- Prevent looping when navigating between scenes in StoryPanel using keyboard arrows
- Fix bug where StoryPanel keyboard navigation persists after closing StoryPanel
- Fix select when clicking on multiple features in 2D (#5660)
- Implemented support for `featureInfoUrlTemplate` on 2D vector features (#5660)
- Implemented FeatureInfoMixin in GeojsonMixin (#5660)
- `GpxCatalogItem` now use `GeojsonMixin` for loading data. (#5660)
- `GeoRssCatalogItem` now use `GeojsonMixin` for loading data. (#5660)
- Upgrade i18next to `v21`
- Limit workbench item title to 2 lines and show overflow: ellipsis after.
- Add `allowFeaturePicking` trait to Cesium3dTileMixin.
- Feature Info now hidden on Cesium3dTiles items if `allowFeaturePicking` set to false. Default is true.
- Add `initFragmentPaths` support for hostnames different to `configUrl`/`applicationUrl`
- Add DOMPurify to `parseCustomHtmlToReact` (it was already present in `parseCustomMarkdownToReact`)
- Update `html-to-react` to `1.4.7`
- Add `ViewState` React context provider to `StandardUserInterface` - instead of passing `viewState` or `terria` props through components, please use
  - `useViewState` hook
  - `withViewState` HOC
- Move `GlobalTerriaStyles` from `StandardUserInterface` to separate file
- Add `ExternalLinkWithWarning` component - this will replace all URLs in story body and add a warning message when URLs are clicked on.
- Fixed a bug where adding `CesiumTerrainCatalogItem` to workbench didn't apply it when `configParameters.cesiumTerrainAssetId` or `configParameters.cesiumTerrainUrl` was set.
- `CesiumTerrainCatalogItem` will now show a status `In use` or `Not in use` in the workbench.
- Rewrote `CesiumTerrainCatalogItem` to handle and report network errors.
- Set `JulianDate.toIso8601` second precision to nanosecond - this prevents weird date strings with scientific/exponent notation (eg `2008-05-07T22:54:45.7275957614183426e-11Z`)
- Add attribution for Natural Earth II and NASA Black Marble basemaps.

#### 8.2.9 - 2022-07-13

- Pin `html-to-react` to `1.4.5` due to ESM module in dependency (`parse5`) breaking webpack
- Add step to `"Deploy TerriaMap"` action to save `yarn.lock` after `sync-dependencies` (for debug purposes)
- TSIfy `SharePanel`
- Move `includeStoryInShare` out of `ViewState` into local state
- Implement ability to navigate between scenes in StoryPanel using keyboard arrows
- Rename `FeatureInfoMixin` to `FeatureInfoUrlTemplateMixin`
- Move `featureInfoTemplate` and `showStringIfPropertyValueIsNull` from `FeatureInfoTraits` to `MappableTraits` (all mappable catalog items)
- Remove `FeatureInfoUrlTemplateTraits` from all models that don't use `FeatureInfoUrlTemplateMixin`
- Fix "Regions: xxx" short report showing for non region mapped items
- Fix `showInChartPanel` default for mappable items

#### 8.2.8 - 2022-07-04

- Improve Split/compare error handling
- Fix `itemProperties` split bug
- Table styling is disabled if `MultiPoint` are in GeoJSON
- Add `GeoJsonTraits.useOutlineColorForLineFeatures` - If enabled, `TableOutlineStyleTraits` will be used to color Line Features, otherwise `TableColorStyleTraits` will be used.
- Fix feature highliting for `Line`, `MultiLine` and `MultiPoint`
- Await Internationalisation initialisation in `Terria.start`
- `UserDrawing.messageHeader` can now also be `() => string`

#### 8.2.7 - 2022-06-30

- Fix `WorkbenchItem` title height
- Add region map info and move "No Data" message to `InfoSections` in `TableAutomaticStylesStratum`
- Fix missing `TableColorStyleTraits.legend` values in `ColorStyleLegend`
- Fix `DateTimeSelectorSection.changeDateTime()` binding.
- `RegionProvider.find*Variable` functions now try to match with and without whitespace (spaces, hyphens and underscores)
- Clean up `regionMapping.json` descriptions
- Implement Leaflet credits as a react component, so it is easier to maintain them. Leaflet view now show terria extra credits.
- Implement Cesium credits as a react component, so it is easier to maintain them.
- Implement data attribution modal for map data attributions/credits. Used by both Leaflet and Cesium viewers.
- Fixed translation of Leaflet and Cesium credits.
- TSXify `ChartPanelDownloadButton`
- `ChartPanelDownloadButton` will now only export columns which are visible in chart
- Cleanup `Mixin` and `Traits` inheritance
- Wrap the following components in `observer` - `ChartItem`, `LineChart`, (chart) `Legends`, `ChartPanelDownloadButton`
- Improve TerriaReference error logging
- Fix handling GeoJSON if features have null geometry
- Fix bug where map tools names appear as translation strings
- Allow IFC files to be added to a map from local or web data (Requires non-open source plugin)
- Rename `useTranslationIfExists` to `applyTranslationIfExists` so it doesn't look like a React hook.
- Added a required parameter i18n to `applyTranslationIfExists` to avoid having stale translated strings when the language changes.
- Fix `StoryBuilder` remove all text color
- Fix `FeatureInfoPanel` `Loader` color

#### 8.2.6 - 2022-06-17

- **Breaking changes:**
  - Changed translation resolution. Now the "translation" namespace loads only from `${terria.baseUrl}/languages/{{lng}}/translation.json` (TerriaJS assets) and "languageOverrides" loads from `languages/{{lng}}/languageOverrides.json` (a TerriaMap's assets)
- Removed EN & FR translation files from bundle. All translation files are now loaded on demand.
- Moved translation files from `lib/Language/*/translation.json` to `wwwroot/languages/*/translation.json`.
- Fixed default 3d-tiles styling to add a workaround for a Cesium bug which resulted in wrong translucency value for point clouds.
- Remove Pell dependency, now replaced with TinyMCE (WYSIWYG editor library).
- Added `beforeRestoreAppState` hook for call to `Terria.start()` which gets called before state is restored from share data.
- Made `order` optional for `ICompositeBarItem`.
- Fix `includes` path for `url-loader` rule so that it doesn't incorrectly match package names with `terriajs` as prefix.
- Add help button for bookmarking sharelinks to SharePanel (if that help item exists in config)

#### 8.2.5 - 2022-06-07

- Add Google Analytics event for drag and drop of files onto map.
- Allow users to choose whether Story is included in Share
- Fixed bug that broke Cesium when WebGL was not available. Reverts to Leaflet.
- Fixed bug where `new Terria()` constructror would try to access `document` and throw an error when running in NodeJS.
- Add WPS support for `Date` (additional to existing `DateTime`) and support for `ComplexData` `Date`/`DateTime` WPS Inputs.
- TSXified `StandardUserInterface` and some other components. If your TerriaMap imports `StandardUserInterface.jsx` remove the `.jsx` extension so webpack can find the new `.tsx` file.
- Fix use of `baseMapContrastColor` in region mapping/protomaps and remove `MAX_SELECTABLE_DIMENSION_OPTIONS`.
- `mapItems` can now return arbitrary Cesium primitives.
- Added progress of 3DTiles data source loading to Progress Bar.
- ProgressBar colour now depends on baseMapContrastColor - improves visibility on light map backgrounds.
- Update `terriajs-cesium` to `1.92.0`.
- Replace Pell WYSIWYG editor library with TinyMCE, allows richer editing of Stories in the Story Builder
- Added support for using Compare / Split Screen mode with Cesium 3D Tiles.
- Fix `BottomDock.handleClick` binding
- Use the theme base font to style story share panel.
- Fix problem with Story Prompt not showing
- Fix global body style (font and focus purple)
- Add `color:inherit` to `Button`

#### 8.2.4 - 2022-05-23

- Update protomaps to `1.19.0` - now using offical version.
- Fix Table/VectorStylingWorkflow for datasets with no columns/properties to visualise
- Improve default `activeStyle` in `TableMixin` - if no `scalar` style is found then find first style with enum, text and finally region.
- Add Mustache template support to `modelDimensions` for string properties in `option.value` (with the catalog member as context)
- Added a check for disableExport in ChartPanelDownloadButton.jsx. Prevents download button rendering.
- Fix `CatalogIndex` types
- Moved code for retrieving a model by id, share key or CatalogIndex to a new function `terria.getModelByIdShareKeyOrCatalogIndex`.
- Updated handling of `previewedItemId` to use new function `terria.getModelByIdShareKeyOrCatalogIndex`. This will now use CatalogIndex if the `previewedItemId` cannot be found in models or model share keys.
- Fixed a race condition inside ModalPopup that caused the explorer panel (data catalogue) to be stuck hidden until refresh.
- Fix bug that broke the `DiffTool` preventing it from opening.
- TSify `BottomDock` and `measureElement` components.
- Fixed a bug in `GltfMixin` which resulted in some traits missing from `GltfCatalogItem` and broke tools like the scene editor.
- Leaflet attribution can be set through `config.leafletAttributionPrefix`. Attribution HTML string to show on Leaflet maps. Will use Leaflet's default if undefined. To hide Leaflet attribution - set `leafletAttributionPrefix:""`
- Re-add missing `helpPanel.mapUserGuide` translation string
- Fix `sortMembersBy` for child `Groups` and `References`
- Add `raiseError` convenience method to `TerriaError`
- Improve `filterOutUndefined` types
- Add [Maki icons](https://labs.mapbox.com/maki-icons/) - these can be used in `TablePointStyleTraits`. For example `marker = "hospital"`
- Rename `ProtomapsImageryProvider.duplicate()` to `ProtomapsImageryProvider.clone()`.
- Add [`ts-essentials` library](https://github.com/ts-essentials/ts-essentials) - "a set of high-quality, useful TypeScript types that make writing type-safe code easier"
- `GeojsonMixin` improvements
  - `uveMvt` is now `useTableStylingAndProtomaps`
  - If `useTableStylingAndProtomaps` is true, then protomaps is used for Line and Polygon features, and `TableMixin` is used for Point features (see `createLongitudeLatitudeFeaturePerRow()`)
  - `GeoJsonTraits.style` is now only supported by Cesium primitives (if defined, then `useTableStylingAndProtomaps` will be false). Instead you can use `TableStyleTraits`
- `TableMixin` improvements
  - Add new `TableStyleMap` model, this is used to support `enum`, `bin` and `null` styles for the following:
    - `TablePointStyleTraits` - this supports markers (URLs or Maki icons) and rotation, width, height and pixelOffset.
    - Add `TableOutlineStyleTraits` - this supports color and width.
  - Legends are now handled by `TableAutomaticLegendStratum`
  - Legends will be merged across `TableStyleMaps` and `TableColorMap` - for example, marker icons will be shown in legend with correct colors. See `MergedStyleMapLegend`
  - Default `activeStyle` is now picked by finding the first column of type `scalar`, and then the first column of type `enum`, then `text` and then finally `region`.
- `ArcGisFeatureServiceCatalogItem` now uses Table styling and `protomaps`
- Adapted `BaseModel.addObject` to handle adding objects to `ArrayTraits` with `idProperty="index"` and `isRemoval`. The new object will be placed at the end of the array (across all strata).
- Add `allowCustomInput` property to `SelectableDimensionGroup` - if true then `react-select` will allow custom user input.
- `TableStylingWorkflow` improvements
  - Better handling of swapping between different color scheme types (eg enum or bin)
  - Add point, outline and point-size traits

#### 8.2.3 - 2022-04-22

- **Breaking changes:**
  - `CkanItemReference` no longer copies `default` stratum to target - please use `itemProperties` instead.
- **Revert** Use CKAN Dataset `name` property for WMS `layers` as last resort.
- Add support for `WebMapServiceCatalogGroup` to `CkanItemReference` - this will be used instead of `WebMapServiceCatalogItem` if WMS `layers` can't be identified from CKAN resource metadata.
  - Add `allowEntireWmsServers` to `CkanCatalogGroupTraits` - defaults to `true`
- Ignore WMS `Layers` with duplicate `Name` properties
- Fix selectable dimensions passing reactive objects and arrays to updateModelFromJson (which could cause problems with array detection).

#### 8.2.2 - 2022-04-19

- Fixed a whitescreen with PrintView.

#### 8.2.1 - 2022-04-13

- Fixed selectable-dimension checkbox group rendering bug where the group is hidden when it has empty children.

#### 8.2.0 - 2022-04-12

- **Breaking changes:**
  - Multiple changes to `GtfsCatalogItem`:
    - Removed `apiKey` in favour of more general `headers`
    - Removed unused `bearingDirectionProperty` & `compassDirectionProperty`
    - `image` is no longer resolved relative to the TerriaJS asset folder. This will allow using relative URLs for assets that aren't inside the TerriaJS asset folder. Prepend "build/TerriaJS/" (the value of `terria.baseUrl`) to any existing relative `image` urls.
- Added `colorModelsByProperty` to `GtfsCatalogItem` which will colour 1 model differently for different vehichles based on properties matched by regular expression. E.g. colour a vehicle model by which train line the vehicle is travelling on.
- Fixed a bug where cross-origin billboard images threw errors in Leaflet mode when trying to recolour the image.
- Changed rounding of the numbers of the countdown timer in the workbench UI for items that use polling. The timer wil now show 00:00 for at most 500ms (instead of a full second). This means that for timers that are a multiple of 1000ms the timer will now show 00:01 for the last second before polling, instead of 00:00.
- TSified `BuildShareLink`, `InitSourceData` and `ShareData`.
- Added `HasLocalData` interface - which has `hasLocalData` property to implement.
- Added `ModelJson` interface - which provides loose type hints for Model JSON.
- Added `settings` object to `InitSourceData` - provides `baseMaximumScreenSpaceError, useNativeResolution, alwaysShowTimeline, baseMapId, terrainSplitDirection, depthTestAgainstTerrainEnabled` - these properties are now saved in share links/stories.
- Moved `setAlwaysShowTimeline` logic from `SettingsPanel` to `TimelineStack.ts`.

#### 8.1.27 - 2022-04-08

- Use CKAN Dataset `name` property for WMS `layers` as last resort.
- Set CKAN Group will now set CKAN Item `name` in `definition` stratum.
- Ignore GeoJSON Features with no geometry.
- Fix feedback link styling.
- Improve `CatalogIndexReference` error messages.

#### 8.1.26 - 2022-04-05

- **Breaking changes**
  - All dynamic groups (eg `WebMapServiceCatalogGroup`) will create members and set `definition` strata (instead of `underride`)
- New `GltfMixin`, which `GltfCatalogItem` now uses.
- Hook up `beforeViewerChanged` and `afterViewerChanged` events so they are
  triggered on viewer change. They are raised only on change between 2D and 3D
  viewer mode.
- Removed references to conversion service which is no longer used in version >=8.0.0.
- Added experimental routing system - there may be breaking changes to this system in subsequent patch releases for a short time. The routes currently include:
  - `/story/:share-id` ➡ loads share JSON from a URL `${configParameters.storyRouteUrlPrefix}:share-id` (`configParameters.storyRouteUrlPrefix` must have a trailing slash)
  - `/catalog/:id` ➡ opens the data catalogue to the specified member
- Fixed a polyline position update bug in `LeafletVisualizer`. Polylines with time varying position will now correctly animate in leaflet mode.
- Change button cursor to pointer
- Add `GeoJsonTraits.filterByProperties` - this can be used to filter GeoJSON features by properties
- Add GeoJSON `czmlTemplate` support for `Polygon/MultiPolygon`
- Add custom `heightOffset` property to `czmlTemplate`
- Fixed a bug where Cesium3DTilePointFeature info is not shown when being clicked.
- Added optional `onDrawingComplete` callback to `UserDrawing` to receive drawn points or rectangle when the drawing is complete.
- Fixed a bug in `BoxDrawing` where the box can be below ground after initialization even when setting `keepBoxAboveGround` to true.
- Add `itemProperties`, `itemPropertiesByType` and `itemPropertiesByIds` to `GroupTraits` and `ReferenceTraits`.
  - Properties set `override` strata
  - Item properties will be set in the following order (highest to lowest priority) `itemPropertiesByIds`, `itemPropertiesByType`, `itemProperties`.
  - If a parent group has `itemProperties`, `itemPropertiesByType` or `itemPropertiesByIds` - then child groups will have these values copied to `underride` when the parent group is loaded
  - Similarly with references.
- Fix `viewCatalogMember` bug - where `_previewItem` was being set too late.
- Improve error message in `DataPreview` for references.
- Fix alignment of elements in story panel and move some styling from scss to styled components
- Click on the stories button opens a story builder (button on the left from story number)
- Added ASGS 2021 regions to region mapping:
  - SA1-4 (e.g. sa3_code_2021)
  - GCCSA
  - STE & AUS (aliased to existing 2011/2016 data due to no change in geometry, names & codes)
- Added LGA regions from 2019 & 2021 to region mapping - only usable by lga code
- Increase `ForkTsCheckerWebpackPlugin` memoryLimit to 4GB
- Add `renderInline` option to markdownToHtml/React + TSify files
- Organise `lib/Map` into folder structure
- When `modelDimensions` are changed, `loadMapItems()` is automatically called
- Add `featureCounts` to `GeoJsonMixin` - this tracks number of GeoJSON Features by type
- Add `polygon-stroke`, `polyline-stroke` and `marker-stroke` to GeoJSON `StyleTraits` - these are only applied to geojson-vt features (not Cesium Primitives)
- TableMixin manual region mapping dimensions are now in a `SelectableDimensionGroup`
- Fix misc font/color styles
- Create reusable `StyledTextArea` component
- `Collapsible` improvements:
  - Add `"checkbox"` `btnStyle`
  - `onToggle` can now stop event propagation
  - `title` now supports custom markdown
- Add `rightIcon` and `textLight` props to `Button`
- New `addTerriaScrollbarStyles` scss mixin
- `TableAutomaticStylesStratum` now creates `styles` for every column - but will hide columns depending on `TableColumnType`
- `TableAutomaticStylesStratum.numberFormatOptions` is now `TableStyle.numberFormatOptions`
- Implement `TableColorStyleTraits.legendTicks` - this will determine number of ticks for `ContinuousColorMap` legends
- `DiscreteColorMap` will now use `minimumValue`/`maximumValue` to calculate bins
- `SelectableDimensions` improvements
  - Add `color`, `text`, `numeric` and `button` types
  - Add `onToggle` function to `SelectableDimensionGroup`
  - `Group` and `CheckboxGroup` now share the same UI and use `Collapsible`
  - `enum` (previously `select`) now uses `react-select` component
  - `color` uses `react-color` component
  - `DimensionSelectorSection` / `DimensionSelector*` are now named the same as the model - eg `SelectableDimension`
- Create `Portal`, `PortalContainer`,`SidePanelContainer` and `WorkflowPanelContainer`. There are used by `WorkflowPanel`.
- Create `WorkflowPanel` - a basic building block for creating Workflows that sit on top of the workbench
  - It has three reusable components, `Panel`, `PanelButton`, `PanelMenu`
- Create `selectableDimensionWorkflow` - This uses `WorkflowPanel` to show `SelectableDimensions` in a separate side panel.
  - `TableStylingWorkflow` - set styling options for TableMixin models
  - `VectorStylingWorkflow` - this extends `TableStylingWorkflow` - used to set styling options for GeoJsonMixin models (for Protomaps/geojson-vt only)
- Create `viewingControls` concept. This can be used to add menu items to workbench items menu (eg "Remove", "Export", ...)
  - TSXify `ViewingControls`
- Add temporary `legendButton` property - this is used to show a "Custom" button above the Legend if custom styling has been applied
  - This uses new `TableStyle.isCustom` property
- Move workbench item controls from `WorkbenchItem.jsx` `WorkbenchItemControls.tsx`
- Add `UrlTempalteImageryCatalogItem`, rename `RasterLayerTraits` to `ImageryProviderTraits` and add some properties.
- Added `ViewingControlsMenu` for making catalog wide extensions to viewing controls options.
- Added `MapToolbar`, a simpler API for adding buttons to the map navigation menu for the most common uses cases.
- Added `BoxDrawing` creation methods `fromTransform` and `fromTranslationRotationScale`.
- Fixed a bug where `zoom` hangs for catalog items with trait named `position`.
- Moved workflows to `Models/Workflows` and added helper method `runWorkflow` to invoke a workflow.
- Change NaturalEarth II basemap to use `url-template-imagery`
- Remove Gnaf API related files as the service was terminated.

#### 8.1.25 - 2022-03-16

- Fix broken download link for feature info panel charts when no download urls are specified.
- Fixed parameter names of WPS catalog functions.
- Improve WMS 1.1.1 support
  - Added `useWmsVersion130` trait - Use WMS version 1.3.0. True by default (unless `url` has `"version=1.1.1"` or `"version=1.1.0"`), if false, then WMS version 1.1.1 will be used.
  - Added `getFeatureInfoFormat` trait - Format parameter to pass to GetFeatureInfo requests. Defaults to "application/json", "application/vnd.ogc.gml", "text/html" or "text/plain" - depending on GetCapabilities response
- Add `legendBackgroundColor` to `LegendOwnerTraits` and `backgroundColor` to `LegendTraits`
- Add `sld_version=1.1.0` to `GetLegendGraphics` requests
- Filter `"styles","version","format","srs","crs"` conflicting query parameters from WMS `url`
- WMS `styles`, `tileWidth`, `tileHeight` and `crs`/`srs` will use value in `url` if it is defined (similar to existing behavior with `layers`)
- WMS will now show warning if invalid `layers` (eg if the specified `layers` don't exist in `GetCapabilities`)
- ArcGisFeatureServerCatalogItem can now load more than the maximum feature limit set by the server by making multiple requests, and uses GeojsonMixin
- Avoid creating duplication in categories in ArcGisPortalCatalogGroup.
- Fix `CatalogMemberMixin.hasDescription` null bug
- `TableStyle` now calculates `rectangle` for point based styles
- Fixed error installing dependencies by changing dependency "pell" to use github protocol rather than unencrypted Git protocol, which is no longer supported by GitHub as of 2022-03-15.

#### 8.1.24 - 2022-03-08

- Ignores duplicate model ids in members array in `updateModelFromJson`
- Add support for `crs` property in GeoJSON `Feature`
- Add feature highlighting for Protomaps vector tiles
- Add back props `localDataTypes` and `remoteDataTypes` to the component `MyData` for customizing list of types shown in file upload modal.

#### 8.1.23 - 2022-02-28

- **Breaking changes**:
  - `IDEAL ZOOM` can be customised by providing `lookAt` or `camera` for `idealZoom` in `MappableTraits`. The `lookAt` takes precedence of `camera` if both exist. The values for `camera` can be easily obtained from property `initialCamera` by calling shared link api .

* Fixed crash caused by ArcGisMapServerCatalogItem layer missing legend.
* Refactored StoryPanel and made it be collapsible
* Added animation.ts as a utility function to handle animation end changes (instead of using timeout)
* Fixed a bug where `buildShareLink` serialised the feature highlight model & geometry. Picked features are still serialised and geometry is reloaded on accessing the share link.

#### 8.1.22 - 2022-02-18

- Added play story button in mobile view when there is an active story
- `IDEAL ZOOM` can be customised by providing `idealZoom` property in `MappableTraits`.
- Fix `AddData` options

#### 8.1.21 - 2022-02-08

- Fixed bug where WMS layer would crash terria if it had no styles, introduced in 8.1.14

#### 8.1.20 - 2022-02-04

- Fixed whitescreen on Print View in release/production builds

#### 8.1.19 - 2022-01-25

- Add WMS support for `TIME=current`
- Only show `TableMixin.legends` if we have rows in dataColumnMajor and mapItems to show
- Add `WebMapServiceCatalogGroup.perLayerLinkedWcs`, this can be used to enable `ExportWebCoverageService` for **all** WMS layers. `item.linkedWcsCoverage` will be set to the WMS layer `Name` if it is defined, layer `Title` otherwise.
- MagdaReference can use addOrOverrideAspects trait to add or override "terria" aspect of target.
- Added new print preview page that opens up in a new window
- TSXified PrintView

#### 8.1.18 - 2022-01-21

- Add missing default Legend to `TableAutomaticStylesStratum.defaultStyle`
- Fix a bug in CompositeCatalogItem that causes share URLs to become extremely long.
- Fix `OpacitySection` number precision.
- Add `sortMembersBy` to `GroupTraits`. This can be set to sort group member models - For example `sortMembersBy = "name"` will alphabetically sort members by name.
- Remove `theme.fontImports` from `GlobalTerriaStyles` - it is now handled in `TerriaMap/index.js`
- Add check to `featureDataToGeoJson.getEsriFeature` to make sure geometry exists

#### 8.1.17 - 2022-01-12

- **Breaking changes**:
  - Minimum node version is now 12 after upgrading node-sass dependency

* Automatically cast property value to number in style expressions generated for 3d tiles filter.
* Re-enable procedure and observable selectors for SOS items.
* Fix broken "Ideal zoom" for TableMixin items.
* The opacity of 3d tiles can now be changed with the opacity slider in the workbench
* RasterLayerTraits and Cesium3dTilesTraits now share the newly created OpacityTraits
* `disableOpacityControl` is now a trait and can be set in the catalog.
* TSXified OpacitySection
* Upgrade compiler target from es2018 to es2019
* Fix default table style legends
* Remove SOS defaults legend workaround
* Update NodeJS version to 14 in `npm-publish` GitHub action

#### 8.1.16 - 2021-12-23

- Added region mapping support for Commonwealth Electoral Divisions as at 2 August 2021 (AEC) as com_elb_name_2021.

#### 8.1.15 - 2021-12-22

- Fix sharelink bug, and make `isJson*` type checks more rigorous
- Remove `uniqueId` from `CatalogMemberMixin.nameInCatalog` and add it as fallback to `CatalogMemberMixin.name`
- Add `shareKeys` and `nameInCatalog` to `CatalogIndexReference`.
- Remove `description` field from `CatalogIndex`
  - The `CatalogIndex` can now be used to resolve models in sharelinks
- Add support for zipped `CatalogIndex` json files.
- Fix `SplitReferences` which use `shareKeys`
- Make `isJson*` type assertion functions more rigorous
  - Add `deep` parameter, so you can use old "shallow" type check for performance reasons if needed
- Add Shapefile to `CkanDefaultFormatsStratum`
- Fix `ArcGisMapServerCatalogItem` metadata bug
- Remove legend traits from CatalogMemberMixin, replacing them with LegendOwnerTraits, and add tests to enforce correct use of legends.
- Add better support for retreiving GeoJsonCatalogItem data through APIs, including supporting geojson nested within json objects
- Fixed `ContinuousColorMap` min/max value bug.
- `TableStyle.outlierColor` is now only used if `zFilter` is active, or `colorTraits.outlierColor` is defined
- Add `forceConvertResultsToV8` to `WebProcessingServiceCatalogFunction`. If your WPS processes are returning v7 json, you will either need to set this to `true`, or set `version: 0.0.1` in JSON output (which will then be automatically converted to v8)
- Cleanup `CatalogFunction` error handling
- Fix `SelectAPolygonParameterEditor` feature picking (tsified)
- Add `WebMapServiceCatalogItem.rectangle` support for multiple WMS layers
- Fix picked feature highlighting for ArcGis REST API features (and TSify `featureDataToGeoJson`)
- Re-enable GeoJSON simple styling - now if more than 50% of features have [simple-style-spec properties](https://github.com/mapbox/simplestyle-spec) - automatic styling will be disabled (this behaviour can be disabled by setting `forceCesiumPrimitives = false`)
- Don't show `TableMixin` `legends` or `mapItems` if no data
- Fix `GeoJsonCatalogItem.legends`
- Add `isOpen` to `TerriaReferenceTraits`

#### 8.1.14 - 2021-12-13

- **Breaking changes**:
  - `Result.throwIfUndefined()` will now only throw if `result.value` is undefined - regardless of `result.error`

* Reimplement option to zoom on item when adding it to workbench, `zoomOnAddToWorkbench` is added to `MappableTraits`.
* Update terria-js cesium to `1.81.3`
* Re-allowed models to be added to `workbench` if the are not `Mappable` or `Chartable`
* Moved `WebMapServiceCatalogItem.GetCapbilitiesStratum` to `lib\Models\Catalog\Ows\WebMapServiceCapabilitiesStratum.ts`
* Moved `WebMapServiceCatalogItem.DiffStratum` to `DiffableMixin`
* `callWebCoverageService` now uses version WCS `2.0.0`
  - All WCS export functionality is now in `ExportWebCoverageServiceMixin`
  - Added `WebCoverageServiceParameterTraits` to `WebMapServiceCatalogItemTraits.linkedWcsParameters`. It includes `outputFormat` and `outputCrs`
  - Will attempt to use native CRS and format (from `DescribeCoverage`)
  - No longer sets `width` or `height` - so export will now return native resolution
* Anonymize user IP when using google analytics.
* Fix crash when TableMixin-based catalog item had invalid date values
* Fix `WebMapServiceCatalogItem.styles` if `supportsGetLegendGraphics = false`. This means that if a WMS server doesn't support `GetLegendGraphics` requests, the first style will be set as the default style.

#### 8.1.13 - 2021-12-03

- Paramerterised the support email on the help panel to use the support email in config
- Refactored `TableColumn get type()` to move logic into `guessColumnTypeFromValues()`
- `TableMixin.activeStyle` will set `TableColumnType = hidden` for `scalar` columns with name `"id"`, `"_id_"` or `"fid"`
- Fix bug `TableColumn.type = scalar` even if there were no values.
- Table columns named `"easting"` and `"northing"` are now hidden by default from styles
- `TableColumn.type = enum` requires at least 2 unique values (including null) to be selected by default
- Tweak automatic `TableColumn.type = Enum` for wider range of values
- Exporting `TableMixin` will now add proper file extensions
- Added `TimeVaryingTraits.timeLabel` trait to change label on `DateTimeSelectorSection` (defaults to "Time:")
  - This is set to `timeColumn.title`
- `TableColumn` will try to generate prettier `title` by un-camel casing, removing underscores and capitalising words
- `TableStyle` `startDates`, `finishDates` and `timeIntervals` will only set values for valid `rowGroups` (invalid rows will be set to `null`). For example, this means that rows with invalid regions will be ignored.
- Add "Disable style" option to `TableMixin.styleDimensions` - it can be enabled with `TableTraits.showDisableStyleOption`
- Added `timeDisableDimension` to `TableMixin` - this will render a checkbox to disable time dimension if `rowGroups` only have a single time interval per group (i.e. features aren't "moving" across time) - it can be enabled with `TableTraits.showDisableTimeOption` - `TableAutomaticStylesStratum` will automatically enable this if at least 50% of rowGroups only have one unique time interval (i.e. they don't change over time)\
- Remove border from region mapping if no data
- Add `baseMapContrastColor` and `constrastColor` to `BaseMapModel`
- Fixed `TableMixin.defaultTableStyle.legends` - `defaultTableStyle` is now not observable - it is created once in the `contructor`
- Removed `Terria.configParameters.enableGeojsonMvt` - geojson-vt/Protomaps is now used by default
- `GpxCatalogItem` now uses `GeojsonMixin`
- Add an external link icon to external hyperlink when using method `parseCustomHtmlToReact`. This feature can be switched off by passing `{ disableExternalLinkIcon: true }` in `context` argument.
- Tsify `sendFeedback.ts` and improve error messages/notifications
- Removed unused overrideState from many DataCatalog React components.
- Fixed a bug where adding a timeseries dataset from the preview map's Add to map button didn't add the dataset to the `timelineStack`.
- Fixed incorrect colour for catalog item names in the explorer panel when using dynamic theming.
- Moved `CatalogIndex` loading from constructor (called in `Terria.start`) to `CatalogSearchProvider.doSearch` - this means the index will only be loaded when the user does their first search
- Add basic auth support to `generateCatalogIndex`, fix some bugs and improve performance
- Update terria-js cesium to `1.81.2`
- Add `uniqueId` as fallback to `nameInCatalog`
- Remove duplicated items from `OpenDataSoftGroup` and `SocrataGroup`

#### 8.1.12 - 2021-11-18

- Bigger zoom control icons.
- Modified "ideal zoom" to zoom closer to tilesets and datasources.
- Added `configParameters.feedbackPostamble`. Text showing at the bottom of feedback form, supports the internationalization using the translation key
- `GeoJsonMixin.style["stroke-opacity"]` will now also set `polygonStroke.alpha` and `polylineStroke.alpha`
- Reduce `GeoJsonMixin` default stroke width from `2` to `1`
- Add `TableMixin` styling to `GeoJsonMixin` - it will treat geojson feature properties as "rows" in a table - which can be styled in the same way as `TableMixin` (eg CSV). This is only enabled for geojson-vt/Protomaps (which requires `Terria.configParameters.enableGeojsonMvt = true`). For more info see `GeojsonMixin.forceLoadMapItems()`
  - This can be disabled using `GeojsonTraits.disableTableStyle`
- Opacity and splitting is enabled for Geojson (if using geojson-vt/protomaps)
- Replaced `@types/geojson` Geojson types with `@turf/helpers`
- In `GeojsonMixin` replaced with `customDataLoader`, `loadFromFile` and `loadFromUrl` with `forceLoadGeojsonData`
- `GeojsonMixin` will now convert all geojson objects to FeatureCollection
- Exporting `GeojsonMixin` will now add proper file extensions
- `WebFeatureServiceCatalogItem` now uses `GeoJsonMixin`
- Fix `ProtomapsImageryProvider` geojson feature picking over antimeridian
- Add Socrata group to "Add web data
- Added "marker-stroke-width", "polyline-stroke-width", "polygon-stroke-width" to `GeojsonStyleTraits` (Note these are not apart of [simplestyle-spec](https://github.com/mapbox/simplestyle-spec/tree/master/1.1.0) and can only be used with `geojson-vt`)
- Add a method refreshCatalogMembersFromMagda to Terria class.
- Renable `useNativeResolution` on mobile
- Store `useNativeResolution`, `baseMaximumScreenSpaceError` as local properties
- Moved CKAN default `supportedFormats` to `CkanDefaultFormatsStratum`
- Add properties to `CkanResourceFormatTraits`
  - `maxFileSize` to filter out resources with large files (default values: GeoJSON = 150MB, KML = 30MB, CZML = 50MB)
  - `removeDuplicates` (which defaults to true) so we don't get duplicate formats for a dataset (it will check `resource.name`)
    - If there are multiple matches, then the newest (from resource.created property) will be used
  - `onlyUseIfSoleResource` to give a given resource format unless that is all that exists for a dataset
- Add CKAN `useSingleResource`, if `true`, then the highest match from `supportedResourceFormats` will be used for each dataset
- ArcGis Map/Feature Service will now set CRS from `latestWkid` if it exists (over `wkid`)
- Fix CKAN ArcGisFeatureService resources
- ArcGisFeatureServer will now set `outSR=4326` so we don't need to reproject client-side

#### 8.1.11 - 2021-11-15

- Fix `SettingsPanel` type issue

#### 8.1.10 - 2021-11-15

- Fix `CswCatalogGroup` XML types
- Added `MAINCODE` aliases for all ABS Statistical Area regions that were missing them.
- Fixed `superGet` replacement in webpack builds with babel versions `7.16.0` and above.

#### 8.1.9 - 2021-11-01

- TSify workbench splitter control and fix broken styling.
- Fix app crash when opening AR tool.

#### 8.1.8 - 2021-10-29

- Tsified `SettingPanel`
- Moved `setViewerMode` function from `Terria` class to `ViewerMode`
- Refactored checkbox to use children elements for label instead of label
  property, `isDisabled`, `isChecked` and `font-size: inherit` style is passed
  to each child element (so propper styling is maintained)
- Fix an internal bug where Cesium.prototype.observeModelLayer() fails to remove 3D tilesets in certain cases.
- Rename `TerriaError._shouldRaiseToUser` to `overrideRaiseToUser`
  - Note: `userProperties.ignoreError = "1"` will take precedence over `overrideRaiseToUser = true`
- Fix `overrideRaiseToUser` bug causing `overrideRaiseToUser` to be set to `true` in `TerriaError.combine`
- Add `rollbar.warning` for `TerriaErrorSeverity.Warning`
- Disable `zFilter` by default
- Remove use of word "outlier" in zFilter dimension and legend item (we now use "Extreme values")
- Add `cursor:pointer` to `Checkbox`
- Fix `MapNavigation` getter/setter `visible` bug.
  - Replace `CompositeBarItemController` `visible` setter with `setVisible` function
- Use `yarn` in CI scripts (and upgrade node to v14)
- Fix app crash when previewing a nested reference in the catalog (eg when viewing an indexed search result where the result is a reference).
- Ported feaure from v7 to set WMS layers property from the value of `LAYERS`, `layers` or `typeName` from query string of CKAN resource URL.

#### 8.1.4 - 2021-10-15

- Make flex-search usage (for `CatalogIndex`) web-worker based
- Add `completeKnownContainerUniqueIds` to `Model` class - This will recursively travese tree of knownContainerUniqueIds models to return full list of dependencies
- Add all models from `completeKnownContainerUniqueIds` to shareData.models (even if they are empty)

#### 8.1.3 - 2021-10-14

- Reimplement map viewer url param
- Added `terriaError.importance` property. This can be set to adjust which error messages are presented to the user.
  - `terriaErrorNotification` and `WarningBox` will use the error message with highest importance to show to the user ("Developer details" remains unchanged)
- Add `terriaError.shouldRaiseToUser` override, this can be used to raise errors with `Warning` severity.
- `terriaError.raisedToError` will now check if **any** `TerriaError` has been raised to the user in the tree.
- `workbench.add()` will now keep items which only return `Warning` severity `TerriaErrors` after loading.
- Improve SDMX error messages for no results
- Fix SDMX FeatureInfoSection time-series chart to only show if data exists.
- Improve GeoJSON CRS projection error messages
- Add `Notification` `onDismiss` and `ignore` properties.
- Fix `AsyncLoader` result bug
- Remove `Terria.error` event handler
- Refactor `workbench.add` to return `Result`
- Consolidated network request / CORS error message - it is now in `t("core.terriaError.networkRequestMessage")`.
  - It can be injected into other translation strings like so: `"groupNotAvailableMessage": "$t(core.terriaError.networkRequestMessage)"`
  - Or, you can use `networkRequestError(error)` to wrap up existing `TerriaError` objects
- Fix incorrect default `configParameters.feedbackPreamble`
- Fix incorrect default `configParameters.proj4def` - it is now `"proj4def/"`
- Fix Branding component. It wasn't wrapped in `observer` so it kept getting re-rendered
- Add `FeedbackLink` and `<feedbacklink>` custom component - this can be used to add a button to open feedback dialog (or show `supportEmail` in feedback is disabled)
- Fix `ContinuousColorMap` `Legend` issue due to funky JS precision
- Fix mobx computed cycle in `CkanDatasetStratum` which was making error messages for failed loading of CKAN items worse.

#### 8.1.2 - 2021-10-01

- Removed duplicate Help icon and tooltip from the map navigation menu at the bottom as it is now shown in the top menu.
- Fixed a bug where the app shows a scrollbar in some instances.
- Wrap clean initSources with action.
- Modified `TerriaReference` to retain its name when expanded. Previously, when the reference is expanded, it will assume the name of the group or item of the target.
- Proxy `catalogIndex.url`

#### 8.1.1 - 2021-09-30

- **Breaking changes:**
  - `blacklist` has been renamed to `excludeMembers` for `ArcGisPortalCatalogGroup` and `CkanCatalogGroup`.

* Tsifyied and refactored `RegionProvider` and `RegionProviderList`, and re-enabled `loadRegionIDs`
* `TableColorMap` `minimumValue` and `maximumValue` will now take into account valid regions.
* `tableMixin.loadRegionProviderList()` is now called in `tableMixin.forceLoadMapItems()` instead of `mappableMixin.loadMapItems()`
* Add TableColumn and TableStyle `ready` computed property. Columns will only be rendered if `ready` is `true`. At the moment it is only used to wait until `loadRegionIDs` has finished.
* Moved region mapping `ImageryProvider` code to `lib/Table/createRegionMappedImageryProvider.ts`
* Fix `ChartPanel` import `Result` bug.
* Improve handling of featureInfoTemplate for composite catalog items.
* Mobile help menu will now show a link to map user guide if it is configured in `Terria.configParameters.helpItems`.
* Fixed the layout of items in mobile navigation
* Add Mapbox Vector Tile support. This is using [protomaps.js](https://github.com/protomaps/protomaps.js) in the new `ProtomapsImageryProvider`. This includes subset of MVT style specification JSON support.
* `MapboxVectorCanvasTileLayer` is now called `ImageryProviderLeafletGridLayer`
* `CesiumTileLayer` is now called `ImageryProviderLeafletTileLayer`.
* Added `geojson-vt` support to `GeoJsonMixin`, which will tile geojson into vector tiles on the fly, and use the new `ProtomapsImageryProvider`.
* Added `configParameter.enableGeojsonMvt` temporary feature flag for experimental Geojson-Mapbox vector tiles. Default is `false`.
* Added `forceCesiumPrimitives` to `GeoJsonTraits`. This can be used to render cesium primitives instead of Mapbox vector-tiles (if `configParameter.enableGeojsonMvt` is `true`)
* Add `scale` observable to `TerriaViewer`. This will give distance between two pixels at the bottom center of the screen in meters.
* Fixed `withControlledVisibility` method to inherit `propTypes` of its wrapped component.
* Added `MinMaxLevelMixin` and `MinMaxLevelTraits` to handle defining min and max scale denominator for layers.
* Extracted function `scaleToDenominator` to core - for conversion of scale to zoom level.
* Share/start data conversion will now only occur if `version` property is `0.x.x`. Previously, it was `version` property is **not** `8.x.x`
* Filter table column values by Z Score. This is controlled by the following `TableColorStyleTraits`:
  - `zScoreFilter` - Treat values outside of specifed z-score as outliers, and therefore do not include in color scale. This value is magnitude of z-score - it will apply to positive and negative z-scores. For example a value of `2` will treat all values that are 2 or more standard deviations from the mean as outliers. This must be defined to be enabled - currently it is only enabled for SDMX (with `zScoreFilter=4`).
  - `zScoreFilterEnabled - True, if z-score filter is enabled
  - `rangeFilter` - This is applied after the `zScoreFilter`. It is used to effectively 'disable' the zScoreFilter if it doesn't cut at least the specified percange of the range of values (for both minimum and maximum value). For exmaple if `rangeFilter = 0.2`, then the zScoreFilter will only be effective if it cuts at least 20% of the range of values from the minimum and maximum value
* Add `outlierColor` to `ContinuousColorMap`
* Add `placement` to `SelectableDimension`. This can be used to put `SelectableDimension` below legend using `placement = "belowLegend`
* Add `SelectableDimensionCheckbox` (and rename `SelectableDimension` to `SelectableDimensionSelect`)
* Add `outlierFilterDimension` checkbox `SelectableDimension` to workbench to enable/disable dimension
* Extend `tableStyle.rowGroups` to regions
* Fix `spreadFinishTime` bug
* Fix diverging `ContinuousColorMap` - it will now center color scale around 0.
* Refactor `SocrataMapViewCatalogItem` to use `GeoJsonMixin`
* `SocrataCatalogGroup` will not not return groups for Facets if there is only one - so it skips an unnecessary group level.
* Update protomaps.js to `1.5.0`
* SDMX will now disable the region column if less than 2 valid regions have been found
* Set `spreadStartTime` and `spreadFinishTime` to `true` for SDMX
* Add SDMX `metadataURLs` from dataflow annotations
* Improve SDMX chart titles
* `TableMixin` will now remove data if an error occurs while calling `forceLoadTableData`
* Make `regionColumn` `isNullable` - this means region column can be disabled by setting to `null`.
* Fix scalar column color map with a single value
* TableMixin will now clear data if an error occurs while calling `forceLoadTableData`
* `TableMixin` will now not return `mapItems` or `chartItems` if `isLoading`
* SDMX will now use `initialTimeSource = stop`
* Fix `duplicateModels` duplicating observables across multiple models
* Support group models in workbench -- All members will be automatically added to the map.
* Added location search button to welcome modal in mobile view.
* Add `DataUrlTraits` to `CatalogMemberTraits.dataUrls`. It contains an array of data URLS (with optional `title` which will render a button). It is handled the same as `MetadataUrls` except there is a `type` property which can be set to `wcs`, `wfs`... to show info about the URL.
* Made search location bar span full width in mobile view.
* Automatically hide mobile modal window when user is interacting with the map.
* Disabled feature search in mobile
* Disabled export (clip&ship) in mobile
* Fixed misplaced search icon in mobile safari.
* Prevents story text from covering the whole screen in mobile devices.
* Add `CatalogIndex`, `CatalogIndexReference` and `generateCatalogIndex()` script. These can be used to generate a static JSON index of a terria catalog - which can then be searched through using `flexsearch`
* Added `weakReference` flag `ReferenceMixin`, this can be used to treat References more like a shortcut (this means that `sourceReference` isn't used when models are shared/added to the workbench - the `target` is used instead)
* GroupMixin.isMixedInto and MappableMixin.isMixedInto are now more strict - and won't pass for for References with `isMappable` or `isGroup`.
* `Workbench.add` can now handle nested `References` (eg `CatalogIndexReference -> CkanReference -> WMSCatalogItem`).
* Add `description` trait to `CatalogMemberReferenceTraits`
* Added `excludeMembers` property to `GroupTraits` (this replaced the `blacklist` property in v7). It is an array of strings of excluded group and item names. A group or item name that appears in this list will not be shown to the user. This is case-insensitive and will also apply to all child/nested groups
* Fixes an app crash on load in iOS-Safari mobile which was happening when rendering help panel tooltips.
* Fixed `WebMapServiceCatalogItem` not sending additional `parameters` in `GetFeatureInfo` queries.
* Changed mobile header icons and improved styling.
* Fixed a problem with computeds and AsyncLoader when loading `mapItems` (and hence children's `mapItems`) of a CompositeCatalogItem.
* Fix `YDYRCatalogFunction` `description`
* Extend input field for search in mobile view to full width of the page.
* Automatically hide mobile modal window when user is interacting with the map (like picking a point or drawing a shape).
* Adjusted styling of x-axis labels in feature info panel to prevent its clipping.
* When expanding charts from the same catalog item, we now create a new item if the expanded chart has a different title from the previously expanded chart for the same item. This behavior matches the behavior in `v7`.
* Improve status message when feature info panel chart is loading
* Fix broken chart panel download button.
* Changed @vx/_ dependencies to @visx/_ which is the new home of the chart library
* The glyph style used for chart points can now be customized.
* Added `TerriaReference` item, useful for mounting a catalog tree from an external init file at any position in the current map's catalog tree.
* Changed @vx/_ dependencies to @visx/_ which is the new home of the chart library
* The glyph style used for chart points can now be customized.
* Chart tooltip and legend bar can now fit more legends gracefully.

#### 8.1.0 - 2021-09-08

- **Breaking changes:**
  - Overhaul of map navigation: items no longer added inside UserInterface using <Nav> jsx.

* New version of map navigation ([#5062](https://github.com/TerriaJS/terriajs/pull/5062))
  - It consists of
    - a high level api `MapNavigationModel` for managing the navigation items, which is responsible for managing the state of navigation items. It is passing commands to invidual item controller.
    - a `MapNavigationItemController` that holds and control the state of navigation item. When new navigation item is created it should extend controller and provide the definition on how it state should be updated.
  - Terria exposes instance of navigation model to the world.
  - Converted all existing navigation items to utilise new navigation model, and registered them in terria navigation model (`registerMapNavigations.tsx`).
  - Resolved issue with some navigation items not being clickable on mobile due to overlap from others.
* Fixed a bug in Difference tool where difference image was showing with zero opacity in some situations.
* Fixed `CzmlCatalogItem` to react correctly to input data changes.

#### 8.0.1 - 2021-09-06

- Added `catalog-converter` support for v7 `#start` data.
- add french Help button translation
- Enable FeatureInfoSectionSpec tests
- Add `itemProperties` to `ArcGisMapServerCatalogGroupTraits` so that `ArcGisMapServerCatalogGroup` can override relevant traits of its layers.
- Add `feature` object to `FeatureInfoSection.getTemplateData`
- Add a way to replace text in feature info templates. See [Replace text](doc/connecting-to-data/customizing-data-appearance/feature-info-template.md) for details.
- Fixed unnecessary model reloads or recomputing of `mapItems` when switching between story scenes.
- Fixed story reset button.
- Moved help button to the top menu

#### 8.0.0 - 2021-08-13

- **Breaking changes**:
  - Require `translate#` in front of translatable content id in `config.json` (i.e. `helpContent`).
  - `colorPalette` no longer supports a list of CSS colors (eg `rgb(0,0,255)-rgb(0,255,0)-rgb(255,0,0)`). Instead please use `binColors`.
  - Organise `Traits` folder into `Traits/Decorators` and `Traits/TraitsClasses`
  - Renamed all mixin instance type definitions to `XMixin.Instance`.
  - Basemaps are now defined as `baseMaps` object (see [baseMaps object docs](./doc/customizing/initialization-files.md#basemaps))
    - list of available basemaps is defined in `baseMaps.items`. This list is combined with default base maps so it's possible to override defaults
    - definition of `initBaseMapId` and `initBaseMapName` are moved to `baseMaps.defaultBaseMapId` and `baseMaps.defaultBaseMapName`
    - `previewBaseMapId` is moved to `baseMaps.previewBaseMapId`
    - implemented `baseMaps.enabledBaseMaps` array of base map ids to define a list of baseMaps available to user
    - updated docs for `baseMaps`
  - `$color-splitter` and `theme.colorSplitter` has been replaced with `$color-secondary` and `theme.colorSecondary`
  - `canZoomTo` has bee replaced with `disableZoomTo` in `MappableTraits`
  - `showsInfo` has been replaced with `disableAboutData` in `CatalogMemberTraits`
  - `AsyncLoader` loadXXX methods now return `Result` with `errors` **they no longer throw errors** - if you need errors to be thrown you can use `(await loadXX).throwIfError()`.
  - Removed `openGroup()` - it is replaced by `viewState.viewCatalogMember`
  - Renamed `ReferenceMixin.is` to `ReferenceMixin.isMixedInto`

* Fixed a bug with numeric item search where it sometimes fails to return all matching values.
* Respect order of objects from lower strata in `objectArrayTrait`.
* Fix datetime button margin with scroll in workbench.
* Fix checkbox when click happen on svg icon. (#5550)
* Added progress indicator when loading item search tool.
* Add `nullColor` to `ConstantColorMap` - used when `colorColumn` is of type `region` to hide regions where rows don't exist.
* `TableStyles` will only be created for `text` columns if there are no columns of type `scalar`, `enum` or `region`.
* Moved `TableStyle.colorMap` into `TableColorMap`
* Replaced `colorbrewer.json` with `d3-scale-chromatic` - we now support d3 color scales (in addition to color brewer) - see https://github.com/d3/d3-scale-chromatic
* Added `ContinuousColorMap` - it will now be used by default for `scalar` columns
  - To use `DiscreteColorMap` - you will need to set `numberOfBins` to something other than `0`.
* `TableColorMap` default color palette for `scalar` columns is not `Reds` instead of `RdYlOr`
* Legends for `scalar` columns will now calculate optimal `numberFormatOptions.maximumFractionDigits` and `numberFormatOptions.minimumFractionDigits`
* Fix sharing user added data of type "Auto-detect".
* #5605 tidy up format string used in `MagdaReference`
* Fix wms feature info returning only one feature
* `WebMapServiceCatalogGroup` will now create layer auto-IDs using `Name` field to avoid ID clashes.
* Added `GroupMixin` `shareKey` generation for members - if the group has `shareKeys`.
* Organise `Traits` folder into `Traits/Decorators` and `Traits/TraitsClasses
* Organise `Traits` folder into `Traits/Decorators` and `Traits/TraitsClasses`
* I18n-ify shadow options in 3DTiles and some strings in feature info panel.
* Fix `StyledIcon` css `display` clash
* Limit `SelectableDimension` options to 1000 values
* Added support for `SocrataCatalogGroup` and `SocrataMapViewCatalogGroup`
  - Notes on v7 to v8 Socrata integration:
    - Share links are not preserved
    - Added basic support for dataset resources
* Organise `Models` directory into multiple sub-directories (#5626)
  - New model related classes are moved to `Models/Definition`
  - Catalog related files are moved to `Models/Catalog`
    - ESRI, OWS, GTFS and CKAN related files are moved to their own sub-directories in `Models/Catalog/`
    - Other Catalog items related files are moved to `Models/Catalog/CatalogItems`
    - Other Catalog items related files are moved to `Models/Catalog/CatalogGroups`
    - Catalog functions related files are moved to `Models/Catalog/CatalogFunction`
  - Removed unused Models files
* Modified BadgeBar to be more tolerant to longer strings
* Added `MapboxMapCatalogItem`.
* Added `MapboxStyleCatalogItem`.
* Fix splitter thumb icon vertical position
* Renamed all mixin instance type definitions to `XMixin.Instance`.
* Clean up `ViewControl` colors
  - `$color-splitter` and `theme.colorSplitter` has been replaced with `$color-secondary` and `theme.colorSecondary`
* Clean up `SplitterTraits`
  - `SplitterTraits` is now included in `RasterLayerTraits`
  - Removed `supportsSplitter` variable
  - Added `disableSplitter` trait
* Clean up `canZoomTo`
  - Replaced with `disableZoomTo` in `MappableTraits`
* Clean up `showsInfo`
  - Replaced with `disableAboutData` in `CatalogMemberTraits`
* Add `TerriaErrorSeverity` enum, values can be `Error` or `Warning`.
  - Errors with severity `Error` are presented to the user. `Warning` will just be printed to console.
  - By default, errors will use `Error`
  - `TerriaErrorSeverity` will be copied through nested `TerriaErrors` on creation (eg if you call `TerriaError.from()` on a `Warning` then the parent error will also be `Warning`)
  - Loading models from share links or stories will use `Warning` if the model is **not in the workbench**, otherwise it will use `Error`.
* In `terriaErrorNotification` - show `error.message` (as well as `error.stack`) if `error.stack` is defined
* `AsyncLoader` now has an observable `result` property.
* `viewState.viewCatalogMember()` now handles loading catalog members, opening groups and showing "Add Data" window.
* Fix `MagdaReference` `forceLoadReference` bug.
* Clean up `CkanCatalogGroup` loading - errors are no-longer swallowed.
* Clean up `3dTilesMixin` loading - errors are no-longer swallowed.
* Fix `DataPreviewSections` info section bug.
* Move `FeedbackForm` `z-index` to same as `Notification` - this is so it will appear above Data catalog.
* Added `result.raiseError()`, `result.pushErrorTo()` and `result.clone()` helper methods - and `Result.combine()` convenience function
* Renamed `ReferenceMixin.is` to `ReferenceMixin.isMixedInto`
* Added support for logging to external error service and configuring it via config parameters. See `errorService` in [client configuration](doc/customizing/client-side-config.md).
* Fix `DiscreteColorMap` bug with `binColors` and added warning message if `colorPalette` is invalid.
* Fix `EnumColorMap` bug with `binColors`
* Moved d3-scale-chromatic code into `tableColorMap.colorScaleCategorical()` and `tableColorMap.colorScaleContinuous()`
* Disabled welcome popup for shared stories
* Add WMS support for default value of time dimension.
* Make CompositeCatalogItem sync visibility to its members.
* Add `description` and `example` static properties to `Trait`, and added `@traitClass` decorator.
* Add `parent` property to `Trait`, which contains parent `TraitClass`.
* New model-generated documentation in `generateDocs.ts`
* Refactored some `Traits` classes so they use `mixTraits` instead of extending other `Traits` classes.
* Allow translation of some components.
* Fixed a bug which prevented adding any reference catalog item while the story is playing.
* Bumped terriajs-server to ^3.3.3

#### 8.0.0-alpha.87

- Re-add basemap images to terriajs rather than requiring all TerriaMaps to have those basemap images. Default basemaps will use those images.
- Data from TableMixin always overrides other feature information (e.g. from vector tiles in region mapping) by column name and title for feature info templating (consistent with v7).
- Fixed point entity creation for TableMixin where different columns are used for point size and colour.
- Changed MappableMixin's initialMessage to show while map items are loaded. Map items could be displayed behind the disclaimer before a user accepts the disclaimer.
- Fixed a cyclic dependency between initialMessage and app spinner (globe gif greysreen) that caused the app spinner to be present forever when loading a share link.
- Removed hardcoded credit links and made it configurable via terria config parameters.
- Disable `TableMixin` time column if only one unique time interval

#### 8.0.0-alpha.86

- **Breaking changes**:
  - `EnumColorMap` will only be used for enum `TableColumns` with number of unique values <= number of bins

* Add `options` to CSV papaparsing
* `TableMixin` will now only show points **or** region mapping - not both
* Add `FeatureInfoMixin` support for 2D vector features (in Cesium only)
* `TableStyles` are now hidden from the "Display Variable" selector if the number of colors (enumColors or numberOfBins) is less than 2. As a ColorMap with a single color isn't super useful.
* Improved default `TableColumn.isSampled` - it will be false if a binary column is detected (0 or 1)
* Improved default Table charting - now a time column will be used for xAxis by default
* Added `spreadFinishTime` - which works same way as `spreadStartTime` - if `true`, finish time of feature will be "spread" so that all features are displayed at the latest time step.
* Added support for `OpenDataSoft` - only point or region based features + timeseries
* `GeoJsonMixin`-based catalog items with polygon features can be extruded if a `heightProperty` is specified.
* Bugfix to make time-based geojson work when there are multiple features with the same time property value.
* Add `czmlTemplate` to `GeoJsonTraits` - it can be used to replace GeoJSON Point features with a CZML packet.
* Made the moment points in the chart optionally clickable.

#### 8.0.0-alpha.85

- **Breaking changes**:
  - Removed `registerAnalytics.js`
  - Removed `HelpMenuPanel.jsx`

* Added analytic events related to story, share and help menu items, Also refactored events to use category and action enums.
* Remove table style `SelectableDimension` from SDMX
* `GyroscopeGuidance` can now be translated.
* Wraps tool title bar text using `...`.

#### 8.0.0-alpha.84

- Fix `ArcGisMapServerCatalogGroup` infinite loading by removing the cycle of calling `loadMembers` that was present in the `DataCatalogGroup` React component. However calling `loadMembers` is still not cached as it should for `ArcGisMapServerCatalogGroup`, and the infinite loading bug could return.
- Fix bug `selectableDimensions` bug in `Cesium3dTilesMixin` and `GltfCatalogItem`.

#### 8.0.0-alpha.83

- Add `modelDimensions` to `CatalogMemberMixin` - this can be used to apply model stratum with a `SelectableDimension` (i.e. a drop-down menu).
- `GeoJsonMixin`-based catalog items can now be styled based on to their properties through traits.
- `GeoJsonMixin`-based catalog items can now vary over time if a `timeProperty` is specified.

#### 8.0.0-alpha.82

- **Breaking changes**:
  - IndexedItemSearchProvider: (bounding) `radius` option is no longer supported in `resultsData.csv` of search indexes.

* Show a toast and spinner icon in the "Ideal zoom" button when the map is zooming.
* `zoomTo()` will return a promise that resolves when the zoom animation is complete.
* Modifies `IndexedItemSearchProvider` to reflect changes to `terriajs-indexer` file format.
* Move feature info timeseries chart funtion to `lib\Table\getChartDetailsFn.ts`
* Fix feature info timeseries chart for point (lat/long) timeseries
* Feature info chart x-values are now be sorted in acending order
* Remove merging rows by ID for `PER_ROW` data in `ApiTableCatalogItem`
* Make `ApiTableCatalogItem` more compatible with Table `Traits`
  - `keyToColumnMapping` has been removed, now columns must be defined in `columns` `TableColumnTraits` to be copied from API responses.
* Move notification state change logic from ViewState into new class `NotificationState`
* Catalog items can now show a disclaimer or message before loading through specifying `InitialMessageTraits`
* Added Leaflet hack to remove white-gaps between tiles (https://github.com/Leaflet/Leaflet/issues/3575#issuecomment-688644225)
* Disabled pedestrian mode in mobile view.
* Pedestrian mode will no longer respond to "wasd" keys when the user is typing in some input field.
* Fix references to old `viewState.notification`.
* wiring changeLanguage button to useTranslation hook so that it can be detected in client maps
* Add `canZoomTo` to `TableMixin`
* SDMX changes:
  - Add better SDMX server error messages
  - `conceptOverrides` is now `modelOverrides` - as dataflow dimension traits can now be overridden by codelist ID (which is higher priortiy than concept ID)
  - Added `regionTypeReplacements` to `modelOverride`- to manually override detected regionTypes
  - `modelOverrides` are created for SDMX common concepts `UNIT_MEASURE`, `UNIT_MULT` and `FREQ`
    - `UNIT_MEASURE` will be displayed on legends and charts
    - `UNIT_MULT` will be used to multiple the primary measure by `10^x`
    - `FREQ` will be displayed as "units" in Legends and charts (eg "Monthly")
  - Single values will now be displayed in `ShortReportSections`
  - Custom feature info template to show proper dimension names + time-series chart
  - Smarter region-mapping
  - Removed `viewMode` - not needed now due to better handling of time-series
* Fix `DimensionSelector` Select duplicate ids.
* Add Leaflet splitter support for region mapping
* Fix Leaflet splitter while zooming and panning map
* Split `TableMixin` region mapping `ImageryParts` and `ImageryProvider` to improve opacity/show performance
* Removed `useClipUpdateWorkaround` from Mapbox/Cesium TileLayers (for Leaflet) - because we no longer support IE
* Fix overwriting `previewBaseMapId` with `initBaseMapId` by multiple `initData`.
* GeoJSON Mixin based catalog items can now call an API to retrieve their data as well as fetching it from a url.
* Changes to loadJson and loadJsonBlob to POST a request body rather than always make a GET request.
* Added ApiRequestTraits, and refactor ApiTableCatalogItemTraits to use it. `apiUrl` is now `url`.

#### 8.0.0-alpha.81

- Fix invalid HTML in `DataPreviewSections`.
- Fix pluralisation of mapDataState to support other languages.
- Fix CSW `Stratum` name bug.
- Add `#configUrl` hash parameter for **dev environment only**. It can be used to overwrite Terria config URL.

#### 8.0.0-alpha.80

- Removed `Disclaimer` deny or cancel button when there is no `denyAction` associated with it.

#### 8.0.0-alpha.79

- Make `InfoSections` collapsible in `DataPreview`. This adds `show` property to `InfoSectionTraits`.
  - `WebMapServiceCatalogItem` service description and data description are now collapsed by default.
- Revert commit https://github.com/TerriaJS/terriajs/commit/668ee565004766b64184cd2941bbd53e05068ebb which added `enzyme` devDependency.
- Aliases `lodash` to `lodash-es` and use `babel-plugin-lodash` reducing bundle size by around 1.09MB.
- Fix CkanCatalogGroup filterQuery issue. [#5332](https://github.com/TerriaJS/terriajs/pull/5332)
- Add `cesiumTerrainAssetId` to config.json to allow configuring default terrain.
- Added in language toggle and first draft of french translation.json
  - This is enabled via language languageConfiguration.enabled inside config.json and relies on the language being both enumerated inside languageConfiguration.langagues and availble under {code}/translation.json
- Updated to terriajs-cesium 1.81
- Create the Checkbox component with accessibility in mind.
- Convert `FeedbackForm` to typescript.

#### 8.0.0-alpha.78

- Add `ignoreErrors` url parameter.

#### 8.0.0-alpha.77

- **Breaking changes**:
  - `terria.error.raiseEvent` and `./raiseErrorToUser.ts` have been replaced with `terria.raiseErrorToUser`.
  - `terria.error.addEventListener` has been replaced with `terria.addErrorEventListener`

* New Error handling using `Result` and `TerriaError` now applied to initial loading, `updateModelFromJson()`, `upsertModelFromJson()` and `Traits.fromJson()`. This means errors will propagate through these functions, and a stacktrace will be displayed.
  - `Result` and the new features of `TerriaError` should be considered unstable and may be extensively modified or removed in future 8.0.0-alpha.n releases
* New `terriaErrorNotification()` function, which wraps up error messages.
* `TerriaError` can now contain "child" errors - this includes a few new methods: `flatten()` and `createParentError()`. It also has a few new convenience functions: `TerriaError.from()` and `TerriaError.combine()`.
* Convert `Branding.jsx` to `.tsx`
* Added `configParams.brandBarSmallElements` to set Branding elements for small screen (also added theme props)
* Add `font` variables and `fontImports` to theme - this can be used to import CSS fonts.
* Convert `lib/Styled` `.jsx` files to `.tsx` (including Box, Icon, Text). The most significant changes to these interfaces are:
  - `Box` no longer accepts `<Box positionAbsolute/>` and this should now be passed as `<Box position="absolute"/>`.
  - `Text`'s `styledSize` has been removed. Use the `styledFontSize` prop.
  - `ButtonAsLabel` no longer accepts `dark`. A dark background is now used when `light` is false (or undefined).
* Fixes CZML catalog item so that it appears on the timeline.
* Enable `theme` config parameter. This can now be used to override theme properties.

#### 8.0.0-alpha.76

- Added support for setting custom concurrent request limits per domain through `configParameters.customRequestSchedulerLimits`.
- Added `momentChart` to region-mapped timeseries
- Add time-series chart (in FeatureInfo) for region-mapped timeseries
- Only show `TableMixin` chart if it has more than one
- Add `TableChartStyle` name trait.

#### 8.0.0-alpha.75

- Fix `NotificationWindow` bug with `message`.
- Re-add `loadInitSources` to `Terria.updateApplicationUrl()`
- Added support for `elements` object in catalogue files (aka init files).
  - Using this object you can hide/show most UI elements individually.
  - See https://github.com/TerriaJS/terriajs/pull/5131. More in-depth docs to come.

#### 8.0.0-alpha.74

- Fix JS imports of `TerriaError`

#### 8.0.0-alpha.73

- Add `title` parameter in `raiseErrorToUser` to overwrite error title.
- Added some error handling in `Terria.ts` to deal with loading init sources.
- TSify `updateApplicationOnHashChange` + remove `loadInitSources` from `Terria.updateApplicationUrl()`

#### 8.0.0-alpha.72

- **Breaking changes**:
  - Added clippingRectangle to ImageryParts.
  - Any item that produces ImageryParts in mapItems (any raster items) must now also provide a clippingRectangle.
  - This clippingRectangle should be derived from this.cesiumRectangle (a new computed property) & this.clipToRectangle as demonstrated in many raster catalog items (e.g. OpenStreetMapCatalogItem.ts).

* Adds experimental ApiTableCatalogItem.
* Fixes a bug where FeatureInfoDownload tries to serialize a circular object
* Added `removeDuplicateRows` to `TableTraits`
* `forceLoadTableData` can now return undefined - which will leave `dataColumnMajor` unchanged
* Fix sharing preview item.
* Added z-index to right button group in mobile header menu
* Added cesiumRectangle computed property to MappableMixin. This is computed from the `rectangle` Trait.
* Fixed a Cesium render crash that occured when a capabilities document specified larger bounds than the tiling scheme's supported extent (bug occured with esri-mapServer but wms was probably also affected).
* In fixing Cesium render crash above clipping rectangles are now added to Cesium ImageryLayer (or Leaflet CesiumTileLayer) rather than being included in the ImageryProvider. ImageryParts has been updated to allow passing the clipping rectangle through to Cesium.ts and Leaflet.ts where ImageryLayer/CesiumTileLayer objects are created.

#### 8.0.0-alpha.71

- Fix accidental translation string change in 8.0.0-alpha.70

#### 8.0.0-alpha.70

- **Breaking changes**:
  - Merge `Chartable` and `AsyncChartableMixin` into new **`ChartableMixin`** + `loadChartItems` has been replaced by `loadMapItems`.
  - To set base map use `terriaViewer.setBaseMap()` instead of `terriaViewer.basemap = ...`
  - Incorrect usage of `AsyncLoader` **will now throw errors**

* Add `hideInBaseMapMenu` option to `BaseMapModel`.
* Change default basemap images to relative paths.
* Add `tileWidth` and `tileHeight` traits to `WebMapServiceCatalogItem`.
* Add docs about `AsyncLoader`
* Remove interactions between AsyncLoaders (eg calling `loadMetadata` from `forceLoadMapItems`)
* ... Instead, `loadMapItems` will call `loadMetadata` before triggering its own `AsyncLoader`
* Add `isLoading` to `CatalogMemberMixin` (combines `isLoading` from all the different `AsyncLoader`)
* Move `Loader` (spinner) from `Legend` to `WorkbenchItem`.
* Merge `Chartable` and `AsyncChartableMixin` into **`ChartableMixin`** + remove `AsyncLoader` functionality from `ChartableMixin` - it is now all handled by `loadMapItems`.
* Removed `AsyncLoader` functionality from `TableMixin` - it is now handled by `loadMapItems`.
  - `TableMixin.loadRegionProviderList()` is now called in `MappableMixin.loadMapItems()`
* Added `TerriaViewer.setBaseMap()` function, this now calls `loadMapItems` on basemaps
* Fix load of persisted basemap
* Fix sharing of base map
* Added backward compatibility for `baseMapName` in `initData` (eg share links)
* Add `WebMapService` support for WGS84 tiling scheme

#### 8.0.0-alpha.69

- **Breaking changes**:
  - Basemaps are now configured through catalog JSON instead of TerriaMap - see https://github.com/TerriaJS/terriajs/blob/13362e8b6e2a573b26e1697d9cfa5bae328f7cff/doc/customizing/initialization-files.md#basemaps

* Updated terriajs-cesium to version 1.79.1
* Make base maps configurable from init files and update documentation for init files [#5140](https://github.com/TerriaJS/terriajs/pull/5140).

#### 8.0.0-alpha.68

- Remove points from rectangle `UserDrawing`
- Fix clipboard typing error.
- Ported `WebProcessingServiceCatalogGroup`.
- Add CSW Group support
- Revert "remove wmts interfaces from ows interfaces" (873aa70)
- Add `math-expression-evaluator` library and `ColumnTransformationTraits`. This allows expressions to be used to transform column values (for example `x+10` to add 10 to all values).
- Fix bug in `TableColumn.title` getter.
- Add support for TableColumn quarterly dates in the format yyyy-Qx (eg 2020-Q1).
- Fix region mapping feature highlighting.
- Update clipboard to fix clipboard typing error.
- Added direction indicator to the pedestrian mode minimap.
- Limit up/down look angle in pedestrian mode.
- Automatically disable pedestrian mode when map zooms to a different location.
- Add support for time on `ArcGisMapServerCatalogItem`
- Merge `Mappable` and `AsyncMappableMixin` into **`MappableMixin`**.
- Fixed a issue when multiple filters are set to Cesium3DTilesCatalogItem
- Async/Awaitify `Terria.ts` + fix share links loading after `loadInitSources`.
- Tsified `TerriaError` + added support for "un-rendered" `I18nTranslateString`
- Tsified `raiseErrorToUser` + added `wrapErrorMessage()` to wrap error message in something more user friendly (using `models.raiseError.errorMessage` translation string).

#### 8.0.0-alpha.67

- TSify `Loader` function.
- Added walking mode to pedestrian mode which clamps the pedestrain to a fixed height above the surface.
- Upgraded catalog-converter to fix dependency version problem and ensure that all imports are async to reduce main bundle size.

#### 8.0.0-alpha.66

- **Breaking changes**:
  - Changed merging behaviour of Trait legends (of type `LegendTraits`) in `CatalogMemberTraits`. This affects legends on all `CatalogMember` models. Legend objects in higher strata now replace values in lower strata that match by index, rather than merging properties with them.

* Add `MetadataUrlTraits` to `CatalogMemberTraits.metadataUrls`. It contains an array of metadata URLS (with optional `title` which will render a button)
* Restore `cesiumTerrainUrl` config parameter. [#5124](https://github.com/TerriaJS/terriajs/pull/5124)
* I18n-ify strings in settings panel. [#5124](https://github.com/TerriaJS/terriajs/pull/5124)
* Moved `DataCustodianTraits` into `CatalogMemberTraits` and `CatalogMemberReferenceTraits`.
* `TableMixin` styles ("Display variables") will now look for column title if style title is undefined
* Add fallback colours when Color.fromCssColorString is used.
* Allow nullable `timeColumn` in table styles. Useful for turning off auto-detection of time columns.
* Added tool for searching inside catalog items. Initial implementation works for indexed 3d tilesets.
* Added support for shapefile with `ShapefileCatalogItem`
* Added `GeoJsonMixin` for handling the loading of geojson data.
* Extended the `GeoJsonCatalogItem` to support loading of zip files.
* Fixed broken feature highlighting for raster layers.
* Show a top angle view when zooming to a small feature/building from the item search result.
* Fix `TableTimeStyleTraits.idColumns` trait type.
* Added a new `lineAndPoint` chart type
* CustomChartComponent now has a "chart-type" attribute
* Fix `ArcGisMapServerCatalogItem` layer ID and legends bug
* Re-add region mapping `applyReplacements`.
* Added `SearchParameterTraits` to item search for setting a human readable `name` or passing index specific `queryOptions` for each parameter through the catalog.
* Added `AttributionTraits` to mappable and send it as property when creating Cesium's data sources and imagery providers. [#5167](https://github.com/TerriaJS/terriajs/pull/5167)
* Fixed an issue where a TerriaMap sometimes doesn't build because of typing issues with styled-components.
* Renamed `options` to `providerOptions` in `SearchableItemTraits`.
* Fix `CkanCatalogGroup.groupBy = "none"` members
* Fix `TableMixin` region mapping feature props and make Long/Lat features use column titles (if it exists) to match v7 behaviour.
* Add support for `CkanItemReference` `wms_layer` property
* Add support for `ArcGisMapServerCatalogGroup` to use `sublayerIds`.
* Added Pedestrian mode for easily navigating the map at street level.
* Clean up `LayerOrderingTraits`, remove `WorkbenchItem` interface, fix `keepOnTop` layer insert/re-ordering.
* Remove `wordBreak="break-all"` from Box surrounding DataPreview
* Re-added merging of csv row properties and vector tile feature properties for feature info (to match v7 behaviour).
* Fixes a bug in pedestrian mode where dropping the pedestrian in northern hemisphere will position the camera underground.
* Implement highlight/hide all actions for results of item search.
* Disable pickFeatures for WMS `_nextImageryParts`.
* Fix Leaflet `ImageryLayer` feature info sorting
* Fix hard-coded colour value in Story
* Use `configParameters.cesiumIonAccessToken` in `IonImageryCatalogItem`
* Added support for skipping comments in CSV files
* Fix WMS GetLegendGraphics request `style` parameter
* Loosen Legend `mimeType` check - so now it will treat the Legend URL as an image if the `mimeType` matches **OR** the file extension matches (previously, if `mimeType` was defined, then it wouldn't look at filetype extension)
* Fix `DiffTool` date-picker label `dateComparisonB`
* Fix app crash when switching different tools.
* Create `merge` `TraitsOption` for `objectArrayTrait`
* Move `Description` `metadataUrls` above `infoSections`.
* Upgraded i18next and i18next-http-backend to fix incompatibility.
* Added support for dd/mm/yyyy, dd-mm-yyyy and mm-dd-yyyy date formats.

#### 8.0.0-alpha.65

- Fixed SDMX-group nested categories
- SDMX-group will now remove top-level groups with only 1 child

#### 8.0.0-alpha.64

- Fixed WMS style selector bug.
- `layers` trait for `ArcGisMapServerCatalogItem` can now be a comma separated string of layer IDs or names. Names will be auto-converted to IDs when making the request.

#### 8.0.0-alpha.63

- Add `v7initializationUrls` to terria config. It will convert catalogs to v8 and print warning messages to console.
- Add `shareKeys` support for Madga map-config maps (through `terria` aspect)
- Revert WMS-group item ID generation to match v7
- Add `addShareKeysToMembers` to `GroupMixin` to generate `shareKeys` for dynamic groups (eg `wms-group)
- Added `InitDataPromise` to `InitSources`
- Add reverse `modelIdShareKeysMap` map - `model.id` -> `shareKeys`
- Upgraded `catalog-converter` to 0.0.2-alpha.4
- Reverted Legend use of `object` instead of `img` - sometimes it was showing html error responses
- Legend will now hide if an error is thrown
- Update youtube urls to nocookie version
- Share link conversion (through `catalog-converter`) is now done client-side
- Fix Geoserver legend font colour bug
- Remove legend broken image icon
- Added high-DPI legends for geoserver WMS (+ font size, label margin and a few other tweaks)
- `LegendTraits` is now part of `CatalogMemberTraits`
- Add `imageScaling` to `LegendTraits`
- WMS now `isGeoserver` if "geoserver` is in the URL
- Add WMS `supportsGetLegendRequest` trait
- Improved handling of WMS default styles

#### 8.0.0-alpha.62

- Fixed an issue with not loading the base map from init file and an issue with viewerMode from init files overriding the persisted viewerMode
- Fixed issues surrounding tabbed catalog mode
- Now uses `catalog-converter` to convert terriajs json in WPS response from v7 to v8.
- Fixed a bug in `UserDrawing` which caused points to not be plotted on the map.
- Fixed app crash when switching between different types of parameter in `GeoJsonParameterEditor`.
- Fixed errors when previewing an item in a group that is open by default (`isOpen: true` in init file).
- Fixed mobx warnings when loading geojson catalog items.
- Add `multiplierDefaultDeltaStep` Trait, which tries to calculate sensible multiplier for `DistrectelyTimeVarying` datasets. By default it is set to 2, which results in a new timestep being displayed every 2 seconds (on average) if timeline is playing.
- Hide info sections with empty content in the explorer preview.
- Port `shareKeys` from version 7
- Update/re-enable `GeoJsonCatalogItemSpec` for v8.
- add `DataCustodianTraits` to `WebMapServiceCatalogGroupTraits`
- Changed behaviour of `updateModelFromJson` such that catalog groups with the same id/name from different json files will be merged into one single group.
- Fixed error when selecting an existing polygon in WPS input form.
- Upgraded `catalog-converter` to 0.0.2-alpha.3.

#### 8.0.0-alpha.61

- New `CatalogFunctionMixin` and `CatalogFunctionJobMixin`
- Tsified `FunctionParameters`
- New `YourDataYourRegions` `CatalogFunctionMixin`
- Added `inWorkbench` property
- Added `addModelToTerria` flag to `upsertModelFromJson` function
- Added `DataCustodianTraits` to `WebMapServiceCatalogItem`
- Added `disableDimensionSelectors` trait to `WebMapServiceCatalogItem`. Acheives the same effect of `disableUserChanges` in v7.
- Temporarily stopped using `papaparse` for fetching Csv urls till an upstream bug is fixed.
- Fix async bug with loading `ReferenceMixin` and then `Mappable` items in `initSources`
- Remove `addToWorkbench`, it has been replaced with `workbench.add`
- Improve handling of `ArcGisMapServerCatalogItem` when dealing with tiled layers.
- Ensure there aren't more bins than unique values for a `TableStyle`
- Add access control properties to items fetched from Esri Portal.
- Improves magda based root group mimic behaviour introdcued in 8.0.0-alpha.57 by adding `/` to `knownContainerUniqueIds` when `map-config*` is encountered
- Fixed broken chart disclaimers in shared views.
- Fixed a bug where chart disclaimers were shown even for chart items disabled in the workbench.
- Fixed a bug where charts with titles containing the text "lat" or "lon" were hidden from feature info panel.
- Fixed a bug that occurred when loading config from magda. `initializationUrls` are now applied even if `group` aspect is not set

#### 8.0.0-alpha.60

- Fix WMS legend for default styles.
- Request transparent legend from GeoServer.
- Reverted the following due to various issues with datasets:
  - Add basic routing support
  - Add better page titles when on various routes of the application
  - Add prerendering support on `/catalog/` routes (via `prerender-end` event &
    allowing TerriaMap to hit certain routes)

#### 8.0.0-alpha.59

- Update magda error message
- Add a short report section if trying to view a `3d-tiles` item in a 2d map.
- Fix bug in `Terria.interpretStartData`.
- Add `ThreddsCatalogGroup` model.
- Port `supportsColorScaleRange`, `colorScaleMinimum` and `colorScaleMaximimum` from `master` to `WebMapServiceCatalogItem` model.
- Ported MapboxVectorTileCatalogItem ("mvt").
- When expanding a chart from the feature info panel, we now place a colored dot on the map where the chart was generated from.
- Add basic routing support
- Add better page titles when on various routes of the application
- Add prerendering support on `/catalog/` routes (via `prerender-end` event &
  allowing TerriaMap to hit certain routes)
- Update `WorkbenchButton` to allow for links rather than buttons, including
  changing About Data to a link

#### 8.0.0-alpha.58

- Add `FeatureInfoTraits` to `ArcGisMapServerCatalogItem`
- Fix zooming bug for datasets with invalid bounding boxes.
- Add new model for `ArcGisTerrainCatalogItem`.
- Add 3D Tiles to 'Add web data' dropdown.
- Fix naming of item in a `CkanCatalogGroup` when using an item naming scheme other than the default.

#### 8.0.0-alpha.57

- Fix memoization of `traitsClassToModelClass`.
- Chart expanded from feature info panel will now by default show only the first chart line.
- Chart component attribtues `column-titles` and `column-units` will now accept a simpler syntax like: "Time,Speed" or "ms,kmph"
- Fix presentation of the WMS Dimension metadata.
- Magda based maps now mimic "root group uniqueId === '/'" behaviour, so that mix and matching map init approaches behave more consistently

#### 8.0.0-alpha.56

- Add `itemProperties` trait to `WebMapMapCatalogGroup`.
- Add support for `formats` traits within `featureInfoTemplate` traits.
- Fix handling of `ArcGisPortalItemReference` for when a feature layer contains multiple sublayers.
- Implemented new compass design.

#### 8.0.0-alpha.55

- Upgraded to patched terriajs-cesium v1.73.1 to avoid build error on node 12 & 14.

#### 8.0.0-alpha.54

- Add a `infoAsObject` property to the `CatalogMemberMixin` for providing simpler access to `info` entries within templating
- Add a `contentAsObject` trait to `InfoSectionTraits` where a json object is more suitable than a string.
- Add `serviceDescription` and `dataDescription` to `WebMapServiceCatalogItem` info section.
- Extend `DataPreviewSections.jsx` to support Mustache templates with context provided by the catalog item.
- Add support for `initializationUrls` when loading configuration from Magda.
- Add `:only-child` styling for `menu-bar.scss` to ensure correctly rounded corners on isolated buttons.
- Improve Branding component for mobile header
- Add support for `displayOne` configuration parameter to choose which brand element to show in mobile view
- Update Carto basemaps URL and attribution.
- Add `clipToRectangle` trait to `RasterLayerTraits` and implement on `WebMapServiceCatalogItem`, `ArcGisMapServiceCatalogItem`, `CartoMapCatalogItem`, `WebMapTileServiceCatalogItem`.
- Allow Magda backed maps to use an inline `terria-init` catalog without it getting overwritten by map-config before it can be parsed
- Deprecated `proxyableDomainsUrl` configuration parameter in favour of `serverconfig` route
- Ported a support for `GpxCatalogItem`.
- Feature info is now shareable.
- Add option `canUnsetFeaturePickingState` to `applyInitData` for unsetting feature picking state if it is missing from `initData`. Useful for showing/hiding feature info panel when switching through story slides.
- Properly render for polygons with holes in Leaflet.
- Fixes a bug that showed the chart download button when there is no downloadable source.
- Add `hideWelcomeMessage` url parameter to allow the Welcome Message to be disabled for iframe embeds or sharing scenarios.
- Ensure the `chartDisclaimer` is passed from catalog items to derived chart items.
- Don't calculate a `rectangle` on a `ArcGisPortalReferenceItem` as they appear to contain less precision than the services they point to.
- Allow an `ArcGisPortalReferenceItem` to belong to multiple `CatalogGroup`'s.
- Fix argis reference bug.
- Made possible to internationalize tour contend.
- Added TileErrorHandlerMixin for handling raster layer tile errors.
- Fixed a bug that caused the feature info chart for SOS items to not load.
- SOS & CSV charts are now shareable.

#### 8.0.0-alpha.53

- Ported an implementation of CatalogSearchProvider and set it as the default
- Notification window & SatelliteImageryTimeFilterSection now uses theme colours
- Improved look and feel of `StyledHtml` parsing
- Fix `applyAriaId` on TooltipWrapper causing prop warnings
- Make share conversion notification more pretty (moved from `Terria.ts` to `shareConvertNotification.tsx`)
- Tsxify `Collapsible`
- `ShortReportSections` now uses `Collapsible`
- Add `onToggle`, `btnRight`, `btnStyle`, `titleTextProps` and `bodyBoxProps` props in `Collapsible`
- Add `Notification.message` support for `(viewState: ViewState) => React.ReactNode`
- Added splitting support to `WebMapTileServiceCatalogItem`.

#### 8.0.0-alpha.52

- Prevent duplicate loading of GetCapabilities
- Update the `GtfsCatalogItem` to use the `AutoRefreshingMixin`.
- Add a condition to the `AutoRefreshingMixin` to prevent unnecessary polling when an item is disabled in the workbench.
- Upgraded to Cesium v1.73.
- Removed any references to `BingMapsApi` (now deprecated).
- Add support for resolving `layers` parameter from `Title` and not just `Name` in `WebMapServiceCatalogItem`.
- Change TrainerBar to show all steps even if `markdownDescription` is not provided

#### 8.0.0-alpha.51

- Add WMTS group/item support
- Create `OwsInterfaces` to reduce duplicate code across OWS servies
- Fix story prompt being permanent/un-dismissable
- Fixed a bug that caused the feature info chart for SOS items to not load.

#### 8.0.0-alpha.50

- Support for searching WFS features with WebFeatureServiceSearchProvider
- WFS-based AustralianGazetteerSearchProvider
- Fixed a bug causing users to be brought back to the Data Catalogue tab when clicking on an auto-detected user added catalogue item.
- Fixed a bug causing Data Preview to not appear under the My Data tab.
- Fix WMS style `DimensionSelector` for layers with no styles
- Add WMS legend for items with no styles
- Add warning messages if catalog/share link has been converted by `terriajs-server`.
- Update the scroll style in `HelpVideoPanel` and `SidePanel` helpful hints.
- Updated leaflet attribution to match the style of cesium credits.
- Remove `@computed` props from `WebFeatureServiceCapabilities`
- Fixed bug causing the Related Maps dropdown to be clipped.
- Add SDMX-json support for groups and items (using SDMX-csv for data queries)
- `TableMixin` now uses `ExportableMixin` and `AsyncMappableMixin`
- Move region provider loading in `TableMixin` `forceLoadTableMixin` to `loadRegionProviderList`
- Added `TableAutomaticStylesStratum.stratumName` instead of hard-coded strings
- Added `Dimension` interface for `SelectableDimension` - which can be used for Traits
- Make `SelectableDimension.options` optional

#### 8.0.0-alpha.49

- WMS GetFeatureInfo fix to ensure `style=undefined` is not sent to server
- Add support for splitting CSVs (TableMixins) that are using region mapping.
- `addUserCatalogMember` will now call `addToWorkbench` instead of `workbench.add`.
- Replaces `ShadowSection` with `ShadowMixin` using `SelectableDimensions`
- Fix Webpack Windows path issue
- Updated icons for view and edit story in the hamburger menu.
- Implemented new design for story panel.

#### 8.0.0-alpha.48

- Allow `cacheDuration` to be set on `ArcGisPortalCatalogGroup` and `ArcGisPortalItemReference`.
- Set default `ArcGisPortalCatalogGroup` item sorting by title using REST API parameter.
- Call `registerCatalogMembers` before running tests and remove manual calls to `CatalogMemberFactory.register` and `UrlMapping.register` in various tests so that tests reflect the way the library is used.
- Updated stratum definitions which used hardcoded string to use `CommonStrata` values.

#### 8.0.0-alpha.47

- Removed hard coded senaps base url.
- Added option for manual Table region mapping with `enableManualRegionMapping` TableTrait. This provides `SelectableDimensions` for the region column and region type.
- Added WMS Dimensions (using `SelectableDimensions`)
- Added WMS multi-layer style, dimension and legend support.
- Merged the `StyleSelector` and `DimensionsSelector`, and created a `SelectableDimensions` interface.
- Added `chartColor` trait for DiscretelyTimeVarying items.
- Replaced all instances of `createInfoSection` and `newInfo` with calls to `createStratumInstance` using an initialisation object.
- Added trait `leafletUpdateInterval` to RasterLayerTraits.
- Fix styling of WFS and GeoRSS.
- Fixed a bug that caused re-rendering of xAxis of charts on mouse move. Chart cursor should be somewhat faster as a result of this fix.
- Fixed a bug that caused some catalogue items to remain on the map after clicking "Remove all" on the workbench.
- Deleted old `ChartDisclaimer.jsx`
- Moved `DiscretelyTimeVaryingMixin` from `TableAutomaticStylesStratum` to `TableMixin`
- Added basic region-mapping time support
- Add short report to `ArcGisFeatureServerItem` for exceeding the feature limit.
- Added shift-drag quick zoom

#### 8.0.0-alpha.46

- Fixed i18n initialisation for magda based configurations

#### 8.0.0-alpha.45

- Upgraded to Cesium v1.71.
- Change `ExportableData` interface to `ExportableMixin` and add `disableExport` trait.
- Add basic WFS support with `WebFeatureServiceCatalogGroup` and `WebFeatureServiceCatalogItem`
- Update style of diff tool close button to match new design
- Remove sass code from the `HelpPanel` component
- Added an option for translation override from TerriaMap
- Help content, trainer bar & help terms can use translation overrides
- Accepts `backend` options under a new `terria.start()` property, `i18nOptions`
- Use `wms_api_url` for CKAN resources where it exists
- Tsxified `DateTimePicker` and refactored `objectifiedDates` (moved to `DiscretelyTimeVaryingMixin`).
- Update style of 'Change dates' button in delta to be underlined
- Fix issue with delta 'Date comparison' shifting places when querying new location
- Shows a disabled splitter button when entering diff
- Make Drag & Drop work again (tsxify `DragDropFile.tsx` and refactor `addUserFiles.ts`)
- Add `TimeVarying.is` function

#### 8.0.0-alpha.44

- Pass `format` trait on `TableColumnTraits` down to `TableAutomaticStylesStratum` for generating legends
- Add `multipleTitles` and `maxMultipleTitlesShowed` to `LegendItemTraits`
- Aggregate legend items in `createLegendItemsFromEnumColorMap` by colour, that is merge legend items with the same colour (using `multipleTitles`)
- Only generate `tableStyles` for region columns if no other styles exist
- TableAutomaticStylesStratum & CsvCatalogItem only returns unique `discreteTimes`s now
- Specified specific terriajs config for ForkTsCheckerWebpackPlugin

#### 8.0.0-alpha.43

- Replace `@gov.au/page-alerts` dependency with our own warning box component. This removes all `pancake` processes which were sometimes problematic.

#### 8.0.0-alpha.42

- Added ArcGIS catalog support via ArcGisPortalItemReference

#### 8.0.0-alpha.41

- Add `cacheDuration` and `forceProxy` to `UrlTraits` and add `cacheDuration` defaults to various catalog models.
- Tsify `proxyCatalogItemUrl`.
- Simplified SidePanel React refs by removing the double wrapping of the `withTerriaRef()` HOC
- Merged `withTerriaRef()` HOC with `useRefForTerria()` hook logic
- Breadcrumbs are always shown instead of only when doing a catalog search

#### 8.0.0-alpha.40

- Improve info section of `WebMapServiceCatalogItem` with content from GetCapabilities
- Re-implement `infoSectionOrder` as `CatalogMember` trait.
- Add `infoWithoutSources` getter to `CatalogMemberMixin` to prevent app crash when using `hideSources`
- Add support for nested WMS groups
- Added breadcrumbs when clicking on a catalogue item from a catalogue search

#### 8.0.0-alpha.39

- Development builds sped up by 3~20x - ts-loader is now optional & TypeScript being transpiled by babel-loader, keeping type check safety on a separate thread

#### 8.0.0-alpha.38

- Add `show` to `ShortReportTraits` and Tsxify `ShortReport`
- Convert `ShortReport` to styled-components, add accordian-like UI
- 3D tiles support is now implemented as a Mixin.

#### 8.0.0-alpha.37

- Add `refreshEnabled` trait and `AsyncMappableMixin` to `AutoRefreshMixin`
- Ensure `CkanCatalogGroup` doesn't keep re-requesting data when opening and closing groups.
- Add `typeName` to `CatalogMemberMixin`
- Add `header` option to `loadText`
- Add `isMixedInto` function for `AsyncMappableMixin` and `AsyncChartableMixin`
- Added file upload support for `GltfCatalogItem`. The supported extension is glb.
- Improve runtime themeing via styled components across main UI components
- Updated default welcome video defaults to a newer, slower video
- Difftool will now pick any existing marked location (like from a search result) and filter imagery for that location.
- Updated labelling & copy in Difftool to clarify workflow
- ChartCustomComponent now `abstract`, no longer specific to CSV catalog items. Implement it for custom feature info charts.
- Update date picker to use theme colours
- Removed some sass overrides on `Select` through `StyleSelectorSection`
- Update LeftRightSection to use theme colours
- Ported `GeoRssCatalogItem` to mobx, added support to skip entries without geometry.
- Update Difftool BottomPanel UI to clearer "area filter" and date pickers
- Update Difftool BottomPanel to load into Terria's BottomDock
- Rearrange MapButton layout in DOM to properly reflow with BottomDock
- Update Difftool MainPanel to not get clipped by BottomDock
- Rearrange MapDataCount to exist inside MapColumn for more correct DOM structure & behaviour
- Re-added chart disclaimer.

#### mobx-36

- Added `pointer-events` to `MapNavigation` and `MenuBar` elements, so the bar don't block mouse click outside of the button.
- Fixes "reminder pop-up" for help button being unclickable
- Use `useTranslation` instead of `withTranslation` in functional component (`MapDataCount`)
- Make welcome video url and placeholder configurable via configparameters
- Added `ExportableData` interface.
- Added `ExportData` component for data catalog.
- Added WCS "clip and ship" for WMS
- Added basic CSV export function
- Extend `UserDrawing` to handle rectangles
- Tsxify `MapInteractionMode`
- Changed default orientation for `GltfCatalogItem` to no rotation, instead of zero rotation wrt to terrain
- Added a title to welcome message video

#### mobx-35

- Add "Upload" to tour points
- Add tooltips anywhere required in UI via `parseCustomMarkdownToReactWithOptions` & customisable via `helpContentTerms`
- Add "map state" map data count to highlight state of map data
- Add a reminder "pop-up" that shows the location of the help button
- Fix bug causing story pop-up to be off screen
- Fix bug causing helpful hints to be cut off on smaller screens
- Changed the `Tool` interface, now accepting prop `getToolComponent` instead of `toolComponent`
- Added `ToolButton` for loading/unloading a tool
- Added `TransformationTraits` that can be used to change position/rotation/scale of a model.
- Merge master into mobx. This includes:
  - Upgraded to Cesium v1.68.
  - Story related enhancements:
    - Added a title to story panel with ability to close story panel.
    - Added a popup on remove all stories.
    - Added button for sharing stories.
    - Added a question popup on window close (if there are stories on the map so users don't lose their work).
- Added a new `editor` Icon
- Changed `ToolButton` to show the same icon in open/close state. Previously it showed a close icon in close state.

#### mobx-34

- Bug fix for `DatePicker` in `BottomDock` causing app crash
- Made changes to the video modals: close button has been added, pressing escape now closes the component and some basic unit tests created
- Updated the video modal for _Data Stories: Getting Started_ to use the new `VideoGuide` component
- Tweaked MyData/AddData tabs to make it possible to invoke them without using the `ExplorerWindow` component and also customize the extensions listed in the dropdown.
- Fix the timeline stack handling for when there are multiple time-enabled layers
- Ported timeseries tables.
- Extended the support for styles for ESRI ArcGis Feature Server. Line styles are supported for lines and polygon outlines in both Cesium and Leaflet viewer. #4405
- Fix polygon outline style bug.
- Add a unit test for polygon outline style.
- Add TrainerPane/TrainerBar "Terry the task trainer"
- Use `1.x.x` of `karma-sauce-launcher` to fix CI build failures
- Stop unknown icons specified in config.json from crashing UI
- Creates a `ShadowTraits` class that is shared by `GltfCatalogItem` and `Cesium3DTilesCatalogItem`.
- Fixed a bug where user added data was removed from catalogue when Remove from map button in data catalog is clicked.
- Fix leaflet zoom to work when bounding rectangle exists but doesn't have bounds defined

#### mobx-33

- Updated generic select so icon doesn't block click
- Re-added loading bar for leaflet & cesium viewers

#### mobx-32

- Made expanded SOS chart item shareable.
- Fixed a regression bug where the time filter is shown for all satellite imagery items
- Add unit tests for `WelcomeMessage` and `Disclaimer`
- Fixed minor UI errors in console
- Replaced helpful hints text with the new version
- Made the shapes of some of the workbench components rounded
- Add `clampToGround` property on to holes within polygons in `GeoJsonCatalogItem`
- Set default `clampToGround` trait to `true` for `GeoJsonCatalogItem`
- Fixed a bug where WMS items caused type errors in newer babel and typescript builds, due to mixed mixin methods on DiffableMixin & DiscretelyTimeVaryingMixin
- Fixed a bug where KmlCatalogItem did not use the proxy for any urls.
- Add support for `CkanCatalogGroup` and `CkanItemReference`.
- Added unit test to ensure getAncestors behaviour
- Hide the chart legend if there are more than four items to prevent things like FeatureInfo being pushed out of the view and the map resizing.
- Prevent addedByUser stack overflow
- Fixed a chart bug where moment points do not stick to the basis item when they are of different scale.
- Fixed a bug where the moment point selection highlight is lost when changing the satellite imagery date.
- Removed sass from Clipboard
- Updated LocationSearchResults to support multiple search providers
- Replaced lifesaver icon on the help button with a question mark button
- Fix handling of points and markers around the anti-meridian in the `LeafletVisualizer`.
- Fixed difference tool losing datepicker state by keeping it mounted
- Disabled unhelpful Help button when in `useSmallScreenInterface`
- Fixed a bug where a single incorrect catalog item in a group would prevent subsequent items from loading.
- Improved catalog parsing to include a stub (`StubCatalogItem`) when terriajs can't parse something

#### mobx-31

- Fixes broken time filter location picker when other features are present on the map.
- Fixes the feature info panel button to show imagery at the selected location.
- Added `hideSource` trait to `CatalogMemberTraits`. When set to true source URL won't be visible in the explorer window.
- Added `Title`, `ContactInformation`, `Fees` to the `CapabilitiesService` interface so they are pulled on metadata load.
- Resolved name issue of `WebMapServiceCapabilities`. Now it returns a name resolved from `capabilities` unless it is set by user.
- Added setting of `isOpenInWorkbench`, `isExperiencingIssues`, `hideLegendInWorkbench`, `hideSource` strats for `WebMapServiceCatalogItem` from `WebMapServiceCatalogGroup`.

#### mobx-30

- Ported welcome message to mobx with new designs
- Updated CI clientConfig values to include new help panel default
- Bumped explicit base typescript to 3.9.2
- Lock rollbar to 2.15.2
- Ported disclaimer to mobx with new designs
- Added diff tool for visualizing difference (delta) of images between 2 dates for services that support it.
- Updated workbench ViewingControls styles to line up with icons
- Prevent re-diff on workbench items that are already a diff
- Updated splitter to force trigger resizes so it catches up on any animation delays from the workbench
- Update workbench to trigger resize events onTransitionEnd on top of view-model-triggers
- Added satellite imagery to help panel
- Stop disclaimer clashing with welcome message by only loading WelcomeMessage after disclaimer is no longer visible
- Fixes a difftool bug where left/right items loose their split direction settings when the tool is reset
- Fixes a splitter bug where split direction is not applied to new layers.
- Re-added satellite guide prompt option via `showInAppGuides`
- Changed tour "go back 1 tour point" messaging from "previous" to "back"

#### mobx-29

- Fix handling of urls on `Cesium3DTilesCatalogItem` related to proxying and getting confused between Resource vs URL.
- Renamed `UrlReference.createUrlReferenceFromUrlReference` to `UrlReference.createCatalogMemberFromUrlReference`
- Moved url to catalog member mapping from `createUrlRefernceFromUrl.register` to `UrlToCatalogMemberMapping` (now in `UrlReference.ts` file)
- Added in-app tour framework & base tour items
- Make the help panel customisable for different maps by modifying `config.json`
- Added generic styled select
- Remove maxZoom from leaflet map.
- Run & configure prettier on terriajs lib/ json files
- Changed most of the icons for the `MapNavigation` section (on the right hand side) of the screen
- Added a close button to story panel
- Made `MapIconButton` to animate when expanding
- Remove requirement for browser to render based on make half pixel calculations for the Compass & stop it jumping around when animating

#### mobx-28

- Fix SASS exports causing some build errors in certain webpack conditions

#### mobx-1 through mobx-27

- Fixed DragDropFile and `createCatalogItemFromFileOrUrl` which wasn't enabled/working in mobx, added tests for `createCatalogItemFromFileOrUrl` and renamed `createCatalogItemFromUrl` to `createUrlRefernceFromUrl`.
- Fixed bug in StratumOrder where `sortBottomToTop` would sort strata in the wrong order.
- Allow member re-ordering via GroupMixin's `moveMemberToIndex`
- Fixed a bug where `updateModelFromJson` would ignore its `replaceStratum` parameter.
- Re-added Measure Tool support
- Re-added `CartoMapCatalogItem`
- Re-implemented `addedByUser` to fix bug where previews of user added data would appear in the wrong tab.
- Added header options for loadJson5, & allow header overrides on MagdaReference loading
- Re-added some matcher-type mappings in `registerCatalogMembers`.
- Added `UrlReference` to represent catalog items created from a url with an auto-detected type.
- Modified `upsertModelFromJson` so that when no `id` is provided, the `uniqueId` generated from `localId` or `name` is incremented if necessary to make it unique.
- Re-enable search components if SearchProvider option provided
- Modified tests to not use any real servers.
- Fixed bug causing workbench items to be shared in the wrong order.
- Fix bug where urls in the feature info panel weren't turned into hyperlinks
- Fix preview map's base map and bounding rectangle size
- Fixed positioning of the buttons at the bottom and the timeline component on mobile
- Added `hasLocalData` property to indicate when a catalog item contains local data. This property is used to determine whether the item can be shared or not.
- Fixed bug causing user added data to not be shared. Note that user added catalog item urls are now set at the user stratum rather than the definition stratum.
- Added the ability to filter location search results by an app-wide bounding box configuration parameter
- Re-introduce UI elements for search when a catalogSearchProvider is provided
- Fix bug that prevented live transport data from being hidden
- Hide opacity control for point-table catalog items.
- Fixed bug where `Catalog` would sometimes end up with an undefined `userAddedDataGroup`.
- Show About Data for all items by default.
- Fixed translation strings for the descriptive text about WMS and WFS URLs in the data catalogue.
- Fix bug that throws an error when clicking on ArcGIS Map Service features
- Fix initialisation of `terria`'s `shareDataService`.
- Support Zoom to Data on `CsvCatalogItem` when data has lat-lon columns.
- Add a trait called `showShadowUi` to `Cesium3DTilesCatalogItem` which hide shadows on workbench item UI.
- Re-added `ArcGisFeatureServerCatalogItem` and `ArcGisFeatureServerCatalogGroup`
- Prevent TerriaMap from crashing when timeline is on and changing to 2D
- Rewrite charts using `vx` svg charting library.
- Fixed bug causing `ArcGisFeatureServerCatalogItem` to throw an error when a token is included in the proxy url.
- Fix a bug for zooming to `ArcGisMapServerCatalogItem` layers
- Modified creation of catalog item from urls to set the item name to be the url at the defaults stratum rather than the definition stratum. This prevents actual item names at load strata from being overridden by a definition stratum name which is just a url.
- Fixed a bug causing highlighting of features with `_cesium3DTileFeature` to sometimes stop working. Also changed highlight colour to make it more visible.
- Fixed bug causing user added data with an auto-detected data type to not be shared properly.
- Modified `addToWorkbench` so that when a catalog item fails to load it is removed from the workbench and an error message is displayed.
- Add support for feature picking on region mapped datasets
- Revamp map buttons at top to support two menu configuration
- Viewer (2d/3d/3d-non-terrain) & basemap preferences are persisted to local storage again, and loaded back at startup
- Dramatically simplified map button styling (pre-styled-components)
- Allow DropdownPanel(InnerPanel) to show centered instead of offset toward the left
- Added AccessControlMixin for tracking access control of a given MagdaReference
- Add a legend title trait
- Show private or public dataset status on data catalog UI via AccessControlMixin
- Added `pointSizeMap` to `TableStyle` to allow point size to be scaled by value
- Added `isExperiencingIssues` to `CatalogMemberTraits`. When set to true, an alert is displayed above the catalog item description.
- Add gyroscope guidance
- Enable StyleSelectorSection workbench control for `WebMapServiceCatalogItem`
- New-new ui
- Add WIP help panes
- Added "Split Screen Mode" into workbench
- Moved excess workbench viewing controls into menu
- Updated bottom attribution styling
- Begin styled components themeing
- Make `clampToGround` default to true for `ArcGisFeatureServerCatalogItemTraits` to stop things from floating
- Add fix for `WebMapServiceCatalogItem` in `styleSelector` to prevent crash.
- Revert changes to `StyleSelectorSelection` component and refactor `WebMapServiceCatalogItem` styleSelector getter.
- Added a temporary fix for bug where a single model failing to load in `applyInitData` in `Terria` would cause other models in the same `initData` object to not load as well.
- Change gyroscope focus/hover behaviour to move buttons on hover
- Stop showing previewed item when catalog is closed
- Prevent `StoryPanel.jsx` from reloading magda references on move through story.
- Add google analytics to mobx
- Fixed google analytics on story panel
- Fixed path event name undefined labelling
- Enable zoomTo and splitter on `CartoMapCatalogItem`.
- Added name to `MapServerStratum` in `ArcGisMapServerCatalogItem`.
- Readded basic `CompositeCatalogItem`.
- Ported Augmented Reality features
- Fixed bug causing "Terrain hides underground features" checkbox to sometimes become out of sync between `SettingPanel` and `WorkbenchSplitScreen`.
- Ports the Filter by Location" feature for Satellite imagery. The property name setting is renamed to `timeFilterPropertyName` from `featureTimesProperty`.
- Made split screen window in workbench hidden when viewer is changed to 3D Smooth and 2D
- Tidy Help UI code
- Added `allowFeatureInfoRequests` property to `Terria` and prevent unnecessary feature info requests when creating `UserDrawing`s.
- Tidied up analytics port, fixed `getAncestors` & added `getPath` helper
- Updated upload icon to point upwards
- Prevent catalog item names from overflowing and pushing the collapse button off the workbench
- Stopped analytics launch event sending bad label
- Add .tsx tests for UI components
- Provide a fallback name for an `ArcGisServerCatalogItem`
- Ensure `CesiumTileLayer.getTileUrl` returns a string.
- Polished help UI to match designs
- Adds methods `removeModelReferences` to Terria & ViewState for unregistering and removing models from different parts of the UI.
- Add basic support for various error provider services, implementing support for Rollbar.
- Add trait to enabling hiding legends for a `CatalogMember` in the workbench.
- Added new help menu item on how to navigate 3d data
- Add traits to customize color blending and highlight color for `Cesium3DTilesCatalogItem`
- Reimplemented splitting using `SplitItemReference`.
- Fix bug that caused contents on the video panel of the help UI to overlay the actual video
- Overhauled location search to be a dropdown instead of list of results
- Fixed bug causing full app crash or viewer zoom refresh when using 3D view and changing settings or changing the terrain provider.
- Implements `SensorObservationServiceCatalogItem`.
- Add support for styling CSVs using a region mapped or text columns.
- Update Compass UI to include larger rotation target, remove sass from compass
- Link Compass "help" button to `navigation` HelpPanelItem (requires generalisation later down the track)
- Improve keyboard traversal through right-hand-side map icon buttons
- Link Compass Gyroscope guidance footer text to `navigation` HelpPanelItem (requires generalisation later down the track)
- Removed hardcoded workbench & Panel button colours
- Ensure CSV column names are trimmed of whitespace.
- Really stop analytics launch event sending bad & now empty & now finally the real label
- Re-added `ArcGisMapServerCatalogGroup` and `ArcGisServerGroup`.
- Tidy Compass UI animations, styles, titles
- Bumped mobx minor to 4.15.x, mobx-react major to 6.x.x
- Add `dateFormat` trait to `TimeVaryingTraits` to allowing formatting of datestrings in workbench and bottomdock.
- Tidy Gyroscope Guidance positioning
- Fixed FeatureInfoPanel using old class state
- Fixed MapIconButton & FeedbackButton proptypes being defined incorrectly
- Implement SenapsLocationsCatalogItem
- Update papaparse and improve handling for retrieveing CSVs via chunking that have no ContentLenth header

### v7.11.17

- Moved strings in DateTimeSelector and FeatureInfoPanel into i18next translation file.

### v7.11.16

- Fixed a bug where the timeline would not update properly when the timeline panel was resized.

### v7.11.15

- Fixed a bug when clicking the expand button on a chart in feature info when the clicked feature was a polygon.

### v7.11.14

- Update CARTO Basemaps CDN URL and attribution.
- Fixed issue with node 12 & 14 introduced in Cesium upgrade.

### v7.11.13

- Upgraded to Cesium v1.73.
- Removed any references to `BingMapsApi` (now deprecated).

### v7.11.12

- Fixed a crash with GeoJsonCatalogItem when you set a `stroke-opacity` in `styles`.

### v7.11.11

- If `showIEMessage` is `true` in config.json, warn IE11 users that support is ending.

### v7.11.10

- Remove caching from TerriaJsonCatalogFunction requests.
- Upgraded minimum node-sass version to one that has binaries for node v14.

### v7.11.9

- Update Geoscience Australia Topo basemap.
- Remove caching from WPS requests.
- Fix entity outline alpha value when de-selecting a feature.

### v7.11.8

- Upgraded to terriajs-cesium v1.71.3 which fixes a bug running gulp tasks on node v14.

### v7.11.7

- Add additional region mapping boundaries.

### v7.11.6

- Rework the handling of point datasets on the anti-meridian when using LeafletJS.
- Fix indices in some translation strings including strings for descriptions of WMS and WMS service.
- Upgraded to Cesium v1.71.

### v7.11.5

- Added `GeoRssCatalogItem` for displaying GeoRSS files comming from rss2 and atom feeds.
- Bug fix: Prevent geojson files from appearing twice in the workbench when dropped with the .json extension
- Story related enhancements:
  - Added a title to story panel with ability to close story panel.
  - Added a popup on remove all stories.
  - Added button for sharing stories.
  - Added a question popup on window close (if there are stories on the map so users don't lose their work).
- Pinned `html-to-react` to version 1.3.4 to avoid IE11 incompatibility with newer version of deep dependency `entities`. See https://github.com/fb55/entities/issues/209
- Added a `MapboxStyleCatalogItem` for showing Mapbox styles.
- Add a `tileErrorThresholdBeforeDisabling` parameter to `ImageryLayerCatalogItem` to allow a threshold to set for allowed number of tile failures before disabling the layer.

### v7.11.4

- Add support for `classBreaks` renderer to `ArcGisFeatureServerCatalogItem`.
- Upgraded to Cesium v1.68.
- Replace `defineProperties` and `freezeObject` to `Object.defineProperties` and `Object.freeze` respectively.
- Bumped travis build environment to node 10.
- Upgraded to `generate-terriajs-schema` to v1.5.0.

### v7.11.3

- Added babel dynamic import plugin for webpack builds.
- `ignoreUnknownTileErrors` will now also ignore HTTP 200 responses that are not proper images.

### v7.11.2

- Pass minimumLevel, in Cesium, to minNativeZoom, in Leaflet.
- Upgraded to Cesium v1.66.

### v7.11.1

- Fix for color of markers on the map associated with chart items

### v7.11.0

- Fix draggable workbench/story items with translation HOC
- Added first revision of "delta feature" for change detection of WMS catalog items which indicate `supportsDeltaComparison`
- Improve menu bar button hover/focus states when interacting with its panel contents
- Add ability to set opacity on `GeoJsonCatalogItem`
- Expanded test cases to ensure WorkbenchItem & Story have the correct order of components composed
- Fix broken catalog functions when used with translation HOC
- Fix bug with momentPoints chart type when plotting against series with null values
- Make the default `Legend` width a little smaller to account for the workbench scrollbar
- Bug fix for expanding chart - avoid creating marker where no lat lon exists.
- Add a `ChartDisclaimer` component to display an additional disclaimer above the chart panel in the bottom dock.
- Add `allowFeatureInfoRequests` property to `Terria` and prevent unnecessary feature info requests when creating `UserDrawing`s.
- Removes unsupported data that is drag and dropped from the workbench and user catalog.
- Adjusted z-index values so that the explorer panel is on top of the side panel and the notification window appears at the very top layer.
- Allow `CkanCatalogItem` names to be constructed from dataset and resource names where multiple resources are available for a single dataset
- Set the name of ArcGis MapServer CatalogGroup and CatalogItem on load
- Improve autodetecting WFS format, naming of the WFS catalog group and retaining the zoomToExtent
- Remove unnecessary nbsp; from chart download and expand buttons introduced through internationalization.
- Fix story prompt flag not being set after dismissing story, if `showFeaturePrompts` has been enabled

### v7.10.0

- Added proper basic internationalisation beginnings via i18next & react-i18next
- Fixed a bug where calling `openAddData()` or `closeCatalog()` on ViewState did not correctly apply the relevant `mobileViewOptions` for mobile views.
- Fixed filter by available dates on ImageryLayerCatalogItem not copying to the clone when the item is split.
- Fixed an error in `regionMapping.json` that causes some states to be mismatched when using Australian state codes in a column labelled "state". It is still recommended to use "ste", "ste_code" or "ste_code_2016" over "state" for column labels when matching against Australian state codes.
- Fixed bug where "User data" catalog did not have add-buttons.
- Added ability to re-add "User data" CSV items once removed from workbench.
- Changed catalog item event labels to include the full catalog item path, rather than just the catalog item name.
- Added support for `openAddData` option in config.json. If true, the "Add Data" dialog is automatically opened at startup.
- Welcome message, in-app guides & new feature prompts are now disabled by default. These can be re-enabled by setting the `showWelcomeMessage`, `showInAppGuides` & `showFeaturePrompts` options in config.json.
- Updated Welcome Message to pass its props to `WelcomeMessagePrimaryBtnClick` & `WelcomeMessageSecondaryBtnClick` overrides
- Welcome message, in-app guides & new feature prompts are now disabled by default. These can be re-enabled by setting the `showWelcomeMessage`, `showInAppGuides` & `showFeaturePrompts` options in config.json.
- Updated Welcome Message to pass its props to `WelcomeMessagePrimaryBtnClick` & `WelcomeMessageSecondaryBtnClick` overrides.
- Fixed a bug in anti-meridian handling causing excessive memory use.
- Handled coordinate conversion for GeoJson geometries with an empty `coordinates` array.
- Fixed height of My Data drag and drop box in Safari and IE.

### v7.9.0

- Upgraded to Cesium v1.63.1. This upgrade may cause more problems than usual because Cesium has switched from AMD to ES6 modules. If you run into problems, please contact us: https://terria.io/contact

### v7.8.0

- Added ability to do in-app, "static guides" through `<Guide />`s
- Added in-app Guide for time enabled WMS items
- Initial implementation of language overrides to support setting custom text throughout the application.
- Added ability to pass `leafletUpdateInterval` to an `ImageryLayerCatalogItem` to throttle the number of requests made to a server.

### v7.7.0

- Added a quality slider for the 3D map to the Map panel, allowing control of Cesium's maximumScreenSpaceError and resolutionScale properties.
- Allowed MapboxMapCatalogItems to be specified in catalog files using type `mapbox-map`.
- We now use styles derived from `drawingInfo` from Esri Feature Services.
- Chart related enhancements:
  - Added momentPoints chart type to plot points along an available line chart.
  - Added zooming and panning on the chart panel.
  - Various preventative fixes to prevent chart crashes.
- Increased the tolerance for intermittent tile failures from time-varying raster layers. More failures will now be allowed before the layer is disabled.
- Sensor Observation Service `GetFeatureOfInterest` requests no longer erroneously include `temporalFilters`. Also improved the generated request XML to be more compliant with the specification.
- Fixed a bug where differences in available dates for `ImageryLayerCatalogItem` from original list of dates vs a new list of dates, would cause an error.
- Improved support for layers rendered across the anti-meridian in 2D (Leaflet).
- Fixed a crash when splitting a layer with a `momentPoints` chart item.
- Fixed a crash when the specified Web Map Service (WMS) layer could not be found in the `GetCapabilities` document and an alternate legend was not explicitly specified.

### v7.6.11

- Added a workaround for a bug in Google Chrome v76 and v77 that caused problems with sizing of the bottom dock, such as cutting off the timeline and flickering on and off over the map.
- Set cesium rendering resolution to CSS pixel resolution. This is required because Cesium renders in native device resolution since 1.61.0.

### v7.6.10

- Fixed error when opening a URL shared from an explorer tab. #3614
- Resolve a bug with `SdmxJsonCatalogItem`'s v2.0 where they were being redrawn when dimensions we're changed. #3659
- Upgrades terriajs-cesium to 1.61.0

### v7.6.9

- Automatically set `linkedWcsCoverage` on a WebMapServiceCatalogItem.

### v7.6.8

- Added ability in TerriaJsonCatalogFunction to handle long requests via HTTP:202 Accepted.

### v7.6.7

- Fixed share disclaimer to warn only when user has added items that cannot be shared.

### v7.6.6

- Basemaps are now loaded before being enabled & showed

### v7.6.5

- Add the filename to a workbench item from a drag'n'dropped file so it isn't undisplayed as 'Unnamed item'.
- Fixed inability to share SOS items.
- Added an option to the mobile menu to allow a story to be resumed after it is closed.
- The "Introducing Data Stories" prompt now only needs to be dismissed once. Previously it would continue to appear on every load until you clicked the "Story" button.
- Fixed a crash that could occur when the feature info panel has a chart but the selected feature has no chart data.
- Fixed a bug where the feature info panel would show information on a vector tile region mapped dataset that had no match.

### v7.6.4

- Add scrollbar to dropdown boxes.
- Add support for SDMX version 2.1 to existing `SdmxJsonCatalogItem`.
- Add a warning when sharing a map describing datasets which will be missing.
- Enable the story panel to be ordered to the front.
- Disable the autocomplete on the title field when adding a new scene to a story.
- Fix SED codes for regionmapping

### v7.6.3

- Fixed a bug with picking features that cross the anti-meridian in 2D mode .
- Fixed a bug where `ArcGisMapServerCatalogItem` legends were being created during search.
- Fixed a bug where region mapping would not accurately reflect share link parameters.

### v7.6.2

- Fixed a bug that made some input boxes unreadable in some web browsers.

### v7.6.1

- Fixed a bug that prevented the "Feedback" button from working correctly.
- Fix a bug that could cause a lot of extra space to the left of a chart on the feature info panel.

### v7.6.0

- Added video intro to building a story
- Allow vector tiles for region mapping to return 404 for empty tiles.

### v7.5.2

- Upgraded to Cesium v1.58.1.
- Charts are now shared in share & story links

### v7.5.1

- Fixed a bug in Cesium that prevented the new Bing Maps "on demand" basemaps from working on `https` sites.

### v7.5.0

- Added the "Story" feature for building and sharing guided tours of maps and data.
- Added sharing within the data catalog to share a given catalog group or item
- Switched to using the new "on demand" versions of the Bing Maps aerial and roads basemaps. The previous versions are deprecated.

### v7.4.1

- Remove dangling comma in `regionMapping.json`.
- `WebMapServicCatalogItem` now includes the current `style` in generated `GetLegendGraphic` URLs.

### v7.4.0

- Upgraded to Cesium v1.57.
- Fixed a bug where all available styles were being retrieved from a `GetCapabilities` for each layer within a WMS Group resulting in memory crashes on WMSs with many layers.
- Support State Electoral Districts 2018 and 2016 (SED_Code_2018, SED_Code_2016, SED_Name_2018, SED_Name_2016)

### v7.3.0

- Added `GltfCatalogItem` for displaying [glTF](https://www.khronos.org/gltf/) models on the 3D scene.
- Fixed a bug where the Map settings '2D' button activated '3D Smooth' view when configured without support for '3D Terrain'.
- Added `clampToTerrain` property to `GeoJsonCatalogItem`.
- When clicking a polygon in 3D Terrain mode, the white outline is now correctly shown on the terrain surface. Note that Internet Explorer 11 and old GPU hardware cannot support drawing the highlight on terrain, so it will not be drawn at all in these environments.

### v7.2.1

- Removed an extra close curly brace from `regionMapping.json`.

### v7.2.0

- Added `hideLayerAfterMinScaleDenominator` property to `WebMapServiceCatalogItem`. When true, TerriaJS will show a message and display nothing rather than silently show a scaled-up version of the layer when the user zooms in past the layer's advertised `MinScaleDenominator`.
- Added `GeoJsonParameterEditor`.
- Fixed a bug that resulted in blank titles for catalog groups loaded from automatically detected (WMS) servers
- Fixed a bug that caused some chart "Expand" options to be hidden.
- Added `CED_CODE18` and `CED_NAME18` region types to `regionMapping.json`. These are now the default for CSV files that reference `ced`, `ced_code` and `ced_name` (previously the 2016 versions were used).
- Improved support for WMTS, setting a maximum level to request tiles at.

### v7.1.0

- Support displaying availability for imagery layers on charts, by adding `"showOnChart": true" or clicking a button in the UI.
- Added a `featureTimesProperty` property to all `ImageryLayerCatalogItem`s. This is useful for datasets that do not have data for all locations at all times, such as daily sensor swaths of near-real-time or historical satellite imagery. The property specifies the name of a property returned by the layer's feature information query that indicates the times when data is available at that particular location. When this property is set, TerriaJS will display an interface on the workbench to allow the user to filter the times to only those times where data is available at a particular location. It will also display a button at the bottom of the Feature Information panel allowing the user to filter for the selected location.
- Added `disablePreview` option to all catalog items. This is useful when the preview map in the catalog will be slow to load.
- When using the splitter, the feature info panel will now show only the features on the clicked side of the splitter.
- Vector polygons and polylines are now higlighted when clicked.
- Fixed a bug that prevented catalog item split state (left/right/both) from being shared for CSV layers.
- Fixed a bug where the 3D globe would not immediately refresh when toggling between the "Terrain" and "Smooth" viewer modes.
- Fixed a bug that could cause the chart panel at the bottom to flicker on and off rapidly when there is an error loading chart data.
- Fixed map tool button positioning on small-screen devices when viewing time series layers.

### v7.0.2

- Fixed a bug that prevented billboard images from working on the 2D map.
- Implemented "Zoom To" support for KML, CZML, and other vector data sources.
- Upgraded to Cesium v1.55.

### v7.0.1

- Breaking Changes:
  - TerriaJS no longer supports Internet Explorer 9 or 10.
  - An application-level polyfill suite is now highly recommended, and it is required for Internet Explorer 11 compatibility. The easiest approach is to add `<script src="https://cdn.polyfill.io/v2/polyfill.min.js"></script>` to the `<head>` element of your application's HTML page, which will deliver a polyfill suite tailored to the end-user's browser.
  - TerriaJS now requires Node.js v8.0 or later.
  - TerriaJS now requires Webpack v4.0 or later.
  - TerriaJS now uses Gulp v4.0. If you have Gulp 3 installed globally, you'll need to use `npm run gulp` to run TerriaJS gulp tasks, or upgrade your global Gulp to v4 with `npm install -g gulp@4`.
  - TerriaJS now uses Babel v7.0.
  - Removed `UrthecastCatalogItem`, `UrthecastCatalogGroup`, and `registerUrthcastCatalogItems`. The Urthecast functionality was dependent on an npm package that hadn't been updated in three years and had potential security vulnerabilities. Please [let us know](https://gitter.im/TerriaJS/terriajs) if you were using this functionality.

### v6.5.0

- Add support for rendering Mapbox Vector Tiles (MVT) layers. Currently, polygons are the only supported geometry type, and all polygons are drawn with the same outline and fill colors.
- `wwwroot/data/regionMapping.json` is now the default region mapping file (rather than a file provided by TerriaMap), and needs to be explicitly overridden by a `regionMappingDefinitionsUrl` setting in config.json.

### v6.4.0

- The Feature Info panel can now be moved by clicking and dragging it.
- The map tool buttons are now arranged horizontally instead of vertically on small-screen mobile devices.
- When using a Web Map Service (WMS) catalog item with the `linkedWcsUrl` and `linkedWcsCoverage` properties, we now pass the selected WMS style to the Web Coverage Service (WCS) so that it can optionally return different information based on the selected style.
- Added `stationIdWhitelist` and `stationIdBlacklist` properties to `SensorObservationServiceCatalogItem` to allow filtering certain monitoring stations in/out.
- Fixed a bug that caused a crash when attempting to use a `style` attribute on an `<a>` tag in Markdown+HTML strings such as feature info templates.
- Fixed a bug that displaced the chart dropdown list on mobile Safari.

### v6.3.7

- Upgraded to Cesium v1.53.

### v6.3.6

- Dragging/dropping files now displays a more subtle notification rather than opening the large Add Data / My Data panel.
- The `sendFeedback` function can now be used to send additional information if the server is configured to receive it (i.e. `devserverconfig.json`).
- Made custom feedback controls stay in the lower-right corner of the map.
- Improved the look of the toolbar icons in the top right, and added an icon for the About page.

### v6.3.5

- Changed the title text for the new button next to "Add Data" on the workbench to "Load local/web data".
- Fixed a bug that caused the area to the right of the Terria log on the 2D map to be registered as a click on the logo instead of a click on the map.
- Fixed a bug that caused the standard "Give Feedback" button to fail to open the feedback panel.
- Swapped the positions of the group expand/collapse icon and the "Remove from catalogue" icon on the My Data panel, for more consistent alignment.
- Made notifications honor the `width` and `height` properties. Previously, these values were ignored.

### v6.3.4

- Added the ability to add custom components to the feedback area (lower right) of the user interface.

### v6.3.3

- Upgraded to Cesium v1.51.

### v6.3.2

- Added "filterByProcedures" property to "sos" item (default: true). When false, the list of procedures is not passed as a filter to GetFeatureOfInterest request, which works better for BoM Water Data Online services.

### v6.3.1

- Fixed a bug that caused the compass control to be misaligned in Internet Explorer 11.

### v6.3.0

- Changed the "My Data" interface to be much more intuitive and tweaked the visual style of the catalog.
- Added `CartoMapCatalogItem` to connect to layers using the [Carto Maps API](https://carto.com/developers/maps-api/).

## v6.2.3

- Made it possible to configure the compass control's colors using CSS.

### v6.2.2

- Removed the Terria logo from the preview map and made the credit there smaller.
- Fall back to the style name in the workbench styles dropdown when no title is given for a style in WMS GetCapabilities.

### v6.2.1

- We now use Cesium Ion for the Bing Maps basemaps, unless a `bingMapsKey` is provided in [config.json](https://docs.terria.io/guide/customizing/client-side-config/#parameters). You can control this behavior with the `useCesiumIonBingImagery` property. Please note that if a `bingMapsKey` is not provided, the Bing Maps geocoder will always return no results.
- Added a Terria logo in the lower left of the map. It can be disabled by setting `"hideTerriaLogo": true` in `config.json`.
- Improved the credits display on the 2D map to be more similar to the 3D credits.
- Fixed a bug that caused some legends to be missing or incomplete in Apple Safari.

### v6.2.0

- Added a simple WCS "clip and ship" functionality for WMS layers with corresponding a WCS endpoint and coverage.
- Fixed problems canceling drag-and-drop when using some web browsers.
- Fixed a bug that created a time period where no data is shown at the end of a time-varying CSV.
- Fixed a bug that could cause endless tile requests with certain types of incorrect server responses.
- Fixed a bug that could cause endless region tile requests when loading a CSV with a time column where none of the column values could actually be interpreted as a time.
- Added automatic retry with jittered, exponential backoff for tile requests that result in a 5xx HTTP status code. This is especially useful for servers that return 503 or 504 under load. Previously, TerriaJS would frequently disable the layer and hit the user with an error message when accessing such servers.
- Updated British National Grid transform in `Proj4Definitions` to a more accurate (~2 m) 7 parameter version https://epsg.io/27700.
- Distinguished between 3D Terrain and 3D Smooth in share links and init files.
- Upgraded to Cesium v1.50.

### v6.1.4

- Fixed a bug that could cause the workbench to appear narrower than expected on some systems, and the map to be off-center when collapsing the workbench on all systems.

### v6.1.3

- When clicking a `Split` button on the workbench, the new catalog item will no longer be attached to the timeline even if the original was. This avoids a confusing situation where both catalog items would be locked to the same time.
- Added KMZ to the whitelisted formats for `MagdaCatalogItem`.
- Fixed a bug that caused a crash when switching to 2D with vector data already on the map, including when visiting a share link with vector data when the map ends up being 2D.
- The "Hide Workbench" button is now attached to the side of the Workbench, instead of on the opposite side of the screen from it.

### v6.1.2

- Fixed a bug that prevented `BingMapsSearchProviderViewModel` and other uses of `loadJsonp` from working correctly.

### v6.1.1

- Upgraded to terriajs-server v2.7.4.

### v6.1.0

- The previous default terrain provider, STK World Terrain, has been deprecated by its provider. _To continue using terrain in your deployed applications, you *must* obtain a Cesium Ion key and add it to `config.json`_. See https://cesium.com/ to create an Ion account. New options are available in `config.json` to configure terrain from Cesium Ion or from another source. See https://terria.io/Documentation/guide/customizing/client-side-config/#parameters for configuration details.
- Upgraded to Cesium v1.48.
- Added `Cesium3DTilesCatalogItem` for visualizing [Cesium 3D Tiles](https://github.com/AnalyticalGraphicsInc/3d-tiles) datasets.
- Added `IonImageryCatalogItem` for accessing imagery assets on [Cesium Ion](https://cesium.com/).
- Added support for Cesium Ion terrain assets to `CesiumTerrainProvider`. To use an asset from Ion, specify the `ionAssetId` and optionally the `ionAccessToken` and `ionServer` properties instead of specifying a `url`.
- Fixed a bug that could cause legends to be missing from `WebMapServiceCatalogItems` that had `isEnabled` set to true.

### v6.0.5

- Added `rel="noreferrer noopener"` to all `target="_blank"` links. This prevents the target page from being able to navigate the source tab to a new page.
- Fixed a bug that caused the order of items on the Workbench to change when visiting a share link.

### v6.0.4

- Changed `CesiumSelectionIndicator` to no longer use Knockout binding. This will avoid a problem in some environments, such as when a Content Security Policy (CSP) is in place.

### v6.0.3

- Fixed a bug that prevented users from being able to enter coordinates directly into catalog function point parameter fields.

### v6.0.2

- Fixed a bug that prevented interaction with the 3D map when the splitter was active.

### v6.0.1

- Added `parameters` property to `ArcGisMapServerCatalogItem`, allowing arbitrary parameters to be passed in tile and feature info requests.

### v6.0.0

- Breaking Changes:
  - An application-level polyfill suite is now required for Internet Explorer 9 and 10 compatibility. The easiest approach is to add `<script src="https://cdn.polyfill.io/v2/polyfill.min.js"></script>` to the `<head>` element of your application's HTML page.
  - In TerriaJS v7.0.0 (the _next_ major release), a polyfill suite may be required for Internet Explorer 11 as well. Adopting the approach above now will ensure you don't need to worry about it then.
- Overhauled support for printing. There is now a Print button on the Share panel that will provide a much better printable form of the map than the browser's built-in print feature. If a user uses the browser's print button instead, a message at the top will suggest using the TerriaJS Print feature and open the Share panel. Calling `window.print` (e.g. on a TerriaJS instance inside an iframe) will invoke the new TerriaJS print feature directly.
- Fixed a bug that caused `Leaflet.captureScreenshot` to show all layers on both sides even with the splitter active.
- Fixed a bug that prevented some vector features from appearing in `Leaflet.captureScreenshot`.
- Added ability to move the splitter thumb position vertically so that users can move it to prevent occlusions.
- Added `TerriaJsonCatalogFunction`. This catalog function allows an arbitrary HTTP GET to be invoked with user-provided parameters and return TerriaJS catalog JSON.
- Fixed a bug that could cause the feature info panel to sometimes be nearly transparent in Internet Explorer 11.
- Fixed a bug that caused an expanded preview chart's workbench item to erroneously show the date picker.
- Updated `MagdaCatalogItem` to match Magda project

### 5.7.0

- Added `MagdaCatalogItem` to load details of a catalog item from [Magda](https://github.com/TerriaJS/magda).
- Fixed a bug that could cause a time-dynamic WMS layer to fail to ever show up on the map if the initial time on the timeline was outside the intervals where the layer had data.
- Fixed a bug which could cause a crash during load from share link when the layer default is to not `useOwnClock` but the share link has `useOwnClock` set.
- Fixed an issue that caused a 'This data source is already shown' error in particular circumstances.

### 5.6.4

- Fixed a bug causing an error message when adding tabular data to the workbench before it was loaded.

### 5.6.3

- Display of Lat Lon changed from 3 deciml places to 5 decimal places - just over 1m precision at equator.
- Fixed a bug that caused the timeline to appear when changing the time on the workbench for a layer not attached to the timeline.
- The workbench date/time picker is now available for time varying point and region CSVs.
- Fixed a bug that caused the workbench date picker controls to disappear when the item was attached to the timeline and the timeline's current time was outside the valid range for the item.

### 5.6.2

- Renamed search marker to location marker.
- Added the clicked coordinates to the bottom of the feature info panel. Clicking the marker icon will cause the location to be indicated on the map.
- The location marker is now included in shared map views.
- Fixed a bug that could cause split WMS layers to show the incorrect layer data for the date shown in the workbench.
- Refactored current time handling for `CatalogItem` to reduce the complexity and number of duplicated current time states.
- Fixed feature info updating when the time is changed from the workbench for `TableCatalogItem`.
- Change the workbench catalog item date picker so that updating the date does not disable the timeslider.
- Fix a bug that meant that, when the current time was updated on an `ImageryCatalogItem` while the layer wasn't shown, the old time was still shown when the layer was re-enabled.
- Added `{{terria.currentTime}}` to feature info template.
- Added a way to format times within a feature info tempate. E.g. `{{#terria.formatDateTime}}{"format": "dd-mm-yyyy HH:MM:ss"}{{terria.currentTime}}{{/terria.formatDateTime}}`.
- Fixed a bug that caused the selection indicator to float strangely when visiting a share link with a selected feature.
- Fixed a bug that caused a region to be selected even when clicking on a hole in that region.
- Fixed a bug that prevented the selection indicator from following moving features on the 2D map.
- Fixed a bug that caused Leaflet to stop rendering further points in a layer and throw errors when calculating extent when one point had invalid characters in the latitude or longitude field.
- We now default to `autoPlay: false` if it's not specified in `config.json`.
- Changed search box placeholders to more precisely reflect their functionality.
- CartoDB basemaps are now always loaded over HTTPS.

### 5.6.1

- Fixed a bug that could cause the workbench UI to hang when toggling concepts, particularly for an `SdmxJsonCatalogItem`.
- Added previous and next buttons to workbench catalog item date picker.

### 5.6.0

- Upgraded to Cesium 1.41.

### 5.5.7

- Added support for using tokens to access WMS layers, particularly using the WMS interface to ArcGIS servers.

### 5.5.6

- Tweaked the sizing of the feature info panel.
- Fixed a bug that caused `ArcGisMapServerCatalogItem` to always use the server's single fused map cache, if available. Now, if the `layers` property is specified, we request individual dynamic layers and ignore the fused map cache.

### 5.5.5

- Fixed a bug that caused the feature info panel to stop working after clicking on a location search marker.
- Added support for ArcGIS tokens on the 2D map. Previously, tokens only worked reliably in 3D.
- Improved handling of tile errors, making it more consistent between 2D and 3D.
- Fixed a bug that prevented the Add Data button from working Internet Explorer 9 unless the DevTools were also open.
- Improved the sizing of the feature info panel so it is less likely to completely obscure the map.

### 5.5.4

- Fixed a serious bug that prevented opening the Data Catalog in Internet Explorer.
- Fixed some problems with the Terria Spatial Analytics `CatalogFunctions`.

### 5.5.3

- Fixed a bug in SDMX-JSON when using `cannotSum`.

### 5.5.2

- Deprecated SDMX-JSON catalog items' `cannotDisplayPercentMap` in favour of `cannotSum`.
- Updated `cannotSum` so that it does not display a total in some cases, as well as suppressing the regional-percentage checkbox. `cannotSum` can be either a mapping of concept ids to the values that prevent summing, or simply `true` to always prevent summing.
- Fixed a bug that caused an error when Splitting a layer that does not have a `clock`.

### 5.5.1

- Added `cannotDisplayPercentMap` to SDMX-JSON catalog items, to optionally turn off the "display as a percentage of regional total" checkbox when the data is not a count (eg. a rate or an average).

### 5.5.0

- Added the ability to split the screen into a left-side and right-side, and show raster and region mapped layers on only one side of the splitter.
- Added the ability to use a tabbed catalog in the explorer panel on desktop site. Setting `tabbedCatalog` parameter to `true` in `config.json` causes top-level groups in the catalog to list items in separate explorer panel tabs.
- Added the ability to use vector tile properties in feature info templates when using region mapping (data row attributes will overwrite vector tile properties with the same name)
- Properties available in feature info templates are now JSON parsed and replaced by their javascript object if they start with `[` or `{` and parse successfully
- Decreased flickering of time-varying region mapped layers by pre-rendering the next time interval.
- Fixed a bug in `WebMapServiceCatalogItem` that could cause a WMS time time dimension to be interpreted incorrectly if it was specified only using dates (not times) and with a periodicity of less than a day.

### 5.4.5

- Improved behaviour of SDMX-JSON items when no data is available.

### 5.4.4

- Added support for specifying namespaced layer names in the `WebMapServiceCatalogItem` `layers` property.
- Made TerriaJS tolerant of XML/HTML inside text elements in WMS GetCapabilities without being properly wrapped in `CDATA`.

### 5.4.3

- Fixed a build problem on case-sensitive file systems (e.g. most Linux systems).

### 5.4.2

- We no longer show the Zoom To button on the workbench when there is no rectangle to zoom to.

### 5.4.1

- Fixed a bug when sharing SDMX-JSON catalog items.
- Improved display of "Add Data" panel on small screens when Feedback and Feature Info panels are open.
- Added "search in data catalog" link to mobile search.
- Added a button to automatically copy share url into clipboard in share panel.
- Added `initFragmentPaths` property to the `parameters` section of `config.json`. It can be used to specify an array of base paths for resolving init fragments in the URL.
- Modified `CkanCatalogItem` to exclude files that advertise themselves as KML files but have the file extension .ZIP.
- Removed "View full size image" link on the share panel. Chrome 60 removed the ability to navigate to a data URI, and other browsers are expected to follow this lead.

### 5.4.0

- Breaking change: removed some old types that haven't been used since the new React-based user interface in v4.0.0, specifically `KnockoutHammerBinding`, `KnockoutMarkdownBinding`, `PopupMessageConfirmationViewModel`, `PopupMessageViewModel`, and `PopupViewModel`.
- Added the ability to use tokens from terriajs-server for layers requiring ESRI tokens.
- Catalog group items are now sorted by their in-catalog name

### 5.3.0

- Added the ability to use the analytics region picker with vector tile region mapping by specifiying a WMS server & layer for analytics only.
- Updated the client side validation to use the server-provided file size limit when drag/dropping a file requiring the conversion service.
- `zoomOnEnable` now works even for a catalog item that is initially enabled in the catalog. Previously, it only worked for catalog items enabled via the user interface or otherwise outside of the load process.
- Added `initialTimeSource` property to `CsvCatalogItem` so it is possible to specify the value of the animation timeline at start from init files.
- Added to documentation for customizing data appearance.
- Added `CatalogShortcut` for creating tool items for linking to a `CatalogItem`.
- Renamed `ViewState.viewCatalogItem()` to `viewCatalogMember` to reflect that it can be used for all `CatalogMembers`, not just `CatalogItems`.
- Fixed a bug that could cause a crash when switching to 2D when the `initialView` was just a `Rectangle` instead of a `CameraView`.
- Fixed a bug that caused multiple layers with generated, gradient legends to all show the same legend on the Workbench.

### 5.2.11

- Pinned `urijs` to v1.18.10 to work around a breaking change in v1.18.11.

### 5.2.10

- Improved the conversion of Esri polygons to GeoJSON by `featureDataToGeoJson`. It now correctly handles polygons with holes and with multiple outer rings.
- Added some fields to the dataset info page for `CkanCatalogItem`.
- Fixed a bug that could cause some layers, especially the Bing Maps basemap, to occasionally be missing from the 2D map.
- Fixed a bug that could cause the selected time to move to the end time when sharing a map with a time-dynamic layer.

### 5.2.9

- A catalog item's `cacheDuration` property now takes precedence over the cache duration specified by the code. Previously, the `cacheDuration` would only override the default duration (2 weeks).

### 5.2.8

- Added option to expand the HTML embed code and toggle URL shorting for the share link.
- The Share feature now includes the current time selected on the timeline, so that anyone visiting a share link will see the map at the intended time.

### 5.2.7

- Added the Latitude and Longitude to the filename for the Feature Information file download.
- Added the time to the timeline labels when zoomed in to a single day. Previously, the label sometimes only showed the date.

### 5.2.6

- Added the ability to disable the conversion service so that no user data is sent outside of the client by setting `conversionServiceBaseUrl` to `false` in the `parameters` section of `config.json`.
- Added the ability to disable the location button by setting `disableMyLocation` to `true` in the `parameters` section of `config.json`.
- Fixed a bug that caused the share functionality to fail (both screenshot and share link) in 2d mode.
- Fixed a bug with explicitly styled enum columns in Internet Explorer.
- Fixed a bug that caused the selected column in a csv to be the second column when a time column is present.

### 5.2.5

- Fixed a bug with `forceProxy: true` which meant that vector tiles would try, and fail, to load over the proxy.
- Added documentation for customizing data appearance, and folded in existing but orphaned documentation for creating feature info templates.
- Changed the LocateMe button so that it toggles and continuously updates the location when Augmented Reality is enabled.
- Added the ability to set SDMX-JSON region names from a region type dimension, using a Mustache template. This was required so regions can be mapped to specific years, even if not specified by the SDMX-JSON server.
- Added `viewermode` to the users persistent local storage to remember the last `ViewerMode` used.
- Added the ability to customize the preamble text on the feedback form ("We would love to hear from you!") by setting `feedbackPreamble` in the `parameters` section of `config.json`.

### 5.2.4

- Fixed a bug that prevented error messages, such as when a dataset fails to load, from being shown to the user. Instead, the errors were silently ignored.

### 5.2.3

- Fixed a bug that gave expanded Sensor Observation Service charts poor names.
- Fixed a bug that prevented some table-based datasets from loading.

### 5.2.2

- Fixed download of selected dataset (as csv) so that quotes are handled in accordance with https://tools.ietf.org/html/rfc4180. As a result, more such downloads can be directly re-loaded in Terria by dragging and dropping them.

### 5.2.1

- Changed the default opacity for points from CSV files without a value column to 1.0 (previously it was 0.6). This is a workaround for a Cesium bug (https://github.com/AnalyticalGraphicsInc/cesium/issues/5307) but really a better choice anyway.
- Fixed a bug which meant non-standard properties of some table data sources (eg. csv, SOS, SDMX-JSON) were missing in the feature info panel, because of a breaking change in Cesium 1.33.

### 5.2.0

- Fixed a bug that caused layer disclaimers to fail to appear when the layer was enabled via a share link. Since the user was unable to accept the disclaimer, the layer also failed to appear.
- Added `AugmentedVirtuality` (user facing feature name Augmented Reality) to allow users to use their mobile device's orientation to set the camera view.
- Added the `showFeaturesAtAllTimes` option to Sensor Observation Service items. This improves the user experience if the server returns
  some features starting in 1990, say, and some starting in 1995, so that the latter still appear (as grey points with no data) in 1990.
- Fixed a bug that prevented preview charts in the feature info panel from updating when the user changed the Sensor Observation Service frequency.
- Fixed a bug that allowed the user to de-select all the display choices for Sensor Observation Service items.
- Improved the appearance of charts where all the y-values are null. (It now shows "No preview available".)
- Upgraded to Leaflet 1.0.3 for the 2D and preview maps.
- Upgraded to [Cesium 1.33](https://github.com/AnalyticalGraphicsInc/cesium/blob/1.33/CHANGES.md) for the 3D view.

### 5.1.1

- Fixed a bug that caused an 'added' and a 'shown' event for "Unnamed Item" to be logged to Google Analytics when previewing an item in the catalog.
- Added a 'preview' Google Analytics event when a catalog item is shown on the preview map in the catalog.
- Fixed a bug that prevented csv files with missing dates from loading.
- Fixed a bug that could cause an error when adding a layer without previewing it first.

### 5.1.0

- Fixed a bug that prevented `WebMapServiceCatalogItem` from acting as a time-dynamic layer when the time dimension was inherited from a parent layer.
- `WebMapServiceCatalogItem` now supports WMS 1.1.1 style dimensions (with an `Extent` element) in addition to the 1.3.0 style (`Dimension` only).
- `WebMapServiceCatalogItem` now passes dates only (rather than dates and times) to the server when the TIME dimension uses the `start/stop/period` form, `start` is a date only, and `period` does not include hours, minutes, or seconds.
- `WebMapServiceCatalogItem` now supports years and months (in addition to days, hours, minutes, and seconds) in the period specified of a TIME dimension.
- `WebMapServiceCatalogItem` now ignores [leap seconds](https://en.wikipedia.org/wiki/Leap_second) when evaluating ISO8601 periods in a time dimension. As a result, 2 hours after `2016-06-30T23:00:00Z` is now `2016-07-01T01:00:00Z` instead of `2016-07-01T00:59:59Z` even though a leap second at the end of June 2016 makes that technically 2 hours and 1 second. We expect that this is more likely to align with the expectations of WMS server software.
- Added option to specify `mobileDefaultViewerMode` in the `parameters` section of `config.json` to specify the default view mode when running on a mobile platform.
- Added support for `itemProperties` to `CswCatalogGroup`.
- Added `terria.urlEncode` function for use in feature info templates.
- Fixed a layout problem that caused the coordinates on the location bar to be displayed below the bar itself in Internet Explorer 11.
- Updated syntax to remove deprecation warnings with React version 15.5.

### 5.0.1

- Breaking changes:
  - Starting with this release, TerriaJS is meant to be built with Webpack 2. The best way to upgrade your application is to merge from [TerriaMap](https://github.com/TerriaJS/TerriaMap). If you run into trouble, post a message on the [TerriaJS forum](https://groups.google.com/forum/#!forum/terriajs).
  - Removed the following previously-deprecated modules: `registerKnockoutBindings` (no replacement), `AsyncFunctionResultCatalogItem` (now `ResultPendingCatalogItem`), `PlacesLikeMeFunction` (now `PlacesLikeMeCatalogFunction`), `SpatialDetailingFunction` (now `SpatialDetailingCatalogFunction`), and `WhyAmISpecialFunction` (now `WhyAmISpecialCatalogFunction`).
  - Removed `lib/Sass/StandardUserInterface.scss`. It is no longer necessary to include this in your application.
  - Removed the previously-deprecated third pararameter, `getColorCallback`, of `DisplayVariablesConcept`. Pass it inside the `options` parameter instead.
  - Removed the following previously-deprecated properties from `TableColumn`: `indicesIntoUniqueValues` (use `uniqueValues`), `indicesOrValues` (use `values`), `indicesOrNumericalValues` (use `uniqueValues` or `numericalValues`), and `usesIndicesIntoUniqueValues` (use `isEnum`).
  - Removed the previously-deprecated `dataSetID` property from `AbsIttCatalogItem`. Use `datasetId` instead.
  - Removed the previously-deprecated `allowGroups` property from `CkanCatalogItem`. Use `allowWmsGroups` or `allowWfsGroups` instead.
  - Removed the previously-deprecated `RegionMapping.setRegionColumnType` function. Use the `setRegionColumnType` on an _instance_ of `RegionMapping` instead.
  - Removed the previously-deprecated `regionMapping.regionDetails[].column` and `.disambigColumn`. Use `.columnName` and `.disambigColumnName` instead.
  - Removed the previously-deprecated `options.regionMappingDefinitionsUrl` parameter from the `Terria` constructor. Set the `regionMappingDefinitionsUrl` inside `parameters` in `config.json` instead.
- Fixed a bug in `WebMapServiceCatalogItem` that prevented TerriaJS from correctly determining the projections supported by a WMS layer when supported projections are inherited from parent layers.
- Changed "no value" colour of region-mapped data to fully transparent, not black.
- Fixed an issue where expanding a chart from an SDMX-JSON or SOS feature twice, with different data choices selected, would overwrite the previous chart.
- Improved SDMX-JSON items to still show properly, even if the `selectedInitially` property is invalid.
- Added `Score` column to `GNAFAddressGeocoder` to indicate relative quality, which maps as default variable.

### 4.10.5

- Improved error message when accessing the user's location under http with Chrome.
- When searching locations, the button to instead search the catalog is now above the results instead of below them.
- Changed "go to full screen mode" tooltip to "Hide workbench", and "Exit Full Screen" button to "Show Workbench". The term "full screen" was misleading.
- Fixed a bug where a chartable (non-geo-spatial) CSV file with a column including the text "height" would not let the user choose the "height" column as the y-axis of a chart.
- Added support for non-default x-axes for charts via `<chart x-column="x">` and the new `tableStyle.xAxis` parameter.
- Added support for a `charSet` parameter on CSV catalog items, which overrides the server's mime-type if present.

### 4.10.4

- Added the ability for `CkanCatalogGroup` to receive results in pages, rather than all in one request. This will happen automatically when the server returns partial results.
- Improved the performance of the catalog UI by not creating React elements for the contents of a group until that group is opened.
- Close polygons used as input to a `CatalogFunction` by making the last position the same as the first one.
- Added support for a new `nameInCatalog` property on all catalog members which overrides `name` when displayed in the catalog, if present.
- Added `terria.urlEncodeComponent` function for use in feature info templates.
- `yAxisMin` and `yAxisMax` are now honored when multiple charts are active, by using the minimum `yAxisMin` and the maximum `yAxisMax` of all charts.

### 4.10.3

- Locked third-party dependency proj4 to v2.3.x because v2.4.0 breaks our build.

### 4.10.2

- New sections are now merged info `CatalogMember.info` when `updateFromJson` is called multiple times, rather than the later `info` completely replacing the earlier one. This is most useful when using `itemProperties` to override some of the info sections in a child catalog item.
- Fixed a bug where csv files with a date column would sometimes fail if a date is missing.

### 4.10.1

- Improved the SDMX-JSON catalog item to handle huge dimensions, allow a blacklist, handle bad responses better, and more.
- Fixed a bug that prevented the proxy from being used for loading legends, even in situations where it is necessary such as an `http` legend accessed from an `https` site.
- Added link to re-download local files, noting that TerriaJS may have done additional processing (eg. geocoding).

### 4.10.0

- Changed defaults:
  - `WebProcessingServiceCatalogFunction` now defaults to invoking the `Execute` service via an HTTP POST with XML encoding rather than an HTTP GET with KVP encoding. This is a more sensible default because the WPS specification requires that servers support POST/XML while GET/KVP is optional. Plus, POST/XML allows large input parameters, such as a polygon descibing all of Australia, to be successfully passed to the WPS process. To force use of GET/KVP, set the `executeWithHttpGet` property to `true`.
- Fixed problems with third-party dependencies causing `npm install` and `npm run gulp` to fail.

### 4.9.0

- Added a help overlay system. A TerriaJS application can define a set of help sequences that interactively walk the user through a task, such as adding data to the map or changing map settings. The help sequences usually appear as a drop-down Help menu in the top-right corner.
- Fixed a bug with calculating bounding rectangles in `ArcGisCatalogItem` caused by changes to `proj4` package.
- Fixed a bug preventing chart axis labels from being visible on a white background.
- Fixed a bug that caused the Feedback panel to appear below the chart panel, making it difficult to use.

### 4.8.2

- Fixed a bug that prevented a `shareUrl` specified in `config.json` from actually being used by the `ShareDataService`.
- Adding a JSON init file by dropping it on the map or selecting it from the My Data tab no longer adds an entry to the Workbench and My Data catalog.
- WPS return type can now be `application/vnd.terriajs.catalog-member+json` which allows a json catalog member to be returned in WPS along with the usual attributes to control display.
- `chartLineColor` tableStyle attribute added, allowing per column specification of chart line color.
- Fixed a bug that caused a `WebMapServiceCatalogItem` inside a `WebMapServiceCatalogGroup` to revert to defaults from GetCapabilities instead of using shared properties.
- Fix a bug that prevented drawing the marker and zooming to the point when searching for a location in 2D.
- Fixed a bug where `WebMapTileServiceCatalogItem` would incorrectly interpret a bounding box and return only the lower left corner causing Cesium to crash on render.
- Fixed a bug that caused the feedback form to be submitted when unchecking "Share my map view".

### 4.8.1

- `CkanCatalogGroup` now automatically adds the type of the resource (e.g. `(WMS)`) after the name when a dataset contains multiple resources that can be turned into catalog items and `useResourceName` is false.
- Added support for ArcGIS FeatureServers to `CkanCatalogGroup` and `CkanCatalogItem`. In order for `CkanCatalogGroup` to include FeatureServers, `includeEsriFeatureServer` must be set to true.
- Changed default URL for the share service from `/share` to `share` and made it configurable by specifying `shareUrl` in config.json. This helps with deployments in subdirectories.

### 4.8.0

- Fixed a bug that prevented downloading data from the chart panel if the map was started in 2D mode.
- Changed the default opacity of table data to 0.8 from 0.6.
- Added the ability to read dates in the format "2017-Q2".
- Improved support for SDMX-JSON, including showing values as a percent of regional totals, showing the selected conditions in a more concise format, and fixing some bugs.
- Updated `TableCatalogItem`s to show a download URL in About This Dataset, which downloads the entire dataset as csv, even if the original data was more complex (eg. from an API).
- The icon specified to the `MenuPanel` / `DropdownPanel` theme can now be either the identifier of an icon from `Icon.GLYPHS` or an actual SVG `require`'d via the `svg-sprite-loader`.
- Fixed a bug that caused time-varying points from a CSV file to leave a trail on the 2D map.
- Add `Terria.filterStartDataCallback`. This callback gives an application the opportunity to modify start (share) data supplied in a URL before TerriaJS loads it.
- Reduced the size of the initial TerriaJS JavaScript code by about 30% when starting in 2D mode.
- Upgraded to [Cesium 1.29](https://github.com/AnalyticalGraphicsInc/cesium/blob/1.29/CHANGES.md).

### 4.7.4

- Renamed `SpatialDetailingFunction`, `WhyAmISpecialFunction`, and `PlacesLikeMeFunction` to `SpatialDetailingCatalogFunction`, `WhyAmISpecialCatalogFunction`, and `PlacesLikeMeCatalogFunction`, respectively. The old names will be removed in a future release.
- Fixed incorrect tooltip text for the Share button.
- Improved the build process and content of the user guide documentation.

### 4.7.3

- Canceled pending tile requests when removing a layer from the 2D map. This should drastically improve the responsiveness when dragging the time slider of a time-dynamic layer in 2D mode.
- Added the data source and data service details to the "About this dataset" (preview) panel.
- Fixed a bug introduced in 4.7.2 which made the Feature Info panel background too pale.

### 4.7.2

- Updated GNAF API to new Lucene-based backend, which should improve performance.
- Updated custom `<chart>` tag to allow a `colors` attribute, containing comma separated css strings (one per column), allowing users to customize chart colors. The `colors` attribute in charts can also be passed through from a WPS ComplexData response.
- Updated styling of Give Feedback form.
- Improved consistency of "Search" and "Add Data" font sizes.
- Improved flexibility of Feature Info Panel styling.
- Fixed a bug that could cause an extra `/` to be added to end of URLs by `ArcGisMapServerCatalogItem`, causing some servers to reject the request.
- Added a workaround for a bug in Internet Explorer 11 on Windows 7 that could cause the user interface to hang.

### 4.7.1

- Fixed a bug where providing feedback did not properly share the map view.
- Updated to terriajs-server 2.6.2.
- Fixed a bug leading to oversized graphics being displayed from WPS calls.

### 4.7.0

- Added the ability for users to share their view of the map when providing feedback.
- Extra components can now be added to FeatureInfoSection.
- Updated "Download Data" in FeatureInfoSection to "Download Data for this Feature".
- Fixed the color of visited links in client apps with their own css variables.
- Fixed a bug that prevented the scale bar from displaying correctly.

### 4.6.1

- Added support for creating custom WPS types, and for reusing `Point`, `Polygon`, and `Region` editors in custom types.
- Fixed a bug that caused the legend to be missing for WMS catalog items where the legend came from GetCapabilities but the URL did not contain `GetLegendGraphic`.

### 4.6.0

- Changed defaults:
  - The `clipToRectangle` property of raster catalog items (`WebMapServiceCatalogItem`, `ArcGisMapServerCatalogItem`, etc.) now defaults to `true`. It was `false` in previous releases. Using `false` prevents features (especially point features) right at the edge of the layer's rectangle from being cut off when the server reports too tight a rectangle, but also causes the layer to load much more slowly in many cases. Starting in this version, we favour performance and the much more common case that the rectangle can be trusted.
- Made `WebMapServiceCatalogItem` tolerant of a `GetCapabilities` where a `LegendURL` element does not have an `OnlineResource` or a `Dimension` does not have any values.
- Added support for 'Long' type hint to CSV data for specifying longitude.
- The marker indicating the location of a search result is now placed correctly on the terrain surface.
- `CatalogFunction` region parameters are now selected on the main map rather than the preview map.
- Some regions that were previously not selectable in Analytics, except via autocomplete, are now selectable.
- Added hover text that shows the position of data catalog search results in the full catalog.
- Widened scrollbars and improve their contrast.
- Removed the default maximum number of 10 results when searching the data catalog.
- Allow users to browse for JSON configuration files when adding "Local Data".
- Made it easier to use custom fonts and colors in applications built on TerriaJS, via new SCSS variables.
- Fixed a bug that caused a `CswCatalogGroup` to fail to load if the server had a `references` element without a `protocol`.

### 4.5.1

- The order of the legend for an `ArcGisMapServerCatalogItem` now matches the order used by ArcGIS itself.
- Large legends are now scaled down to fit within the width of the workbench panel.
- Improved the styling of links inside the Feature Information panel.
- Fixed a bug that could cause the Feature Information panel's close button to initially appear in the wrong place, and then jump to the right place when moving the mouse near it.

### 4.5.0

- Added support for the Sensor Observation Service format, via the `SensorObservationServiceCatalogItem`.
- Added support for end date columns in CSV data (automatic with column names containing `end_date`, `end date`, `end_time`, `end time`; or set in json file using `isEndDate` in `tableStyle.columns`.
- Fixed calculation of end dates for moving-point CSV files, which could lead to points disappearing periodically.
- Fixed a bug that prevented fractional seconds in time-varying WMS periodicity.
- Added the ability to the workbench UI to select the `style` to use to display a Web Map Service (WMS) layer when multiple styles are available.
- Added the ability to the workbench UI to select from among the available dimensions of a Web Map Service (WMS) layer.
- Improved the error reporting and handling when specifying invalid values for the WMS COLORSCALERANGE parameter in the UI.
- Added the ability to drag existing points when creating a `UserDrawing`.
- Fixed a bug that could cause nonsensical legends for CSV columns with all null values.
- Fixed a bug that prevented the Share panel from being used at all if the URL shortening service encountered an error.
- Fixed a bug that could cause an error when adding multiple catalog items to the map quickly.
- Tweaked the z-order of the window that appears when hovering over a chart series, so that it does not appear on top of the Feature Information panel.
- Fixed a bug that could lead to incorrect colors in a legend for a CSV file with explicit `colorBins` and cut off at a minimum and maximum.
- We now show the feature info panel the first time a dataset is added, containing a suggestion to click the map to learn more about a location. Also improved the wording for the feature info panel when there is no data.
- Fixed support for time-varying feature info for vector tile based region mapping.
- `updateApplicationOnMessageFromParentWindow` now also allows messages from the `opener` window, i.e. the window that opened the page by calling `window.open`. The parent or opener may now also send a message with an `allowOrigin` property to specify an origin that should be allowed to post messages.
- Fixed a bug that prevented charts from loading http urls from https.
- The `isNcWMS` property of `WebMapServiceCatalogItem` is now set to true, and the COLORSCALERANGE controls are available in the UI, for ncWMS2 servers.
- Added the ability to prevent CSVs with time and `id` columns from appearing as moving points, by setting `idColumns` to either `null` or `[]`.
- Fixed a bug that prevented default parameters to `CatalogFunction`s from being shown in the user interface.
- Fixed a problem that made `BooleanParameter`s show up incorrectly in the user interface.
- Embedded `<chart>` elements now support two new optional attributes:
  - `title`: overrides the title that would otherwise be derived from the name of the feature.
  - `hide-buttons`: If `"true"`, the Expand and Download buttons are hidden from the chart.
- Fixed a bug in embedded `<collapsible>` elements that prevented them from being expandable.
- Improved SDMX-JSON support to make it possible to change region type in the UI.
- Deprecated `RegionMapping.setRegionColumnType` in favour of `RegionMapping.prototype.setRegionColumnType`. `regionDetails[].column` and `.disambigColumn` have also been deprecated.

### 4.4.1

- Improved feature info display of time-varying region-mapped csvs, so that chart is still shown at times with no data.
- Fix visual hierarchy of groups and items in the catalog.

### 4.4.0

- Fixed a bug that caused Cesium (3D view) to crash when plotting a CSV with non-numerical data in the depth column.
- Added automatic time-series charts of attributes to the feature info of time-varying region-mapped csvs.
- Refactored Csv, AbsItt and Sdmx-Json catalog items to depend on a common `TableCatalogItem`. Deprecated `CsvCatalogItem.setActiveTimeColumn` in favour of `tableStructure.setActiveTimeColumn`.
- Error in geocoding addresses in csv files now shows in dialog box.
- Fixed CSS styling of the timeline and added padding to the feature info panel.
- Enhanced JSON support to recognise JSON5 format for user-added files.
- Deprecated `indicesIntoUniqueValues`, `indicesOrValues`, `indicesOrNumericalValues` and `usesIndicesIntoUniqueValues` in `TableColumn` (`isEnum` replaces `usesIndicesIntoUniqueValues`).
- Added support for explicitly colouring enum columns using a `tableStyle.colorBins` array of `{"value":v, "color":c}` objects
- Improved rendering speed when changing the display variable for large lat/lon csv files.
- Default to moving feature CSVs if a time, latitude, longitude and a column named `id` are present.
- Fixed a bug so units flow through to charts of moving CSV features.
- Fixed a bug that prevented the `contextItem` of a `CatalogFunction` from showing during location selection.
- Fixed a bug that caused `&amp;` to appear in some URLs instead of simply `&`, leading to an error when visiting the link.
- Added the ability to pass a LineString to a Web Processing Service.
- Fixed a bug that prevented `tableStyle.dataVariable` = `null` from working.
- Uses a smarter default column for CSV files.
- Fixed a bug that caused an error message to appear repeatedly when there was an error downloading tiles for a base map.
- Fixed a bug that caused WMS layer names and WFS type names to not be displayed on the dataset info page.
- We now preserve the state of the feature information panel when sharing. This was lost in the transition to the new user interface in 4.0.0.
- Added a popup message when using region mapping on old browsers without an `ArrayBuffer` type (such as Internet Explorer 9). These browsers won't support vector tile based region mapping.
- Fixed bug where generic parameters such as strings were not passed through to WPS services.
- Fixed a bug where the chart panel did not update with polled data files.
- Removed the Australian Hydrography layer from `createAustraliaBaseMapOptions`, as the source is no longer available.
- Fixed a bug that caused the GetCapabilities URL of a WMS catalog item to be shown even when `hideSource` was set to true.
- Newly-added user data is now automatically selected for the preview map.
- Fixed a bug where selecting a new column on a moving point CSV file did not update the chart in the feature info panel.
- Fixed dropdowns dropping from the bounds of the screen in Safari.
- Fixed a bug that prevented the feature info panel from updating with polled lat/lon csvs.
- Improved handing of missing data in charts, so that it is ignored instead of shown as 0.

### 4.3.3

- Use react-rangeslider 1.0.4 because 1.0.5 was published incorrectly.

### 4.3.2

- Fixed css styling of shorten URL checkbox.

### 4.3.1

- Added the ability to specify the URL to the `serverConfig` service in `config.json` as `parameters.serverConfigUrl`.

### 4.3.0

- Added `Terria.batchGeocoder` property. If set, the batch geocoder is used to resolve addresses in CSV files so that they can be shown as points on the map.
- Added `GnafAddressGeocoder` to resolve Australian addresses using the GNAF API.
- Added a loading indicator for user-added files.
- Fixed a bug that prevented printing the map in the 2D mode.
- Fixed a bug when changing between x-axis units in the chart panel.
- Moved all Terria styles into CSS-modules code (except Leaflet) - `lib/Sass/StandardUserInterface.scss` no longer needs to be imported and now only includes styles for backwards compatibility.

### 4.2.1

- Fixed bug that prevented the preview map displaying on mobile devices.

### 4.2.0

- There is a known bug in this version which prevents the user from being able to choose a region for some Analytics functions.
- Added support for ArcGis FeatureServers, using the new catalog types `esri-featureServer` and `esri-featureServer-group`. Catalog type `esri-group` can load REST service, MapServer and FeatureServer endpoints. (For backwards compatibility, catalog type `esri-mapServer-group` continues to work for REST service as well as MapServer endpoints.)
- Enumeration parameter now defaults to what is shown in UI, and if parameter is optional, '' is default.
- Adds bulk geocoding capability for Australian addresses. So GnafAPI can be used with batches of addresses, if configured.
- Fixed a bug that caused the selection indicator to get small when near the right edge of the map and to overlap the side panel when past the left edge.
- Map controls and menus now become translucent while the explorer window (Data Catalog) is visible.
- Removed find-and-replace for cesium workers from the webpack build as it's done in terriajs-cesium now.
- Legend images that fail to load are now hidden entirely.
- Improved the appearance of the opacity slider and added a percentage display.
- AllowedValues for LiteralData WPS input now works even if only one value specified.
- Fixed bug in WPS polygon datatype to return valid polygon geojson.
- Fix regression: cursor changes in UserDrawing now functions in 2D as well as 3D.
- Updated to [Cesium](http://cesiumjs.org) 1.23 (from 1.20). See the [change log](https://github.com/AnalyticalGraphicsInc/cesium/blob/1.23/CHANGES.md) for details.
- Fixed a bug which prevented feature info showing for Gpx-, Ogr-, WebFeatureService-, ArcGisFeatureServer-, and WebProcessingService- CatalogItems.
- Added support for a wider range of SDMX-JSON data files, including the ability to sum over dimensions via `aggregatedDimensionIds`.
- Added support for `tableStyle.colorBins` as array of values specifying the boundaries between the color bins in the legend, eg. `[3000, 3500, 3900, 4000]`. `colorBins` can still be an integer specifying the number of bins, in which case Terria determines the boundaries.
- Made explorer panel not rendered at all when hidden and made the preview map destroy itself when unmounted - this mitigates performance issues from having Leaflet running in the background on very busy vector datasets.
- Fixed a bug which prevented time-varying CZML feature info from updating.
- Added support for moving-point csv files, via an `idColumns` array on csv catalog items. By default, feature positions, color and size are interpolated between the known time values; set `isSampled` to false to prevent this. (Color and size are never interpolated when they are drawn from a text column.)
- Added support for polling csv files with a partial update, and by using `idColumns` to identify features across updates.
- Added a time series chart to the Feature Info Panel for sampled, moving features.
- Fixed a bug which sometimes prevented feature info from appearing when two region-mapped csv files were displayed.
- Fixed the preview map extent being one item behind what was actually selected.

### 4.1.2

- Fixed a bug that prevented sharing from working in Internet Explorer.

### 4.1.1

- Stopped IE9 from setting bizarre inline dimensions on custom branding images.
- Fixed workbench reordering in browsers other than Chrome.
- URLs on the dataset info page are now auto-selected by clicked, making them easier to copy.

### 4.1.0

- Made the column title for time-based CSV exports from chart default to 'date'
- Stopped the CSV creation webworker from being run multiple times on viewing a chart.
- Removed the empty circles from non-selected base maps on the Map settings panel.
- Prevented text from being selected when dragging the compass control.
- Added the `MeasureTool` to allow users to interactively measure the distance between points.
- Worked around a problem in the Websense Web Filter that caused it to block access to some of the TerriaJS Web Workers due to a URL in the license text in a comment in a source file.

### 4.0.2

- Fixed a bug that prevented opening catalog groups on iOS.
- Fixed a CSS warning.

### 4.0.1

- Fixed a bug that caused an error message to be formatted incorrectly when displayed to the user.

### 4.0.0

- Rewrote the TerriaJS user interface using React. We believe the new interface is a drastic improvement, incorporating user feedback and the results of usability testing. Currently, it is a bit harder to customize than our old user interface, so if your application has extensive customizations, we suggest delaying upgrading to this version for a little while logner.
- Added support for non-geospatial CSV files, which display in a new chart panel.
- Added support for customisable tags in Feature Info templates.
- Implemented [`<chart>` and `<collapsible>`](https://github.com/TerriaJS/terriajs/blob/4.0.0/lib/ReactViews/Custom/registerCustomComponentTypes.js#L52-L106) tags in Feature Info templates.
- Added support for [polling](https://github.com/TerriaJS/terriajs/blob/4.0.0/lib/Models/Polling.js) for updates to CSV files.
- `CswCatalogGroup` will now include Web Processing Services from the catalog if configured with `includeWps` set to true.
- `WebMapServiceCatalogItem` will now detect ncWMS servers and set isNcWMS to true.
- New `ShareDataService` which can store and resolve data. Currently it is used as a replacement for Google URL Shortener, which can't handle long URLs.
- New `ServerConfig` object which provides configuration information about the server, including which domains can be proxied for. This changes the way CorsProxy is initialised.
- Added partial support for the SDMX-JSON format.
- `UserDrawing` added for drawing lines and polygons on the map.
- CkanCatalogGroup's `filterQuery` items can now be specified as objects instead of URL-encoded strings.

### 3.5.0

- Ungrouped items in CKAN catalog items are now grouped under an item whose title is determined by .ungroupedTitle (default: "No group").
- CKAN's default search regex for KMLs also includes KMZ.
- Add documentation of camera properties.

### 3.4.0

- Support JSON5 (http://json5.org/) use in init files and config files, so comments can be used and object keys don't need to be quoted.
- Fixed a bug that caused the `corsProxyBaseUrl` specified in `config.json` to be ignored.
- Fixed a bug preventing downloading feature info data in CSV format if it contained nulls.
- Added support for the WMS Style/MetadataURL tag in layer description.
- Long titles in locally-generated titles now word-wrap in most web browsers.
- Long auto-generated legend titles now word wrap in most web browsers.

### 3.3.0

- Support `parameters` property in WebFeatureServiceCatalogItem to allow accessing URLs that need additional parameters.
- Fixed a bug where visiting a shared link with a time-series layer would crash load.
- Added a direct way to format numbers in feature info templates, eg. `{{#terria.formatNumber}}{"useGrouping": true, "maximumFractionDigits": 3}{{value}}{{/terria.formatNumber}}`. The quotes around the keys are optional.
- When the number of unique values in a CSV column exceeds the number of color bins available, the legend now displays "XX other values" as the label for the last bucket rather than simply "Other".
- CSV columns with up to 21 unique values can now be fully displayed in the legend. Previously, the number of bins was limited to 9.
- Added `cycle` option to `tableColumnStyle.colorBinMethod` for enumeration-type CSV columns. When the number of unique values in the column exceeds the number of color bins available, this option makes TerriaJS color all values by cycling through the available colors, rather than coloring only the most common values and lumping the rest into an "Other" bucket.
- Metadata and single data files (e.g. KML, GeoJSON) are now consistently cached for one day instead of two weeks.
- `WebMapServiceCatalogItem` now uses the legend for the `style` specified in `parameters` when possible. It also now includes the `parameters` when building a `GetLegendGraphic` URL.
- Fixed a bug that prevented switching to the 3D view after starting the application in 2D mode.

### 3.2.1

- Fixed a bug on IE9 which prevented shortened URLs from loading.
- Fixed a map started with smooth terrain being unable to switch to 3D terrain.
- Fixed a bug in `CkanCatalogItem` that prevented it from using the proxy for dataset URLs.
- Fixed feature picking when displaying a point-based vector and a region mapped layer at the same time.
- Stopped generation of WMS intervals being dependent on JS dates and hence sensitive to DST time gaps.
- Fixed a bug which led to zero property values being considered time-varying in the Feature Info panel.
- Fixed a bug which prevented lat/lon injection into templates with time-varying properties.

### 3.2.0

- Deprecated in this version:
  - `CkanCatalogItem.createCatalogItemFromResource`'s `options` `allowGroups` has been replaced with `allowWmsGroups` and `allowWfsGroups`.
- Added support for WFS in CKAN items.
- Fixed bug which prevented the terria-server's `"proxyAllDomains": true` option from working.
- Added support in FeatureInfoTemplate for referencing csv columns by either their name in the csv file, or the name they are given via `TableStyle.columns...name` (if any).
- Improved CSV handling to ignore any blank lines, ie. those containing only commas.
- Fixed a bug in `CswCatalogGroup` that prevented it from working in Internet Explorer.

### 3.1.0

- Only trigger a search when the user presses enter or stops typing for 3 seconds. This will greatly reduce the number of times that searches are performed, which is important with a geocoder like Bing Maps that counts each geocode as a transaction.
- Reduced the tendency for search to lock up the web browser while it is in progress.
- Include "engines" attribute in package.json to indicate required Node and NPM version.
- For WMS catalog items that have animated data, the initial time of the timeslider can be specified with `initialTimeSource` as `start`, `end`, `present` (nearest date to present), or with an ISO8601 date.
- Added ability to remove csv columns from the Now Viewing panel, using `"type": "HIDDEN"` in `tableStyle.columns`.

### 3.0.0

- TerriaJS-based application are now best built using Webpack instead of Browserify.
- Injected clicked lat and long into templates under `{{terria.coords.latitude}}` and `{{terria.coords.longitude}}`.
- Fixed an exception being thrown when selecting a region while another region highlight was still loading.
- Added `CesiumTerrainCatalogItem` to display a 3D surface model in a supported Cesium format.
- Added support for configuration of how time is displayed on the timeline - catalog items can now specify a dateFormat hash
  in their configuration that has formats for `timelineTic` (what is displayed on the timeline itself) and `currentTime`
  (which is the current time at the top-left).
- Fixed display when `tableStyle.colorBins` is 0.
- Added `fogSettings` option to init file to customize fog settings, introduced in Cesium 1.16.
- Improved zooming to csvs, to include a small margin around the points.
- Support ArcGis MapServer extents specified in a wider range of projections, including GDA MGA zones.
- WMS legends now use a bigger font, include labels, and are anti-aliased when we can determine that the server is Geoserver and supports these options.
- Updated to [Cesium](http://cesiumjs.org) 1.20. Significant changes relevant to TerriaJS users include:
  - Fixed loading for KML `NetworkLink` to not append a `?` if there isn't a query string.
  - Fixed handling of non-standard KML `styleUrl` references within a `StyleMap`.
  - Fixed issue in KML where StyleMaps from external documents fail to load.
  - Added translucent and colored image support to KML ground overlays
  - `GeoJsonDataSource` now handles CRS `urn:ogc:def:crs:EPSG::4326`
  - Fix a race condition that would cause the terrain to continue loading and unloading or cause a crash when changing terrain providers. [#3690](https://github.com/AnalyticalGraphicsInc/cesium/issues/3690)
  - Fix issue where the `GroundPrimitive` volume was being clipped by the far plane. [#3706](https://github.com/AnalyticalGraphicsInc/cesium/issues/3706)
  - Fixed a reentrancy bug in `EntityCollection.collectionChanged`. [#3739](https://github.com/AnalyticalGraphicsInc/cesium/pull/3739)
  - Fixed a crash that would occur if you added and removed an `Entity` with a path without ever actually rendering it. [#3738](https://github.com/AnalyticalGraphicsInc/cesium/pull/3738)
  - Fixed issue causing parts of geometry and billboards/labels to be clipped. [#3748](https://github.com/AnalyticalGraphicsInc/cesium/issues/3748)
  - Fixed bug where transparent image materials were drawn black.
  - Fixed `Color.fromCssColorString` from reusing the input `result` alpha value in some cases.
- Added support for time-series data sets with gaps - these are skipped when scrubbing on the timeline or playing.

### 2.3.0

- Share links now contain details about the picked point, picked features and currently selected feature.
- Reorganised the display of disclaimers so that they're triggered by `CatalogGroup` and `CatalogItem` models, which trigger `terria.disclaimerEvent`, which is listened to by DisclaimerViewModel`. `DisclaimerViewModel` must be added by the map that's using Terria.
- Added a mechanism for hiding the source of a CatalogItem in the view info popup.
- Added the `hideSource` flag to the init json for hiding the source of a CatalogItem in the View Info popup.
- Fixed a bug where `CatalogMember.load` would return a new promise every time it was called, instead of retaining the one in progress.
- Added support for the `copyrightText` property for ArcGis layers - this now shows up in info under "Copyright Text"
- Showed a message in the catalog item info panel that informs the user that a catalog item is local and can't be shared.
- TerriaJS now obtains its list of domains that the proxy will proxy for from the `proxyableDomains/` service. The URL can be overridden by setting `parameters.proxyableDomainsUrl` in `config.json`.
- Updated to [Cesium](http://cesiumjs.org) 1.19. Significant changes relevant to TerriaJS users include:
  - Improved KML support.
    - Added support for `NetworkLink` refresh modes `onInterval`, `onExpire` and `onStop`. Includes support for `viewboundScale`, `viewFormat`, `httpQuery`.
    - Added partial support for `NetworkLinkControl` including `minRefreshPeriod`, `cookie` and `expires`.
    - Added support for local `StyleMap`. The `highlight` style is still ignored.
    - Added support for `root://` URLs.
    - Added more warnings for unsupported features.
    - Improved style processing in IE.

### 2.2.1

- Improved legend and coloring of ENUM (string) columns of CSV files, to sort first by frequency, then alphabetically.

### 2.2.0

- Warn user when the requested WMS layer doesn't exist, and try to provide a suggestion.
- Fixed the calculation of a CSV file's extent so that missing latitudes and longitudes are ignored, not treated as zero.
- Improved the user experience around uploading files in a format not directly supported by TerriaJS and optionally using the conversion service.
- Improved performance of large CSV files, especially the loading time, and the time taken to change the display variable of region-mapped files.
- Added support for CSV files with only location (lat/lon or region) columns, and no value columns, using a file-specific color. Revised GeoJSON display to draw from the same palette of colors.
- Fixed a bug that prevented GeoJSON styles from being applied correctly in some cases.
- Fixed an error when adding a CSV with one line of data.
- Fixed error when adding a CSV file with numeric column names.
- Polygons and polylines are now highlighted on click when the geometry is available.
- Improved legend and coloring of ENUM (string) columns of CSV files; only the most common values are colored differently, with the rest shown as 'Other'.
- Added support for running the automated tests on the local system (via `gulp test`), on BrowserStack (via `gulp test-browserstack`), and on Sauce Labs (via `gulp test-saucelabs`).
- Changed `tableStyle`'s `format` to only accept `useGrouping`, `maximumFractionDigits` and `styling: "percent"` options. Previously some other options may have worked in some browsers.
- Improved color palette for string (ENUM) columns of CSV files.
- Improved CSV loading to ignore any completely blank lines after the header row (ie. lines which do not even have commas).
- Added support for grouping catalog items retrieved from a CSW server according to criteria specified in the init file (via the `metadataGroups` property) or from a `domainSpecification` and a call to the `GetDomain` service on the CSW server.
- Added `UrlTemplateCatalogItem`, which can be used to access maps via a URL template.
- Improved ABS display (to hide the regions) when a concept is deselected.
- Improved readability of ArcGIS catalog items and legends by replacing underscores with spaces.
- `ArcGisMapServerCatalogItem` metadata is now cached by the proxy for only 24 hours.
- Improved the feature info panel to update the display of time-varying region-mapped CSV files for the current time.
- Updated to [Cesium](http://cesiumjs.org) 1.18. Significant changes relevant to TerriaJS users include:
  - Improved terrain performance by up to 35%. Added support for fog near the horizon, which improves performance by rendering less terrain tiles and reduces terrain tile requests. [#3154](https://github.com/AnalyticalGraphicsInc/cesium/pull/3154)
  - Reduced the amount of GPU and CPU memory used by terrain by using compression. The CPU memory was reduced by up to 40%, and approximately another 25% in Chrome.
  - Fixed an issue where the sun texture is not generated correctly on some mobile devices. [#3141](https://github.com/AnalyticalGraphicsInc/cesium/issues/3141)
  - Cesium now honors window.devicePixelRatio on browsers that support the CSS imageRendering attribute. This greatly improves performance on mobile devices and high DPI displays by rendering at the browser-recommended resolution. This also reduces bandwidth usage and increases battery life in these cases.

### 2.1.1

- Fixed sharing of time-varying czml files; the timeline was not showing on the shared link.
- Fixed sharing of user-added time-varying csv files.
- Fixed a bug in `CkanCatalogItem` that made it build URLs incorrectly when given a base URL ending in a slash.

### 2.1.0

- Moved `TableColumn`, `TableStructure`, and the classes based on `Concept` to `lib/Map`. Moved `LegendHelper` to `lib/Models`.
- Added column-specific styling to CSV files, using a new `tableStyle.columns` json parameter. This is an object whose keys are column names or indices, and whose values are objects of column-specific tableStyle parameters. See the CSV column-specific group in `wwwroot/test/init/test-tablestyle.json` for an example. [#1097](https://github.com/TerriaJS/terriajs/issues/1097)
- Added the following column-specific `tableStyle` parameters:
  - `name`: renames the column.
  - `type`: sets the column type; can be one of LON, LAT, ALT, TIME, SCALAR, or ENUM.
  - `format`: sets the column number format, using the format of the [Javascript Intl options parameter](https://developer.mozilla.org/en-US/docs/Web/JavaScript/Reference/Global_Objects/Number/toLocaleString), eg. `{"format": {"useGrouping": true, "maximumFractionDigits": 2}}` to add thousands separators to numbers and show only two decimal places. Only the `useGrouping`, `maximumFractionDigits` and `styling: "percent"` options are guaranteed to work in all browsers.
- Added column-specific formatting to the feature info panel for all file types, eg. `"featureInfoTemplate" : {"template": "{{SPEED}} m/s", "formats": {"SPEED": {"maximumFractionDigits": 2}}}`. The formatting options are the same as above.
- Changed the default number format in the Feature Info Panel to not separate thousands with commas.
- Fixed a bug that caused the content on the feature info panel to be rendered as pure HTML instead of as mixed HTML / Markdown.
- Changed the default for `tableStyle.replaceWithZeroValues` to `[]`, ie. nothing.
- Changed the default for `tableStyle.replaceWithNullValues` to `["-", "na", "NA"]`.
- Changed the default for `tableStyle.nullLabel` to '(No value)'.
- Application name and support email can now be set in config.json's "parameters" section as "appName" and "supportEmail".
- Fixed showWarnings in config json not being respected by CSV catalog items.
- Fixed hidden region mapped layers being displayed when variable selection changes.
- Fixed exporting raw data as CSV not escaping commas in the data itself.

### 2.0.1

- Fixed a bug that caused the last selected ABS concept not to appear in the feature info panel.

### 2.0.0

- The following previously-deprecated functionality was removed in this version:
  - `ArcGisMapServerCatalogGroup`
  - `CatalogItemControl`
  - `CatalogItemDownloadControl`
  - Calling `BrandBarViewModel.create` with more than one parameter.
  - `CatalogMemberControl.leftSideItemControls`
  - `CatalogMemberControl.rightSideItemControls`
  - `DataCatalogTabViewModel.getRightSideItemControls`
  - `DataCatalogTabViewModel.getLeftSideItemControls`
  - `registerCatalogItemControls`
  - `AusGlobeViewer`
- Streamlined CSV handling framework. Breaking changes include the APIs of (not including those which begin with `_`):
  - `CsvCatalogItem`: `rowProperties`, `rowPropertiesByCode`, `dynamicUpdate` have been removed.
  - `AbsIttCatalogItem`: Completely rewritten. The `dataSetID` json parameter has been deprecated in favor of `datasetId` (different capitalization).
  - For the 2011 Australian Census data, requires `sa4_code_2011` to appear as an alias in `regionMapping.json` (it was previously missing in NationalMap).
  - `TableDataSource`: Completely rewritten and moved from `Map` to `Models` directory. Handles csvs with latitude & longitude columns.
  - `RegionMapping`: Used instead of TableDataSource for region-mapped csvs.
  - `DataTable` and `DataVariable` have been replaced with new classes, `TableStructure` and `TableColumn`.
  - `RegionProvider`: `loadRegionsFromWfs`, `processRegionIds`, `applyReplacements`, `findRegionIndex` have been made internal functions.
  - `RegionProviderList`: `chooseRegionProvider` has been changed and renamed `getRegionDetails`.
  - `ColorMap`: `fromArray` and `fromString` have been removed, with the constructor taking on that functionality.
  - `LegendUrl` has been moved to the `Map` directory.
  - `TableStyle`: `loadColorMap` and `chooseColorMap` have been removed. Moved from `Map` to `Models` directory.
  - `FeatureInfoPanelSectionViewModel`: its constructor now takes a `FeatureInfoPanelViewModel` as its first argument, instead of `Terria`.
  - `Models/ModelError` has been replaced with `Core/TerriaError`.
- Removed blank feature info sections for uncoloured regions of region-mapped CSVs.
- Recognises the CSV datetime formats: YYYY, YYYY-MM and YYYY-MM-DD HH:MM(:SS).
- Introduced five new json tableStyle parameters:
  - `replaceWithZeroValues`: Defaults to `[null, "-"]`. These values are coloured as if they were zero if they appear in a list with numbers. `null` catches missing values.
  - `replaceWithNullValues`: Defaults to `["na", "NA"]`. These values are coloured as if they were null if they appear in a list with numbers.
  - `nullColor`: A css string. Defaults to black. This colour is used to display null values. It is also used to colour points when no variable is selected.
  - `nullLabel`: A string used to label null or blank values in the legend. Defaults to ''.
  - `timeColumn`: Provide the name or index (starting at 0) of a csv column, if any. Defaults to the first time column found, if any. Use `null` to explicitly disregard all time columns.
- Removed variables consisting only of html tags from the Now Viewing panel.
- Added support for the csv datetime formats: YYYY, YYYY-MM and YYYY-MM-DD HH:MM(:SS).
- Improved formatting of datetimes from csv files in the feature info panel.
- Removed variables consisting only of html tags from the Now Viewing panel.
- Improved handling of rows with missing dates in csv time columns.
- Introduced four new json tableStyle parameters:
  - `replaceWithZeroValues`: Defaults to `[null, '-']`. These values are coloured as if they were zero if they appear in a csv column with numbers. `null` catches missing values. These rows are ignored if they appear in a csv time column.
  - `replaceWithNullValues`: Defaults to `['na', 'NA']`. These values are coloured as if they were null if they appear in a csv column with numbers. These rows are ignored if they appear in a csv time column.
  - `nullColor`: A css string. Defaults to a dark blue. This colour is used to display null values (but it does not appear on the legend). It is also used to colour points when no variable is selected.
  - `timeColumn`: Provide the name or index (starting at 0) of a csv column, if any. Defaults to the first time column found, if any. Use `null` to explicitly disregard all time columns.
- Added id matching for catalog members:
- Improved formatting of datetimes from csv files in the feature info panel.
- Removed variables consisting only of HTML tags from the Now Viewing panel.
- Added ID matching for catalog members:
  - An `id` field can now be set in JSON for catalog members
  - When sharing an enabled catalog item via a share link, the share link will reference the catalog item's ID
    rather than its name as is done currently.
  - The ID of an item should be accessed via `uniqueId` - if a catalog member doesn't have an ID set, this returns a
    default value of the item's name plus the ID of its parent. This means that if all the ancestors of a catalog
    member have no ID set, its ID will be its full path in the catalog.
  - This means that if an item is renamed or moved, share links that reference it will still work.
  - A `shareKeys` property can be also be set that contains an array of all ids that should lead to this item. This means
    that a share link for an item that didn't previously have an ID set can still be used if it's moved, as long as it
    has its old default ID set in `shareKeys`
  - Old share links will still work as long as the items they lead to aren't renamed or moved.
  - Refactor of JSON serialization - now rather than passing a number of flags that determine what should and shouldn't be
    serialized, an `itemFilter` and `propertyFilter` are passed in options. These are usually composed of multiple filters,
    combined using `combineFilters`.
  - An index of all items currently in the catalog against all of that item's shareKeys is now maintained in `Catalog`
    and can be used for O(1) lookups of any item regardless of its location.
  - CatalogMembers now contain a reference to their parent CatalogGroup - this means that the catalog tree can now be
    traversed in both directions.
  - When serializing user-added items in the catalog, the children of `CatalogGroup`s with the `url` property set are
    not serialized. Settings like `opacity` for their descendants that need to be preserved are serialized separately.
- Generated legends now use SVG (vector) format, which look better on high resolution devices.
- Created new Legend class, making it easy to generate client-side legends for different kinds of data.
- Generate client-side legends for ArcGIS MapServer catalog items, by fetching JSON file, instead of just providing link to external page.
- Fix Leaflet feature selection when zoomed out enough that the world is repeated.
- Improved handling of lat/lon CSV files with missing latitude or longitude values.
- Fixed a bug that prevented `SocrataCataloGroup` from working in Internet Explorer 9.
- Added `CkanCatalogItem`, which can be used to reference a particular resource of any compatible type on a CKAN server.
- Fixed a bug that caused the Now Viewing tab to display incorrectly in Internet Explorer 11 when switching directly to it from the Data Catalogue tab.

### 1.0.54

- Fixed a bug in `AbsIttCatalogItem` that caused no legend to be displayed.

### 1.0.53

- Improved compatibility with Internet Explorer 9.
- Made `CswCatalogGroup` able to find geospatial datasets on more CSW servers.
- Allow WMS parameters to be specified in json in uppercase (eg. STYLES).

### 1.0.52

- Added `MapBoxMapCatalogItem`, which is especially useful for base maps. A valid access token must be provided.
- Added a `getContainer()` method to Terria's `currentViewer`.
- Dramatically improved the performance of region mapping.
- Introduced new quantisation (color binning) methods to dramatically improve the display of choropleths (numerical quantities displayed as colors) for CSV files, instead of always using linear. Four values for `colorBinMethod` are supported:
  - "auto" (default), usually means "ckmeans"
  - "ckmeans": use "CK means" method, an improved version of Jenks Even Breaks to form clusters of values that are as distinct as possible.
  - "quantile": use quantiles, evenly distributing values between bins
  - "none": use the previous linear color mapping method.
- The default style for CSV files is now 7 color bins with CK means method.
- Added support for color palettes from Color Brewer (colorbrewer2.org). Within `tableStyle`, use a value like `"colorPalette": "10-class BrBG"`.
- Improved the display of legends for CSV files, accordingly.
- URLs for legends are now encapsulated in a `LegendUrl` model, which accepts a mime type that will affect how the
  legend is rendered in the sidebar.
- Added support for the Socrata "new backend" with GeoJSON download to `SocrataCatalogGroup`.
- Moved URL config parameters to config.json, with sensible defaults. Specifically:
  - regionMappingDefinitionsUrl: 'data/regionMapping.json',
  - conversionServiceBaseUrl: '/convert/',
  - proj4ServiceBaseUrl: '/proj4/',
  - corsProxyBaseUrl: '/proxy/'
- Deprecated terria.regionMappingDefinitionsUrl (set it in config.json or leave it as default).

### 1.0.51

- Fixed a typo that prevented clearing the search query
- Added support for Nominatim search API hosted by OpenStreetMap (http://wiki.openstreetmap.org/wiki/Nominatim) with `NominatimSearchProviderViewModel`. This works by merging to 2 queries : one with the bounding parameter for the nearest results, and the other without the bounding parameter. The `countryCodes` property can be set to limit the result to a set of specific countries.
- Added `MapProgressBarViewModel`. When added to the user interface with `MapProgressBarViewModel.create`, it shows a bar at the top of the map window indicating tile load progress.
- We no longer show the entity's ID (which is usually a meaningless GUID) on the feature info panel when the feature does not have a name. Instead, we leave the area blank.
- Fixed a bug with time-dynamic imagery layers that caused features to be picked from the next time to be displayed, in addition to the current one.
- Replace `.` and `#` with `_` in property names meant to be used with `featureInfoTemplate`, so that these properties can be accessed by the [mustache](https://mustache.github.io/) templating engine.
- Added support for time-varying properties (e.g. from a CZML file) on the feature info panel.
- `Cesium.zoomTo` now takes the terrain height into account when zooming to a rectangle.

### 1.0.50

- Put a white background behind legend images to fix legend images with transparent background being nearly invisible.
- Search entries are no longer duplicated for catalog items that appear in multiple places in the Data Catalogue
- Fixed the layer order changing in Cesium when a CSV variable is chosen.
- Layer name is now shown in the catalog item info panel for ESRI ArcGIS MapServer layers.
- Retrieve WFS or WCS URL associated with WMS data sources using DescribeLayer if no dataUrl is present.
- Downgrade Leaflet to 0.7.3 to fix specific feature clicking problems with 2D maps.
- Use `PolylineGraphics` instead of `PolygonGraphics` for unfilled polygons with an outline width greater than 1. This works around the fact that Cesium does not support polygons with outline width great than 1 on Windows due to a WebGL limitation.
- Sorted ABS age variables numerically, not alphabetically.
- Removed extra space at the bottom of base map buttons.
- Share links now remember the currently active tab in the `ExplorerPanelViewModel`.
- Fixed a bug that prevented region mapping from working over HTTPS.
- The proxy is now used to avoid a mixed content warning when accessing an HTTP dataset from an HTTPS deployment of TerriaJS.
- Added `CameraView.fromLookAt` and `CameraView.fromPositionHeadingPitchRoll` functions. These functions can be used to position the camera in new ways.

### 1.0.49

- Fixed a bug that caused poor performance when clicking a point on the map with lots of features and then closing the feature information panel.
- Apply linkify, instead of markdown, to properties shown in the Feature Info Panel.
- Fixed a bug that prevented feature scaling by value.
- Fixed a bug that prevented the csv `displayDuration` from working.
- Fixed a bug that ignored which column of the csv file to show as the legend initially.
- `NowViewingTabViewModel` is now composed of a number of sections. Each section is given the opportunity to determine whether it applies to each catalog item. Custom sections may be added by adding them to NowViewingTabViewModel.sections`.
- `CsvCatalogItem` and `AbsIttCatalogItem` now expose a `concepts` property that can be used to adjust the display.
- Added `Terria.cesiumBaseUrl` property.
- The user interface container DOM element may now be provided to `TerriaViewer` by specifying `uiContainer` in its options. Previously it always used an element named `ui`.
- Legend URLs are now accessed via the proxy, if applicable.
- Fixed a bug that prevented feature scaling by value.
- Added support for [Urthecast](https://www.urthecast.com/) with `UrthecastCatalogGroup`.
- Fixed a bug that caused a `TypeError` on load when the share URL included enabled datasets with an order different from their order in the catalog.
- Improved the message that is shown to the user when their browser supports WebGL but it has a "major performance caveat".
- Fixed a bug that could cause an exception in some browsers (Internet Explorer, Safari) when loading a GeoJSON with embedded styles.
- Fixed a bug with Leaflet 2D map where clicks on animation controls or timeline would also register on the map underneath causing undesired feature selection and, when double clicked, zooming (also removed an old hack that disabled dragging while using the timeline slider)
- Changed Australian Topography base map server and updated the associated thumbnail.
- Added `updateApplicationOnMessageFromParentWindow` function. After an app calls this function at startup, TerriaJS can be controlled by its parent window when embedded in an `iframe` by messages sent with `window.postMessage`.

### 1.0.48

- Added the ability to disable feature picking for `ArcGisMapServerCatalogItem`.
- Disabled feature picking for the Australian Topography and Australian Hydrography base layers created by `createAustraliaBaseMapOptions`.

### 1.0.47

- Make it possible to disable CSV region mapping warnings with the `showWarnings` init parameter.
- The `name` of a feature from a CSV file is now taken from a `name` or `title` column, if it exists. Previously the name was always "Site Data".
- Fixed a bug that caused time-dynamic WMS layers with just one time to not be displayed.
- Underscores are now replaced with spaces in the feature info panel for `GeoJsonCatalogItem`.
- Added Proj4 projections to the location bar. Clicking on the bar switches between lats/longs and projected coordinates. To enable this, set `useProjection` to `true`
- Show information for all WMS features when a location is clicked.
- Fixed a bug that caused an exception when running inside an `<iframe>` and the user's browser blocked 3rd-party cookies.
- HTML and Markdown text in catalog item metadata, feature information, etc. is now formatted in a more typical way. For example, text inside `<h1>` now looks like a heading. Previously, most HTML styling was stripped out.
- Supports FeatureInfoTemplates on all catalog item types (previously only available on ImageryLayers).
- Apply markdown to properties shown in the Feature Info Panel.
- Add `includeCzml` option to CkanCatalogGroup.
- Fixed a bug that caused `WebMapServiceCatalogItem` to incorrectly populate the catalog item's metadata with data from GetCapabilities when another layer had a `Title` with the same value as the expected layer's `Name`.
- Update the default Australian topography basemap to Geoscience Australia's new worldwide layer (http://www.ga.gov.au/gisimg/rest/services/topography/National_Map_Colour_Basemap/MapServer)
- Allow color maps in CSV catalog items to be expressed as strings: colorMapString: "red-white-blue".
- Updated to [Cesium](http://cesiumjs.org) 1.15. Significant changes relevant to TerriaJS users include:
  - Added support for the [glTF 1.0](https://github.com/KhronosGroup/glTF/blob/master/specification/README.md) draft specification.
  - Added support for the glTF extensions [KHR_binary_glTF](https://github.com/KhronosGroup/glTF/tree/master/extensions/Khronos/KHR_binary_glTF) and [KHR_materials_common](https://github.com/KhronosGroup/glTF/tree/KHR_materials_common/extensions/Khronos/KHR_materials_common).
  - `ImageryLayerFeatureInfo` now has an `imageryLayer` property, indicating the layer that contains the feature.
  - Make KML invalid coordinate processing match Google Earth behavior. [#3124](https://github.com/AnalyticalGraphicsInc/cesium/pull/3124)

### 1.0.46

- Fixed an incorrect require (`URIjs` instead of `urijs`).

### 1.0.45

- Major refactor of `CsvCatalogItem`, splitting region-mapping functionality out into `RegionProvider` and `RegionProviderList`. Dozens of new test cases. In the process, fixed a number of bugs and added new features including:
  - Regions can be matched using regular expressions, enabling matching of messy fields like local government names ("Baw Baw", "Baw Baw Shire", "Baw Baw (S)", "Shire of Baw Baw" etc).
  - Regions can be matched using a second field for disambiguation (eg, "Campbelltown" + "SA")
  - Drag-and-dropped datasets with a time column behave much better: rather than a fixed time being allocated to each row, each row occupies all the time up until the next row is shown.
  - Enumerated fields are colour coded in lat-long files, consist with region-mapped files.
  - Feedback is now provided after region mapping, showing which regions failed to match, and which matched more than once.
  - Bug: Fields with names starting with 'lon', 'lat' etc were too aggressively matched.
  - Bug: Numeric codes beginning with zeros (eg, certain NT 08xx postcodes) were treated as numbers and failed to match.
  - Bug: Fields with names that could be interpreted as regions weren't available as data variables.
- Avoid mixed content warnings when using the CartoDB basemaps.
- Allow Composite catalog items
- Handle WMS time interval specifications (time/time and time/time/periodicity)
- Moved `url` property to base CatalogItem base class. Previously it was defined separately on most derived catalog items.
- Most catalog items now automatically expose a `dataUrl` that is the same as their `url`.
- Added custom definable controls to `CatalogMember`s.
  - To define a control, subclass `CatalogMemberControl` and register the control in `ViewModels/registerCatalogMemberControl` with a unique control name, control class and required property name.
  - If a `CatalogMember` has a property with the required property name either directly on the member or in its `customProperties` object, the control will appear in the catalog with the member and will fire the `activate` function when clicked.
  - Controls can be registered to appear on both the left and right side using `registerLeftSideControl` and `registerRightSideControl` respectively.
  - An example can be seen in the `CatalogMemberDownloadControl`
  - Currently top level members do not show controls.
- The `LocationBarViewModel` now shows the latitude and longitude coordinates of the mouse cursor in 2D as well as 3D.
- The `LocationBarViewModel` no longer displays a misleading elevation of 0m when in "3D Smooth" mode.
- Added `@menu-bar-right-offset` LESS parameter to control the right position of the menu bar.
- Added `forceProxy` flag to all catalog members to indicate that an individual item should use the proxy regardless of whether the domain is in the list of domains to proxy.
- Allow a single layer of an ArcGIS MapServer to be added through the "Add Data" interface.
- Added `WfsFeaturesCatalogGroup`. This group is populated with a catalog item for each feature queried from a WFS server.
- The Feature Info panel now shows all selected features in an accordion control. Previously it only showed the first one.
- Added `featureInfoTemplate` property to `CatalogItem`. It is used to provide a custom Markdown or HTML template to display when a feature in the catalog item is clicked. The template is parameterized on the properties of the feature.
- Updated to [Cesium](http://cesiumjs.org) 1.14. Significant changes relevant to TerriaJS users include:
  - Fixed issues causing the terrain and sky to disappear when the camera is near the surface. [#2415](https://github.com/AnalyticalGraphicsInc/cesium/issues/2415) and [#2271](https://github.com/AnalyticalGraphicsInc/cesium/issues/2271)
  - Fixed issues causing the terrain and sky to disappear when the camera is near the surface. [#2415](https://github.com/AnalyticalGraphicsInc/cesium/issues/2415) and [#2271](https://github.com/AnalyticalGraphicsInc/cesium/issues/2271)
  - Provided a workaround for Safari 9 where WebGL constants can't be accessed through `WebGLRenderingContext`. Now constants are hard-coded in `WebGLConstants`. [#2989](https://github.com/AnalyticalGraphicsInc/cesium/issues/2989)
  - Added a workaround for Chrome 45, where the first character in a label with a small font size would not appear. [#3011](https://github.com/AnalyticalGraphicsInc/cesium/pull/3011)
  - Fixed an issue with drill picking at low frame rates that would cause a crash. [#3010](https://github.com/AnalyticalGraphicsInc/cesium/pull/3010)

### 1.0.44

- Fixed a bug that could cause timeseries animation to "jump" when resuming play after it was paused.
- Make it possible for catalog item initialMessage to require confirmation, and to be shown every time.
- When catalog items are enabled, the checkbox now animates to indicate that loading is in progress.
- Add `mode=preview` option in the hash portion of the URL. When present, it is assumed that TerriaJS is being used as a previewer and the "small screen warning" will not be shown.
- Added `maximumLeafletZoomLevel` constructor option to `TerriaViewer`, which can be used to force Leaflet to allow zooming closer than its default of level 18.
- Added the `attribution` property to catalog items. The attribution is displayed on the map when the catalog item is enabled.
- Remove an unnecessary instance of the Cesium InfoBox class when viewing in 2D
- Fixed a bug that prevented `AbsIttCatalogGroup` from successfully loading its list of catalog items.
- Allow missing URLs on embedded data (eg. embedded czml data)
- Fixed a bug loading URLs for ArcGIS services names that start with a number.
- Updated to [Cesium](http://cesiumjs.org) 1.13. Significant changes relevant to TerriaJS users include:
  - The default `CTRL + Left Click Drag` mouse behavior is now duplicated for `CTRL + Right Click Drag` for better compatibility with Firefox on Mac OS [#2913](https://github.com/AnalyticalGraphicsInc/cesium/pull/2913).
  - Fixed an issue where non-feature nodes prevented KML documents from loading. [#2945](https://github.com/AnalyticalGraphicsInc/cesium/pull/2945)

### 1.0.43

- Fixed a bug that prevent the opened/closed state of groups from being preserved when sharing.

### 1.0.42

- Added a `cacheDuration` property to all catalog items. The new property is used to specify, using Varnish-like notation (e.g. '1d', '10000s') the default length of time to cache URLs related to the catalog item.
- Fix bug when generating share URLs containing CSV items.
- Improve wording about downloading data from non-GeoJSON-supporting WFS servers.

### 1.0.41

- Improvements to `AbsIttCatalogItem` caching from the Tools menu.

### 1.0.40

- `ArcGisMapServerCatalogItem` now shows "NoData" tiles by default even after showing the popup message saying that max zoom is exceeded. This can be disabled by setting its `showTilesAfterMessage` property to false.

### 1.0.39

- Fixed a race condition in `AbsIttCatalogItem` that could cause the legend and map to show different state than the Now Viewing UI suggested.
- Fixed a bug where an ABS concept with a comma in its name (e.g. "South Eastern Europe,nfd(c)" in Country of Birth) would cause values for concept that follow to be misappropriated to the wrong concepts.

### 1.0.38

- `AbsIttCatalogItem` now allows the region type to be set on demand rather than only at load time.
- `CsvCatalogItem` can now have no display variable selected, in which case all points are the same color.

### 1.0.37

- Added `CswCatalogGroup` for populating a catalog by querying an OGC CSW service.
- Added `CatalogMember.infoSectionOrder` property, to allow the order of info sections to be configured per catalog item when necessary.
- Fixed a bug that prevented WMTS layers with a single `TileMatrixSetLink` from working correctly.
- Added support for WMTS layers that can only provide tiles in JPEG format.
- Fixed testing and caching of ArcGis layers from tools and added More information option for imagery layers.
- TerriaJS no longer requires Google Analytics. If a global `ga` function exists, it is used just as before. Otherwise, events are, by default, logged to the console.
- The default event analytics behavior can be specified by passing an instance of `ConsoleAnalytics` or `GoogleAnalytics` to the `Terria` constructor. The API key to use with `GoogleAnalytics` can be specified explicitly to its constructor, or it can be specified in the `parameter.googleAnalyticsKey` property in `config.json`.
- Made polygons drastically faster in 2D.
- TerriaJS now shortens share URLs by default when a URL shortener is available.
- Added Google Analytics reporting of the application URL. This is useful for tracking use of share URLs.
- Added the ability to specify a specific dynamic layer of an ArcGIS Server using just a URL.

### 1.0.36

- Calculate extent of TopoJSON files so that the viewer correctly pans+zooms when a TopoJSON file is loaded.
- Fixed a bug that caused the `Terria#clock` to keep ticking (and therefore using CPU / battery) once started even after selecting a non-time-dynamic dataset.
- Fixed a bug that caused the popup message to appear twice when a dataset failed to load.
- Added layer information to the Info popup for WMS datasets.
- Added ability to filter catalog search results by:
  - type: `is:wms`, `-is:esri-mapserver`. A result must match any 'is:' and no '-is:'.
  - url: `url:vic.gov.au`, `-url:nicta.com.au`. A result must match any 'url:', and no '-url:'.
- Added ability to control the number of catalog search results: `show:20`, `show:all`

### 1.0.35

- Polygons from GeoJSON datasets are now filled.
- Left-aligned feature info table column and added some space between columns.
- Added `EarthGravityModel1996`.
- Extended `LocationBarViewModel` to show heights relative to a geoid / mean sea level model. By default, EGM96 is used.
- Added support for styling GeoJSON files, either in catalog (add .style{} object) or embedded directly in the file following the [SimpleStyle spec](https://github.com/mapbox/simplestyle-spec).
- Fixed a bug that caused the 3D view to use significant CPU time even when idle.
- Added CartoDB's Positron and Dark Matter base maps to `createGlobalBaseMapOptions`.
- Added support for subdomains to `OpenStreetMapCatalogItem`.

### 1.0.34

- Fixed a bug that prevented catalog items inside groups on the Search tab from being enabled.
- Added `PopupMessageConfirmationViewModel`. It prevents the Popup from being closed unless the confirm button is pressed. Can also optionally have a deny button with a custom action.
- Added support for discovering GeoJSON datasets from CKAN.
- Added support for zipped GeoJSON files.
- Made `KmlCatalogItem` use the proxy when required.
- Made `FeatureInfoPanelViewModel` use the white panel background in more cases.
- Significantly improved the experience on devices with small screens, such as phones.
- Fixed a bug that caused only the portion of a CKAN group name before the first comma to be used.

### 1.0.33

- Added the `legendUrls` property to allow a catalog item to optionally have multiple legend images.
- Added a popup message when zooming in to the "No Data" scales of an `ArcGisMapServerCatalogItem`.
- Added `CatalogGroup.sortFunction` property to allow custom sorting of catalog items within a group.
- Added `ImageryLayerCatalogItem.treat403AsError` property.
- Added a title text when hovering over the label of an enabled catalog item. The title text informs the user that clicking will zoom to the item.
- Added `createBingBaseMapOptions` function.
- Added an option to `KnockoutMarkdownBinding` to optionally skip HTML sanitization and therefore to allow unsafe HTML.
- Upgraded to Cesium 1.11.
- `CatalogItem.zoomTo` can now zoom to much smaller bounding box rectangles.

### 1.0.32

- Fixed CKAN resource format matching for KML, CSV, and Esri REST.

### 1.0.31

- Added support for optionally generating shorter URLs when sharing by using the Google URL shortening service.

### 1.0.30

- `WebMapServiceCatalogItem` and `ArcGisMapServerCatalogItem` now augment directly-specified metadata with metadata queried from the server.
- "Data Details" and "Service Details" on the catalog item info panel are now collapsed by default. This improves the performance of the panel and hides some overly technical details.
- `ArcGisMapServerCatalogItem.layers` can now specify layer names in addition to layer IDs. Layer names are matched in a case-insensitive manner and only if a direct ID match is not found.
- `itemProperties` are now applied through the normal JSON loading mechanism, so properties that are represented differently in code and in JSON will now work as well.
- Added support for `csv-geo-*` (e.g. csv-geo-au) to `CkanCatalogGroup`.
- The format name used in CKAN can now be specified to `CkanCatalogGroup` using the `wmsResourceFormat`, `kmlResourceFormat`, `csvResourceFormat`, and `esriMapServerResourceFormat` properties. These properties are all regular expressions. When the format of a CKAN resource returned from `package_search` matches one of these regular expressions, it is treated as that type within TerriaJS.
- `CkanCatalogGroup` now fills the `dataUrl` property of created items by pointing to the dataset's page on CKAN.
- The catalog item information panel now displays `info` sections in a consistent order. The order can be overridden by setting `CatalogItemInfoViewModel.infoSectionOrder`.
- An empty `description` or `info` section is no longer shown on the catalog item information panel. This can be used to remove sections that would otherwise be populated from dataset metadata.

### 1.0.29

- Add support for loading init files via the proxy when necessary.
- Switched to using the updated URL for STK World Terrain, `//assets.agi.com/stk-terrain/v1/tilesets/world/tiles`.

### 1.0.28

- Fixed a bug that prevented links to non-image (e.g. ArcGIS Map Server) legends from appearing on the Now Viewing panel.

### 1.0.27

- Use terriajs-cesium 1.10.7, fixing a module load problem in really old browers like IE8.

### 1.0.25

- Fixed incorrect date formatting in the timeline and animation controls on Internet Explorer 9.
- Add support for CSV files with longitude and latitude columns but no numeric value column. Such datasets are visualized as points with a default color and do not have a legend.
- The Feature Information popup is now automatically closed when the user changes the `AbsIttCatalogItem` filter.

### 1.0.24

- Deprecated:
  - Renamed `AusGlobeViewer` to `TerriaViewer`. `AusGlobeViewer` will continue to work until 2.0 but using it will print a deprecation warning to the browser console.
  - `BrandBarViewModel.create` now takes a single `options` parameter. The container element, which used to be specified as the first parameter, should now be specified as the `container` property of the `options` parameter. The old function signature will continue to work until 2.0 but using it will print a deprecation warning to the browser console.
- `WebMapServiceCatalogItem` now determines its rectangle from the GetCapabilities metadata even when configured to use multiple WMS layers.
- Added the ability to specify the terrain URL or the `TerrainProvider` to use in the 3D view when constructing `TerriaViewer`.
- `AbsIttCatalogItem` styles can now be set using the `tableStyle` property, much like `CsvCatalogItem`.
- Improved `AbsIttCatalogItem`'s tolerance of errors from the server.
- `NavigationViewModel` can now be constructed with a list of `controls` to include, instead of the standard `ZoomInNavigationControl`, `ResetViewNavigationControl`, and `ZoomOutNavigationControl`.
- Fixed a bug that caused the brand bar to slide away with the explorer panel on Internet Explorer 9.

### 1.0.23

- Fixed a bug that prevented features from being pickable from ABS datasets on the 2D map.
- Fixed a bug that caused the Explorer Panel tabs to be missing or misaligned in Firefox.

### 1.0.22

- Changed to use JPEG instead of PNG format for the Natural Earth II basemap. This makes the tile download substantially smaller.

### 1.0.21

- Added an `itemProperties` property to `AbsIttCatalogGroup`.
- Added a `nowViewingMessage` property to `CatalogItem`. This message is shown by the `NowViewingAttentionGrabberViewModel` when the item is enabled. Each unique message is shown only once.

### 1.0.20

- Added the ability to specify SVG icons on Explorer Panel tabs.
- Added an icon to the Search tab.
- Added support for accessing Australian Bureau of Statistics data via the ABS-ITT API, using `AbsIttCatalogGroup` and `AbsIttCatalogItem`.
- The Now Viewing panel now contains controls for selecting which column to show in CSV datasets.

### 1.0.19

- Added `NowViewingAttentionGrabberViewModel`. It calls attention the Now Viewing tab the first time a catalog item is enabled.
- Added `isHidden` property to catalog items and groups. Hidden items and groups do not show up in the catalog or in search results.

### 1.0.18

- Added `featureInfoFields` property to `CsvCatalogItem.tableStyle`. It allows setting which fields to show in the Feature Info popup, and the name to use for each.
- Added `OpenStreetMapCatalogItem` for connecting to tile servers using the OpenStreetMap tiling scheme.
- Added `CkanCatalogGroup.allowEntireWmsServers` property. When set and the group discovers a WMS resource without a layer parameter, it adds a catalog item for the entire server instead of ignoring the resource.
- Added `WebMapTileServiceCatalogGroup` and `WebMapTileServiceCatalogItem` for accessing WMTS servers.
- Handle the case of an `ArcGisMapServerCatalogItem` with an advertised extent that is outside the valid range.
- We now pass ArcGIS MapServer metadata, when it's available, through to Cesium's `ArcGisMapServerImageryProvider` so that it doesn't need to re-request the metadata.
- Changed the style of the Menu Bar to have visually-separate menu items.
- Added support for SVG menu item icons to `MenuBarViewModel`.
- Improved popup message box sizing.

### 1.0.17

- Upgraded to TerriajS Cesium 1.10.2.
- Added `ImageryLayerCatalogItem.isRequiredForRendering`. This is set to false by default and to true for base maps. Slow datasets with `isRequiredForRendering=false` are less likely to prevent other datasets from appearing in the 3D view.
- The "Dataset Testing" functionality (on the hidden Tools menu accessible by adding `#tools=1` to the URL) now gives up tile requests and considers them failed after two seconds. It also outputs some JSON that can be used as the `blacklist` property to blacklist all of the datasets that timed out.
- Added a feature to count the total number of datasets from the hidden Tools menu.
- Fixed a bug that caused the 2D / 3D buttons the Maps menu to get out of sync with the actual state of the map after switching automatically to 2D due to a performance problem.

### 1.0.16

- Deprecated:
  - `ArcGisMapServerCatalogGroup` has been deprecated. Please use `ArcGisCatalogGroup` instead.
- Replaced Cesium animation controller with TerriaJS animation controller.
- Replaced Cesium Viewer widget with the CesiumWidget when running Cesium.
- Added the ability to turn a complete ArcGIS Server, or individual folders within it, into a catalog group using `ArcGisCatalogGroup`.

### 1.0.15

- Fix imagery attribution on the 2D map.

### 1.0.14

- Fixed share URL generation when the application is not running at the root directory of its web server.
- Fixed a bug that caused Internet Explorer 8 users to see a blank page instead of a message saying their browser is incompatible.

### 1.0.13

- Breaking changes:
  - Added a required `@brand-bar-height` property.
- `ExplorerPanelViewModel` can now be created with `isOpen` initially set to false.
- TerriaJS now raises an error and hides the dataset when asked to show an `ImageryLayerCatalogItem` in Leaflet and that catalog item does not use the Web Mercator (EPSG:3857) projection. Previously, the dataset would silently fail to display.
- Improved error handling in `CzmlCatalogItem`, `GeoJsonCatalogItem`, and `KmlCatalogItem`.
- Made the `clipToRectangle` property available on all `ImageryProvider`-based catalog items, not just `WebMapServiceCatalogItem`.
- Added `CatalogMember.isPromoted` property. Promoted catalog groups and items are displayed above non-promoted groups and items.
- Add support for ArcGIS MapServer "Raster Layers" in addition to "Feature Layers".

### 1.0.12

- Allow Esri ArcGIS MapServers to be added via the "Add Data" panel.
- Adds `baseMapName` and `viewerMode` fields to init files and share links. `baseMapName` is any base map name in the map settings panel and `viewerMode` can be set to `'2d'` or `'3d'`.
- Added `tableStyle.legendTicks` property to `CsvCatalogItem`. When specified, the generated legend will have the specified number of equally-spaced lines with labels in its legend.

### 1.0.11

- Fixed a bug that prevented HTML feature information from showing up with a white background in Internet Explorer 9 and 10.
- Fixed a bug that prevented WMS GetCapabilities properties, such as CRS, from being properly inherited from the root layer.
- Tweaked credit / attribution styling.

### 1.0.10

- Added support for a developer attribution on the map.
- Fixed a bug that could cause results from previous async catalog searches to appear in the search results.

### 1.0.9

- Show Cesium `ImageryProvider` tile credits / attribution in Leaflet when using `CesiumTileLayer`.

### 1.0.8

- `WebMapServiceCatalogGroup` now populates the catalog using the hierarchy of layers returned by the WMS server in GetCapabilities. To keep the previous behavior, set the `flatten` property to true.
- Potentially breaking changes:
  - The `getFeatureInfoAsGeoJson` and `getFeatureInfoAsXml` properties have been removed. Use `getFeatureInfoFormats` instead.
- Added support for text/html responses from WMS GetFeatureInfo.
- Make the `FeatureInfoPanelViewModel` use a white background when displaying a complete HTML document.
- `KnockoutMarkdownBinding` no longer tries to interpret complete HTML documents (i.e. those that contain an <html> tag) as Markdown.
- The feature info popup for points loaded from CSV files now shows numeric columns with a missing value as blank instead of as 1e-34.
- `ArcGisMapServerCatalogItem` now offers metadata, used to populate the Data Details and Service Details sections of the catalog item info panel.
- `ArcGisMapServerCatalogGroup` now populates a "Service Description" and a "Data Description" info section for each catalog item from the MapServer's metadata.
- The `metadataUrl` is now populated (and shown) from the regular MapServer URL.
- Added 'keepOnTop' flag support for imageryLayers in init file to allow a layer to serve as a mask.
- Added 'keepOnTop' support to region mapping to allow arbitrary masks based on supported regions.
- Checkboxes in the Data Catalogue and Search tabs now have a larger clickable area.

### 1.0.7

- `CatalogItemNameSearchProviderViewModel` now asynchronously loads groups so items in unloaded groups can be found, too.
- Do not automatically fly to the first location when pressing Enter in the Search input box.
- Changed `ArcGisMapServerCatalogItem` to interpret a `maxScale` of 0 from an ArcGIS MapServer as "not specified".
- Added an `itemProperties` property to `ArcGisMapServerCatalogGroup`, allowing properties of auto-discovered layers to be specified explicitly.
- Added `validDropElements`, `validDropClasses`, `invalidDropElements`, and `invalidDropClasses` properties to `DragDropViewModel` for finer control over where dropping is allowed.
- Arbitrary parameters can now be specified in `config.json` by adding them to the `parameters` property.

### 1.0.6

- Added support for region mapping based on region names instead of region numbers (example in `public/test/countries.csv`).
- Added support for time-dynamic region mapping (example in `public/test/droughts.csv`).
- Added the ability to specify CSV styling in the init file (example in `public/init/test.json`).
- Improved the appearance of the legends generated with region mapping.
- Added the ability to region-map countries (example in `public/test/countries.csv`).
- Elminated distracting "jumping" of the selection indicator when picking point features while zoomed in very close to the surface.
- Fixed a bug that caused features to be picked from all layers in an Esri MapServer, instead of just the visible ones.
- Added support for the WMS MinScaleDenominator property and the Esri MapServer maxScale property, preventing layers from disappearing when zoomed in to close to the surface.
- Polygons loaded from KML files are now placed on the terrain surface.
- The 3D viewer now shows Bing Maps imagery unmodified, matching the 2D viewer. Previously, it applied a gamma correction.
- All catalog items now have an `info` property that allows arbitrary sections to be shown for the item in the info popup.
- `CkanCatalogGroup` now has a `groupBy` property to control whether catalog items are grouped by CKAN group ("group"), CKAN organization ("organization"), or not grouped at all ("none").
- `CkanCatalogGroup` now has a `useResourceName` property to control whether the name of the catalog item is derived from the resource (true), or the dataset itself (false).
- The catalog item info page now renders a much more complete set of Markdown and HTML elements.<|MERGE_RESOLUTION|>--- conflicted
+++ resolved
@@ -10,13 +10,11 @@
 - Fix `WebMapServiceCatalogItem` `allowFeaturePicking`
 - Allow translation of TableStylingWorkflow.
 - Fix "Remove all" not removing selected/picked features
-<<<<<<< HEAD
 - WMS `isEsri` default value will now check for case-insensitive `mapserver/wmsserver` (instead of `MapServer/WMSServer`)
 - Tweak ArcGis MapServer WMS `GetFeatureInfo` default behaviour
   - Add `application/geo+json` and `application/vnd.geo+json` default `GetFeatureInfo` (after `application/json` in priority list)
   - Add `application/xml` default `GetFeatureInfo`. (if `isEsri` is true, then this will be used before `text/html`)
 - [The next improvement]
-=======
 - Fix crash on empty GeoJSON features
 - Add `tableFeatureInfoContext` support to `GeoJsonMixin.createProtomapsImageryProvider`
 - Fix `GeoJsonMixin` timeline animation for lines/polygons
@@ -25,7 +23,6 @@
 - Fix share links with picked features from `ProtomapsImageryProvider`
 - Added on screen attribution and Google logo for Google Photorealistic 3D Tiles.
 - Add `hideDefaultDescription` to `CatalogMemberTraits` - if true, then no generic default description will be shown when `description` is empty.
->>>>>>> 7ced602c
 
 #### 8.3.6 - 2023-10-03
 
