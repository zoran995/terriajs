--- conflicted
+++ resolved
@@ -2,9 +2,6 @@
 
 #### next release (8.2.18)
 
-<<<<<<< HEAD
-- Add missing `proxyCatalogItemUrl` to GeoJson, Shapefile, Gltf and AssImp catalog items
-=======
 - Fix `RelatedMaps` default broken URLs
 - Add `mergeGroupsByName` trait to `GroupTraits` - this will merge all group members with the same name
 - Fix bug with "propagate `knownContainerUniqueIds` across references and their target" - missing `runInAction`
@@ -16,7 +13,7 @@
 - Add `enabled` to `TableStyleMapTraits` - which defaults to `true`
 - Add `TableLabelStyleTraits` - this can be used to add `LabelGraphics` to point features (table or geojson)
 - Add `TableTrailStyleTraits` - this can be used to add `PathGraphics` to time-series point features (table or geojson)
->>>>>>> a49dda66
+- Added missing `proxyCatalogItemUrl` to GeoJson, Shapefile, Gltf and AssImp catalog items.
 - [The next improvement]
 
 #### 8.2.17 - 2022-09-23
