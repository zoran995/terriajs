--- conflicted
+++ resolved
@@ -5,13 +5,10 @@
 - **Breaking changes:**
   - Switched GoogleAnalytics to use Google Analytics 4 properties. Google's Universal properties no longer accept data from 01/07/2023, so migration is necessary anyway.
 - Fix error when adding deeply nested references in search results.
-<<<<<<< HEAD
 - Add new option `focusWorkbenchItems` to `initialCamera` setting to focus the camera on workbench items when the app loads.
-=======
 - Fixed bug where sharelinks created with no visible horizon would default to homeCamera view
 - Improved calculation of 2D view from 3D view when no horizon visible
 - Improve WMS and WFS error messages when requested layer names or type names are not present in GetCapabilities.
->>>>>>> 56bf9b15
 - [The next improvement]
 
 #### 8.3.0 - 2023-05-22
