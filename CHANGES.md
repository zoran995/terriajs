# Change Log

#### next release (8.2.16)

- Make srsName and outputFormat for WFS requests dynamic
- Added `excludeInactiveDatasets` to `CkanCatalogGroup` (`true` by default). This will filter out CKAN Datasets which have `state` or `data_state` (data.gov.au specific) **not** set to `"active"`.
- Fix `isTerriaFeatureData` bug - not checking `isJsonObject`
- Move `RelatedMaps` to terriajs. They are now generated from `configParameters` (see [`doc/customizing/client-side-config.md`](./doc/customizing/client-side-config.md#relatedmap))
- [The next improvement]

#### 8.2.15 - 2022-09-16

- Fix bug with "propagate `knownContainerUniqueIds` across references and their target" - missing `runInAction`

#### 8.2.14 - 2022-09-15

- Moved map credits to map column so it don't get hidden by chart panel.
- TSified `FeatureInfo*.tsx`
  - `describeFromProperties` is now `generateCesiumInfoHTMLFromProperties`
  - `FeatureInfoSection` has been split up into `FeatureInfoSection.tsx`, `getFeatureProperties`, `mustacheExpressions` and `generateCesiumInfoHTMLFromProperties`
- Fix `{{terria.currentTime}}` in feature info template
- Add `{{terria.rawDataTable}}` in feature info template - to show raw data HTML table
- Added `TableFeatureInfoStratum` - which adds default feature info template to `TableMixin`
- Add `FeatureInfoContext` - used to inject properties into `FeatureInfoSections` context. These properties will be accessible from `featureInfoTemplate` mustache template.
  - `tableFeatureInfoContext` adds time series chart properties using `FeatureInfoContext` (`getChartDetails` has been removed)
- Move `maximumShownFeatureInfos` from `WebMapServiceCatalogItemTraits` to `MappableTraits`
- Remove `featureInfoUrlTemplate` from `OpenDataSoftCatalogItem` - as it is incompatible with time varying datasets
- Removed `formatNumberForLocale` - we now use `Number.toLocaleString`
- Rename `Feature` to `TerriaFeature` - improve typing and usage across code-base
  - Added `data: TerriaFeatureData` - which is used to pass Terria-specific properties around (eg `rowIds`)
- Added `loadingFeatureInfoUrl` to `FeatureInfoUrlTemplateMixin`
- Move `Cesium.ts` `ImageryLayer` feature picking to `cesium.pickImageryLayerFeatures()`
- Move `lib/Core/propertyGetTimeValues.js` into `lib/ReactViews/FeatureInfo/getFeatureProperties.ts`
- Add `showFeatureInfoDownloadWithTemplate` to `FeatureInfoTraits` - Toggle to show feature info download **if** a `template` has been provided. If no `template` is provided, then download will always show.
- Fix support for `initUrls` in `startData.initSources`
- Propagate `knownContainerUniqueIds` across references and their target.
<<<<<<< HEAD
- Migrated `/#tools=1` to version 8.
- Removed dummy function `Terria.getUserProperty`.
- Removed unused version 7 React components.
- [The next improvement]
=======
- Show scrollbar for story content in Safari iOS.
- Use `document.baseURI` for building share links instead of `window.location`.
>>>>>>> 4c3bb09e

#### 8.2.13 - 2022-09-01

- Fix pedestrian drop behaviour so that the camera heading stays unchanged even after the drop
- Fixed a bug causing incorrect loading of EPSG:4326 layers in WMS v1.3.0 by sending wrong `bbox` in GetMap requests.
- Improve the CKAN model robustness by removing leading and trailing spaces in wms layer names.
- Load all `InitSources` sequentially instead of asyncronosly
- Fix `DOMPurify.sanitize` call in `PrintView`
- Fix warning for WFS item exceeding max displayable features
- Upgrade prettier to version 2.7.1

#### 8.2.12 - 2022-08-10

- Dropped "optional" from the prompt text in file upload modal for both local and web data.
- Changed the text for the first file upload option from "Auto-detect (recommended)" to simply "File type" for local files and "File or web service type" for web urls.
- Automatically suffix supported extension list to the entries in file type dropdown to improve clarity.
- Removed IFC from upload file type (until further testing).
- Move `CkanCatalogGroup` "ungrouped" group to end of members

#### 8.2.11 - 2022-08-08

- Add ability to customise the getting started video in the StoryBuilder panel
- Set cesium base URL by default so that cesium assets are resolved correctly
- Add `cesiumBaseUrl` to `TerriaOptions` for overriding the default cesium base url setting
- Fix broken Bing map logo in attributions
- Added ability to customise the getting started video in the StoryBuilder panel.
- Fixed a bug where menu items were rendered in the wrong style if the window was resized from small to large, or large to small.
- Strongly type `item` in WorkbenchItem and remove `show` toggle for non `Mappable` items.
- Add `configParameters.regionMappingDefinitionsUrls` - to support multiple URLs for region mapping definitions - if multiple provided then the first matching region will be used (in order of URLs)
  - `configParameters.regionMappingDefinitionsUrl` still exists but is deprecated - if defined it will override `regionMappingDefinitionsUrls`
- `TableMixin.matchRegionProvider` now returns `RegionProvider` instead of `string` region type. (which exists at `regionProvider.regionType`)
- Fix `shouldShorten` property in catalog and story `ShareUrl`
- Fix `shortenShareUrls` user property
- Add `videoCoverImageOpacity` option to `HelpContentItem` so that we can fade the background of help video panels.
- Fix a bug where all `HelpVideoPanel`s were being rendered resulting in autoplayed videos playing at random.
- Add `getFeatureInfoUrl` and `getFeatureInfoParameters` to `WebMapServiceCatalogItemTraits`
- Fix `SearchBoxAndResults` Trans values
- Fix `generateCatalogIndex` for nested references
- Fix `SearchBox` handling of `searchWithDebounce` when `debounceDuration` prop changes. It now fushes instead of cancels.

#### 8.2.10 - 2022-08-02

- **Breaking changes:**
  - **Minimum NodeJS version is now 14**
- Consolidate `HasLocalData` interface
- Add `GlTf` type definition (v2)
- Add `gltfModelUrl` to `GltfMixin` - this must be implemented by Models which use `GltfMixin`
- Moved `GltfCatalogItem` to `lib/Models/Catalog/Gltf/GltfCatalogItem.ts`
- Add experimental client-side 3D file conversion using [`assimpjs`](https://github.com/kovacsv/assimpjs) ([emscripten](https://emscripten.org) interface for the [assimp](https://github.com/assimp/assimp) library)
  - This supports `zip` files and `HasLocalData` - but is not in `getDataType` as the scene editor (closed source) is required to geo-reference
  - Supports over 40 formats - including Collada, obj, Blender, DXF - [full list](https://github.com/assimp/assimp/blob/master/doc/Fileformats.md)
- Add `description` to `getDataType` - this will be displayed between Step 1 and Step 2
- Add warning message to `GltfMixin` when showing in 2D mode (Leaflet)
- Upgrade `husky` to `^8.0.1`
- Prevent looping when navigating between scenes in StoryPanel using keyboard arrows
- Fix bug where StoryPanel keyboard navigation persists after closing StoryPanel
- Fix select when clicking on multiple features in 2D (#5660)
- Implemented support for `featureInfoUrlTemplate` on 2D vector features (#5660)
- Implemented FeatureInfoMixin in GeojsonMixin (#5660)
- `GpxCatalogItem` now use `GeojsonMixin` for loading data. (#5660)
- `GeoRssCatalogItem` now use `GeojsonMixin` for loading data. (#5660)
- Upgrade i18next to `v21`
- Limit workbench item title to 2 lines and show overflow: ellipsis after.
- Add `allowFeaturePicking` trait to Cesium3dTileMixin.
- Feature Info now hidden on Cesium3dTiles items if `allowFeaturePicking` set to false. Default is true.
- Add `initFragmentPaths` support for hostnames different to `configUrl`/`applicationUrl`
- Add DOMPurify to `parseCustomHtmlToReact` (it was already present in `parseCustomMarkdownToReact`)
- Update `html-to-react` to `1.4.7`
- Add `ViewState` React context provider to `StandardUserInterface` - instead of passing `viewState` or `terria` props through components, please use
  - `useViewState` hook
  - `withViewState` HOC
- Move `GlobalTerriaStyles` from `StandardUserInterface` to separate file
- Add `ExternalLinkWithWarning` component - this will replace all URLs in story body and add a warning message when URLs are clicked on.
- Fixed a bug where adding `CesiumTerrainCatalogItem` to workbench didn't apply it when `configParameters.cesiumTerrainAssetId` or `configParameters.cesiumTerrainUrl` was set.
- `CesiumTerrainCatalogItem` will now show a status `In use` or `Not in use` in the workbench.
- Rewrote `CesiumTerrainCatalogItem` to handle and report network errors.
- Set `JulianDate.toIso8601` second precision to nanosecond - this prevents weird date strings with scientific/exponent notation (eg `2008-05-07T22:54:45.7275957614183426e-11Z`)
- Add attribution for Natural Earth II and NASA Black Marble basemaps.

#### 8.2.9 - 2022-07-13

- Pin `html-to-react` to `1.4.5` due to ESM module in dependency (`parse5`) breaking webpack
- Add step to `"Deploy TerriaMap"` action to save `yarn.lock` after `sync-dependencies` (for debug purposes)
- TSIfy `SharePanel`
- Move `includeStoryInShare` out of `ViewState` into local state
- Implement ability to navigate between scenes in StoryPanel using keyboard arrows
- Rename `FeatureInfoMixin` to `FeatureInfoUrlTemplateMixin`
- Move `featureInfoTemplate` and `showStringIfPropertyValueIsNull` from `FeatureInfoTraits` to `MappableTraits` (all mappable catalog items)
- Remove `FeatureInfoUrlTemplateTraits` from all models that don't use `FeatureInfoUrlTemplateMixin`
- Fix "Regions: xxx" short report showing for non region mapped items
- Fix `showInChartPanel` default for mappable items

#### 8.2.8 - 2022-07-04

- Improve Split/compare error handling
- Fix `itemProperties` split bug
- Table styling is disabled if `MultiPoint` are in GeoJSON
- Add `GeoJsonTraits.useOutlineColorForLineFeatures` - If enabled, `TableOutlineStyleTraits` will be used to color Line Features, otherwise `TableColorStyleTraits` will be used.
- Fix feature highliting for `Line`, `MultiLine` and `MultiPoint`
- Await Internationalisation initialisation in `Terria.start`
- `UserDrawing.messageHeader` can now also be `() => string`

#### 8.2.7 - 2022-06-30

- Fix `WorkbenchItem` title height
- Add region map info and move "No Data" message to `InfoSections` in `TableAutomaticStylesStratum`
- Fix missing `TableColorStyleTraits.legend` values in `ColorStyleLegend`
- Fix `DateTimeSelectorSection.changeDateTime()` binding.
- `RegionProvider.find*Variable` functions now try to match with and without whitespace (spaces, hyphens and underscores)
- Clean up `regionMapping.json` descriptions
- Implement Leaflet credits as a react component, so it is easier to maintain them. Leaflet view now show terria extra credits.
- Implement Cesium credits as a react component, so it is easier to maintain them.
- Implement data attribution modal for map data attributions/credits. Used by both Leaflet and Cesium viewers.
- Fixed translation of Leaflet and Cesium credits.
- TSXify `ChartPanelDownloadButton`
- `ChartPanelDownloadButton` will now only export columns which are visible in chart
- Cleanup `Mixin` and `Traits` inheritance
- Wrap the following components in `observer` - `ChartItem`, `LineChart`, (chart) `Legends`, `ChartPanelDownloadButton`
- Improve TerriaReference error logging
- Fix handling GeoJSON if features have null geometry
- Fix bug where map tools names appear as translation strings
- Allow IFC files to be added to a map from local or web data (Requires non-open source plugin)
- Rename `useTranslationIfExists` to `applyTranslationIfExists` so it doesn't look like a React hook.
- Added a required parameter i18n to `applyTranslationIfExists` to avoid having stale translated strings when the language changes.
- Fix `StoryBuilder` remove all text color
- Fix `FeatureInfoPanel` `Loader` color

#### 8.2.6 - 2022-06-17

- **Breaking changes:**
  - Changed translation resolution. Now the "translation" namespace loads only from `${terria.baseUrl}/languages/{{lng}}/translation.json` (TerriaJS assets) and "languageOverrides" loads from `languages/{{lng}}/languageOverrides.json` (a TerriaMap's assets)
- Removed EN & FR translation files from bundle. All translation files are now loaded on demand.
- Moved translation files from `lib/Language/*/translation.json` to `wwwroot/languages/*/translation.json`.
- Fixed default 3d-tiles styling to add a workaround for a Cesium bug which resulted in wrong translucency value for point clouds.
- Remove Pell dependency, now replaced with TinyMCE (WYSIWYG editor library).
- Added `beforeRestoreAppState` hook for call to `Terria.start()` which gets called before state is restored from share data.
- Made `order` optional for `ICompositeBarItem`.
- Fix `includes` path for `url-loader` rule so that it doesn't incorrectly match package names with `terriajs` as prefix.
- Add help button for bookmarking sharelinks to SharePanel (if that help item exists in config)

#### 8.2.5 - 2022-06-07

- Add Google Analytics event for drag and drop of files onto map.
- Allow users to choose whether Story is included in Share
- Fixed bug that broke Cesium when WebGL was not available. Reverts to Leaflet.
- Fixed bug where `new Terria()` constructror would try to access `document` and throw an error when running in NodeJS.
- Add WPS support for `Date` (additional to existing `DateTime`) and support for `ComplexData` `Date`/`DateTime` WPS Inputs.
- TSXified `StandardUserInterface` and some other components. If your TerriaMap imports `StandardUserInterface.jsx` remove the `.jsx` extension so webpack can find the new `.tsx` file.
- Fix use of `baseMapContrastColor` in region mapping/protomaps and remove `MAX_SELECTABLE_DIMENSION_OPTIONS`.
- `mapItems` can now return arbitrary Cesium primitives.
- Added progress of 3DTiles data source loading to Progress Bar.
- ProgressBar colour now depends on baseMapContrastColor - improves visibility on light map backgrounds.
- Update `terriajs-cesium` to `1.92.0`.
- Replace Pell WYSIWYG editor library with TinyMCE, allows richer editing of Stories in the Story Builder
- Added support for using Compare / Split Screen mode with Cesium 3D Tiles.
- Fix `BottomDock.handleClick` binding
- Use the theme base font to style story share panel.
- Fix problem with Story Prompt not showing
- Fix global body style (font and focus purple)
- Add `color:inherit` to `Button`

#### 8.2.4 - 2022-05-23

- Update protomaps to `1.19.0` - now using offical version.
- Fix Table/VectorStylingWorkflow for datasets with no columns/properties to visualise
- Improve default `activeStyle` in `TableMixin` - if no `scalar` style is found then find first style with enum, text and finally region.
- Add Mustache template support to `modelDimensions` for string properties in `option.value` (with the catalog member as context)
- Added a check for disableExport in ChartPanelDownloadButton.jsx. Prevents download button rendering.
- Fix `CatalogIndex` types
- Moved code for retrieving a model by id, share key or CatalogIndex to a new function `terria.getModelByIdShareKeyOrCatalogIndex`.
- Updated handling of `previewedItemId` to use new function `terria.getModelByIdShareKeyOrCatalogIndex`. This will now use CatalogIndex if the `previewedItemId` cannot be found in models or model share keys.
- Fixed a race condition inside ModalPopup that caused the explorer panel (data catalogue) to be stuck hidden until refresh.
- Fix bug that broke the `DiffTool` preventing it from opening.
- TSify `BottomDock` and `measureElement` components.
- Fixed a bug in `GltfMixin` which resulted in some traits missing from `GltfCatalogItem` and broke tools like the scene editor.
- Leaflet attribution can be set through `config.leafletAttributionPrefix`. Attribution HTML string to show on Leaflet maps. Will use Leaflet's default if undefined. To hide Leaflet attribution - set `leafletAttributionPrefix:""`
- Re-add missing `helpPanel.mapUserGuide` translation string
- Fix `sortMembersBy` for child `Groups` and `References`
- Add `raiseError` convenience method to `TerriaError`
- Improve `filterOutUndefined` types
- Add [Maki icons](https://labs.mapbox.com/maki-icons/) - these can be used in `TablePointStyleTraits`. For example `marker = "hospital"`
- Rename `ProtomapsImageryProvider.duplicate()` to `ProtomapsImageryProvider.clone()`.
- Add [`ts-essentials` library](https://github.com/ts-essentials/ts-essentials) - "a set of high-quality, useful TypeScript types that make writing type-safe code easier"
- `GeojsonMixin` improvements
  - `uveMvt` is now `useTableStylingAndProtomaps`
  - If `useTableStylingAndProtomaps` is true, then protomaps is used for Line and Polygon features, and `TableMixin` is used for Point features (see `createLongitudeLatitudeFeaturePerRow()`)
  - `GeoJsonTraits.style` is now only supported by Cesium primitives (if defined, then `useTableStylingAndProtomaps` will be false). Instead you can use `TableStyleTraits`
- `TableMixin` improvements
  - Add new `TableStyleMap` model, this is used to support `enum`, `bin` and `null` styles for the following:
    - `TablePointStyleTraits` - this supports markers (URLs or Maki icons) and rotation, width, height and pixelOffset.
    - Add `TableOutlineStyleTraits` - this supports color and width.
  - Legends are now handled by `TableAutomaticLegendStratum`
  - Legends will be merged across `TableStyleMaps` and `TableColorMap` - for example, marker icons will be shown in legend with correct colors. See `MergedStyleMapLegend`
  - Default `activeStyle` is now picked by finding the first column of type `scalar`, and then the first column of type `enum`, then `text` and then finally `region`.
- `ArcGisFeatureServiceCatalogItem` now uses Table styling and `protomaps`
- Adapted `BaseModel.addObject` to handle adding objects to `ArrayTraits` with `idProperty="index"` and `isRemoval`. The new object will be placed at the end of the array (across all strata).
- Add `allowCustomInput` property to `SelectableDimensionGroup` - if true then `react-select` will allow custom user input.
- `TableStylingWorkflow` improvements
  - Better handling of swapping between different color scheme types (eg enum or bin)
  - Add point, outline and point-size traits

#### 8.2.3 - 2022-04-22

- **Breaking changes:**
  - `CkanItemReference` no longer copies `default` stratum to target - please use `itemProperties` instead.
- **Revert** Use CKAN Dataset `name` property for WMS `layers` as last resort.
- Add support for `WebMapServiceCatalogGroup` to `CkanItemReference` - this will be used instead of `WebMapServiceCatalogItem` if WMS `layers` can't be identified from CKAN resource metadata.
  - Add `allowEntireWmsServers` to `CkanCatalogGroupTraits` - defaults to `true`
- Ignore WMS `Layers` with duplicate `Name` properties
- Fix selectable dimensions passing reactive objects and arrays to updateModelFromJson (which could cause problems with array detection).

#### 8.2.2 - 2022-04-19

- Fixed a whitescreen with PrintView.

#### 8.2.1 - 2022-04-13

- Fixed selectable-dimension checkbox group rendering bug where the group is hidden when it has empty children.

#### 8.2.0 - 2022-04-12

- **Breaking changes:**
  - Multiple changes to `GtfsCatalogItem`:
    - Removed `apiKey` in favour of more general `headers`
    - Removed unused `bearingDirectionProperty` & `compassDirectionProperty`
    - `image` is no longer resolved relative to the TerriaJS asset folder. This will allow using relative URLs for assets that aren't inside the TerriaJS asset folder. Any relative `image` urls should now have "build/TerriaJS/" prepended (the value of `terria.baseUrl`).
- Added `colorModelsByProperty` to `GtfsCatalogItem` which will colour 1 model differently for different vehichles based on properties matched by regular expression. E.g. colour a vehicle model by which train line the vehicle is travelling on.
- Fixed a bug where cross-origin billboard images threw errors in Leaflet mode when trying to recolour the image.
- Changed rounding of the numbers of the countdown timer in the workbench UI for items that use polling. The timer wil now show 00:00 for at most 500ms (instead of a full second). This means that for timers that are a multiple of 1000ms the timer will now show 00:01 for the last second before polling, instead of 00:00.
- TSified `BuildShareLink`, `InitSourceData` and `ShareData`.
- Added `HasLocalData` interface - which has `hasLocalData` property to implement.
- Added `ModelJson` interface - which provides loose type hints for Model JSON.
- Added `settings` object to `InitSourceData` - provides `baseMaximumScreenSpaceError, useNativeResolution, alwaysShowTimeline, baseMapId, terrainSplitDirection, depthTestAgainstTerrainEnabled` - these properties are now saved in share links/stories.
- Moved `setAlwaysShowTimeline` logic from `SettingsPanel` to `TimelineStack.ts`.

#### 8.1.27 - 2022-04-08

- Use CKAN Dataset `name` property for WMS `layers` as last resort.
- Set CKAN Group will now set CKAN Item `name` in `definition` stratum.
- Ignore GeoJSON Features with no geometry.
- Fix feedback link styling.
- Improve `CatalogIndexReference` error messages.

#### 8.1.26 - 2022-04-05

- **Breaking changes**
  - All dynamic groups (eg `WebMapServiceCatalogGroup`) will create members and set `definition` strata (instead of `underride`)
- New `GltfMixin`, which `GltfCatalogItem` now uses.
- Hook up `beforeViewerChanged` and `afterViewerChanged` events so they are
  triggered on viewer change. They are raised only on change between 2D and 3D
  viewer mode.
- Removed references to conversion service which is no longer used in version >=8.0.0.
- Added experimental routing system - there may be breaking changes to this system in subsequent patch releases for a short time. The routes currently include:
  - `/story/:share-id` ➡ loads share JSON from a URL `${configParameters.storyRouteUrlPrefix}:share-id` (`configParameters.storyRouteUrlPrefix` must have a trailing slash)
  - `/catalog/:id` ➡ opens the data catalogue to the specified member
- Fixed a polyline position update bug in `LeafletVisualizer`. Polylines with time varying position will now correctly animate in leaflet mode.
- Change button cursor to pointer
- Add `GeoJsonTraits.filterByProperties` - this can be used to filter GeoJSON features by properties
- Add GeoJSON `czmlTemplate` support for `Polygon/MultiPolygon`
- Add custom `heightOffset` property to `czmlTemplate`
- Fixed a bug where Cesium3DTilePointFeature info is not shown when being clicked.
- Added optional `onDrawingComplete` callback to `UserDrawing` to receive drawn points or rectangle when the drawing is complete.
- Fixed a bug in `BoxDrawing` where the box can be below ground after initialization even when setting `keepBoxAboveGround` to true.
- Add `itemProperties`, `itemPropertiesByType` and `itemPropertiesByIds` to `GroupTraits` and `ReferenceTraits`.
  - Properties set `override` strata
  - Item properties will be set in the following order (highest to lowest priority) `itemPropertiesByIds`, `itemPropertiesByType`, `itemProperties`.
  - If a parent group has `itemProperties`, `itemPropertiesByType` or `itemPropertiesByIds` - then child groups will have these values copied to `underride` when the parent group is loaded
  - Similarly with references.
- Fix `viewCatalogMember` bug - where `_previewItem` was being set too late.
- Improve error message in `DataPreview` for references.
- Fix alignment of elements in story panel and move some styling from scss to styled components
- Click on the stories button opens a story builder (button on the left from story number)
- Added ASGS 2021 regions to region mapping:
  - SA1-4 (e.g. sa3_code_2021)
  - GCCSA
  - STE & AUS (aliased to existing 2011/2016 data due to no change in geometry, names & codes)
- Added LGA regions from 2019 & 2021 to region mapping - only usable by lga code
- Increase `ForkTsCheckerWebpackPlugin` memoryLimit to 4GB
- Add `renderInline` option to markdownToHtml/React + TSify files
- Organise `lib/Map` into folder structure
- When `modelDimensions` are changed, `loadMapItems()` is automatically called
- Add `featureCounts` to `GeoJsonMixin` - this tracks number of GeoJSON Features by type
- Add `polygon-stroke`, `polyline-stroke` and `marker-stroke` to GeoJSON `StyleTraits` - these are only applied to geojson-vt features (not Cesium Primitives)
- TableMixin manual region mapping dimensions are now in a `SelectableDimensionGroup`
- Fix misc font/color styles
- Create reusable `StyledTextArea` component
- `Collapsible` improvements:
  - Add `"checkbox"` `btnStyle`
  - `onToggle` can now stop event propagation
  - `title` now supports custom markdown
- Add `rightIcon` and `textLight` props to `Button`
- New `addTerriaScrollbarStyles` scss mixin
- `TableAutomaticStylesStratum` now creates `styles` for every column - but will hide columns depending on `TableColumnType`
- `TableAutomaticStylesStratum.numberFormatOptions` is now `TableStyle.numberFormatOptions`
- Implement `TableColorStyleTraits.legendTicks` - this will determine number of ticks for `ContinuousColorMap` legends
- `DiscreteColorMap` will now use `minimumValue`/`maximumValue` to calculate bins
- `SelectableDimensions` improvements
  - Add `color`, `text`, `numeric` and `button` types
  - Add `onToggle` function to `SelectableDimensionGroup`
  - `Group` and `CheckboxGroup` now share the same UI and use `Collapsible`
  - `enum` (previously `select`) now uses `react-select` component
  - `color` uses `react-color` component
  - `DimensionSelectorSection` / `DimensionSelector*` are now named the same as the model - eg `SelectableDimension`
- Create `Portal`, `PortalContainer`,`SidePanelContainer` and `WorkflowPanelContainer`. There are used by `WorkflowPanel`.
- Create `WorkflowPanel` - a basic building block for creating Workflows that sit on top of the workbench
  - It has three reusable components, `Panel`, `PanelButton`, `PanelMenu`
- Create `selectableDimensionWorkflow` - This uses `WorkflowPanel` to show `SelectableDimensions` in a separate side panel.
  - `TableStylingWorkflow` - set styling options for TableMixin models
  - `VectorStylingWorkflow` - this extends `TableStylingWorkflow` - used to set styling options for GeoJsonMixin models (for Protomaps/geojson-vt only)
- Create `viewingControls` concept. This can be used to add menu items to workbench items menu (eg "Remove", "Export", ...)
  - TSXify `ViewingControls`
- Add temporary `legendButton` property - this is used to show a "Custom" button above the Legend if custom styling has been applied
  - This uses new `TableStyle.isCustom` property
- Move workbench item controls from `WorkbenchItem.jsx` `WorkbenchItemControls.tsx`
- Add `UrlTempalteImageryCatalogItem`, rename `RasterLayerTraits` to `ImageryProviderTraits` and add some properties.
- Added `ViewingControlsMenu` for making catalog wide extensions to viewing controls options.
- Added `MapToolbar`, a simpler API for adding buttons to the map navigation menu for the most common uses cases.
- Added `BoxDrawing` creation methods `fromTransform` and `fromTranslationRotationScale`.
- Fixed a bug where `zoom` hangs for catalog items with trait named `position`.
- Moved workflows to `Models/Workflows` and added helper method `runWorkflow` to invoke a workflow.
- Change NaturalEarth II basemap to use `url-template-imagery`
- Remove Gnaf API related files as the service was terminated.

#### 8.1.25 - 2022-03-16

- Fix broken download link for feature info panel charts when no download urls are specified.
- Fixed parameter names of WPS catalog functions.
- Improve WMS 1.1.1 support
  - Added `useWmsVersion130` trait - Use WMS version 1.3.0. True by default (unless `url` has `"version=1.1.1"` or `"version=1.1.0"`), if false, then WMS version 1.1.1 will be used.
  - Added `getFeatureInfoFormat` trait - Format parameter to pass to GetFeatureInfo requests. Defaults to "application/json", "application/vnd.ogc.gml", "text/html" or "text/plain" - depending on GetCapabilities response
- Add `legendBackgroundColor` to `LegendOwnerTraits` and `backgroundColor` to `LegendTraits`
- Add `sld_version=1.1.0` to `GetLegendGraphics` requests
- Filter `"styles","version","format","srs","crs"` conflicting query parameters from WMS `url`
- WMS `styles`, `tileWidth`, `tileHeight` and `crs`/`srs` will use value in `url` if it is defined (similar to existing behavior with `layers`)
- WMS will now show warning if invalid `layers` (eg if the specified `layers` don't exist in `GetCapabilities`)
- ArcGisFeatureServerCatalogItem can now load more than the maximum feature limit set by the server by making multiple requests, and uses GeojsonMixin
- Avoid creating duplication in categories in ArcGisPortalCatalogGroup.
- Fix `CatalogMemberMixin.hasDescription` null bug
- `TableStyle` now calculates `rectangle` for point based styles
- Fixed error installing dependencies by changing dependency "pell" to use github protocol rather than unencrypted Git protocol, which is no longer supported by GitHub as of 2022-03-15.

#### 8.1.24 - 2022-03-08

- Ignores duplicate model ids in members array in `updateModelFromJson`
- Add support for `crs` property in GeoJSON `Feature`
- Add feature highlighting for Protomaps vector tiles
- Add back props `localDataTypes` and `remoteDataTypes` to the component `MyData` for customizing list of types shown in file upload modal.

#### 8.1.23 - 2022-02-28

- **Breaking changes**:
  - `IDEAL ZOOM` can be customised by providing `lookAt` or `camera` for `idealZoom` in `MappableTraits`. The `lookAt` takes precedence of `camera` if both exist. The values for `camera` can be easily obtained from property `initialCamera` by calling shared link api .

* Fixed crash caused by ArcGisMapServerCatalogItem layer missing legend.
* Refactored StoryPanel and made it be collapsible
* Added animation.ts as a utility function to handle animation end changes (instead of using timeout)
* Fixed a bug where `buildShareLink` serialised the feature highlight model & geometry. Picked features are still serialised and geometry is reloaded on accessing the share link.

#### 8.1.22 - 2022-02-18

- Added play story button in mobile view when there is an active story
- `IDEAL ZOOM` can be customised by providing `idealZoom` property in `MappableTraits`.
- Fix `AddData` options

#### 8.1.21 - 2022-02-08

- Fixed bug where WMS layer would crash terria if it had no styles, introduced in 8.1.14

#### 8.1.20 - 2022-02-04

- Fixed whitescreen on Print View in release/production builds

#### 8.1.19 - 2022-01-25

- Add WMS support for `TIME=current`
- Only show `TableMixin.legends` if we have rows in dataColumnMajor and mapItems to show
- Add `WebMapServiceCatalogGroup.perLayerLinkedWcs`, this can be used to enable `ExportWebCoverageService` for **all** WMS layers. `item.linkedWcsCoverage` will be set to the WMS layer `Name` if it is defined, layer `Title` otherwise.
- MagdaReference can use addOrOverrideAspects trait to add or override "terria" aspect of target.
- Added new print preview page that opens up in a new window
- TSXified PrintView

#### 8.1.18 - 2022-01-21

- Add missing default Legend to `TableAutomaticStylesStratum.defaultStyle`
- Fix a bug in CompositeCatalogItem that causes share URLs to become extremely long.
- Fix `OpacitySection` number precision.
- Add `sortMembersBy` to `GroupTraits`. This can be set to sort group member models - For example `sortMembersBy = "name"` will alphabetically sort members by name.
- Remove `theme.fontImports` from `GlobalTerriaStyles` - it is now handled in `TerriaMap/index.js`
- Add check to `featureDataToGeoJson.getEsriFeature` to make sure geometry exists

#### 8.1.17 - 2022-01-12

- **Breaking changes**:
  - Minimum node version is now 12 after upgrading node-sass dependency

* Automatically cast property value to number in style expressions generated for 3d tiles filter.
* Re-enable procedure and observable selectors for SOS items.
* Fix broken "Ideal zoom" for TableMixin items.
* The opacity of 3d tiles can now be changed with the opacity slider in the workbench
* RasterLayerTraits and Cesium3dTilesTraits now share the newly created OpacityTraits
* `disableOpacityControl` is now a trait and can be set in the catalog.
* TSXified OpacitySection
* Upgrade compiler target from es2018 to es2019
* Fix default table style legends
* Remove SOS defaults legend workaround
* Update NodeJS version to 14 in `npm-publish` GitHub action

#### 8.1.16 - 2021-12-23

- Added region mapping support for Commonwealth Electoral Divisions as at 2 August 2021 (AEC) as com_elb_name_2021.

#### 8.1.15 - 2021-12-22

- Fix sharelink bug, and make `isJson*` type checks more rigorous
- Remove `uniqueId` from `CatalogMemberMixin.nameInCatalog` and add it as fallback to `CatalogMemberMixin.name`
- Add `shareKeys` and `nameInCatalog` to `CatalogIndexReference`.
- Remove `description` field from `CatalogIndex`
  - The `CatalogIndex` can now be used to resolve models in sharelinks
- Add support for zipped `CatalogIndex` json files.
- Fix `SplitReferences` which use `shareKeys`
- Make `isJson*` type assertion functions more rigorous
  - Add `deep` parameter, so you can use old "shallow" type check for performance reasons if needed
- Add Shapefile to `CkanDefaultFormatsStratum`
- Fix `ArcGisMapServerCatalogItem` metadata bug
- Remove legend traits from CatalogMemberMixin, replacing them with LegendOwnerTraits, and add tests to enforce correct use of legends.
- Add better support for retreiving GeoJsonCatalogItem data through APIs, including supporting geojson nested within json objects
- Fixed `ContinuousColorMap` min/max value bug.
- `TableStyle.outlierColor` is now only used if `zFilter` is active, or `colorTraits.outlierColor` is defined
- Add `forceConvertResultsToV8` to `WebProcessingServiceCatalogFunction`. If your WPS processes are returning v7 json, you will either need to set this to `true`, or set `version: 0.0.1` in JSON output (which will then be automatically converted to v8)
- Cleanup `CatalogFunction` error handling
- Fix `SelectAPolygonParameterEditor` feature picking (tsified)
- Add `WebMapServiceCatalogItem.rectangle` support for multiple WMS layers
- Fix picked feature highlighting for ArcGis REST API features (and TSify `featureDataToGeoJson`)
- Re-enable GeoJSON simple styling - now if more than 50% of features have [simple-style-spec properties](https://github.com/mapbox/simplestyle-spec) - automatic styling will be disabled (this behaviour can be disabled by setting `forceCesiumPrimitives = false`)
- Don't show `TableMixin` `legends` or `mapItems` if no data
- Fix `GeoJsonCatalogItem.legends`
- Add `isOpen` to `TerriaReferenceTraits`

#### 8.1.14 - 2021-12-13

- **Breaking changes**:
  - `Result.throwIfUndefined()` will now only throw if `result.value` is undefined - regardless of `result.error`

* Reimplement option to zoom on item when adding it to workbench, `zoomOnAddToWorkbench` is added to `MappableTraits`.
* Update terria-js cesium to `1.81.3`
* Re-allowed models to be added to `workbench` if the are not `Mappable` or `Chartable`
* Moved `WebMapServiceCatalogItem.GetCapbilitiesStratum` to `lib\Models\Catalog\Ows\WebMapServiceCapabilitiesStratum.ts`
* Moved `WebMapServiceCatalogItem.DiffStratum` to `DiffableMixin`
* `callWebCoverageService` now uses version WCS `2.0.0`
  - All WCS export functionality is now in `ExportWebCoverageServiceMixin`
  - Added `WebCoverageServiceParameterTraits` to `WebMapServiceCatalogItemTraits.linkedWcsParameters`. It includes `outputFormat` and `outputCrs`
  - Will attempt to use native CRS and format (from `DescribeCoverage`)
  - No longer sets `width` or `height` - so export will now return native resolution
* Anonymize user IP when using google analytics.
* Fix crash when TableMixin-based catalog item had invalid date values
* Fix `WebMapServiceCatalogItem.styles` if `supportsGetLegendGraphics = false`. This means that if a WMS server doesn't support `GetLegendGraphics` requests, the first style will be set as the default style.

#### 8.1.13 - 2021-12-03

- Paramerterised the support email on the help panel to use the support email in config
- Refactored `TableColumn get type()` to move logic into `guessColumnTypeFromValues()`
- `TableMixin.activeStyle` will set `TableColumnType = hidden` for `scalar` columns with name `"id"`, `"_id_"` or `"fid"`
- Fix bug `TableColumn.type = scalar` even if there were no values.
- Table columns named `"easting"` and `"northing"` are now hidden by default from styles
- `TableColumn.type = enum` requires at least 2 unique values (including null) to be selected by default
- Tweak automatic `TableColumn.type = Enum` for wider range of values
- Exporting `TableMixin` will now add proper file extensions
- Added `TimeVaryingTraits.timeLabel` trait to change label on `DateTimeSelectorSection` (defaults to "Time:")
  - This is set to `timeColumn.title`
- `TableColumn` will try to generate prettier `title` by un-camel casing, removing underscores and capitalising words
- `TableStyle` `startDates`, `finishDates` and `timeIntervals` will only set values for valid `rowGroups` (invalid rows will be set to `null`). For example, this means that rows with invalid regions will be ignored.
- Add "Disable style" option to `TableMixin.styleDimensions` - it can be enabled with `TableTraits.showDisableStyleOption`
- Added `timeDisableDimension` to `TableMixin` - this will render a checkbox to disable time dimension if `rowGroups` only have a single time interval per group (i.e. features aren't "moving" across time) - it can be enabled with `TableTraits.showDisableTimeOption` - `TableAutomaticStylesStratum` will automatically enable this if at least 50% of rowGroups only have one unique time interval (i.e. they don't change over time)\
- Remove border from region mapping if no data
- Add `baseMapContrastColor` and `constrastColor` to `BaseMapModel`
- Fixed `TableMixin.defaultTableStyle.legends` - `defaultTableStyle` is now not observable - it is created once in the `contructor`
- Removed `Terria.configParameters.enableGeojsonMvt` - geojson-vt/Protomaps is now used by default
- `GpxCatalogItem` now uses `GeojsonMixin`
- Add an external link icon to external hyperlink when using method `parseCustomHtmlToReact`. This feature can be switched off by passing `{ disableExternalLinkIcon: true }` in `context` argument.
- Tsify `sendFeedback.ts` and improve error messages/notifications
- Removed unused overrideState from many DataCatalog React components.
- Fixed a bug where adding a timeseries dataset from the preview map's Add to map button didn't add the dataset to the `timelineStack`.
- Fixed incorrect colour for catalog item names in the explorer panel when using dynamic theming.
- Moved `CatalogIndex` loading from constructor (called in `Terria.start`) to `CatalogSearchProvider.doSearch` - this means the index will only be loaded when the user does their first search
- Add basic auth support to `generateCatalogIndex`, fix some bugs and improve performance
- Update terria-js cesium to `1.81.2`
- Add `uniqueId` as fallback to `nameInCatalog`
- Remove duplicated items from `OpenDataSoftGroup` and `SocrataGroup`

#### 8.1.12 - 2021-11-18

- Bigger zoom control icons.
- Modified "ideal zoom" to zoom closer to tilesets and datasources.
- Added `configParameters.feedbackPostamble`. Text showing at the bottom of feedback form, supports the internationalization using the translation key
- `GeoJsonMixin.style["stroke-opacity"]` will now also set `polygonStroke.alpha` and `polylineStroke.alpha`
- Reduce `GeoJsonMixin` default stroke width from `2` to `1`
- Add `TableMixin` styling to `GeoJsonMixin` - it will treat geojson feature properties as "rows" in a table - which can be styled in the same way as `TableMixin` (eg CSV). This is only enabled for geojson-vt/Protomaps (which requires `Terria.configParameters.enableGeojsonMvt = true`). For more info see `GeojsonMixin.forceLoadMapItems()`
  - This can be disabled using `GeojsonTraits.disableTableStyle`
- Opacity and splitting is enabled for Geojson (if using geojson-vt/protomaps)
- Replaced `@types/geojson` Geojson types with `@turf/helpers`
- In `GeojsonMixin` replaced with `customDataLoader`, `loadFromFile` and `loadFromUrl` with `forceLoadGeojsonData`
- `GeojsonMixin` will now convert all geojson objects to FeatureCollection
- Exporting `GeojsonMixin` will now add proper file extensions
- `WebFeatureServiceCatalogItem` now uses `GeoJsonMixin`
- Fix `ProtomapsImageryProvider` geojson feature picking over antimeridian
- Add Socrata group to "Add web data
- Added "marker-stroke-width", "polyline-stroke-width", "polygon-stroke-width" to `GeojsonStyleTraits` (Note these are not apart of [simplestyle-spec](https://github.com/mapbox/simplestyle-spec/tree/master/1.1.0) and can only be used with `geojson-vt`)
- Add a method refreshCatalogMembersFromMagda to Terria class.
- Renable `useNativeResolution` on mobile
- Store `useNativeResolution`, `baseMaximumScreenSpaceError` as local properties
- Moved CKAN default `supportedFormats` to `CkanDefaultFormatsStratum`
- Add properties to `CkanResourceFormatTraits`
  - `maxFileSize` to filter out resources with large files (default values: GeoJSON = 150MB, KML = 30MB, CZML = 50MB)
  - `removeDuplicates` (which defaults to true) so we don't get duplicate formats for a dataset (it will check `resource.name`)
    - If there are multiple matches, then the newest (from resource.created property) will be used
  - `onlyUseIfSoleResource` to give a given resource format unless that is all that exists for a dataset
- Add CKAN `useSingleResource`, if `true`, then the highest match from `supportedResourceFormats` will be used for each dataset
- ArcGis Map/Feature Service will now set CRS from `latestWkid` if it exists (over `wkid`)
- Fix CKAN ArcGisFeatureService resources
- ArcGisFeatureServer will now set `outSR=4326` so we don't need to reproject client-side

#### 8.1.11 - 2021-11-15

- Fix `SettingsPanel` type issue

#### 8.1.10 - 2021-11-15

- Fix `CswCatalogGroup` XML types
- Added `MAINCODE` aliases for all ABS Statistical Area regions that were missing them.
- Fixed `superGet` replacement in webpack builds with babel versions `7.16.0` and above.

#### 8.1.9 - 2021-11-01

- TSify workbench splitter control and fix broken styling.
- Fix app crash when opening AR tool.

#### 8.1.8 - 2021-10-29

- Tsified `SettingPanel`
- Moved `setViewerMode` function from `Terria` class to `ViewerMode`
- Refactored checkbox to use children elements for label instead of label
  property, `isDisabled`, `isChecked` and `font-size: inherit` style is passed
  to each child element (so propper styling is maintained)
- Fix an internal bug where Cesium.prototype.observeModelLayer() fails to remove 3D tilesets in certain cases.
- Rename `TerriaError._shouldRaiseToUser` to `overrideRaiseToUser`
  - Note: `userProperties.ignoreError = "1"` will take precedence over `overrideRaiseToUser = true`
- Fix `overrideRaiseToUser` bug causing `overrideRaiseToUser` to be set to `true` in `TerriaError.combine`
- Add `rollbar.warning` for `TerriaErrorSeverity.Warning`
- Disable `zFilter` by default
- Remove use of word "outlier" in zFilter dimension and legend item (we now use "Extreme values")
- Add `cursor:pointer` to `Checkbox`
- Fix `MapNavigation` getter/setter `visible` bug.
  - Replace `CompositeBarItemController` `visible` setter with `setVisible` function
- Use `yarn` in CI scripts (and upgrade node to v14)
- Fix app crash when previewing a nested reference in the catalog (eg when viewing an indexed search result where the result is a reference).
- Ported feaure from v7 to set WMS layers property from the value of `LAYERS`, `layers` or `typeName` from query string of CKAN resource URL.

#### 8.1.4 - 2021-10-15

- Make flex-search usage (for `CatalogIndex`) web-worker based
- Add `completeKnownContainerUniqueIds` to `Model` class - This will recursively travese tree of knownContainerUniqueIds models to return full list of dependencies
- Add all models from `completeKnownContainerUniqueIds` to shareData.models (even if they are empty)

#### 8.1.3 - 2021-10-14

- Reimplement map viewer url param
- Added `terriaError.importance` property. This can be set to adjust which error messages are presented to the user.
  - `terriaErrorNotification` and `WarningBox` will use the error message with highest importance to show to the user ("Developer details" remains unchanged)
- Add `terriaError.shouldRaiseToUser` override, this can be used to raise errors with `Warning` severity.
- `terriaError.raisedToError` will now check if **any** `TerriaError` has been raised to the user in the tree.
- `workbench.add()` will now keep items which only return `Warning` severity `TerriaErrors` after loading.
- Improve SDMX error messages for no results
- Fix SDMX FeatureInfoSection time-series chart to only show if data exists.
- Improve GeoJSON CRS projection error messages
- Add `Notification` `onDismiss` and `ignore` properties.
- Fix `AsyncLoader` result bug
- Remove `Terria.error` event handler
- Refactor `workbench.add` to return `Result`
- Consolidated network request / CORS error message - it is now in `t("core.terriaError.networkRequestMessage")`.
  - It can be injected into other translation strings like so: `"groupNotAvailableMessage": "$t(core.terriaError.networkRequestMessage)"`
  - Or, you can use `networkRequestError(error)` to wrap up existing `TerriaError` objects
- Fix incorrect default `configParameters.feedbackPreamble`
- Fix incorrect default `configParameters.proj4def` - it is now `"proj4def/"`
- Fix Branding component. It wasn't wrapped in `observer` so it kept getting re-rendered
- Add `FeedbackLink` and `<feedbacklink>` custom component - this can be used to add a button to open feedback dialog (or show `supportEmail` in feedback is disabled)
- Fix `ContinuousColorMap` `Legend` issue due to funky JS precision
- Fix mobx computed cycle in `CkanDatasetStratum` which was making error messages for failed loading of CKAN items worse.

#### 8.1.2 - 2021-10-01

- Removed duplicate Help icon and tooltip from the map navigation menu at the bottom as it is now shown in the top menu.
- Fixed a bug where the app shows a scrollbar in some instances.
- Wrap clean initSources with action.
- Modified `TerriaReference` to retain its name when expanded. Previously, when the reference is expanded, it will assume the name of the group or item of the target.
- Proxy `catalogIndex.url`

#### 8.1.1 - 2021-09-30

- **Breaking changes:**
  - `blacklist` has been renamed to `excludeMembers` for `ArcGisPortalCatalogGroup` and `CkanCatalogGroup`.

* Tsifyied and refactored `RegionProvider` and `RegionProviderList`, and re-enabled `loadRegionIDs`
* `TableColorMap` `minimumValue` and `maximumValue` will now take into account valid regions.
* `tableMixin.loadRegionProviderList()` is now called in `tableMixin.forceLoadMapItems()` instead of `mappableMixin.loadMapItems()`
* Add TableColumn and TableStyle `ready` computed property. Columns will only be rendered if `ready` is `true`. At the moment it is only used to wait until `loadRegionIDs` has finished.
* Moved region mapping `ImageryProvider` code to `lib/Table/createRegionMappedImageryProvider.ts`
* Fix `ChartPanel` import `Result` bug.
* Improve handling of featureInfoTemplate for composite catalog items.
* Mobile help menu will now show a link to map user guide if it is configured in `Terria.configParameters.helpItems`.
* Fixed the layout of items in mobile navigation
* Add Mapbox Vector Tile support. This is using [protomaps.js](https://github.com/protomaps/protomaps.js) in the new `ProtomapsImageryProvider`. This includes subset of MVT style specification JSON support.
* `MapboxVectorCanvasTileLayer` is now called `ImageryProviderLeafletGridLayer`
* `CesiumTileLayer` is now called `ImageryProviderLeafletTileLayer`.
* Added `geojson-vt` support to `GeoJsonMixin`, which will tile geojson into vector tiles on the fly, and use the new `ProtomapsImageryProvider`.
* Added `configParameter.enableGeojsonMvt` temporary feature flag for experimental Geojson-Mapbox vector tiles. Default is `false`.
* Added `forceCesiumPrimitives` to `GeoJsonTraits`. This can be used to render cesium primitives instead of Mapbox vector-tiles (if `configParameter.enableGeojsonMvt` is `true`)
* Add `scale` observable to `TerriaViewer`. This will give distance between two pixels at the bottom center of the screen in meters.
* Fixed `withControlledVisibility` method to inherit `propTypes` of its wrapped component.
* Added `MinMaxLevelMixin` and `MinMaxLevelTraits` to handle defining min and max scale denominator for layers.
* Extracted function `scaleToDenominator` to core - for conversion of scale to zoom level.
* Share/start data conversion will now only occur if `version` property is `0.x.x`. Previously, it was `version` property is **not** `8.x.x`
* Filter table column values by Z Score. This is controlled by the following `TableColorStyleTraits`:
  - `zScoreFilter` - Treat values outside of specifed z-score as outliers, and therefore do not include in color scale. This value is magnitude of z-score - it will apply to positive and negative z-scores. For example a value of `2` will treat all values that are 2 or more standard deviations from the mean as outliers. This must be defined to be enabled - currently it is only enabled for SDMX (with `zScoreFilter=4`).
  - `zScoreFilterEnabled - True, if z-score filter is enabled
  - `rangeFilter` - This is applied after the `zScoreFilter`. It is used to effectively 'disable' the zScoreFilter if it doesn't cut at least the specified percange of the range of values (for both minimum and maximum value). For exmaple if `rangeFilter = 0.2`, then the zScoreFilter will only be effective if it cuts at least 20% of the range of values from the minimum and maximum value
* Add `outlierColor` to `ContinuousColorMap`
* Add `placement` to `SelectableDimension`. This can be used to put `SelectableDimension` below legend using `placement = "belowLegend`
* Add `SelectableDimensionCheckbox` (and rename `SelectableDimension` to `SelectableDimensionSelect`)
* Add `outlierFilterDimension` checkbox `SelectableDimension` to workbench to enable/disable dimension
* Extend `tableStyle.rowGroups` to regions
* Fix `spreadFinishTime` bug
* Fix diverging `ContinuousColorMap` - it will now center color scale around 0.
* Refactor `SocrataMapViewCatalogItem` to use `GeoJsonMixin`
* `SocrataCatalogGroup` will not not return groups for Facets if there is only one - so it skips an unnecessary group level.
* Update protomaps.js to `1.5.0`
* SDMX will now disable the region column if less than 2 valid regions have been found
* Set `spreadStartTime` and `spreadFinishTime` to `true` for SDMX
* Add SDMX `metadataURLs` from dataflow annotations
* Improve SDMX chart titles
* `TableMixin` will now remove data if an error occurs while calling `forceLoadTableData`
* Make `regionColumn` `isNullable` - this means region column can be disabled by setting to `null`.
* Fix scalar column color map with a single value
* TableMixin will now clear data if an error occurs while calling `forceLoadTableData`
* `TableMixin` will now not return `mapItems` or `chartItems` if `isLoading`
* SDMX will now use `initialTimeSource = stop`
* Fix `duplicateModels` duplicating observables across multiple models
* Support group models in workbench -- All members will be automatically added to the map.
* Added location search button to welcome modal in mobile view.
* Add `DataUrlTraits` to `CatalogMemberTraits.dataUrls`. It contains an array of data URLS (with optional `title` which will render a button). It is handled the same as `MetadataUrls` except there is a `type` property which can be set to `wcs`, `wfs`... to show info about the URL.
* Made search location bar span full width in mobile view.
* Automatically hide mobile modal window when user is interacting with the map.
* Disabled feature search in mobile
* Disabled export (clip&ship) in mobile
* Fixed misplaced search icon in mobile safari.
* Prevents story text from covering the whole screen in mobile devices.
* Add `CatalogIndex`, `CatalogIndexReference` and `generateCatalogIndex()` script. These can be used to generate a static JSON index of a terria catalog - which can then be searched through using `flexsearch`
* Added `weakReference` flag `ReferenceMixin`, this can be used to treat References more like a shortcut (this means that `sourceReference` isn't used when models are shared/added to the workbench - the `target` is used instead)
* GroupMixin.isMixedInto and MappableMixin.isMixedInto are now more strict - and won't pass for for References with `isMappable` or `isGroup`.
* `Workbench.add` can now handle nested `References` (eg `CatalogIndexReference -> CkanReference -> WMSCatalogItem`).
* Add `description` trait to `CatalogMemberReferenceTraits`
* Added `excludeMembers` property to `GroupTraits` (this replaced the `blacklist` property in v7). It is an array of strings of excluded group and item names. A group or item name that appears in this list will not be shown to the user. This is case-insensitive and will also apply to all child/nested groups
* Fixes an app crash on load in iOS-Safari mobile which was happening when rendering help panel tooltips.
* Fixed `WebMapServiceCatalogItem` not sending additional `parameters` in `GetFeatureInfo` queries.
* Changed mobile header icons and improved styling.
* Fixed a problem with computeds and AsyncLoader when loading `mapItems` (and hence children's `mapItems`) of a CompositeCatalogItem.
* Fix `YDYRCatalogFunction` `description`
* Extend input field for search in mobile view to full width of the page.
* Automatically hide mobile modal window when user is interacting with the map (like picking a point or drawing a shape).
* Adjusted styling of x-axis labels in feature info panel to prevent its clipping.
* When expanding charts from the same catalog item, we now create a new item if the expanded chart has a different title from the previously expanded chart for the same item. This behavior matches the behavior in `v7`.
* Improve status message when feature info panel chart is loading
* Fix broken chart panel download button.
* Changed @vx/_ dependencies to @visx/_ which is the new home of the chart library
* The glyph style used for chart points can now be customized.
* Added `TerriaReference` item, useful for mounting a catalog tree from an external init file at any position in the current map's catalog tree.
* Changed @vx/_ dependencies to @visx/_ which is the new home of the chart library
* The glyph style used for chart points can now be customized.
* Chart tooltip and legend bar can now fit more legends gracefully.

#### 8.1.0 - 2021-09-08

- **Breaking changes:**
  - Overhaul of map navigation: items no longer added inside UserInterface using <Nav> jsx.

* New version of map navigation ([#5062](https://github.com/TerriaJS/terriajs/pull/5062))
  - It consists of
    - a high level api `MapNavigationModel` for managing the navigation items, which is responsible for managing the state of navigation items. It is passing commands to invidual item controller.
    - a `MapNavigationItemController` that holds and control the state of navigation item. When new navigation item is created it should extend controller and provide the definition on how it state should be updated.
  - Terria exposes instance of navigation model to the world.
  - Converted all existing navigation items to utilise new navigation model, and registered them in terria navigation model (`registerMapNavigations.tsx`).
  - Resolved issue with some navigation items not being clickable on mobile due to overlap from others.
* Fixed a bug in Difference tool where difference image was showing with zero opacity in some situations.
* Fixed `CzmlCatalogItem` to react correctly to input data changes.

#### 8.0.1 - 2021-09-06

- Added `catalog-converter` support for v7 `#start` data.
- add french Help button translation
- Enable FeatureInfoSectionSpec tests
- Add `itemProperties` to `ArcGisMapServerCatalogGroupTraits` so that `ArcGisMapServerCatalogGroup` can override relevant traits of its layers.
- Add `feature` object to `FeatureInfoSection.getTemplateData`
- Add a way to replace text in feature info templates. See [Replace text](doc/connecting-to-data/customizing-data-appearance/feature-info-template.md) for details.
- Fixed unnecessary model reloads or recomputing of `mapItems` when switching between story scenes.
- Fixed story reset button.
- Moved help button to the top menu

#### 8.0.0 - 2021-08-13

- **Breaking changes**:
  - Require `translate#` in front of translatable content id in `config.json` (i.e. `helpContent`).
  - `colorPalette` no longer supports a list of CSS colors (eg `rgb(0,0,255)-rgb(0,255,0)-rgb(255,0,0)`). Instead please use `binColors`.
  - Organise `Traits` folder into `Traits/Decorators` and `Traits/TraitsClasses`
  - Renamed all mixin instance type definitions to `XMixin.Instance`.
  - Basemaps are now defined as `baseMaps` object (see [baseMaps object docs](./doc/customizing/initialization-files.md#basemaps))
    - list of available basemaps is defined in `baseMaps.items`. This list is combined with default base maps so it's possible to override defaults
    - definition of `initBaseMapId` and `initBaseMapName` are moved to `baseMaps.defaultBaseMapId` and `baseMaps.defaultBaseMapName`
    - `previewBaseMapId` is moved to `baseMaps.previewBaseMapId`
    - implemented `baseMaps.enabledBaseMaps` array of base map ids to define a list of baseMaps available to user
    - updated docs for `baseMaps`
  - `$color-splitter` and `theme.colorSplitter` has been replaced with `$color-secondary` and `theme.colorSecondary`
  - `canZoomTo` has bee replaced with `disableZoomTo` in `MappableTraits`
  - `showsInfo` has been replaced with `disableAboutData` in `CatalogMemberTraits`
  - `AsyncLoader` loadXXX methods now return `Result` with `errors` **they no longer throw errors** - if you need errors to be thrown you can use `(await loadXX).throwIfError()`.
  - Removed `openGroup()` - it is replaced by `viewState.viewCatalogMember`
  - Renamed `ReferenceMixin.is` to `ReferenceMixin.isMixedInto`

* Fixed a bug with numeric item search where it sometimes fails to return all matching values.
* Respect order of objects from lower strata in `objectArrayTrait`.
* Fix datetime button margin with scroll in workbench.
* Fix checkbox when click happen on svg icon. (#5550)
* Added progress indicator when loading item search tool.
* Add `nullColor` to `ConstantColorMap` - used when `colorColumn` is of type `region` to hide regions where rows don't exist.
* `TableStyles` will only be created for `text` columns if there are no columns of type `scalar`, `enum` or `region`.
* Moved `TableStyle.colorMap` into `TableColorMap`
* Replaced `colorbrewer.json` with `d3-scale-chromatic` - we now support d3 color scales (in addition to color brewer) - see https://github.com/d3/d3-scale-chromatic
* Added `ContinuousColorMap` - it will now be used by default for `scalar` columns
  - To use `DiscreteColorMap` - you will need to set `numberOfBins` to something other than `0`.
* `TableColorMap` default color palette for `scalar` columns is not `Reds` instead of `RdYlOr`
* Legends for `scalar` columns will now calculate optimal `numberFormatOptions.maximumFractionDigits` and `numberFormatOptions.minimumFractionDigits`
* Fix sharing user added data of type "Auto-detect".
* #5605 tidy up format string used in `MagdaReference`
* Fix wms feature info returning only one feature
* `WebMapServiceCatalogGroup` will now create layer auto-IDs using `Name` field to avoid ID clashes.
* Added `GroupMixin` `shareKey` generation for members - if the group has `shareKeys`.
* Organise `Traits` folder into `Traits/Decorators` and `Traits/TraitsClasses
* Organise `Traits` folder into `Traits/Decorators` and `Traits/TraitsClasses`
* I18n-ify shadow options in 3DTiles and some strings in feature info panel.
* Fix `StyledIcon` css `display` clash
* Limit `SelectableDimension` options to 1000 values
* Added support for `SocrataCatalogGroup` and `SocrataMapViewCatalogGroup`
  - Notes on v7 to v8 Socrata integration:
    - Share links are not preserved
    - Added basic support for dataset resources
* Organise `Models` directory into multiple sub-directories (#5626)
  - New model related classes are moved to `Models/Definition`
  - Catalog related files are moved to `Models/Catalog`
    - ESRI, OWS, GTFS and CKAN related files are moved to their own sub-directories in `Models/Catalog/`
    - Other Catalog items related files are moved to `Models/Catalog/CatalogItems`
    - Other Catalog items related files are moved to `Models/Catalog/CatalogGroups`
    - Catalog functions related files are moved to `Models/Catalog/CatalogFunction`
  - Removed unused Models files
* Modified BadgeBar to be more tolerant to longer strings
* Added `MapboxMapCatalogItem`.
* Added `MapboxStyleCatalogItem`.
* Fix splitter thumb icon vertical position
* Renamed all mixin instance type definitions to `XMixin.Instance`.
* Clean up `ViewControl` colors
  - `$color-splitter` and `theme.colorSplitter` has been replaced with `$color-secondary` and `theme.colorSecondary`
* Clean up `SplitterTraits`
  - `SplitterTraits` is now included in `RasterLayerTraits`
  - Removed `supportsSplitter` variable
  - Added `disableSplitter` trait
* Clean up `canZoomTo`
  - Replaced with `disableZoomTo` in `MappableTraits`
* Clean up `showsInfo`
  - Replaced with `disableAboutData` in `CatalogMemberTraits`
* Add `TerriaErrorSeverity` enum, values can be `Error` or `Warning`.
  - Errors with severity `Error` are presented to the user. `Warning` will just be printed to console.
  - By default, errors will use `Error`
  - `TerriaErrorSeverity` will be copied through nested `TerriaErrors` on creation (eg if you call `TerriaError.from()` on a `Warning` then the parent error will also be `Warning`)
  - Loading models from share links or stories will use `Warning` if the model is **not in the workbench**, otherwise it will use `Error`.
* In `terriaErrorNotification` - show `error.message` (as well as `error.stack`) if `error.stack` is defined
* `AsyncLoader` now has an observable `result` property.
* `viewState.viewCatalogMember()` now handles loading catalog members, opening groups and showing "Add Data" window.
* Fix `MagdaReference` `forceLoadReference` bug.
* Clean up `CkanCatalogGroup` loading - errors are no-longer swallowed.
* Clean up `3dTilesMixin` loading - errors are no-longer swallowed.
* Fix `DataPreviewSections` info section bug.
* Move `FeedbackForm` `z-index` to same as `Notification` - this is so it will appear above Data catalog.
* Added `result.raiseError()`, `result.pushErrorTo()` and `result.clone()` helper methods - and `Result.combine()` convenience function
* Renamed `ReferenceMixin.is` to `ReferenceMixin.isMixedInto`
* Added support for logging to external error service and configuring it via config parameters. See `errorService` in [client configuration](doc/customizing/client-side-config.md).
* Fix `DiscreteColorMap` bug with `binColors` and added warning message if `colorPalette` is invalid.
* Fix `EnumColorMap` bug with `binColors`
* Moved d3-scale-chromatic code into `tableColorMap.colorScaleCategorical()` and `tableColorMap.colorScaleContinuous()`
* Disabled welcome popup for shared stories
* Add WMS support for default value of time dimension.
* Make CompositeCatalogItem sync visibility to its members.
* Add `description` and `example` static properties to `Trait`, and added `@traitClass` decorator.
* Add `parent` property to `Trait`, which contains parent `TraitClass`.
* New model-generated documentation in `generateDocs.ts`
* Refactored some `Traits` classes so they use `mixTraits` instead of extending other `Traits` classes.
* Allow translation of some components.
* Fixed a bug which prevented adding any reference catalog item while the story is playing.
* Bumped terriajs-server to ^3.3.3

#### 8.0.0-alpha.87

- Re-add basemap images to terriajs rather than requiring all TerriaMaps to have those basemap images. Default basemaps will use those images.
- Data from TableMixin always overrides other feature information (e.g. from vector tiles in region mapping) by column name and title for feature info templating (consistent with v7).
- Fixed point entity creation for TableMixin where different columns are used for point size and colour.
- Changed MappableMixin's initialMessage to show while map items are loaded. Map items could be displayed behind the disclaimer before a user accepts the disclaimer.
- Fixed a cyclic dependency between initialMessage and app spinner (globe gif greysreen) that caused the app spinner to be present forever when loading a share link.
- Removed hardcoded credit links and made it configurable via terria config parameters.
- Disable `TableMixin` time column if only one unique time interval

#### 8.0.0-alpha.86

- **Breaking changes**:
  - `EnumColorMap` will only be used for enum `TableColumns` with number of unique values <= number of bins

* Add `options` to CSV papaparsing
* `TableMixin` will now only show points **or** region mapping - not both
* Add `FeatureInfoMixin` support for 2D vector features (in Cesium only)
* `TableStyles` are now hidden from the "Display Variable" selector if the number of colors (enumColors or numberOfBins) is less than 2. As a ColorMap with a single color isn't super useful.
* Improved default `TableColumn.isSampled` - it will be false if a binary column is detected (0 or 1)
* Improved default Table charting - now a time column will be used for xAxis by default
* Added `spreadFinishTime` - which works same way as `spreadStartTime` - if `true`, finish time of feature will be "spread" so that all features are displayed at the latest time step.
* Added support for `OpenDataSoft` - only point or region based features + timeseries
* `GeoJsonMixin`-based catalog items with polygon features can be extruded if a `heightProperty` is specified.
* Bugfix to make time-based geojson work when there are multiple features with the same time property value.
* Add `czmlTemplate` to `GeoJsonTraits` - it can be used to replace GeoJSON Point features with a CZML packet.
* Made the moment points in the chart optionally clickable.

#### 8.0.0-alpha.85

- **Breaking changes**:
  - Removed `registerAnalytics.js`
  - Removed `HelpMenuPanel.jsx`

* Added analytic events related to story, share and help menu items, Also refactored events to use category and action enums.
* Remove table style `SelectableDimension` from SDMX
* `GyroscopeGuidance` can now be translated.
* Wraps tool title bar text using `...`.

#### 8.0.0-alpha.84

- Fix `ArcGisMapServerCatalogGroup` infinite loading by removing the cycle of calling `loadMembers` that was present in the `DataCatalogGroup` React component. However calling `loadMembers` is still not cached as it should for `ArcGisMapServerCatalogGroup`, and the infinite loading bug could return.
- Fix bug `selectableDimensions` bug in `Cesium3dTilesMixin` and `GltfCatalogItem`.

#### 8.0.0-alpha.83

- Add `modelDimensions` to `CatalogMemberMixin` - this can be used to apply model stratum with a `SelectableDimension` (i.e. a drop-down menu).
- `GeoJsonMixin`-based catalog items can now be styled based on to their properties through traits.
- `GeoJsonMixin`-based catalog items can now vary over time if a `timeProperty` is specified.

#### 8.0.0-alpha.82

- **Breaking changes**:
  - IndexedItemSearchProvider: (bounding) `radius` option is no longer supported in `resultsData.csv` of search indexes.

* Show a toast and spinner icon in the "Ideal zoom" button when the map is zooming.
* `zoomTo()` will return a promise that resolves when the zoom animation is complete.
* Modifies `IndexedItemSearchProvider` to reflect changes to `terriajs-indexer` file format.
* Move feature info timeseries chart funtion to `lib\Table\getChartDetailsFn.ts`
* Fix feature info timeseries chart for point (lat/long) timeseries
* Feature info chart x-values are now be sorted in acending order
* Remove merging rows by ID for `PER_ROW` data in `ApiTableCatalogItem`
* Make `ApiTableCatalogItem` more compatible with Table `Traits`
  - `keyToColumnMapping` has been removed, now columns must be defined in `columns` `TableColumnTraits` to be copied from API responses.
* Move notification state change logic from ViewState into new class `NotificationState`
* Catalog items can now show a disclaimer or message before loading through specifying `InitialMessageTraits`
* Added Leaflet hack to remove white-gaps between tiles (https://github.com/Leaflet/Leaflet/issues/3575#issuecomment-688644225)
* Disabled pedestrian mode in mobile view.
* Pedestrian mode will no longer respond to "wasd" keys when the user is typing in some input field.
* Fix references to old `viewState.notification`.
* wiring changeLanguage button to useTranslation hook so that it can be detected in client maps
* Add `canZoomTo` to `TableMixin`
* SDMX changes:
  - Add better SDMX server error messages
  - `conceptOverrides` is now `modelOverrides` - as dataflow dimension traits can now be overridden by codelist ID (which is higher priortiy than concept ID)
  - Added `regionTypeReplacements` to `modelOverride`- to manually override detected regionTypes
  - `modelOverrides` are created for SDMX common concepts `UNIT_MEASURE`, `UNIT_MULT` and `FREQ`
    - `UNIT_MEASURE` will be displayed on legends and charts
    - `UNIT_MULT` will be used to multiple the primary measure by `10^x`
    - `FREQ` will be displayed as "units" in Legends and charts (eg "Monthly")
  - Single values will now be displayed in `ShortReportSections`
  - Custom feature info template to show proper dimension names + time-series chart
  - Smarter region-mapping
  - Removed `viewMode` - not needed now due to better handling of time-series
* Fix `DimensionSelector` Select duplicate ids.
* Add Leaflet splitter support for region mapping
* Fix Leaflet splitter while zooming and panning map
* Split `TableMixin` region mapping `ImageryParts` and `ImageryProvider` to improve opacity/show performance
* Removed `useClipUpdateWorkaround` from Mapbox/Cesium TileLayers (for Leaflet) - because we no longer support IE
* Fix overwriting `previewBaseMapId` with `initBaseMapId` by multiple `initData`.
* GeoJSON Mixin based catalog items can now call an API to retrieve their data as well as fetching it from a url.
* Changes to loadJson and loadJsonBlob to POST a request body rather than always make a GET request.
* Added ApiRequestTraits, and refactor ApiTableCatalogItemTraits to use it. `apiUrl` is now `url`.

#### 8.0.0-alpha.81

- Fix invalid HTML in `DataPreviewSections`.
- Fix pluralisation of mapDataState to support other languages.
- Fix CSW `Stratum` name bug.
- Add `#configUrl` hash parameter for **dev environment only**. It can be used to overwrite Terria config URL.

#### 8.0.0-alpha.80

- Removed `Disclaimer` deny or cancel button when there is no `denyAction` associated with it.

#### 8.0.0-alpha.79

- Make `InfoSections` collapsible in `DataPreview`. This adds `show` property to `InfoSectionTraits`.
  - `WebMapServiceCatalogItem` service description and data description are now collapsed by default.
- Revert commit https://github.com/TerriaJS/terriajs/commit/668ee565004766b64184cd2941bbd53e05068ebb which added `enzyme` devDependency.
- Aliases `lodash` to `lodash-es` and use `babel-plugin-lodash` reducing bundle size by around 1.09MB.
- Fix CkanCatalogGroup filterQuery issue. [#5332](https://github.com/TerriaJS/terriajs/pull/5332)
- Add `cesiumTerrainAssetId` to config.json to allow configuring default terrain.
- Added in language toggle and first draft of french translation.json
  - This is enabled via language languageConfiguration.enabled inside config.json and relies on the language being both enumerated inside languageConfiguration.langagues and availble under {code}/translation.json
- Updated to terriajs-cesium 1.81
- Create the Checkbox component with accessibility in mind.
- Convert `FeedbackForm` to typescript.

#### 8.0.0-alpha.78

- Add `ignoreErrors` url parameter.

#### 8.0.0-alpha.77

- **Breaking changes**:
  - `terria.error.raiseEvent` and `./raiseErrorToUser.ts` have been replaced with `terria.raiseErrorToUser`.
  - `terria.error.addEventListener` has been replaced with `terria.addErrorEventListener`

* New Error handling using `Result` and `TerriaError` now applied to initial loading, `updateModelFromJson()`, `upsertModelFromJson()` and `Traits.fromJson()`. This means errors will propagate through these functions, and a stacktrace will be displayed.
  - `Result` and the new features of `TerriaError` should be considered unstable and may be extensively modified or removed in future 8.0.0-alpha.n releases
* New `terriaErrorNotification()` function, which wraps up error messages.
* `TerriaError` can now contain "child" errors - this includes a few new methods: `flatten()` and `createParentError()`. It also has a few new convenience functions: `TerriaError.from()` and `TerriaError.combine()`.
* Convert `Branding.jsx` to `.tsx`
* Added `configParams.brandBarSmallElements` to set Branding elements for small screen (also added theme props)
* Add `font` variables and `fontImports` to theme - this can be used to import CSS fonts.
* Convert `lib/Styled` `.jsx` files to `.tsx` (including Box, Icon, Text). The most significant changes to these interfaces are:
  - `Box` no longer accepts `<Box positionAbsolute/>` and this should now be passed as `<Box position="absolute"/>`.
  - `Text`'s `styledSize` has been removed. Use the `styledFontSize` prop.
  - `ButtonAsLabel` no longer accepts `dark`. A dark background is now used when `light` is false (or undefined).
* Fixes CZML catalog item so that it appears on the timeline.
* Enable `theme` config parameter. This can now be used to override theme properties.

#### 8.0.0-alpha.76

- Added support for setting custom concurrent request limits per domain through `configParameters.customRequestSchedulerLimits`.
- Added `momentChart` to region-mapped timeseries
- Add time-series chart (in FeatureInfo) for region-mapped timeseries
- Only show `TableMixin` chart if it has more than one
- Add `TableChartStyle` name trait.

#### 8.0.0-alpha.75

- Fix `NotificationWindow` bug with `message`.
- Re-add `loadInitSources` to `Terria.updateApplicationUrl()`
- Added support for `elements` object in catalogue files (aka init files).
  - Using this object you can hide/show most UI elements individually.
  - See https://github.com/TerriaJS/terriajs/pull/5131. More in-depth docs to come.

#### 8.0.0-alpha.74

- Fix JS imports of `TerriaError`

#### 8.0.0-alpha.73

- Add `title` parameter in `raiseErrorToUser` to overwrite error title.
- Added some error handling in `Terria.ts` to deal with loading init sources.
- TSify `updateApplicationOnHashChange` + remove `loadInitSources` from `Terria.updateApplicationUrl()`

#### 8.0.0-alpha.72

- **Breaking changes**:
  - Added clippingRectangle to ImageryParts.
  - Any item that produces ImageryParts in mapItems (any raster items) must now also provide a clippingRectangle.
  - This clippingRectangle should be derived from this.cesiumRectangle (a new computed property) & this.clipToRectangle as demonstrated in many raster catalog items (e.g. OpenStreetMapCatalogItem.ts).

* Adds experimental ApiTableCatalogItem.
* Fixes a bug where FeatureInfoDownload tries to serialize a circular object
* Added `removeDuplicateRows` to `TableTraits`
* `forceLoadTableData` can now return undefined - which will leave `dataColumnMajor` unchanged
* Fix sharing preview item.
* Added z-index to right button group in mobile header menu
* Added cesiumRectangle computed property to MappableMixin. This is computed from the `rectangle` Trait.
* Fixed a Cesium render crash that occured when a capabilities document specified larger bounds than the tiling scheme's supported extent (bug occured with esri-mapServer but wms was probably also affected).
* In fixing Cesium render crash above clipping rectangles are now added to Cesium ImageryLayer (or Leaflet CesiumTileLayer) rather than being included in the ImageryProvider. ImageryParts has been updated to allow passing the clipping rectangle through to Cesium.ts and Leaflet.ts where ImageryLayer/CesiumTileLayer objects are created.

#### 8.0.0-alpha.71

- Fix accidental translation string change in 8.0.0-alpha.70

#### 8.0.0-alpha.70

- **Breaking changes**:
  - Merge `Chartable` and `AsyncChartableMixin` into new **`ChartableMixin`** + `loadChartItems` has been replaced by `loadMapItems`.
  - To set base map use `terriaViewer.setBaseMap()` instead of `terriaViewer.basemap = ...`
  - Incorrect usage of `AsyncLoader` **will now throw errors**

* Add `hideInBaseMapMenu` option to `BaseMapModel`.
* Change default basemap images to relative paths.
* Add `tileWidth` and `tileHeight` traits to `WebMapServiceCatalogItem`.
* Add docs about `AsyncLoader`
* Remove interactions between AsyncLoaders (eg calling `loadMetadata` from `forceLoadMapItems`)
* ... Instead, `loadMapItems` will call `loadMetadata` before triggering its own `AsyncLoader`
* Add `isLoading` to `CatalogMemberMixin` (combines `isLoading` from all the different `AsyncLoader`)
* Move `Loader` (spinner) from `Legend` to `WorkbenchItem`.
* Merge `Chartable` and `AsyncChartableMixin` into **`ChartableMixin`** + remove `AsyncLoader` functionality from `ChartableMixin` - it is now all handled by `loadMapItems`.
* Removed `AsyncLoader` functionality from `TableMixin` - it is now handled by `loadMapItems`.
  - `TableMixin.loadRegionProviderList()` is now called in `MappableMixin.loadMapItems()`
* Added `TerriaViewer.setBaseMap()` function, this now calls `loadMapItems` on basemaps
* Fix load of persisted basemap
* Fix sharing of base map
* Added backward compatibility for `baseMapName` in `initData` (eg share links)
* Add `WebMapService` support for WGS84 tiling scheme

#### 8.0.0-alpha.69

- **Breaking changes**:
  - Basemaps are now configured through catalog JSON instead of TerriaMap - see https://github.com/TerriaJS/terriajs/blob/13362e8b6e2a573b26e1697d9cfa5bae328f7cff/doc/customizing/initialization-files.md#basemaps

* Updated terriajs-cesium to version 1.79.1
* Make base maps configurable from init files and update documentation for init files [#5140](https://github.com/TerriaJS/terriajs/pull/5140).

#### 8.0.0-alpha.68

- Remove points from rectangle `UserDrawing`
- Fix clipboard typing error.
- Ported `WebProcessingServiceCatalogGroup`.
- Add CSW Group support
- Revert "remove wmts interfaces from ows interfaces" (873aa70)
- Add `math-expression-evaluator` library and `ColumnTransformationTraits`. This allows expressions to be used to transform column values (for example `x+10` to add 10 to all values).
- Fix bug in `TableColumn.title` getter.
- Add support for TableColumn quarterly dates in the format yyyy-Qx (eg 2020-Q1).
- Fix region mapping feature highlighting.
- Update clipboard to fix clipboard typing error.
- Added direction indicator to the pedestrian mode minimap.
- Limit up/down look angle in pedestrian mode.
- Automatically disable pedestrian mode when map zooms to a different location.
- Add support for time on `ArcGisMapServerCatalogItem`
- Merge `Mappable` and `AsyncMappableMixin` into **`MappableMixin`**.
- Fixed a issue when multiple filters are set to Cesium3DTilesCatalogItem
- Async/Awaitify `Terria.ts` + fix share links loading after `loadInitSources`.
- Tsified `TerriaError` + added support for "un-rendered" `I18nTranslateString`
- Tsified `raiseErrorToUser` + added `wrapErrorMessage()` to wrap error message in something more user friendly (using `models.raiseError.errorMessage` translation string).

#### 8.0.0-alpha.67

- TSify `Loader` function.
- Added walking mode to pedestrian mode which clamps the pedestrain to a fixed height above the surface.
- Upgraded catalog-converter to fix dependency version problem and ensure that all imports are async to reduce main bundle size.

#### 8.0.0-alpha.66

- **Breaking changes**:
  - Changed merging behaviour of Trait legends (of type `LegendTraits`) in `CatalogMemberTraits`. This affects legends on all `CatalogMember` models. Legend objects in higher strata now replace values in lower strata that match by index, rather than merging properties with them.

* Add `MetadataUrlTraits` to `CatalogMemberTraits.metadataUrls`. It contains an array of metadata URLS (with optional `title` which will render a button)
* Restore `cesiumTerrainUrl` config parameter. [#5124](https://github.com/TerriaJS/terriajs/pull/5124)
* I18n-ify strings in settings panel. [#5124](https://github.com/TerriaJS/terriajs/pull/5124)
* Moved `DataCustodianTraits` into `CatalogMemberTraits` and `CatalogMemberReferenceTraits`.
* `TableMixin` styles ("Display variables") will now look for column title if style title is undefined
* Add fallback colours when Color.fromCssColorString is used.
* Allow nullable `timeColumn` in table styles. Useful for turning off auto-detection of time columns.
* Added tool for searching inside catalog items. Initial implementation works for indexed 3d tilesets.
* Added support for shapefile with `ShapefileCatalogItem`
* Added `GeoJsonMixin` for handling the loading of geojson data.
* Extended the `GeoJsonCatalogItem` to support loading of zip files.
* Fixed broken feature highlighting for raster layers.
* Show a top angle view when zooming to a small feature/building from the item search result.
* Fix `TableTimeStyleTraits.idColumns` trait type.
* Added a new `lineAndPoint` chart type
* CustomChartComponent now has a "chart-type" attribute
* Fix `ArcGisMapServerCatalogItem` layer ID and legends bug
* Re-add region mapping `applyReplacements`.
* Added `SearchParameterTraits` to item search for setting a human readable `name` or passing index specific `queryOptions` for each parameter through the catalog.
* Added `AttributionTraits` to mappable and send it as property when creating Cesium's data sources and imagery providers. [#5167](https://github.com/TerriaJS/terriajs/pull/5167)
* Fixed an issue where a TerriaMap sometimes doesn't build because of typing issues with styled-components.
* Renamed `options` to `providerOptions` in `SearchableItemTraits`.
* Fix `CkanCatalogGroup.groupBy = "none"` members
* Fix `TableMixin` region mapping feature props and make Long/Lat features use column titles (if it exists) to match v7 behaviour.
* Add support for `CkanItemReference` `wms_layer` property
* Add support for `ArcGisMapServerCatalogGroup` to use `sublayerIds`.
* Added Pedestrian mode for easily navigating the map at street level.
* Clean up `LayerOrderingTraits`, remove `WorkbenchItem` interface, fix `keepOnTop` layer insert/re-ordering.
* Remove `wordBreak="break-all"` from Box surrounding DataPreview
* Re-added merging of csv row properties and vector tile feature properties for feature info (to match v7 behaviour).
* Fixes a bug in pedestrian mode where dropping the pedestrian in northern hemisphere will position the camera underground.
* Implement highlight/hide all actions for results of item search.
* Disable pickFeatures for WMS `_nextImageryParts`.
* Fix Leaflet `ImageryLayer` feature info sorting
* Fix hard-coded colour value in Story
* Use `configParameters.cesiumIonAccessToken` in `IonImageryCatalogItem`
* Added support for skipping comments in CSV files
* Fix WMS GetLegendGraphics request `style` parameter
* Loosen Legend `mimeType` check - so now it will treat the Legend URL as an image if the `mimeType` matches **OR** the file extension matches (previously, if `mimeType` was defined, then it wouldn't look at filetype extension)
* Fix `DiffTool` date-picker label `dateComparisonB`
* Fix app crash when switching different tools.
* Create `merge` `TraitsOption` for `objectArrayTrait`
* Move `Description` `metadataUrls` above `infoSections`.
* Upgraded i18next and i18next-http-backend to fix incompatibility.
* Added support for dd/mm/yyyy, dd-mm-yyyy and mm-dd-yyyy date formats.

#### 8.0.0-alpha.65

- Fixed SDMX-group nested categories
- SDMX-group will now remove top-level groups with only 1 child

#### 8.0.0-alpha.64

- Fixed WMS style selector bug.
- `layers` trait for `ArcGisMapServerCatalogItem` can now be a comma separated string of layer IDs or names. Names will be auto-converted to IDs when making the request.

#### 8.0.0-alpha.63

- Add `v7initializationUrls` to terria config. It will convert catalogs to v8 and print warning messages to console.
- Add `shareKeys` support for Madga map-config maps (through `terria` aspect)
- Revert WMS-group item ID generation to match v7
- Add `addShareKeysToMembers` to `GroupMixin` to generate `shareKeys` for dynamic groups (eg `wms-group)
- Added `InitDataPromise` to `InitSources`
- Add reverse `modelIdShareKeysMap` map - `model.id` -> `shareKeys`
- Upgraded `catalog-converter` to 0.0.2-alpha.4
- Reverted Legend use of `object` instead of `img` - sometimes it was showing html error responses
- Legend will now hide if an error is thrown
- Update youtube urls to nocookie version
- Share link conversion (through `catalog-converter`) is now done client-side
- Fix Geoserver legend font colour bug
- Remove legend broken image icon
- Added high-DPI legends for geoserver WMS (+ font size, label margin and a few other tweaks)
- `LegendTraits` is now part of `CatalogMemberTraits`
- Add `imageScaling` to `LegendTraits`
- WMS now `isGeoserver` if "geoserver` is in the URL
- Add WMS `supportsGetLegendRequest` trait
- Improved handling of WMS default styles

#### 8.0.0-alpha.62

- Fixed an issue with not loading the base map from init file and an issue with viewerMode from init files overriding the persisted viewerMode
- Fixed issues surrounding tabbed catalog mode
- Now uses `catalog-converter` to convert terriajs json in WPS response from v7 to v8.
- Fixed a bug in `UserDrawing` which caused points to not be plotted on the map.
- Fixed app crash when switching between different types of parameter in `GeoJsonParameterEditor`.
- Fixed errors when previewing an item in a group that is open by default (`isOpen: true` in init file).
- Fixed mobx warnings when loading geojson catalog items.
- Add `multiplierDefaultDeltaStep` Trait, which tries to calculate sensible multiplier for `DistrectelyTimeVarying` datasets. By default it is set to 2, which results in a new timestep being displayed every 2 seconds (on average) if timeline is playing.
- Hide info sections with empty content in the explorer preview.
- Port `shareKeys` from version 7
- Update/re-enable `GeoJsonCatalogItemSpec` for v8.
- add `DataCustodianTraits` to `WebMapServiceCatalogGroupTraits`
- Changed behaviour of `updateModelFromJson` such that catalog groups with the same id/name from different json files will be merged into one single group.
- Fixed error when selecting an existing polygon in WPS input form.
- Upgraded `catalog-converter` to 0.0.2-alpha.3.

#### 8.0.0-alpha.61

- New `CatalogFunctionMixin` and `CatalogFunctionJobMixin`
- Tsified `FunctionParameters`
- New `YourDataYourRegions` `CatalogFunctionMixin`
- Added `inWorkbench` property
- Added `addModelToTerria` flag to `upsertModelFromJson` function
- Added `DataCustodianTraits` to `WebMapServiceCatalogItem`
- Added `disableDimensionSelectors` trait to `WebMapServiceCatalogItem`. Acheives the same effect of `disableUserChanges` in v7.
- Temporarily stopped using `papaparse` for fetching Csv urls till an upstream bug is fixed.
- Fix async bug with loading `ReferenceMixin` and then `Mappable` items in `initSources`
- Remove `addToWorkbench`, it has been replaced with `workbench.add`
- Improve handling of `ArcGisMapServerCatalogItem` when dealing with tiled layers.
- Ensure there aren't more bins than unique values for a `TableStyle`
- Add access control properties to items fetched from Esri Portal.
- Improves magda based root group mimic behaviour introdcued in 8.0.0-alpha.57 by adding `/` to `knownContainerUniqueIds` when `map-config*` is encountered
- Fixed broken chart disclaimers in shared views.
- Fixed a bug where chart disclaimers were shown even for chart items disabled in the workbench.
- Fixed a bug where charts with titles containing the text "lat" or "lon" were hidden from feature info panel.
- Fixed a bug that occurred when loading config from magda. `initializationUrls` are now applied even if `group` aspect is not set

#### 8.0.0-alpha.60

- Fix WMS legend for default styles.
- Request transparent legend from GeoServer.
- Reverted the following due to various issues with datasets:
  - Add basic routing support
  - Add better page titles when on various routes of the application
  - Add prerendering support on `/catalog/` routes (via `prerender-end` event &
    allowing TerriaMap to hit certain routes)

#### 8.0.0-alpha.59

- Update magda error message
- Add a short report section if trying to view a `3d-tiles` item in a 2d map.
- Fix bug in `Terria.interpretStartData`.
- Add `ThreddsCatalogGroup` model.
- Port `supportsColorScaleRange`, `colorScaleMinimum` and `colorScaleMaximimum` from `master` to `WebMapServiceCatalogItem` model.
- Ported MapboxVectorTileCatalogItem ("mvt").
- When expanding a chart from the feature info panel, we now place a colored dot on the map where the chart was generated from.
- Add basic routing support
- Add better page titles when on various routes of the application
- Add prerendering support on `/catalog/` routes (via `prerender-end` event &
  allowing TerriaMap to hit certain routes)
- Update `WorkbenchButton` to allow for links rather than buttons, including
  changing About Data to a link

#### 8.0.0-alpha.58

- Add `FeatureInfoTraits` to `ArcGisMapServerCatalogItem`
- Fix zooming bug for datasets with invalid bounding boxes.
- Add new model for `ArcGisTerrainCatalogItem`.
- Add 3D Tiles to 'Add web data' dropdown.
- Fix naming of item in a `CkanCatalogGroup` when using an item naming scheme other than the default.

#### 8.0.0-alpha.57

- Fix memoization of `traitsClassToModelClass`.
- Chart expanded from feature info panel will now by default show only the first chart line.
- Chart component attribtues `column-titles` and `column-units` will now accept a simpler syntax like: "Time,Speed" or "ms,kmph"
- Fix presentation of the WMS Dimension metadata.
- Magda based maps now mimic "root group uniqueId === '/'" behaviour, so that mix and matching map init approaches behave more consistently

#### 8.0.0-alpha.56

- Add `itemProperties` trait to `WebMapMapCatalogGroup`.
- Add support for `formats` traits within `featureInfoTemplate` traits.
- Fix handling of `ArcGisPortalItemReference` for when a feature layer contains multiple sublayers.
- Implemented new compass design.

#### 8.0.0-alpha.55

- Upgraded to patched terriajs-cesium v1.73.1 to avoid build error on node 12 & 14.

#### 8.0.0-alpha.54

- Add a `infoAsObject` property to the `CatalogMemberMixin` for providing simpler access to `info` entries within templating
- Add a `contentAsObject` trait to `InfoSectionTraits` where a json object is more suitable than a string.
- Add `serviceDescription` and `dataDescription` to `WebMapServiceCatalogItem` info section.
- Extend `DataPreviewSections.jsx` to support Mustache templates with context provided by the catalog item.
- Add support for `initializationUrls` when loading configuration from Magda.
- Add `:only-child` styling for `menu-bar.scss` to ensure correctly rounded corners on isolated buttons.
- Improve Branding component for mobile header
- Add support for `displayOne` configuration parameter to choose which brand element to show in mobile view
- Update Carto basemaps URL and attribution.
- Add `clipToRectangle` trait to `RasterLayerTraits` and implement on `WebMapServiceCatalogItem`, `ArcGisMapServiceCatalogItem`, `CartoMapCatalogItem`, `WebMapTileServiceCatalogItem`.
- Allow Magda backed maps to use an inline `terria-init` catalog without it getting overwritten by map-config before it can be parsed
- Deprecated `proxyableDomainsUrl` configuration parameter in favour of `serverconfig` route
- Ported a support for `GpxCatalogItem`.
- Feature info is now shareable.
- Add option `canUnsetFeaturePickingState` to `applyInitData` for unsetting feature picking state if it is missing from `initData`. Useful for showing/hiding feature info panel when switching through story slides.
- Properly render for polygons with holes in Leaflet.
- Fixes a bug that showed the chart download button when there is no downloadable source.
- Add `hideWelcomeMessage` url parameter to allow the Welcome Message to be disabled for iframe embeds or sharing scenarios.
- Ensure the `chartDisclaimer` is passed from catalog items to derived chart items.
- Don't calculate a `rectangle` on a `ArcGisPortalReferenceItem` as they appear to contain less precision than the services they point to.
- Allow an `ArcGisPortalReferenceItem` to belong to multiple `CatalogGroup`'s.
- Fix argis reference bug.
- Made possible to internationalize tour contend.
- Added TileErrorHandlerMixin for handling raster layer tile errors.
- Fixed a bug that caused the feature info chart for SOS items to not load.
- SOS & CSV charts are now shareable.

#### 8.0.0-alpha.53

- Ported an implementation of CatalogSearchProvider and set it as the default
- Notification window & SatelliteImageryTimeFilterSection now uses theme colours
- Improved look and feel of `StyledHtml` parsing
- Fix `applyAriaId` on TooltipWrapper causing prop warnings
- Make share conversion notification more pretty (moved from `Terria.ts` to `shareConvertNotification.tsx`)
- Tsxify `Collapsible`
- `ShortReportSections` now uses `Collapsible`
- Add `onToggle`, `btnRight`, `btnStyle`, `titleTextProps` and `bodyBoxProps` props in `Collapsible`
- Add `Notification.message` support for `(viewState: ViewState) => React.ReactNode`
- Added splitting support to `WebMapTileServiceCatalogItem`.

#### 8.0.0-alpha.52

- Prevent duplicate loading of GetCapabilities
- Update the `GtfsCatalogItem` to use the `AutoRefreshingMixin`.
- Add a condition to the `AutoRefreshingMixin` to prevent unnecessary polling when an item is disabled in the workbench.
- Upgraded to Cesium v1.73.
- Removed any references to `BingMapsApi` (now deprecated).
- Add support for resolving `layers` parameter from `Title` and not just `Name` in `WebMapServiceCatalogItem`.
- Change TrainerBar to show all steps even if `markdownDescription` is not provided

#### 8.0.0-alpha.51

- Add WMTS group/item support
- Create `OwsInterfaces` to reduce duplicate code across OWS servies
- Fix story prompt being permanent/un-dismissable
- Fixed a bug that caused the feature info chart for SOS items to not load.

#### 8.0.0-alpha.50

- Support for searching WFS features with WebFeatureServiceSearchProvider
- WFS-based AustralianGazetteerSearchProvider
- Fixed a bug causing users to be brought back to the Data Catalogue tab when clicking on an auto-detected user added catalogue item.
- Fixed a bug causing Data Preview to not appear under the My Data tab.
- Fix WMS style `DimensionSelector` for layers with no styles
- Add WMS legend for items with no styles
- Add warning messages if catalog/share link has been converted by `terriajs-server`.
- Update the scroll style in `HelpVideoPanel` and `SidePanel` helpful hints.
- Updated leaflet attribution to match the style of cesium credits.
- Remove `@computed` props from `WebFeatureServiceCapabilities`
- Fixed bug causing the Related Maps dropdown to be clipped.
- Add SDMX-json support for groups and items (using SDMX-csv for data queries)
- `TableMixin` now uses `ExportableMixin` and `AsyncMappableMixin`
- Move region provider loading in `TableMixin` `forceLoadTableMixin` to `loadRegionProviderList`
- Added `TableAutomaticStylesStratum.stratumName` instead of hard-coded strings
- Added `Dimension` interface for `SelectableDimension` - which can be used for Traits
- Make `SelectableDimension.options` optional

#### 8.0.0-alpha.49

- WMS GetFeatureInfo fix to ensure `style=undefined` is not sent to server
- Add support for splitting CSVs (TableMixins) that are using region mapping.
- `addUserCatalogMember` will now call `addToWorkbench` instead of `workbench.add`.
- Replaces `ShadowSection` with `ShadowMixin` using `SelectableDimensions`
- Fix Webpack Windows path issue
- Updated icons for view and edit story in the hamburger menu.
- Implemented new design for story panel.

#### 8.0.0-alpha.48

- Allow `cacheDuration` to be set on `ArcGisPortalCatalogGroup` and `ArcGisPortalItemReference`.
- Set default `ArcGisPortalCatalogGroup` item sorting by title using REST API parameter.
- Call `registerCatalogMembers` before running tests and remove manual calls to `CatalogMemberFactory.register` and `UrlMapping.register` in various tests so that tests reflect the way the library is used.
- Updated stratum definitions which used hardcoded string to use `CommonStrata` values.

#### 8.0.0-alpha.47

- Removed hard coded senaps base url.
- Added option for manual Table region mapping with `enableManualRegionMapping` TableTrait. This provides `SelectableDimensions` for the region column and region type.
- Added WMS Dimensions (using `SelectableDimensions`)
- Added WMS multi-layer style, dimension and legend support.
- Merged the `StyleSelector` and `DimensionsSelector`, and created a `SelectableDimensions` interface.
- Added `chartColor` trait for DiscretelyTimeVarying items.
- Replaced all instances of `createInfoSection` and `newInfo` with calls to `createStratumInstance` using an initialisation object.
- Added trait `leafletUpdateInterval` to RasterLayerTraits.
- Fix styling of WFS and GeoRSS.
- Fixed a bug that caused re-rendering of xAxis of charts on mouse move. Chart cursor should be somewhat faster as a result of this fix.
- Fixed a bug that caused some catalogue items to remain on the map after clicking "Remove all" on the workbench.
- Deleted old `ChartDisclaimer.jsx`
- Moved `DiscretelyTimeVaryingMixin` from `TableAutomaticStylesStratum` to `TableMixin`
- Added basic region-mapping time support
- Add short report to `ArcGisFeatureServerItem` for exceeding the feature limit.
- Added shift-drag quick zoom

#### 8.0.0-alpha.46

- Fixed i18n initialisation for magda based configurations

#### 8.0.0-alpha.45

- Upgraded to Cesium v1.71.
- Change `ExportableData` interface to `ExportableMixin` and add `disableExport` trait.
- Add basic WFS support with `WebFeatureServiceCatalogGroup` and `WebFeatureServiceCatalogItem`
- Update style of diff tool close button to match new design
- Remove sass code from the `HelpPanel` component
- Added an option for translation override from TerriaMap
- Help content, trainer bar & help terms can use translation overrides
- Accepts `backend` options under a new `terria.start()` property, `i18nOptions`
- Use `wms_api_url` for CKAN resources where it exists
- Tsxified `DateTimePicker` and refactored `objectifiedDates` (moved to `DiscretelyTimeVaryingMixin`).
- Update style of 'Change dates' button in delta to be underlined
- Fix issue with delta 'Date comparison' shifting places when querying new location
- Shows a disabled splitter button when entering diff
- Make Drag & Drop work again (tsxify `DragDropFile.tsx` and refactor `addUserFiles.ts`)
- Add `TimeVarying.is` function

#### 8.0.0-alpha.44

- Pass `format` trait on `TableColumnTraits` down to `TableAutomaticStylesStratum` for generating legends
- Add `multipleTitles` and `maxMultipleTitlesShowed` to `LegendItemTraits`
- Aggregate legend items in `createLegendItemsFromEnumColorMap` by colour, that is merge legend items with the same colour (using `multipleTitles`)
- Only generate `tableStyles` for region columns if no other styles exist
- TableAutomaticStylesStratum & CsvCatalogItem only returns unique `discreteTimes`s now
- Specified specific terriajs config for ForkTsCheckerWebpackPlugin

#### 8.0.0-alpha.43

- Replace `@gov.au/page-alerts` dependency with our own warning box component. This removes all `pancake` processes which were sometimes problematic.

#### 8.0.0-alpha.42

- Added ArcGIS catalog support via ArcGisPortalItemReference

#### 8.0.0-alpha.41

- Add `cacheDuration` and `forceProxy` to `UrlTraits` and add `cacheDuration` defaults to various catalog models.
- Tsify `proxyCatalogItemUrl`.
- Simplified SidePanel React refs by removing the double wrapping of the `withTerriaRef()` HOC
- Merged `withTerriaRef()` HOC with `useRefForTerria()` hook logic
- Breadcrumbs are always shown instead of only when doing a catalog search

#### 8.0.0-alpha.40

- Improve info section of `WebMapServiceCatalogItem` with content from GetCapabilities
- Re-implement `infoSectionOrder` as `CatalogMember` trait.
- Add `infoWithoutSources` getter to `CatalogMemberMixin` to prevent app crash when using `hideSources`
- Add support for nested WMS groups
- Added breadcrumbs when clicking on a catalogue item from a catalogue search

#### 8.0.0-alpha.39

- Development builds sped up by 3~20x - ts-loader is now optional & TypeScript being transpiled by babel-loader, keeping type check safety on a separate thread

#### 8.0.0-alpha.38

- Add `show` to `ShortReportTraits` and Tsxify `ShortReport`
- Convert `ShortReport` to styled-components, add accordian-like UI
- 3D tiles support is now implemented as a Mixin.

#### 8.0.0-alpha.37

- Add `refreshEnabled` trait and `AsyncMappableMixin` to `AutoRefreshMixin`
- Ensure `CkanCatalogGroup` doesn't keep re-requesting data when opening and closing groups.
- Add `typeName` to `CatalogMemberMixin`
- Add `header` option to `loadText`
- Add `isMixedInto` function for `AsyncMappableMixin` and `AsyncChartableMixin`
- Added file upload support for `GltfCatalogItem`. The supported extension is glb.
- Improve runtime themeing via styled components across main UI components
- Updated default welcome video defaults to a newer, slower video
- Difftool will now pick any existing marked location (like from a search result) and filter imagery for that location.
- Updated labelling & copy in Difftool to clarify workflow
- ChartCustomComponent now `abstract`, no longer specific to CSV catalog items. Implement it for custom feature info charts.
- Update date picker to use theme colours
- Removed some sass overrides on `Select` through `StyleSelectorSection`
- Update LeftRightSection to use theme colours
- Ported `GeoRssCatalogItem` to mobx, added support to skip entries without geometry.
- Update Difftool BottomPanel UI to clearer "area filter" and date pickers
- Update Difftool BottomPanel to load into Terria's BottomDock
- Rearrange MapButton layout in DOM to properly reflow with BottomDock
- Update Difftool MainPanel to not get clipped by BottomDock
- Rearrange MapDataCount to exist inside MapColumn for more correct DOM structure & behaviour
- Re-added chart disclaimer.

#### mobx-36

- Added `pointer-events` to `MapNavigation` and `MenuBar` elements, so the bar don't block mouse click outside of the button.
- Fixes "reminder pop-up" for help button being unclickable
- Use `useTranslation` instead of `withTranslation` in functional component (`MapDataCount`)
- Make welcome video url and placeholder configurable via configparameters
- Added `ExportableData` interface.
- Added `ExportData` component for data catalog.
- Added WCS "clip and ship" for WMS
- Added basic CSV export function
- Extend `UserDrawing` to handle rectangles
- Tsxify `MapInteractionMode`
- Changed default orientation for `GltfCatalogItem` to no rotation, instead of zero rotation wrt to terrain
- Added a title to welcome message video

#### mobx-35

- Add "Upload" to tour points
- Add tooltips anywhere required in UI via `parseCustomMarkdownToReactWithOptions` & customisable via `helpContentTerms`
- Add "map state" map data count to highlight state of map data
- Add a reminder "pop-up" that shows the location of the help button
- Fix bug causing story pop-up to be off screen
- Fix bug causing helpful hints to be cut off on smaller screens
- Changed the `Tool` interface, now accepting prop `getToolComponent` instead of `toolComponent`
- Added `ToolButton` for loading/unloading a tool
- Added `TransformationTraits` that can be used to change position/rotation/scale of a model.
- Merge master into mobx. This includes:
  - Upgraded to Cesium v1.68.
  - Story related enhancements:
    - Added a title to story panel with ability to close story panel.
    - Added a popup on remove all stories.
    - Added button for sharing stories.
    - Added a question popup on window close (if there are stories on the map so users don't lose their work).
- Added a new `editor` Icon
- Changed `ToolButton` to show the same icon in open/close state. Previously it showed a close icon in close state.

#### mobx-34

- Bug fix for `DatePicker` in `BottomDock` causing app crash
- Made changes to the video modals: close button has been added, pressing escape now closes the component and some basic unit tests created
- Updated the video modal for _Data Stories: Getting Started_ to use the new `VideoGuide` component
- Tweaked MyData/AddData tabs to make it possible to invoke them without using the `ExplorerWindow` component and also customize the extensions listed in the dropdown.
- Fix the timeline stack handling for when there are multiple time-enabled layers
- Ported timeseries tables.
- Extended the support for styles for ESRI ArcGis Feature Server. Line styles are supported for lines and polygon outlines in both Cesium and Leaflet viewer. #4405
- Fix polygon outline style bug.
- Add a unit test for polygon outline style.
- Add TrainerPane/TrainerBar "Terry the task trainer"
- Use `1.x.x` of `karma-sauce-launcher` to fix CI build failures
- Stop unknown icons specified in config.json from crashing UI
- Creates a `ShadowTraits` class that is shared by `GltfCatalogItem` and `Cesium3DTilesCatalogItem`.
- Fixed a bug where user added data was removed from catalogue when Remove from map button in data catalog is clicked.
- Fix leaflet zoom to work when bounding rectangle exists but doesn't have bounds defined

#### mobx-33

- Updated generic select so icon doesn't block click
- Re-added loading bar for leaflet & cesium viewers

#### mobx-32

- Made expanded SOS chart item shareable.
- Fixed a regression bug where the time filter is shown for all satellite imagery items
- Add unit tests for `WelcomeMessage` and `Disclaimer`
- Fixed minor UI errors in console
- Replaced helpful hints text with the new version
- Made the shapes of some of the workbench components rounded
- Add `clampToGround` property on to holes within polygons in `GeoJsonCatalogItem`
- Set default `clampToGround` trait to `true` for `GeoJsonCatalogItem`
- Fixed a bug where WMS items caused type errors in newer babel and typescript builds, due to mixed mixin methods on DiffableMixin & DiscretelyTimeVaryingMixin
- Fixed a bug where KmlCatalogItem did not use the proxy for any urls.
- Add support for `CkanCatalogGroup` and `CkanItemReference`.
- Added unit test to ensure getAncestors behaviour
- Hide the chart legend if there are more than four items to prevent things like FeatureInfo being pushed out of the view and the map resizing.
- Prevent addedByUser stack overflow
- Fixed a chart bug where moment points do not stick to the basis item when they are of different scale.
- Fixed a bug where the moment point selection highlight is lost when changing the satellite imagery date.
- Removed sass from Clipboard
- Updated LocationSearchResults to support multiple search providers
- Replaced lifesaver icon on the help button with a question mark button
- Fix handling of points and markers around the anti-meridian in the `LeafletVisualizer`.
- Fixed difference tool losing datepicker state by keeping it mounted
- Disabled unhelpful Help button when in `useSmallScreenInterface`
- Fixed a bug where a single incorrect catalog item in a group would prevent subsequent items from loading.
- Improved catalog parsing to include a stub (`StubCatalogItem`) when terriajs can't parse something

#### mobx-31

- Fixes broken time filter location picker when other features are present on the map.
- Fixes the feature info panel button to show imagery at the selected location.
- Added `hideSource` trait to `CatalogMemberTraits`. When set to true source URL won't be visible in the explorer window.
- Added `Title`, `ContactInformation`, `Fees` to the `CapabilitiesService` interface so they are pulled on metadata load.
- Resolved name issue of `WebMapServiceCapabilities`. Now it returns a name resolved from `capabilities` unless it is set by user.
- Added setting of `isOpenInWorkbench`, `isExperiencingIssues`, `hideLegendInWorkbench`, `hideSource` strats for `WebMapServiceCatalogItem` from `WebMapServiceCatalogGroup`.

#### mobx-30

- Ported welcome message to mobx with new designs
- Updated CI clientConfig values to include new help panel default
- Bumped explicit base typescript to 3.9.2
- Lock rollbar to 2.15.2
- Ported disclaimer to mobx with new designs
- Added diff tool for visualizing difference (delta) of images between 2 dates for services that support it.
- Updated workbench ViewingControls styles to line up with icons
- Prevent re-diff on workbench items that are already a diff
- Updated splitter to force trigger resizes so it catches up on any animation delays from the workbench
- Update workbench to trigger resize events onTransitionEnd on top of view-model-triggers
- Added satellite imagery to help panel
- Stop disclaimer clashing with welcome message by only loading WelcomeMessage after disclaimer is no longer visible
- Fixes a difftool bug where left/right items loose their split direction settings when the tool is reset
- Fixes a splitter bug where split direction is not applied to new layers.
- Re-added satellite guide prompt option via `showInAppGuides`
- Changed tour "go back 1 tour point" messaging from "previous" to "back"

#### mobx-29

- Fix handling of urls on `Cesium3DTilesCatalogItem` related to proxying and getting confused between Resource vs URL.
- Renamed `UrlReference.createUrlReferenceFromUrlReference` to `UrlReference.createCatalogMemberFromUrlReference`
- Moved url to catalog member mapping from `createUrlRefernceFromUrl.register` to `UrlToCatalogMemberMapping` (now in `UrlReference.ts` file)
- Added in-app tour framework & base tour items
- Make the help panel customisable for different maps by modifying `config.json`
- Added generic styled select
- Remove maxZoom from leaflet map.
- Run & configure prettier on terriajs lib/ json files
- Changed most of the icons for the `MapNavigation` section (on the right hand side) of the screen
- Added a close button to story panel
- Made `MapIconButton` to animate when expanding
- Remove requirement for browser to render based on make half pixel calculations for the Compass & stop it jumping around when animating

#### mobx-28

- Fix SASS exports causing some build errors in certain webpack conditions

#### mobx-1 through mobx-27

- Fixed DragDropFile and `createCatalogItemFromFileOrUrl` which wasn't enabled/working in mobx, added tests for `createCatalogItemFromFileOrUrl` and renamed `createCatalogItemFromUrl` to `createUrlRefernceFromUrl`.
- Fixed bug in StratumOrder where `sortBottomToTop` would sort strata in the wrong order.
- Allow member re-ordering via GroupMixin's `moveMemberToIndex`
- Fixed a bug where `updateModelFromJson` would ignore its `replaceStratum` parameter.
- Re-added Measure Tool support
- Re-added `CartoMapCatalogItem`
- Re-implemented `addedByUser` to fix bug where previews of user added data would appear in the wrong tab.
- Added header options for loadJson5, & allow header overrides on MagdaReference loading
- Re-added some matcher-type mappings in `registerCatalogMembers`.
- Added `UrlReference` to represent catalog items created from a url with an auto-detected type.
- Modified `upsertModelFromJson` so that when no `id` is provided, the `uniqueId` generated from `localId` or `name` is incremented if necessary to make it unique.
- Re-enable search components if SearchProvider option provided
- Modified tests to not use any real servers.
- Fixed bug causing workbench items to be shared in the wrong order.
- Fix bug where urls in the feature info panel weren't turned into hyperlinks
- Fix preview map's base map and bounding rectangle size
- Fixed positioning of the buttons at the bottom and the timeline component on mobile
- Added `hasLocalData` property to indicate when a catalog item contains local data. This property is used to determine whether the item can be shared or not.
- Fixed bug causing user added data to not be shared. Note that user added catalog item urls are now set at the user stratum rather than the definition stratum.
- Added the ability to filter location search results by an app-wide bounding box configuration parameter
- Re-introduce UI elements for search when a catalogSearchProvider is provided
- Fix bug that prevented live transport data from being hidden
- Hide opacity control for point-table catalog items.
- Fixed bug where `Catalog` would sometimes end up with an undefined `userAddedDataGroup`.
- Show About Data for all items by default.
- Fixed translation strings for the descriptive text about WMS and WFS URLs in the data catalogue.
- Fix bug that throws an error when clicking on ArcGIS Map Service features
- Fix initialisation of `terria`'s `shareDataService`.
- Support Zoom to Data on `CsvCatalogItem` when data has lat-lon columns.
- Add a trait called `showShadowUi` to `Cesium3DTilesCatalogItem` which hide shadows on workbench item UI.
- Re-added `ArcGisFeatureServerCatalogItem` and `ArcGisFeatureServerCatalogGroup`
- Prevent TerriaMap from crashing when timeline is on and changing to 2D
- Rewrite charts using `vx` svg charting library.
- Fixed bug causing `ArcGisFeatureServerCatalogItem` to throw an error when a token is included in the proxy url.
- Fix a bug for zooming to `ArcGisMapServerCatalogItem` layers
- Modified creation of catalog item from urls to set the item name to be the url at the defaults stratum rather than the definition stratum. This prevents actual item names at load strata from being overridden by a definition stratum name which is just a url.
- Fixed a bug causing highlighting of features with `_cesium3DTileFeature` to sometimes stop working. Also changed highlight colour to make it more visible.
- Fixed bug causing user added data with an auto-detected data type to not be shared properly.
- Modified `addToWorkbench` so that when a catalog item fails to load it is removed from the workbench and an error message is displayed.
- Add support for feature picking on region mapped datasets
- Revamp map buttons at top to support two menu configuration
- Viewer (2d/3d/3d-non-terrain) & basemap preferences are persisted to local storage again, and loaded back at startup
- Dramatically simplified map button styling (pre-styled-components)
- Allow DropdownPanel(InnerPanel) to show centered instead of offset toward the left
- Added AccessControlMixin for tracking access control of a given MagdaReference
- Add a legend title trait
- Show private or public dataset status on data catalog UI via AccessControlMixin
- Added `pointSizeMap` to `TableStyle` to allow point size to be scaled by value
- Added `isExperiencingIssues` to `CatalogMemberTraits`. When set to true, an alert is displayed above the catalog item description.
- Add gyroscope guidance
- Enable StyleSelectorSection workbench control for `WebMapServiceCatalogItem`
- New-new ui
- Add WIP help panes
- Added "Split Screen Mode" into workbench
- Moved excess workbench viewing controls into menu
- Updated bottom attribution styling
- Begin styled components themeing
- Make `clampToGround` default to true for `ArcGisFeatureServerCatalogItemTraits` to stop things from floating
- Add fix for `WebMapServiceCatalogItem` in `styleSelector` to prevent crash.
- Revert changes to `StyleSelectorSelection` component and refactor `WebMapServiceCatalogItem` styleSelector getter.
- Added a temporary fix for bug where a single model failing to load in `applyInitData` in `Terria` would cause other models in the same `initData` object to not load as well.
- Change gyroscope focus/hover behaviour to move buttons on hover
- Stop showing previewed item when catalog is closed
- Prevent `StoryPanel.jsx` from reloading magda references on move through story.
- Add google analytics to mobx
- Fixed google analytics on story panel
- Fixed path event name undefined labelling
- Enable zoomTo and splitter on `CartoMapCatalogItem`.
- Added name to `MapServerStratum` in `ArcGisMapServerCatalogItem`.
- Readded basic `CompositeCatalogItem`.
- Ported Augmented Reality features
- Fixed bug causing "Terrain hides underground features" checkbox to sometimes become out of sync between `SettingPanel` and `WorkbenchSplitScreen`.
- Ports the Filter by Location" feature for Satellite imagery. The property name setting is renamed to `timeFilterPropertyName` from `featureTimesProperty`.
- Made split screen window in workbench hidden when viewer is changed to 3D Smooth and 2D
- Tidy Help UI code
- Added `allowFeatureInfoRequests` property to `Terria` and prevent unnecessary feature info requests when creating `UserDrawing`s.
- Tidied up analytics port, fixed `getAncestors` & added `getPath` helper
- Updated upload icon to point upwards
- Prevent catalog item names from overflowing and pushing the collapse button off the workbench
- Stopped analytics launch event sending bad label
- Add .tsx tests for UI components
- Provide a fallback name for an `ArcGisServerCatalogItem`
- Ensure `CesiumTileLayer.getTileUrl` returns a string.
- Polished help UI to match designs
- Adds methods `removeModelReferences` to Terria & ViewState for unregistering and removing models from different parts of the UI.
- Add basic support for various error provider services, implementing support for Rollbar.
- Add trait to enabling hiding legends for a `CatalogMember` in the workbench.
- Added new help menu item on how to navigate 3d data
- Add traits to customize color blending and highlight color for `Cesium3DTilesCatalogItem`
- Reimplemented splitting using `SplitItemReference`.
- Fix bug that caused contents on the video panel of the help UI to overlay the actual video
- Overhauled location search to be a dropdown instead of list of results
- Fixed bug causing full app crash or viewer zoom refresh when using 3D view and changing settings or changing the terrain provider.
- Implements `SensorObservationServiceCatalogItem`.
- Add support for styling CSVs using a region mapped or text columns.
- Update Compass UI to include larger rotation target, remove sass from compass
- Link Compass "help" button to `navigation` HelpPanelItem (requires generalisation later down the track)
- Improve keyboard traversal through right-hand-side map icon buttons
- Link Compass Gyroscope guidance footer text to `navigation` HelpPanelItem (requires generalisation later down the track)
- Removed hardcoded workbench & Panel button colours
- Ensure CSV column names are trimmed of whitespace.
- Really stop analytics launch event sending bad & now empty & now finally the real label
- Re-added `ArcGisMapServerCatalogGroup` and `ArcGisServerGroup`.
- Tidy Compass UI animations, styles, titles
- Bumped mobx minor to 4.15.x, mobx-react major to 6.x.x
- Add `dateFormat` trait to `TimeVaryingTraits` to allowing formatting of datestrings in workbench and bottomdock.
- Tidy Gyroscope Guidance positioning
- Fixed FeatureInfoPanel using old class state
- Fixed MapIconButton & FeedbackButton proptypes being defined incorrectly
- Implement SenapsLocationsCatalogItem
- Update papaparse and improve handling for retrieveing CSVs via chunking that have no ContentLenth header

### v7.11.17

- Moved strings in DateTimeSelector and FeatureInfoPanel into i18next translation file.

### v7.11.16

- Fixed a bug where the timeline would not update properly when the timeline panel was resized.

### v7.11.15

- Fixed a bug when clicking the expand button on a chart in feature info when the clicked feature was a polygon.

### v7.11.14

- Update CARTO Basemaps CDN URL and attribution.
- Fixed issue with node 12 & 14 introduced in Cesium upgrade.

### v7.11.13

- Upgraded to Cesium v1.73.
- Removed any references to `BingMapsApi` (now deprecated).

### v7.11.12

- Fixed a crash with GeoJsonCatalogItem when you set a `stroke-opacity` in `styles`.

### v7.11.11

- If `showIEMessage` is `true` in config.json, warn IE11 users that support is ending.

### v7.11.10

- Remove caching from TerriaJsonCatalogFunction requests.
- Upgraded minimum node-sass version to one that has binaries for node v14.

### v7.11.9

- Update Geoscience Australia Topo basemap.
- Remove caching from WPS requests.
- Fix entity outline alpha value when de-selecting a feature.

### v7.11.8

- Upgraded to terriajs-cesium v1.71.3 which fixes a bug running gulp tasks on node v14.

### v7.11.7

- Add additional region mapping boundaries.

### v7.11.6

- Rework the handling of point datasets on the anti-meridian when using LeafletJS.
- Fix indices in some translation strings including strings for descriptions of WMS and WMS service.
- Upgraded to Cesium v1.71.

### v7.11.5

- Added `GeoRssCatalogItem` for displaying GeoRSS files comming from rss2 and atom feeds.
- Bug fix: Prevent geojson files from appearing twice in the workbench when dropped with the .json extension
- Story related enhancements:
  - Added a title to story panel with ability to close story panel.
  - Added a popup on remove all stories.
  - Added button for sharing stories.
  - Added a question popup on window close (if there are stories on the map so users don't lose their work).
- Pinned `html-to-react` to version 1.3.4 to avoid IE11 incompatibility with newer version of deep dependency `entities`. See https://github.com/fb55/entities/issues/209
- Added a `MapboxStyleCatalogItem` for showing Mapbox styles.
- Add a `tileErrorThresholdBeforeDisabling` parameter to `ImageryLayerCatalogItem` to allow a threshold to set for allowed number of tile failures before disabling the layer.

### v7.11.4

- Add support for `classBreaks` renderer to `ArcGisFeatureServerCatalogItem`.
- Upgraded to Cesium v1.68.
- Replace `defineProperties` and `freezeObject` to `Object.defineProperties` and `Object.freeze` respectively.
- Bumped travis build environment to node 10.
- Upgraded to `generate-terriajs-schema` to v1.5.0.

### v7.11.3

- Added babel dynamic import plugin for webpack builds.
- `ignoreUnknownTileErrors` will now also ignore HTTP 200 responses that are not proper images.

### v7.11.2

- Pass minimumLevel, in Cesium, to minNativeZoom, in Leaflet.
- Upgraded to Cesium v1.66.

### v7.11.1

- Fix for color of markers on the map associated with chart items

### v7.11.0

- Fix draggable workbench/story items with translation HOC
- Added first revision of "delta feature" for change detection of WMS catalog items which indicate `supportsDeltaComparison`
- Improve menu bar button hover/focus states when interacting with its panel contents
- Add ability to set opacity on `GeoJsonCatalogItem`
- Expanded test cases to ensure WorkbenchItem & Story have the correct order of components composed
- Fix broken catalog functions when used with translation HOC
- Fix bug with momentPoints chart type when plotting against series with null values
- Make the default `Legend` width a little smaller to account for the workbench scrollbar
- Bug fix for expanding chart - avoid creating marker where no lat lon exists.
- Add a `ChartDisclaimer` component to display an additional disclaimer above the chart panel in the bottom dock.
- Add `allowFeatureInfoRequests` property to `Terria` and prevent unnecessary feature info requests when creating `UserDrawing`s.
- Removes unsupported data that is drag and dropped from the workbench and user catalog.
- Adjusted z-index values so that the explorer panel is on top of the side panel and the notification window appears at the very top layer.
- Allow `CkanCatalogItem` names to be constructed from dataset and resource names where multiple resources are available for a single dataset
- Set the name of ArcGis MapServer CatalogGroup and CatalogItem on load
- Improve autodetecting WFS format, naming of the WFS catalog group and retaining the zoomToExtent
- Remove unnecessary nbsp; from chart download and expand buttons introduced through internationalization.
- Fix story prompt flag not being set after dismissing story, if `showFeaturePrompts` has been enabled

### v7.10.0

- Added proper basic internationalisation beginnings via i18next & react-i18next
- Fixed a bug where calling `openAddData()` or `closeCatalog()` on ViewState did not correctly apply the relevant `mobileViewOptions` for mobile views.
- Fixed filter by available dates on ImageryLayerCatalogItem not copying to the clone when the item is split.
- Fixed an error in `regionMapping.json` that causes some states to be mismatched when using Australian state codes in a column labelled "state". It is still recommended to use "ste", "ste_code" or "ste_code_2016" over "state" for column labels when matching against Australian state codes.
- Fixed bug where "User data" catalog did not have add-buttons.
- Added ability to re-add "User data" CSV items once removed from workbench.
- Changed catalog item event labels to include the full catalog item path, rather than just the catalog item name.
- Added support for `openAddData` option in config.json. If true, the "Add Data" dialog is automatically opened at startup.
- Welcome message, in-app guides & new feature prompts are now disabled by default. These can be re-enabled by setting the `showWelcomeMessage`, `showInAppGuides` & `showFeaturePrompts` options in config.json.
- Updated Welcome Message to pass its props to `WelcomeMessagePrimaryBtnClick` & `WelcomeMessageSecondaryBtnClick` overrides
- Welcome message, in-app guides & new feature prompts are now disabled by default. These can be re-enabled by setting the `showWelcomeMessage`, `showInAppGuides` & `showFeaturePrompts` options in config.json.
- Updated Welcome Message to pass its props to `WelcomeMessagePrimaryBtnClick` & `WelcomeMessageSecondaryBtnClick` overrides.
- Fixed a bug in anti-meridian handling causing excessive memory use.
- Handled coordinate conversion for GeoJson geometries with an empty `coordinates` array.
- Fixed height of My Data drag and drop box in Safari and IE.

### v7.9.0

- Upgraded to Cesium v1.63.1. This upgrade may cause more problems than usual because Cesium has switched from AMD to ES6 modules. If you run into problems, please contact us: https://terria.io/contact

### v7.8.0

- Added ability to do in-app, "static guides" through `<Guide />`s
- Added in-app Guide for time enabled WMS items
- Initial implementation of language overrides to support setting custom text throughout the application.
- Added ability to pass `leafletUpdateInterval` to an `ImageryLayerCatalogItem` to throttle the number of requests made to a server.

### v7.7.0

- Added a quality slider for the 3D map to the Map panel, allowing control of Cesium's maximumScreenSpaceError and resolutionScale properties.
- Allowed MapboxMapCatalogItems to be specified in catalog files using type `mapbox-map`.
- We now use styles derived from `drawingInfo` from Esri Feature Services.
- Chart related enhancements:
  - Added momentPoints chart type to plot points along an available line chart.
  - Added zooming and panning on the chart panel.
  - Various preventative fixes to prevent chart crashes.
- Increased the tolerance for intermittent tile failures from time-varying raster layers. More failures will now be allowed before the layer is disabled.
- Sensor Observation Service `GetFeatureOfInterest` requests no longer erroneously include `temporalFilters`. Also improved the generated request XML to be more compliant with the specification.
- Fixed a bug where differences in available dates for `ImageryLayerCatalogItem` from original list of dates vs a new list of dates, would cause an error.
- Improved support for layers rendered across the anti-meridian in 2D (Leaflet).
- Fixed a crash when splitting a layer with a `momentPoints` chart item.
- Fixed a crash when the specified Web Map Service (WMS) layer could not be found in the `GetCapabilities` document and an alternate legend was not explicitly specified.

### v7.6.11

- Added a workaround for a bug in Google Chrome v76 and v77 that caused problems with sizing of the bottom dock, such as cutting off the timeline and flickering on and off over the map.
- Set cesium rendering resolution to CSS pixel resolution. This is required because Cesium renders in native device resolution since 1.61.0.

### v7.6.10

- Fixed error when opening a URL shared from an explorer tab. #3614
- Resolve a bug with `SdmxJsonCatalogItem`'s v2.0 where they were being redrawn when dimensions we're changed. #3659
- Upgrades terriajs-cesium to 1.61.0

### v7.6.9

- Automatically set `linkedWcsCoverage` on a WebMapServiceCatalogItem.

### v7.6.8

- Added ability in TerriaJsonCatalogFunction to handle long requests via HTTP:202 Accepted.

### v7.6.7

- Fixed share disclaimer to warn only when user has added items that cannot be shared.

### v7.6.6

- Basemaps are now loaded before being enabled & showed

### v7.6.5

- Add the filename to a workbench item from a drag'n'dropped file so it isn't undisplayed as 'Unnamed item'.
- Fixed inability to share SOS items.
- Added an option to the mobile menu to allow a story to be resumed after it is closed.
- The "Introducing Data Stories" prompt now only needs to be dismissed once. Previously it would continue to appear on every load until you clicked the "Story" button.
- Fixed a crash that could occur when the feature info panel has a chart but the selected feature has no chart data.
- Fixed a bug where the feature info panel would show information on a vector tile region mapped dataset that had no match.

### v7.6.4

- Add scrollbar to dropdown boxes.
- Add support for SDMX version 2.1 to existing `SdmxJsonCatalogItem`.
- Add a warning when sharing a map describing datasets which will be missing.
- Enable the story panel to be ordered to the front.
- Disable the autocomplete on the title field when adding a new scene to a story.
- Fix SED codes for regionmapping

### v7.6.3

- Fixed a bug with picking features that cross the anti-meridian in 2D mode .
- Fixed a bug where `ArcGisMapServerCatalogItem` legends were being created during search.
- Fixed a bug where region mapping would not accurately reflect share link parameters.

### v7.6.2

- Fixed a bug that made some input boxes unreadable in some web browsers.

### v7.6.1

- Fixed a bug that prevented the "Feedback" button from working correctly.
- Fix a bug that could cause a lot of extra space to the left of a chart on the feature info panel.

### v7.6.0

- Added video intro to building a story
- Allow vector tiles for region mapping to return 404 for empty tiles.

### v7.5.2

- Upgraded to Cesium v1.58.1.
- Charts are now shared in share & story links

### v7.5.1

- Fixed a bug in Cesium that prevented the new Bing Maps "on demand" basemaps from working on `https` sites.

### v7.5.0

- Added the "Story" feature for building and sharing guided tours of maps and data.
- Added sharing within the data catalog to share a given catalog group or item
- Switched to using the new "on demand" versions of the Bing Maps aerial and roads basemaps. The previous versions are deprecated.

### v7.4.1

- Remove dangling comma in `regionMapping.json`.
- `WebMapServicCatalogItem` now includes the current `style` in generated `GetLegendGraphic` URLs.

### v7.4.0

- Upgraded to Cesium v1.57.
- Fixed a bug where all available styles were being retrieved from a `GetCapabilities` for each layer within a WMS Group resulting in memory crashes on WMSs with many layers.
- Support State Electoral Districts 2018 and 2016 (SED_Code_2018, SED_Code_2016, SED_Name_2018, SED_Name_2016)

### v7.3.0

- Added `GltfCatalogItem` for displaying [glTF](https://www.khronos.org/gltf/) models on the 3D scene.
- Fixed a bug where the Map settings '2D' button activated '3D Smooth' view when configured without support for '3D Terrain'.
- Added `clampToTerrain` property to `GeoJsonCatalogItem`.
- When clicking a polygon in 3D Terrain mode, the white outline is now correctly shown on the terrain surface. Note that Internet Explorer 11 and old GPU hardware cannot support drawing the highlight on terrain, so it will not be drawn at all in these environments.

### v7.2.1

- Removed an extra close curly brace from `regionMapping.json`.

### v7.2.0

- Added `hideLayerAfterMinScaleDenominator` property to `WebMapServiceCatalogItem`. When true, TerriaJS will show a message and display nothing rather than silently show a scaled-up version of the layer when the user zooms in past the layer's advertised `MinScaleDenominator`.
- Added `GeoJsonParameterEditor`.
- Fixed a bug that resulted in blank titles for catalog groups loaded from automatically detected (WMS) servers
- Fixed a bug that caused some chart "Expand" options to be hidden.
- Added `CED_CODE18` and `CED_NAME18` region types to `regionMapping.json`. These are now the default for CSV files that reference `ced`, `ced_code` and `ced_name` (previously the 2016 versions were used).
- Improved support for WMTS, setting a maximum level to request tiles at.

### v7.1.0

- Support displaying availability for imagery layers on charts, by adding `"showOnChart": true" or clicking a button in the UI.
- Added a `featureTimesProperty` property to all `ImageryLayerCatalogItem`s. This is useful for datasets that do not have data for all locations at all times, such as daily sensor swaths of near-real-time or historical satellite imagery. The property specifies the name of a property returned by the layer's feature information query that indicates the times when data is available at that particular location. When this property is set, TerriaJS will display an interface on the workbench to allow the user to filter the times to only those times where data is available at a particular location. It will also display a button at the bottom of the Feature Information panel allowing the user to filter for the selected location.
- Added `disablePreview` option to all catalog items. This is useful when the preview map in the catalog will be slow to load.
- When using the splitter, the feature info panel will now show only the features on the clicked side of the splitter.
- Vector polygons and polylines are now higlighted when clicked.
- Fixed a bug that prevented catalog item split state (left/right/both) from being shared for CSV layers.
- Fixed a bug where the 3D globe would not immediately refresh when toggling between the "Terrain" and "Smooth" viewer modes.
- Fixed a bug that could cause the chart panel at the bottom to flicker on and off rapidly when there is an error loading chart data.
- Fixed map tool button positioning on small-screen devices when viewing time series layers.

### v7.0.2

- Fixed a bug that prevented billboard images from working on the 2D map.
- Implemented "Zoom To" support for KML, CZML, and other vector data sources.
- Upgraded to Cesium v1.55.

### v7.0.1

- Breaking Changes:
  - TerriaJS no longer supports Internet Explorer 9 or 10.
  - An application-level polyfill suite is now highly recommended, and it is required for Internet Explorer 11 compatibility. The easiest approach is to add `<script src="https://cdn.polyfill.io/v2/polyfill.min.js"></script>` to the `<head>` element of your application's HTML page, which will deliver a polyfill suite tailored to the end-user's browser.
  - TerriaJS now requires Node.js v8.0 or later.
  - TerriaJS now requires Webpack v4.0 or later.
  - TerriaJS now uses Gulp v4.0. If you have Gulp 3 installed globally, you'll need to use `npm run gulp` to run TerriaJS gulp tasks, or upgrade your global Gulp to v4 with `npm install -g gulp@4`.
  - TerriaJS now uses Babel v7.0.
  - Removed `UrthecastCatalogItem`, `UrthecastCatalogGroup`, and `registerUrthcastCatalogItems`. The Urthecast functionality was dependent on an npm package that hadn't been updated in three years and had potential security vulnerabilities. Please [let us know](https://gitter.im/TerriaJS/terriajs) if you were using this functionality.

### v6.5.0

- Add support for rendering Mapbox Vector Tiles (MVT) layers. Currently, polygons are the only supported geometry type, and all polygons are drawn with the same outline and fill colors.
- `wwwroot/data/regionMapping.json` is now the default region mapping file (rather than a file provided by TerriaMap), and needs to be explicitly overridden by a `regionMappingDefinitionsUrl` setting in config.json.

### v6.4.0

- The Feature Info panel can now be moved by clicking and dragging it.
- The map tool buttons are now arranged horizontally instead of vertically on small-screen mobile devices.
- When using a Web Map Service (WMS) catalog item with the `linkedWcsUrl` and `linkedWcsCoverage` properties, we now pass the selected WMS style to the Web Coverage Service (WCS) so that it can optionally return different information based on the selected style.
- Added `stationIdWhitelist` and `stationIdBlacklist` properties to `SensorObservationServiceCatalogItem` to allow filtering certain monitoring stations in/out.
- Fixed a bug that caused a crash when attempting to use a `style` attribute on an `<a>` tag in Markdown+HTML strings such as feature info templates.
- Fixed a bug that displaced the chart dropdown list on mobile Safari.

### v6.3.7

- Upgraded to Cesium v1.53.

### v6.3.6

- Dragging/dropping files now displays a more subtle notification rather than opening the large Add Data / My Data panel.
- The `sendFeedback` function can now be used to send additional information if the server is configured to receive it (i.e. `devserverconfig.json`).
- Made custom feedback controls stay in the lower-right corner of the map.
- Improved the look of the toolbar icons in the top right, and added an icon for the About page.

### v6.3.5

- Changed the title text for the new button next to "Add Data" on the workbench to "Load local/web data".
- Fixed a bug that caused the area to the right of the Terria log on the 2D map to be registered as a click on the logo instead of a click on the map.
- Fixed a bug that caused the standard "Give Feedback" button to fail to open the feedback panel.
- Swapped the positions of the group expand/collapse icon and the "Remove from catalogue" icon on the My Data panel, for more consistent alignment.
- Made notifications honor the `width` and `height` properties. Previously, these values were ignored.

### v6.3.4

- Added the ability to add custom components to the feedback area (lower right) of the user interface.

### v6.3.3

- Upgraded to Cesium v1.51.

### v6.3.2

- Added "filterByProcedures" property to "sos" item (default: true). When false, the list of procedures is not passed as a filter to GetFeatureOfInterest request, which works better for BoM Water Data Online services.

### v6.3.1

- Fixed a bug that caused the compass control to be misaligned in Internet Explorer 11.

### v6.3.0

- Changed the "My Data" interface to be much more intuitive and tweaked the visual style of the catalog.
- Added `CartoMapCatalogItem` to connect to layers using the [Carto Maps API](https://carto.com/developers/maps-api/).

## v6.2.3

- Made it possible to configure the compass control's colors using CSS.

### v6.2.2

- Removed the Terria logo from the preview map and made the credit there smaller.
- Fall back to the style name in the workbench styles dropdown when no title is given for a style in WMS GetCapabilities.

### v6.2.1

- We now use Cesium Ion for the Bing Maps basemaps, unless a `bingMapsKey` is provided in [config.json](https://docs.terria.io/guide/customizing/client-side-config/#parameters). You can control this behavior with the `useCesiumIonBingImagery` property. Please note that if a `bingMapsKey` is not provided, the Bing Maps geocoder will always return no results.
- Added a Terria logo in the lower left of the map. It can be disabled by setting `"hideTerriaLogo": true` in `config.json`.
- Improved the credits display on the 2D map to be more similar to the 3D credits.
- Fixed a bug that caused some legends to be missing or incomplete in Apple Safari.

### v6.2.0

- Added a simple WCS "clip and ship" functionality for WMS layers with corresponding a WCS endpoint and coverage.
- Fixed problems canceling drag-and-drop when using some web browsers.
- Fixed a bug that created a time period where no data is shown at the end of a time-varying CSV.
- Fixed a bug that could cause endless tile requests with certain types of incorrect server responses.
- Fixed a bug that could cause endless region tile requests when loading a CSV with a time column where none of the column values could actually be interpreted as a time.
- Added automatic retry with jittered, exponential backoff for tile requests that result in a 5xx HTTP status code. This is especially useful for servers that return 503 or 504 under load. Previously, TerriaJS would frequently disable the layer and hit the user with an error message when accessing such servers.
- Updated British National Grid transform in `Proj4Definitions` to a more accurate (~2 m) 7 parameter version https://epsg.io/27700.
- Distinguished between 3D Terrain and 3D Smooth in share links and init files.
- Upgraded to Cesium v1.50.

### v6.1.4

- Fixed a bug that could cause the workbench to appear narrower than expected on some systems, and the map to be off-center when collapsing the workbench on all systems.

### v6.1.3

- When clicking a `Split` button on the workbench, the new catalog item will no longer be attached to the timeline even if the original was. This avoids a confusing situation where both catalog items would be locked to the same time.
- Added KMZ to the whitelisted formats for `MagdaCatalogItem`.
- Fixed a bug that caused a crash when switching to 2D with vector data already on the map, including when visiting a share link with vector data when the map ends up being 2D.
- The "Hide Workbench" button is now attached to the side of the Workbench, instead of on the opposite side of the screen from it.

### v6.1.2

- Fixed a bug that prevented `BingMapsSearchProviderViewModel` and other uses of `loadJsonp` from working correctly.

### v6.1.1

- Upgraded to terriajs-server v2.7.4.

### v6.1.0

- The previous default terrain provider, STK World Terrain, has been deprecated by its provider. _To continue using terrain in your deployed applications, you *must* obtain a Cesium Ion key and add it to `config.json`_. See https://cesium.com/ to create an Ion account. New options are available in `config.json` to configure terrain from Cesium Ion or from another source. See https://terria.io/Documentation/guide/customizing/client-side-config/#parameters for configuration details.
- Upgraded to Cesium v1.48.
- Added `Cesium3DTilesCatalogItem` for visualizing [Cesium 3D Tiles](https://github.com/AnalyticalGraphicsInc/3d-tiles) datasets.
- Added `IonImageryCatalogItem` for accessing imagery assets on [Cesium Ion](https://cesium.com/).
- Added support for Cesium Ion terrain assets to `CesiumTerrainProvider`. To use an asset from Ion, specify the `ionAssetId` and optionally the `ionAccessToken` and `ionServer` properties instead of specifying a `url`.
- Fixed a bug that could cause legends to be missing from `WebMapServiceCatalogItems` that had `isEnabled` set to true.

### v6.0.5

- Added `rel="noreferrer noopener"` to all `target="_blank"` links. This prevents the target page from being able to navigate the source tab to a new page.
- Fixed a bug that caused the order of items on the Workbench to change when visiting a share link.

### v6.0.4

- Changed `CesiumSelectionIndicator` to no longer use Knockout binding. This will avoid a problem in some environments, such as when a Content Security Policy (CSP) is in place.

### v6.0.3

- Fixed a bug that prevented users from being able to enter coordinates directly into catalog function point parameter fields.

### v6.0.2

- Fixed a bug that prevented interaction with the 3D map when the splitter was active.

### v6.0.1

- Added `parameters` property to `ArcGisMapServerCatalogItem`, allowing arbitrary parameters to be passed in tile and feature info requests.

### v6.0.0

- Breaking Changes:
  - An application-level polyfill suite is now required for Internet Explorer 9 and 10 compatibility. The easiest approach is to add `<script src="https://cdn.polyfill.io/v2/polyfill.min.js"></script>` to the `<head>` element of your application's HTML page.
  - In TerriaJS v7.0.0 (the _next_ major release), a polyfill suite may be required for Internet Explorer 11 as well. Adopting the approach above now will ensure you don't need to worry about it then.
- Overhauled support for printing. There is now a Print button on the Share panel that will provide a much better printable form of the map than the browser's built-in print feature. If a user uses the browser's print button instead, a message at the top will suggest using the TerriaJS Print feature and open the Share panel. Calling `window.print` (e.g. on a TerriaJS instance inside an iframe) will invoke the new TerriaJS print feature directly.
- Fixed a bug that caused `Leaflet.captureScreenshot` to show all layers on both sides even with the splitter active.
- Fixed a bug that prevented some vector features from appearing in `Leaflet.captureScreenshot`.
- Added ability to move the splitter thumb position vertically so that users can move it to prevent occlusions.
- Added `TerriaJsonCatalogFunction`. This catalog function allows an arbitrary HTTP GET to be invoked with user-provided parameters and return TerriaJS catalog JSON.
- Fixed a bug that could cause the feature info panel to sometimes be nearly transparent in Internet Explorer 11.
- Fixed a bug that caused an expanded preview chart's workbench item to erroneously show the date picker.
- Updated `MagdaCatalogItem` to match Magda project

### 5.7.0

- Added `MagdaCatalogItem` to load details of a catalog item from [Magda](https://github.com/TerriaJS/magda).
- Fixed a bug that could cause a time-dynamic WMS layer to fail to ever show up on the map if the initial time on the timeline was outside the intervals where the layer had data.
- Fixed a bug which could cause a crash during load from share link when the layer default is to not `useOwnClock` but the share link has `useOwnClock` set.
- Fixed an issue that caused a 'This data source is already shown' error in particular circumstances.

### 5.6.4

- Fixed a bug causing an error message when adding tabular data to the workbench before it was loaded.

### 5.6.3

- Display of Lat Lon changed from 3 deciml places to 5 decimal places - just over 1m precision at equator.
- Fixed a bug that caused the timeline to appear when changing the time on the workbench for a layer not attached to the timeline.
- The workbench date/time picker is now available for time varying point and region CSVs.
- Fixed a bug that caused the workbench date picker controls to disappear when the item was attached to the timeline and the timeline's current time was outside the valid range for the item.

### 5.6.2

- Renamed search marker to location marker.
- Added the clicked coordinates to the bottom of the feature info panel. Clicking the marker icon will cause the location to be indicated on the map.
- The location marker is now included in shared map views.
- Fixed a bug that could cause split WMS layers to show the incorrect layer data for the date shown in the workbench.
- Refactored current time handling for `CatalogItem` to reduce the complexity and number of duplicated current time states.
- Fixed feature info updating when the time is changed from the workbench for `TableCatalogItem`.
- Change the workbench catalog item date picker so that updating the date does not disable the timeslider.
- Fix a bug that meant that, when the current time was updated on an `ImageryCatalogItem` while the layer wasn't shown, the old time was still shown when the layer was re-enabled.
- Added `{{terria.currentTime}}` to feature info template.
- Added a way to format times within a feature info tempate. E.g. `{{#terria.formatDateTime}}{"format": "dd-mm-yyyy HH:MM:ss"}{{terria.currentTime}}{{/terria.formatDateTime}}`.
- Fixed a bug that caused the selection indicator to float strangely when visiting a share link with a selected feature.
- Fixed a bug that caused a region to be selected even when clicking on a hole in that region.
- Fixed a bug that prevented the selection indicator from following moving features on the 2D map.
- Fixed a bug that caused Leaflet to stop rendering further points in a layer and throw errors when calculating extent when one point had invalid characters in the latitude or longitude field.
- We now default to `autoPlay: false` if it's not specified in `config.json`.
- Changed search box placeholders to more precisely reflect their functionality.
- CartoDB basemaps are now always loaded over HTTPS.

### 5.6.1

- Fixed a bug that could cause the workbench UI to hang when toggling concepts, particularly for an `SdmxJsonCatalogItem`.
- Added previous and next buttons to workbench catalog item date picker.

### 5.6.0

- Upgraded to Cesium 1.41.

### 5.5.7

- Added support for using tokens to access WMS layers, particularly using the WMS interface to ArcGIS servers.

### 5.5.6

- Tweaked the sizing of the feature info panel.
- Fixed a bug that caused `ArcGisMapServerCatalogItem` to always use the server's single fused map cache, if available. Now, if the `layers` property is specified, we request individual dynamic layers and ignore the fused map cache.

### 5.5.5

- Fixed a bug that caused the feature info panel to stop working after clicking on a location search marker.
- Added support for ArcGIS tokens on the 2D map. Previously, tokens only worked reliably in 3D.
- Improved handling of tile errors, making it more consistent between 2D and 3D.
- Fixed a bug that prevented the Add Data button from working Internet Explorer 9 unless the DevTools were also open.
- Improved the sizing of the feature info panel so it is less likely to completely obscure the map.

### 5.5.4

- Fixed a serious bug that prevented opening the Data Catalog in Internet Explorer.
- Fixed some problems with the Terria Spatial Analytics `CatalogFunctions`.

### 5.5.3

- Fixed a bug in SDMX-JSON when using `cannotSum`.

### 5.5.2

- Deprecated SDMX-JSON catalog items' `cannotDisplayPercentMap` in favour of `cannotSum`.
- Updated `cannotSum` so that it does not display a total in some cases, as well as suppressing the regional-percentage checkbox. `cannotSum` can be either a mapping of concept ids to the values that prevent summing, or simply `true` to always prevent summing.
- Fixed a bug that caused an error when Splitting a layer that does not have a `clock`.

### 5.5.1

- Added `cannotDisplayPercentMap` to SDMX-JSON catalog items, to optionally turn off the "display as a percentage of regional total" checkbox when the data is not a count (eg. a rate or an average).

### 5.5.0

- Added the ability to split the screen into a left-side and right-side, and show raster and region mapped layers on only one side of the splitter.
- Added the ability to use a tabbed catalog in the explorer panel on desktop site. Setting `tabbedCatalog` parameter to `true` in `config.json` causes top-level groups in the catalog to list items in separate explorer panel tabs.
- Added the ability to use vector tile properties in feature info templates when using region mapping (data row attributes will overwrite vector tile properties with the same name)
- Properties available in feature info templates are now JSON parsed and replaced by their javascript object if they start with `[` or `{` and parse successfully
- Decreased flickering of time-varying region mapped layers by pre-rendering the next time interval.
- Fixed a bug in `WebMapServiceCatalogItem` that could cause a WMS time time dimension to be interpreted incorrectly if it was specified only using dates (not times) and with a periodicity of less than a day.

### 5.4.5

- Improved behaviour of SDMX-JSON items when no data is available.

### 5.4.4

- Added support for specifying namespaced layer names in the `WebMapServiceCatalogItem` `layers` property.
- Made TerriaJS tolerant of XML/HTML inside text elements in WMS GetCapabilities without being properly wrapped in `CDATA`.

### 5.4.3

- Fixed a build problem on case-sensitive file systems (e.g. most Linux systems).

### 5.4.2

- We no longer show the Zoom To button on the workbench when there is no rectangle to zoom to.

### 5.4.1

- Fixed a bug when sharing SDMX-JSON catalog items.
- Improved display of "Add Data" panel on small screens when Feedback and Feature Info panels are open.
- Added "search in data catalog" link to mobile search.
- Added a button to automatically copy share url into clipboard in share panel.
- Added `initFragmentPaths` property to the `parameters` section of `config.json`. It can be used to specify an array of base paths for resolving init fragments in the URL.
- Modified `CkanCatalogItem` to exclude files that advertise themselves as KML files but have the file extension .ZIP.
- Removed "View full size image" link on the share panel. Chrome 60 removed the ability to navigate to a data URI, and other browsers are expected to follow this lead.

### 5.4.0

- Breaking change: removed some old types that haven't been used since the new React-based user interface in v4.0.0, specifically `KnockoutHammerBinding`, `KnockoutMarkdownBinding`, `PopupMessageConfirmationViewModel`, `PopupMessageViewModel`, and `PopupViewModel`.
- Added the ability to use tokens from terriajs-server for layers requiring ESRI tokens.
- Catalog group items are now sorted by their in-catalog name

### 5.3.0

- Added the ability to use the analytics region picker with vector tile region mapping by specifiying a WMS server & layer for analytics only.
- Updated the client side validation to use the server-provided file size limit when drag/dropping a file requiring the conversion service.
- `zoomOnEnable` now works even for a catalog item that is initially enabled in the catalog. Previously, it only worked for catalog items enabled via the user interface or otherwise outside of the load process.
- Added `initialTimeSource` property to `CsvCatalogItem` so it is possible to specify the value of the animation timeline at start from init files.
- Added to documentation for customizing data appearance.
- Added `CatalogShortcut` for creating tool items for linking to a `CatalogItem`.
- Renamed `ViewState.viewCatalogItem()` to `viewCatalogMember` to reflect that it can be used for all `CatalogMembers`, not just `CatalogItems`.
- Fixed a bug that could cause a crash when switching to 2D when the `initialView` was just a `Rectangle` instead of a `CameraView`.
- Fixed a bug that caused multiple layers with generated, gradient legends to all show the same legend on the Workbench.

### 5.2.11

- Pinned `urijs` to v1.18.10 to work around a breaking change in v1.18.11.

### 5.2.10

- Improved the conversion of Esri polygons to GeoJSON by `featureDataToGeoJson`. It now correctly handles polygons with holes and with multiple outer rings.
- Added some fields to the dataset info page for `CkanCatalogItem`.
- Fixed a bug that could cause some layers, especially the Bing Maps basemap, to occasionally be missing from the 2D map.
- Fixed a bug that could cause the selected time to move to the end time when sharing a map with a time-dynamic layer.

### 5.2.9

- A catalog item's `cacheDuration` property now takes precedence over the cache duration specified by the code. Previously, the `cacheDuration` would only override the default duration (2 weeks).

### 5.2.8

- Added option to expand the HTML embed code and toggle URL shorting for the share link.
- The Share feature now includes the current time selected on the timeline, so that anyone visiting a share link will see the map at the intended time.

### 5.2.7

- Added the Latitude and Longitude to the filename for the Feature Information file download.
- Added the time to the timeline labels when zoomed in to a single day. Previously, the label sometimes only showed the date.

### 5.2.6

- Added the ability to disable the conversion service so that no user data is sent outside of the client by setting `conversionServiceBaseUrl` to `false` in the `parameters` section of `config.json`.
- Added the ability to disable the location button by setting `disableMyLocation` to `true` in the `parameters` section of `config.json`.
- Fixed a bug that caused the share functionality to fail (both screenshot and share link) in 2d mode.
- Fixed a bug with explicitly styled enum columns in Internet Explorer.
- Fixed a bug that caused the selected column in a csv to be the second column when a time column is present.

### 5.2.5

- Fixed a bug with `forceProxy: true` which meant that vector tiles would try, and fail, to load over the proxy.
- Added documentation for customizing data appearance, and folded in existing but orphaned documentation for creating feature info templates.
- Changed the LocateMe button so that it toggles and continuously updates the location when Augmented Reality is enabled.
- Added the ability to set SDMX-JSON region names from a region type dimension, using a Mustache template. This was required so regions can be mapped to specific years, even if not specified by the SDMX-JSON server.
- Added `viewermode` to the users persistent local storage to remember the last `ViewerMode` used.
- Added the ability to customize the preamble text on the feedback form ("We would love to hear from you!") by setting `feedbackPreamble` in the `parameters` section of `config.json`.

### 5.2.4

- Fixed a bug that prevented error messages, such as when a dataset fails to load, from being shown to the user. Instead, the errors were silently ignored.

### 5.2.3

- Fixed a bug that gave expanded Sensor Observation Service charts poor names.
- Fixed a bug that prevented some table-based datasets from loading.

### 5.2.2

- Fixed download of selected dataset (as csv) so that quotes are handled in accordance with https://tools.ietf.org/html/rfc4180. As a result, more such downloads can be directly re-loaded in Terria by dragging and dropping them.

### 5.2.1

- Changed the default opacity for points from CSV files without a value column to 1.0 (previously it was 0.6). This is a workaround for a Cesium bug (https://github.com/AnalyticalGraphicsInc/cesium/issues/5307) but really a better choice anyway.
- Fixed a bug which meant non-standard properties of some table data sources (eg. csv, SOS, SDMX-JSON) were missing in the feature info panel, because of a breaking change in Cesium 1.33.

### 5.2.0

- Fixed a bug that caused layer disclaimers to fail to appear when the layer was enabled via a share link. Since the user was unable to accept the disclaimer, the layer also failed to appear.
- Added `AugmentedVirtuality` (user facing feature name Augmented Reality) to allow users to use their mobile device's orientation to set the camera view.
- Added the `showFeaturesAtAllTimes` option to Sensor Observation Service items. This improves the user experience if the server returns
  some features starting in 1990, say, and some starting in 1995, so that the latter still appear (as grey points with no data) in 1990.
- Fixed a bug that prevented preview charts in the feature info panel from updating when the user changed the Sensor Observation Service frequency.
- Fixed a bug that allowed the user to de-select all the display choices for Sensor Observation Service items.
- Improved the appearance of charts where all the y-values are null. (It now shows "No preview available".)
- Upgraded to Leaflet 1.0.3 for the 2D and preview maps.
- Upgraded to [Cesium 1.33](https://github.com/AnalyticalGraphicsInc/cesium/blob/1.33/CHANGES.md) for the 3D view.

### 5.1.1

- Fixed a bug that caused an 'added' and a 'shown' event for "Unnamed Item" to be logged to Google Analytics when previewing an item in the catalog.
- Added a 'preview' Google Analytics event when a catalog item is shown on the preview map in the catalog.
- Fixed a bug that prevented csv files with missing dates from loading.
- Fixed a bug that could cause an error when adding a layer without previewing it first.

### 5.1.0

- Fixed a bug that prevented `WebMapServiceCatalogItem` from acting as a time-dynamic layer when the time dimension was inherited from a parent layer.
- `WebMapServiceCatalogItem` now supports WMS 1.1.1 style dimensions (with an `Extent` element) in addition to the 1.3.0 style (`Dimension` only).
- `WebMapServiceCatalogItem` now passes dates only (rather than dates and times) to the server when the TIME dimension uses the `start/stop/period` form, `start` is a date only, and `period` does not include hours, minutes, or seconds.
- `WebMapServiceCatalogItem` now supports years and months (in addition to days, hours, minutes, and seconds) in the period specified of a TIME dimension.
- `WebMapServiceCatalogItem` now ignores [leap seconds](https://en.wikipedia.org/wiki/Leap_second) when evaluating ISO8601 periods in a time dimension. As a result, 2 hours after `2016-06-30T23:00:00Z` is now `2016-07-01T01:00:00Z` instead of `2016-07-01T00:59:59Z` even though a leap second at the end of June 2016 makes that technically 2 hours and 1 second. We expect that this is more likely to align with the expectations of WMS server software.
- Added option to specify `mobileDefaultViewerMode` in the `parameters` section of `config.json` to specify the default view mode when running on a mobile platform.
- Added support for `itemProperties` to `CswCatalogGroup`.
- Added `terria.urlEncode` function for use in feature info templates.
- Fixed a layout problem that caused the coordinates on the location bar to be displayed below the bar itself in Internet Explorer 11.
- Updated syntax to remove deprecation warnings with React version 15.5.

### 5.0.1

- Breaking changes:
  - Starting with this release, TerriaJS is meant to be built with Webpack 2. The best way to upgrade your application is to merge from [TerriaMap](https://github.com/TerriaJS/TerriaMap). If you run into trouble, post a message on the [TerriaJS forum](https://groups.google.com/forum/#!forum/terriajs).
  - Removed the following previously-deprecated modules: `registerKnockoutBindings` (no replacement), `AsyncFunctionResultCatalogItem` (now `ResultPendingCatalogItem`), `PlacesLikeMeFunction` (now `PlacesLikeMeCatalogFunction`), `SpatialDetailingFunction` (now `SpatialDetailingCatalogFunction`), and `WhyAmISpecialFunction` (now `WhyAmISpecialCatalogFunction`).
  - Removed `lib/Sass/StandardUserInterface.scss`. It is no longer necessary to include this in your application.
  - Removed the previously-deprecated third pararameter, `getColorCallback`, of `DisplayVariablesConcept`. Pass it inside the `options` parameter instead.
  - Removed the following previously-deprecated properties from `TableColumn`: `indicesIntoUniqueValues` (use `uniqueValues`), `indicesOrValues` (use `values`), `indicesOrNumericalValues` (use `uniqueValues` or `numericalValues`), and `usesIndicesIntoUniqueValues` (use `isEnum`).
  - Removed the previously-deprecated `dataSetID` property from `AbsIttCatalogItem`. Use `datasetId` instead.
  - Removed the previously-deprecated `allowGroups` property from `CkanCatalogItem`. Use `allowWmsGroups` or `allowWfsGroups` instead.
  - Removed the previously-deprecated `RegionMapping.setRegionColumnType` function. Use the `setRegionColumnType` on an _instance_ of `RegionMapping` instead.
  - Removed the previously-deprecated `regionMapping.regionDetails[].column` and `.disambigColumn`. Use `.columnName` and `.disambigColumnName` instead.
  - Removed the previously-deprecated `options.regionMappingDefinitionsUrl` parameter from the `Terria` constructor. Set the `regionMappingDefinitionsUrl` inside `parameters` in `config.json` instead.
- Fixed a bug in `WebMapServiceCatalogItem` that prevented TerriaJS from correctly determining the projections supported by a WMS layer when supported projections are inherited from parent layers.
- Changed "no value" colour of region-mapped data to fully transparent, not black.
- Fixed an issue where expanding a chart from an SDMX-JSON or SOS feature twice, with different data choices selected, would overwrite the previous chart.
- Improved SDMX-JSON items to still show properly, even if the `selectedInitially` property is invalid.
- Added `Score` column to `GNAFAddressGeocoder` to indicate relative quality, which maps as default variable.

### 4.10.5

- Improved error message when accessing the user's location under http with Chrome.
- When searching locations, the button to instead search the catalog is now above the results instead of below them.
- Changed "go to full screen mode" tooltip to "Hide workbench", and "Exit Full Screen" button to "Show Workbench". The term "full screen" was misleading.
- Fixed a bug where a chartable (non-geo-spatial) CSV file with a column including the text "height" would not let the user choose the "height" column as the y-axis of a chart.
- Added support for non-default x-axes for charts via `<chart x-column="x">` and the new `tableStyle.xAxis` parameter.
- Added support for a `charSet` parameter on CSV catalog items, which overrides the server's mime-type if present.

### 4.10.4

- Added the ability for `CkanCatalogGroup` to receive results in pages, rather than all in one request. This will happen automatically when the server returns partial results.
- Improved the performance of the catalog UI by not creating React elements for the contents of a group until that group is opened.
- Close polygons used as input to a `CatalogFunction` by making the last position the same as the first one.
- Added support for a new `nameInCatalog` property on all catalog members which overrides `name` when displayed in the catalog, if present.
- Added `terria.urlEncodeComponent` function for use in feature info templates.
- `yAxisMin` and `yAxisMax` are now honored when multiple charts are active, by using the minimum `yAxisMin` and the maximum `yAxisMax` of all charts.

### 4.10.3

- Locked third-party dependency proj4 to v2.3.x because v2.4.0 breaks our build.

### 4.10.2

- New sections are now merged info `CatalogMember.info` when `updateFromJson` is called multiple times, rather than the later `info` completely replacing the earlier one. This is most useful when using `itemProperties` to override some of the info sections in a child catalog item.
- Fixed a bug where csv files with a date column would sometimes fail if a date is missing.

### 4.10.1

- Improved the SDMX-JSON catalog item to handle huge dimensions, allow a blacklist, handle bad responses better, and more.
- Fixed a bug that prevented the proxy from being used for loading legends, even in situations where it is necessary such as an `http` legend accessed from an `https` site.
- Added link to re-download local files, noting that TerriaJS may have done additional processing (eg. geocoding).

### 4.10.0

- Changed defaults:
  - `WebProcessingServiceCatalogFunction` now defaults to invoking the `Execute` service via an HTTP POST with XML encoding rather than an HTTP GET with KVP encoding. This is a more sensible default because the WPS specification requires that servers support POST/XML while GET/KVP is optional. Plus, POST/XML allows large input parameters, such as a polygon descibing all of Australia, to be successfully passed to the WPS process. To force use of GET/KVP, set the `executeWithHttpGet` property to `true`.
- Fixed problems with third-party dependencies causing `npm install` and `npm run gulp` to fail.

### 4.9.0

- Added a help overlay system. A TerriaJS application can define a set of help sequences that interactively walk the user through a task, such as adding data to the map or changing map settings. The help sequences usually appear as a drop-down Help menu in the top-right corner.
- Fixed a bug with calculating bounding rectangles in `ArcGisCatalogItem` caused by changes to `proj4` package.
- Fixed a bug preventing chart axis labels from being visible on a white background.
- Fixed a bug that caused the Feedback panel to appear below the chart panel, making it difficult to use.

### 4.8.2

- Fixed a bug that prevented a `shareUrl` specified in `config.json` from actually being used by the `ShareDataService`.
- Adding a JSON init file by dropping it on the map or selecting it from the My Data tab no longer adds an entry to the Workbench and My Data catalog.
- WPS return type can now be `application/vnd.terriajs.catalog-member+json` which allows a json catalog member to be returned in WPS along with the usual attributes to control display.
- `chartLineColor` tableStyle attribute added, allowing per column specification of chart line color.
- Fixed a bug that caused a `WebMapServiceCatalogItem` inside a `WebMapServiceCatalogGroup` to revert to defaults from GetCapabilities instead of using shared properties.
- Fix a bug that prevented drawing the marker and zooming to the point when searching for a location in 2D.
- Fixed a bug where `WebMapTileServiceCatalogItem` would incorrectly interpret a bounding box and return only the lower left corner causing Cesium to crash on render.
- Fixed a bug that caused the feedback form to be submitted when unchecking "Share my map view".

### 4.8.1

- `CkanCatalogGroup` now automatically adds the type of the resource (e.g. `(WMS)`) after the name when a dataset contains multiple resources that can be turned into catalog items and `useResourceName` is false.
- Added support for ArcGIS FeatureServers to `CkanCatalogGroup` and `CkanCatalogItem`. In order for `CkanCatalogGroup` to include FeatureServers, `includeEsriFeatureServer` must be set to true.
- Changed default URL for the share service from `/share` to `share` and made it configurable by specifying `shareUrl` in config.json. This helps with deployments in subdirectories.

### 4.8.0

- Fixed a bug that prevented downloading data from the chart panel if the map was started in 2D mode.
- Changed the default opacity of table data to 0.8 from 0.6.
- Added the ability to read dates in the format "2017-Q2".
- Improved support for SDMX-JSON, including showing values as a percent of regional totals, showing the selected conditions in a more concise format, and fixing some bugs.
- Updated `TableCatalogItem`s to show a download URL in About This Dataset, which downloads the entire dataset as csv, even if the original data was more complex (eg. from an API).
- The icon specified to the `MenuPanel` / `DropdownPanel` theme can now be either the identifier of an icon from `Icon.GLYPHS` or an actual SVG `require`'d via the `svg-sprite-loader`.
- Fixed a bug that caused time-varying points from a CSV file to leave a trail on the 2D map.
- Add `Terria.filterStartDataCallback`. This callback gives an application the opportunity to modify start (share) data supplied in a URL before TerriaJS loads it.
- Reduced the size of the initial TerriaJS JavaScript code by about 30% when starting in 2D mode.
- Upgraded to [Cesium 1.29](https://github.com/AnalyticalGraphicsInc/cesium/blob/1.29/CHANGES.md).

### 4.7.4

- Renamed `SpatialDetailingFunction`, `WhyAmISpecialFunction`, and `PlacesLikeMeFunction` to `SpatialDetailingCatalogFunction`, `WhyAmISpecialCatalogFunction`, and `PlacesLikeMeCatalogFunction`, respectively. The old names will be removed in a future release.
- Fixed incorrect tooltip text for the Share button.
- Improved the build process and content of the user guide documentation.

### 4.7.3

- Canceled pending tile requests when removing a layer from the 2D map. This should drastically improve the responsiveness when dragging the time slider of a time-dynamic layer in 2D mode.
- Added the data source and data service details to the "About this dataset" (preview) panel.
- Fixed a bug introduced in 4.7.2 which made the Feature Info panel background too pale.

### 4.7.2

- Updated GNAF API to new Lucene-based backend, which should improve performance.
- Updated custom `<chart>` tag to allow a `colors` attribute, containing comma separated css strings (one per column), allowing users to customize chart colors. The `colors` attribute in charts can also be passed through from a WPS ComplexData response.
- Updated styling of Give Feedback form.
- Improved consistency of "Search" and "Add Data" font sizes.
- Improved flexibility of Feature Info Panel styling.
- Fixed a bug that could cause an extra `/` to be added to end of URLs by `ArcGisMapServerCatalogItem`, causing some servers to reject the request.
- Added a workaround for a bug in Internet Explorer 11 on Windows 7 that could cause the user interface to hang.

### 4.7.1

- Fixed a bug where providing feedback did not properly share the map view.
- Updated to terriajs-server 2.6.2.
- Fixed a bug leading to oversized graphics being displayed from WPS calls.

### 4.7.0

- Added the ability for users to share their view of the map when providing feedback.
- Extra components can now be added to FeatureInfoSection.
- Updated "Download Data" in FeatureInfoSection to "Download Data for this Feature".
- Fixed the color of visited links in client apps with their own css variables.
- Fixed a bug that prevented the scale bar from displaying correctly.

### 4.6.1

- Added support for creating custom WPS types, and for reusing `Point`, `Polygon`, and `Region` editors in custom types.
- Fixed a bug that caused the legend to be missing for WMS catalog items where the legend came from GetCapabilities but the URL did not contain `GetLegendGraphic`.

### 4.6.0

- Changed defaults:
  - The `clipToRectangle` property of raster catalog items (`WebMapServiceCatalogItem`, `ArcGisMapServerCatalogItem`, etc.) now defaults to `true`. It was `false` in previous releases. Using `false` prevents features (especially point features) right at the edge of the layer's rectangle from being cut off when the server reports too tight a rectangle, but also causes the layer to load much more slowly in many cases. Starting in this version, we favour performance and the much more common case that the rectangle can be trusted.
- Made `WebMapServiceCatalogItem` tolerant of a `GetCapabilities` where a `LegendURL` element does not have an `OnlineResource` or a `Dimension` does not have any values.
- Added support for 'Long' type hint to CSV data for specifying longitude.
- The marker indicating the location of a search result is now placed correctly on the terrain surface.
- `CatalogFunction` region parameters are now selected on the main map rather than the preview map.
- Some regions that were previously not selectable in Analytics, except via autocomplete, are now selectable.
- Added hover text that shows the position of data catalog search results in the full catalog.
- Widened scrollbars and improve their contrast.
- Removed the default maximum number of 10 results when searching the data catalog.
- Allow users to browse for JSON configuration files when adding "Local Data".
- Made it easier to use custom fonts and colors in applications built on TerriaJS, via new SCSS variables.
- Fixed a bug that caused a `CswCatalogGroup` to fail to load if the server had a `references` element without a `protocol`.

### 4.5.1

- The order of the legend for an `ArcGisMapServerCatalogItem` now matches the order used by ArcGIS itself.
- Large legends are now scaled down to fit within the width of the workbench panel.
- Improved the styling of links inside the Feature Information panel.
- Fixed a bug that could cause the Feature Information panel's close button to initially appear in the wrong place, and then jump to the right place when moving the mouse near it.

### 4.5.0

- Added support for the Sensor Observation Service format, via the `SensorObservationServiceCatalogItem`.
- Added support for end date columns in CSV data (automatic with column names containing `end_date`, `end date`, `end_time`, `end time`; or set in json file using `isEndDate` in `tableStyle.columns`.
- Fixed calculation of end dates for moving-point CSV files, which could lead to points disappearing periodically.
- Fixed a bug that prevented fractional seconds in time-varying WMS periodicity.
- Added the ability to the workbench UI to select the `style` to use to display a Web Map Service (WMS) layer when multiple styles are available.
- Added the ability to the workbench UI to select from among the available dimensions of a Web Map Service (WMS) layer.
- Improved the error reporting and handling when specifying invalid values for the WMS COLORSCALERANGE parameter in the UI.
- Added the ability to drag existing points when creating a `UserDrawing`.
- Fixed a bug that could cause nonsensical legends for CSV columns with all null values.
- Fixed a bug that prevented the Share panel from being used at all if the URL shortening service encountered an error.
- Fixed a bug that could cause an error when adding multiple catalog items to the map quickly.
- Tweaked the z-order of the window that appears when hovering over a chart series, so that it does not appear on top of the Feature Information panel.
- Fixed a bug that could lead to incorrect colors in a legend for a CSV file with explicit `colorBins` and cut off at a minimum and maximum.
- We now show the feature info panel the first time a dataset is added, containing a suggestion to click the map to learn more about a location. Also improved the wording for the feature info panel when there is no data.
- Fixed support for time-varying feature info for vector tile based region mapping.
- `updateApplicationOnMessageFromParentWindow` now also allows messages from the `opener` window, i.e. the window that opened the page by calling `window.open`. The parent or opener may now also send a message with an `allowOrigin` property to specify an origin that should be allowed to post messages.
- Fixed a bug that prevented charts from loading http urls from https.
- The `isNcWMS` property of `WebMapServiceCatalogItem` is now set to true, and the COLORSCALERANGE controls are available in the UI, for ncWMS2 servers.
- Added the ability to prevent CSVs with time and `id` columns from appearing as moving points, by setting `idColumns` to either `null` or `[]`.
- Fixed a bug that prevented default parameters to `CatalogFunction`s from being shown in the user interface.
- Fixed a problem that made `BooleanParameter`s show up incorrectly in the user interface.
- Embedded `<chart>` elements now support two new optional attributes:
  - `title`: overrides the title that would otherwise be derived from the name of the feature.
  - `hide-buttons`: If `"true"`, the Expand and Download buttons are hidden from the chart.
- Fixed a bug in embedded `<collapsible>` elements that prevented them from being expandable.
- Improved SDMX-JSON support to make it possible to change region type in the UI.
- Deprecated `RegionMapping.setRegionColumnType` in favour of `RegionMapping.prototype.setRegionColumnType`. `regionDetails[].column` and `.disambigColumn` have also been deprecated.

### 4.4.1

- Improved feature info display of time-varying region-mapped csvs, so that chart is still shown at times with no data.
- Fix visual hierarchy of groups and items in the catalog.

### 4.4.0

- Fixed a bug that caused Cesium (3D view) to crash when plotting a CSV with non-numerical data in the depth column.
- Added automatic time-series charts of attributes to the feature info of time-varying region-mapped csvs.
- Refactored Csv, AbsItt and Sdmx-Json catalog items to depend on a common `TableCatalogItem`. Deprecated `CsvCatalogItem.setActiveTimeColumn` in favour of `tableStructure.setActiveTimeColumn`.
- Error in geocoding addresses in csv files now shows in dialog box.
- Fixed CSS styling of the timeline and added padding to the feature info panel.
- Enhanced JSON support to recognise JSON5 format for user-added files.
- Deprecated `indicesIntoUniqueValues`, `indicesOrValues`, `indicesOrNumericalValues` and `usesIndicesIntoUniqueValues` in `TableColumn` (`isEnum` replaces `usesIndicesIntoUniqueValues`).
- Added support for explicitly colouring enum columns using a `tableStyle.colorBins` array of `{"value":v, "color":c}` objects
- Improved rendering speed when changing the display variable for large lat/lon csv files.
- Default to moving feature CSVs if a time, latitude, longitude and a column named `id` are present.
- Fixed a bug so units flow through to charts of moving CSV features.
- Fixed a bug that prevented the `contextItem` of a `CatalogFunction` from showing during location selection.
- Fixed a bug that caused `&amp;` to appear in some URLs instead of simply `&`, leading to an error when visiting the link.
- Added the ability to pass a LineString to a Web Processing Service.
- Fixed a bug that prevented `tableStyle.dataVariable` = `null` from working.
- Uses a smarter default column for CSV files.
- Fixed a bug that caused an error message to appear repeatedly when there was an error downloading tiles for a base map.
- Fixed a bug that caused WMS layer names and WFS type names to not be displayed on the dataset info page.
- We now preserve the state of the feature information panel when sharing. This was lost in the transition to the new user interface in 4.0.0.
- Added a popup message when using region mapping on old browsers without an `ArrayBuffer` type (such as Internet Explorer 9). These browsers won't support vector tile based region mapping.
- Fixed bug where generic parameters such as strings were not passed through to WPS services.
- Fixed a bug where the chart panel did not update with polled data files.
- Removed the Australian Hydrography layer from `createAustraliaBaseMapOptions`, as the source is no longer available.
- Fixed a bug that caused the GetCapabilities URL of a WMS catalog item to be shown even when `hideSource` was set to true.
- Newly-added user data is now automatically selected for the preview map.
- Fixed a bug where selecting a new column on a moving point CSV file did not update the chart in the feature info panel.
- Fixed dropdowns dropping from the bounds of the screen in Safari.
- Fixed a bug that prevented the feature info panel from updating with polled lat/lon csvs.
- Improved handing of missing data in charts, so that it is ignored instead of shown as 0.

### 4.3.3

- Use react-rangeslider 1.0.4 because 1.0.5 was published incorrectly.

### 4.3.2

- Fixed css styling of shorten URL checkbox.

### 4.3.1

- Added the ability to specify the URL to the `serverConfig` service in `config.json` as `parameters.serverConfigUrl`.

### 4.3.0

- Added `Terria.batchGeocoder` property. If set, the batch geocoder is used to resolve addresses in CSV files so that they can be shown as points on the map.
- Added `GnafAddressGeocoder` to resolve Australian addresses using the GNAF API.
- Added a loading indicator for user-added files.
- Fixed a bug that prevented printing the map in the 2D mode.
- Fixed a bug when changing between x-axis units in the chart panel.
- Moved all Terria styles into CSS-modules code (except Leaflet) - `lib/Sass/StandardUserInterface.scss` no longer needs to be imported and now only includes styles for backwards compatibility.

### 4.2.1

- Fixed bug that prevented the preview map displaying on mobile devices.

### 4.2.0

- There is a known bug in this version which prevents the user from being able to choose a region for some Analytics functions.
- Added support for ArcGis FeatureServers, using the new catalog types `esri-featureServer` and `esri-featureServer-group`. Catalog type `esri-group` can load REST service, MapServer and FeatureServer endpoints. (For backwards compatibility, catalog type `esri-mapServer-group` continues to work for REST service as well as MapServer endpoints.)
- Enumeration parameter now defaults to what is shown in UI, and if parameter is optional, '' is default.
- Adds bulk geocoding capability for Australian addresses. So GnafAPI can be used with batches of addresses, if configured.
- Fixed a bug that caused the selection indicator to get small when near the right edge of the map and to overlap the side panel when past the left edge.
- Map controls and menus now become translucent while the explorer window (Data Catalog) is visible.
- Removed find-and-replace for cesium workers from the webpack build as it's done in terriajs-cesium now.
- Legend images that fail to load are now hidden entirely.
- Improved the appearance of the opacity slider and added a percentage display.
- AllowedValues for LiteralData WPS input now works even if only one value specified.
- Fixed bug in WPS polygon datatype to return valid polygon geojson.
- Fix regression: cursor changes in UserDrawing now functions in 2D as well as 3D.
- Updated to [Cesium](http://cesiumjs.org) 1.23 (from 1.20). See the [change log](https://github.com/AnalyticalGraphicsInc/cesium/blob/1.23/CHANGES.md) for details.
- Fixed a bug which prevented feature info showing for Gpx-, Ogr-, WebFeatureService-, ArcGisFeatureServer-, and WebProcessingService- CatalogItems.
- Added support for a wider range of SDMX-JSON data files, including the ability to sum over dimensions via `aggregatedDimensionIds`.
- Added support for `tableStyle.colorBins` as array of values specifying the boundaries between the color bins in the legend, eg. `[3000, 3500, 3900, 4000]`. `colorBins` can still be an integer specifying the number of bins, in which case Terria determines the boundaries.
- Made explorer panel not rendered at all when hidden and made the preview map destroy itself when unmounted - this mitigates performance issues from having Leaflet running in the background on very busy vector datasets.
- Fixed a bug which prevented time-varying CZML feature info from updating.
- Added support for moving-point csv files, via an `idColumns` array on csv catalog items. By default, feature positions, color and size are interpolated between the known time values; set `isSampled` to false to prevent this. (Color and size are never interpolated when they are drawn from a text column.)
- Added support for polling csv files with a partial update, and by using `idColumns` to identify features across updates.
- Added a time series chart to the Feature Info Panel for sampled, moving features.
- Fixed a bug which sometimes prevented feature info from appearing when two region-mapped csv files were displayed.
- Fixed the preview map extent being one item behind what was actually selected.

### 4.1.2

- Fixed a bug that prevented sharing from working in Internet Explorer.

### 4.1.1

- Stopped IE9 from setting bizarre inline dimensions on custom branding images.
- Fixed workbench reordering in browsers other than Chrome.
- URLs on the dataset info page are now auto-selected by clicked, making them easier to copy.

### 4.1.0

- Made the column title for time-based CSV exports from chart default to 'date'
- Stopped the CSV creation webworker from being run multiple times on viewing a chart.
- Removed the empty circles from non-selected base maps on the Map settings panel.
- Prevented text from being selected when dragging the compass control.
- Added the `MeasureTool` to allow users to interactively measure the distance between points.
- Worked around a problem in the Websense Web Filter that caused it to block access to some of the TerriaJS Web Workers due to a URL in the license text in a comment in a source file.

### 4.0.2

- Fixed a bug that prevented opening catalog groups on iOS.
- Fixed a CSS warning.

### 4.0.1

- Fixed a bug that caused an error message to be formatted incorrectly when displayed to the user.

### 4.0.0

- Rewrote the TerriaJS user interface using React. We believe the new interface is a drastic improvement, incorporating user feedback and the results of usability testing. Currently, it is a bit harder to customize than our old user interface, so if your application has extensive customizations, we suggest delaying upgrading to this version for a little while logner.
- Added support for non-geospatial CSV files, which display in a new chart panel.
- Added support for customisable tags in Feature Info templates.
- Implemented [`<chart>` and `<collapsible>`](https://github.com/TerriaJS/terriajs/blob/4.0.0/lib/ReactViews/Custom/registerCustomComponentTypes.js#L52-L106) tags in Feature Info templates.
- Added support for [polling](https://github.com/TerriaJS/terriajs/blob/4.0.0/lib/Models/Polling.js) for updates to CSV files.
- `CswCatalogGroup` will now include Web Processing Services from the catalog if configured with `includeWps` set to true.
- `WebMapServiceCatalogItem` will now detect ncWMS servers and set isNcWMS to true.
- New `ShareDataService` which can store and resolve data. Currently it is used as a replacement for Google URL Shortener, which can't handle long URLs.
- New `ServerConfig` object which provides configuration information about the server, including which domains can be proxied for. This changes the way CorsProxy is initialised.
- Added partial support for the SDMX-JSON format.
- `UserDrawing` added for drawing lines and polygons on the map.
- CkanCatalogGroup's `filterQuery` items can now be specified as objects instead of URL-encoded strings.

### 3.5.0

- Ungrouped items in CKAN catalog items are now grouped under an item whose title is determined by .ungroupedTitle (default: "No group").
- CKAN's default search regex for KMLs also includes KMZ.
- Add documentation of camera properties.

### 3.4.0

- Support JSON5 (http://json5.org/) use in init files and config files, so comments can be used and object keys don't need to be quoted.
- Fixed a bug that caused the `corsProxyBaseUrl` specified in `config.json` to be ignored.
- Fixed a bug preventing downloading feature info data in CSV format if it contained nulls.
- Added support for the WMS Style/MetadataURL tag in layer description.
- Long titles in locally-generated titles now word-wrap in most web browsers.
- Long auto-generated legend titles now word wrap in most web browsers.

### 3.3.0

- Support `parameters` property in WebFeatureServiceCatalogItem to allow accessing URLs that need additional parameters.
- Fixed a bug where visiting a shared link with a time-series layer would crash load.
- Added a direct way to format numbers in feature info templates, eg. `{{#terria.formatNumber}}{"useGrouping": true, "maximumFractionDigits": 3}{{value}}{{/terria.formatNumber}}`. The quotes around the keys are optional.
- When the number of unique values in a CSV column exceeds the number of color bins available, the legend now displays "XX other values" as the label for the last bucket rather than simply "Other".
- CSV columns with up to 21 unique values can now be fully displayed in the legend. Previously, the number of bins was limited to 9.
- Added `cycle` option to `tableColumnStyle.colorBinMethod` for enumeration-type CSV columns. When the number of unique values in the column exceeds the number of color bins available, this option makes TerriaJS color all values by cycling through the available colors, rather than coloring only the most common values and lumping the rest into an "Other" bucket.
- Metadata and single data files (e.g. KML, GeoJSON) are now consistently cached for one day instead of two weeks.
- `WebMapServiceCatalogItem` now uses the legend for the `style` specified in `parameters` when possible. It also now includes the `parameters` when building a `GetLegendGraphic` URL.
- Fixed a bug that prevented switching to the 3D view after starting the application in 2D mode.

### 3.2.1

- Fixed a bug on IE9 which prevented shortened URLs from loading.
- Fixed a map started with smooth terrain being unable to switch to 3D terrain.
- Fixed a bug in `CkanCatalogItem` that prevented it from using the proxy for dataset URLs.
- Fixed feature picking when displaying a point-based vector and a region mapped layer at the same time.
- Stopped generation of WMS intervals being dependent on JS dates and hence sensitive to DST time gaps.
- Fixed a bug which led to zero property values being considered time-varying in the Feature Info panel.
- Fixed a bug which prevented lat/lon injection into templates with time-varying properties.

### 3.2.0

- Deprecated in this version:
  - `CkanCatalogItem.createCatalogItemFromResource`'s `options` `allowGroups` has been replaced with `allowWmsGroups` and `allowWfsGroups`.
- Added support for WFS in CKAN items.
- Fixed bug which prevented the terria-server's `"proxyAllDomains": true` option from working.
- Added support in FeatureInfoTemplate for referencing csv columns by either their name in the csv file, or the name they are given via `TableStyle.columns...name` (if any).
- Improved CSV handling to ignore any blank lines, ie. those containing only commas.
- Fixed a bug in `CswCatalogGroup` that prevented it from working in Internet Explorer.

### 3.1.0

- Only trigger a search when the user presses enter or stops typing for 3 seconds. This will greatly reduce the number of times that searches are performed, which is important with a geocoder like Bing Maps that counts each geocode as a transaction.
- Reduced the tendency for search to lock up the web browser while it is in progress.
- Include "engines" attribute in package.json to indicate required Node and NPM version.
- For WMS catalog items that have animated data, the initial time of the timeslider can be specified with `initialTimeSource` as `start`, `end`, `present` (nearest date to present), or with an ISO8601 date.
- Added ability to remove csv columns from the Now Viewing panel, using `"type": "HIDDEN"` in `tableStyle.columns`.

### 3.0.0

- TerriaJS-based application are now best built using Webpack instead of Browserify.
- Injected clicked lat and long into templates under `{{terria.coords.latitude}}` and `{{terria.coords.longitude}}`.
- Fixed an exception being thrown when selecting a region while another region highlight was still loading.
- Added `CesiumTerrainCatalogItem` to display a 3D surface model in a supported Cesium format.
- Added support for configuration of how time is displayed on the timeline - catalog items can now specify a dateFormat hash
  in their configuration that has formats for `timelineTic` (what is displayed on the timeline itself) and `currentTime`
  (which is the current time at the top-left).
- Fixed display when `tableStyle.colorBins` is 0.
- Added `fogSettings` option to init file to customize fog settings, introduced in Cesium 1.16.
- Improved zooming to csvs, to include a small margin around the points.
- Support ArcGis MapServer extents specified in a wider range of projections, including GDA MGA zones.
- WMS legends now use a bigger font, include labels, and are anti-aliased when we can determine that the server is Geoserver and supports these options.
- Updated to [Cesium](http://cesiumjs.org) 1.20. Significant changes relevant to TerriaJS users include:
  - Fixed loading for KML `NetworkLink` to not append a `?` if there isn't a query string.
  - Fixed handling of non-standard KML `styleUrl` references within a `StyleMap`.
  - Fixed issue in KML where StyleMaps from external documents fail to load.
  - Added translucent and colored image support to KML ground overlays
  - `GeoJsonDataSource` now handles CRS `urn:ogc:def:crs:EPSG::4326`
  - Fix a race condition that would cause the terrain to continue loading and unloading or cause a crash when changing terrain providers. [#3690](https://github.com/AnalyticalGraphicsInc/cesium/issues/3690)
  - Fix issue where the `GroundPrimitive` volume was being clipped by the far plane. [#3706](https://github.com/AnalyticalGraphicsInc/cesium/issues/3706)
  - Fixed a reentrancy bug in `EntityCollection.collectionChanged`. [#3739](https://github.com/AnalyticalGraphicsInc/cesium/pull/3739)
  - Fixed a crash that would occur if you added and removed an `Entity` with a path without ever actually rendering it. [#3738](https://github.com/AnalyticalGraphicsInc/cesium/pull/3738)
  - Fixed issue causing parts of geometry and billboards/labels to be clipped. [#3748](https://github.com/AnalyticalGraphicsInc/cesium/issues/3748)
  - Fixed bug where transparent image materials were drawn black.
  - Fixed `Color.fromCssColorString` from reusing the input `result` alpha value in some cases.
- Added support for time-series data sets with gaps - these are skipped when scrubbing on the timeline or playing.

### 2.3.0

- Share links now contain details about the picked point, picked features and currently selected feature.
- Reorganised the display of disclaimers so that they're triggered by `CatalogGroup` and `CatalogItem` models, which trigger `terria.disclaimerEvent`, which is listened to by DisclaimerViewModel`. `DisclaimerViewModel` must be added by the map that's using Terria.
- Added a mechanism for hiding the source of a CatalogItem in the view info popup.
- Added the `hideSource` flag to the init json for hiding the source of a CatalogItem in the View Info popup.
- Fixed a bug where `CatalogMember.load` would return a new promise every time it was called, instead of retaining the one in progress.
- Added support for the `copyrightText` property for ArcGis layers - this now shows up in info under "Copyright Text"
- Showed a message in the catalog item info panel that informs the user that a catalog item is local and can't be shared.
- TerriaJS now obtains its list of domains that the proxy will proxy for from the `proxyableDomains/` service. The URL can be overridden by setting `parameters.proxyableDomainsUrl` in `config.json`.
- Updated to [Cesium](http://cesiumjs.org) 1.19. Significant changes relevant to TerriaJS users include:
  - Improved KML support.
    - Added support for `NetworkLink` refresh modes `onInterval`, `onExpire` and `onStop`. Includes support for `viewboundScale`, `viewFormat`, `httpQuery`.
    - Added partial support for `NetworkLinkControl` including `minRefreshPeriod`, `cookie` and `expires`.
    - Added support for local `StyleMap`. The `highlight` style is still ignored.
    - Added support for `root://` URLs.
    - Added more warnings for unsupported features.
    - Improved style processing in IE.

### 2.2.1

- Improved legend and coloring of ENUM (string) columns of CSV files, to sort first by frequency, then alphabetically.

### 2.2.0

- Warn user when the requested WMS layer doesn't exist, and try to provide a suggestion.
- Fixed the calculation of a CSV file's extent so that missing latitudes and longitudes are ignored, not treated as zero.
- Improved the user experience around uploading files in a format not directly supported by TerriaJS and optionally using the conversion service.
- Improved performance of large CSV files, especially the loading time, and the time taken to change the display variable of region-mapped files.
- Added support for CSV files with only location (lat/lon or region) columns, and no value columns, using a file-specific color. Revised GeoJSON display to draw from the same palette of colors.
- Fixed a bug that prevented GeoJSON styles from being applied correctly in some cases.
- Fixed an error when adding a CSV with one line of data.
- Fixed error when adding a CSV file with numeric column names.
- Polygons and polylines are now highlighted on click when the geometry is available.
- Improved legend and coloring of ENUM (string) columns of CSV files; only the most common values are colored differently, with the rest shown as 'Other'.
- Added support for running the automated tests on the local system (via `gulp test`), on BrowserStack (via `gulp test-browserstack`), and on Sauce Labs (via `gulp test-saucelabs`).
- Changed `tableStyle`'s `format` to only accept `useGrouping`, `maximumFractionDigits` and `styling: "percent"` options. Previously some other options may have worked in some browsers.
- Improved color palette for string (ENUM) columns of CSV files.
- Improved CSV loading to ignore any completely blank lines after the header row (ie. lines which do not even have commas).
- Added support for grouping catalog items retrieved from a CSW server according to criteria specified in the init file (via the `metadataGroups` property) or from a `domainSpecification` and a call to the `GetDomain` service on the CSW server.
- Added `UrlTemplateCatalogItem`, which can be used to access maps via a URL template.
- Improved ABS display (to hide the regions) when a concept is deselected.
- Improved readability of ArcGIS catalog items and legends by replacing underscores with spaces.
- `ArcGisMapServerCatalogItem` metadata is now cached by the proxy for only 24 hours.
- Improved the feature info panel to update the display of time-varying region-mapped CSV files for the current time.
- Updated to [Cesium](http://cesiumjs.org) 1.18. Significant changes relevant to TerriaJS users include:
  - Improved terrain performance by up to 35%. Added support for fog near the horizon, which improves performance by rendering less terrain tiles and reduces terrain tile requests. [#3154](https://github.com/AnalyticalGraphicsInc/cesium/pull/3154)
  - Reduced the amount of GPU and CPU memory used by terrain by using compression. The CPU memory was reduced by up to 40%, and approximately another 25% in Chrome.
  - Fixed an issue where the sun texture is not generated correctly on some mobile devices. [#3141](https://github.com/AnalyticalGraphicsInc/cesium/issues/3141)
  - Cesium now honors window.devicePixelRatio on browsers that support the CSS imageRendering attribute. This greatly improves performance on mobile devices and high DPI displays by rendering at the browser-recommended resolution. This also reduces bandwidth usage and increases battery life in these cases.

### 2.1.1

- Fixed sharing of time-varying czml files; the timeline was not showing on the shared link.
- Fixed sharing of user-added time-varying csv files.
- Fixed a bug in `CkanCatalogItem` that made it build URLs incorrectly when given a base URL ending in a slash.

### 2.1.0

- Moved `TableColumn`, `TableStructure`, and the classes based on `Concept` to `lib/Map`. Moved `LegendHelper` to `lib/Models`.
- Added column-specific styling to CSV files, using a new `tableStyle.columns` json parameter. This is an object whose keys are column names or indices, and whose values are objects of column-specific tableStyle parameters. See the CSV column-specific group in `wwwroot/test/init/test-tablestyle.json` for an example. [#1097](https://github.com/TerriaJS/terriajs/issues/1097)
- Added the following column-specific `tableStyle` parameters:
  - `name`: renames the column.
  - `type`: sets the column type; can be one of LON, LAT, ALT, TIME, SCALAR, or ENUM.
  - `format`: sets the column number format, using the format of the [Javascript Intl options parameter](https://developer.mozilla.org/en-US/docs/Web/JavaScript/Reference/Global_Objects/Number/toLocaleString), eg. `{"format": {"useGrouping": true, "maximumFractionDigits": 2}}` to add thousands separators to numbers and show only two decimal places. Only the `useGrouping`, `maximumFractionDigits` and `styling: "percent"` options are guaranteed to work in all browsers.
- Added column-specific formatting to the feature info panel for all file types, eg. `"featureInfoTemplate" : {"template": "{{SPEED}} m/s", "formats": {"SPEED": {"maximumFractionDigits": 2}}}`. The formatting options are the same as above.
- Changed the default number format in the Feature Info Panel to not separate thousands with commas.
- Fixed a bug that caused the content on the feature info panel to be rendered as pure HTML instead of as mixed HTML / Markdown.
- Changed the default for `tableStyle.replaceWithZeroValues` to `[]`, ie. nothing.
- Changed the default for `tableStyle.replaceWithNullValues` to `["-", "na", "NA"]`.
- Changed the default for `tableStyle.nullLabel` to '(No value)'.
- Application name and support email can now be set in config.json's "parameters" section as "appName" and "supportEmail".
- Fixed showWarnings in config json not being respected by CSV catalog items.
- Fixed hidden region mapped layers being displayed when variable selection changes.
- Fixed exporting raw data as CSV not escaping commas in the data itself.

### 2.0.1

- Fixed a bug that caused the last selected ABS concept not to appear in the feature info panel.

### 2.0.0

- The following previously-deprecated functionality was removed in this version:
  - `ArcGisMapServerCatalogGroup`
  - `CatalogItemControl`
  - `CatalogItemDownloadControl`
  - Calling `BrandBarViewModel.create` with more than one parameter.
  - `CatalogMemberControl.leftSideItemControls`
  - `CatalogMemberControl.rightSideItemControls`
  - `DataCatalogTabViewModel.getRightSideItemControls`
  - `DataCatalogTabViewModel.getLeftSideItemControls`
  - `registerCatalogItemControls`
  - `AusGlobeViewer`
- Streamlined CSV handling framework. Breaking changes include the APIs of (not including those which begin with `_`):
  - `CsvCatalogItem`: `rowProperties`, `rowPropertiesByCode`, `dynamicUpdate` have been removed.
  - `AbsIttCatalogItem`: Completely rewritten. The `dataSetID` json parameter has been deprecated in favor of `datasetId` (different capitalization).
  - For the 2011 Australian Census data, requires `sa4_code_2011` to appear as an alias in `regionMapping.json` (it was previously missing in NationalMap).
  - `TableDataSource`: Completely rewritten and moved from `Map` to `Models` directory. Handles csvs with latitude & longitude columns.
  - `RegionMapping`: Used instead of TableDataSource for region-mapped csvs.
  - `DataTable` and `DataVariable` have been replaced with new classes, `TableStructure` and `TableColumn`.
  - `RegionProvider`: `loadRegionsFromWfs`, `processRegionIds`, `applyReplacements`, `findRegionIndex` have been made internal functions.
  - `RegionProviderList`: `chooseRegionProvider` has been changed and renamed `getRegionDetails`.
  - `ColorMap`: `fromArray` and `fromString` have been removed, with the constructor taking on that functionality.
  - `LegendUrl` has been moved to the `Map` directory.
  - `TableStyle`: `loadColorMap` and `chooseColorMap` have been removed. Moved from `Map` to `Models` directory.
  - `FeatureInfoPanelSectionViewModel`: its constructor now takes a `FeatureInfoPanelViewModel` as its first argument, instead of `Terria`.
  - `Models/ModelError` has been replaced with `Core/TerriaError`.
- Removed blank feature info sections for uncoloured regions of region-mapped CSVs.
- Recognises the CSV datetime formats: YYYY, YYYY-MM and YYYY-MM-DD HH:MM(:SS).
- Introduced five new json tableStyle parameters:
  - `replaceWithZeroValues`: Defaults to `[null, "-"]`. These values are coloured as if they were zero if they appear in a list with numbers. `null` catches missing values.
  - `replaceWithNullValues`: Defaults to `["na", "NA"]`. These values are coloured as if they were null if they appear in a list with numbers.
  - `nullColor`: A css string. Defaults to black. This colour is used to display null values. It is also used to colour points when no variable is selected.
  - `nullLabel`: A string used to label null or blank values in the legend. Defaults to ''.
  - `timeColumn`: Provide the name or index (starting at 0) of a csv column, if any. Defaults to the first time column found, if any. Use `null` to explicitly disregard all time columns.
- Removed variables consisting only of html tags from the Now Viewing panel.
- Added support for the csv datetime formats: YYYY, YYYY-MM and YYYY-MM-DD HH:MM(:SS).
- Improved formatting of datetimes from csv files in the feature info panel.
- Removed variables consisting only of html tags from the Now Viewing panel.
- Improved handling of rows with missing dates in csv time columns.
- Introduced four new json tableStyle parameters:
  - `replaceWithZeroValues`: Defaults to `[null, '-']`. These values are coloured as if they were zero if they appear in a csv column with numbers. `null` catches missing values. These rows are ignored if they appear in a csv time column.
  - `replaceWithNullValues`: Defaults to `['na', 'NA']`. These values are coloured as if they were null if they appear in a csv column with numbers. These rows are ignored if they appear in a csv time column.
  - `nullColor`: A css string. Defaults to a dark blue. This colour is used to display null values (but it does not appear on the legend). It is also used to colour points when no variable is selected.
  - `timeColumn`: Provide the name or index (starting at 0) of a csv column, if any. Defaults to the first time column found, if any. Use `null` to explicitly disregard all time columns.
- Added id matching for catalog members:
- Improved formatting of datetimes from csv files in the feature info panel.
- Removed variables consisting only of HTML tags from the Now Viewing panel.
- Added ID matching for catalog members:
  - An `id` field can now be set in JSON for catalog members
  - When sharing an enabled catalog item via a share link, the share link will reference the catalog item's ID
    rather than its name as is done currently.
  - The ID of an item should be accessed via `uniqueId` - if a catalog member doesn't have an ID set, this returns a
    default value of the item's name plus the ID of its parent. This means that if all the ancestors of a catalog
    member have no ID set, its ID will be its full path in the catalog.
  - This means that if an item is renamed or moved, share links that reference it will still work.
  - A `shareKeys` property can be also be set that contains an array of all ids that should lead to this item. This means
    that a share link for an item that didn't previously have an ID set can still be used if it's moved, as long as it
    has its old default ID set in `shareKeys`
  - Old share links will still work as long as the items they lead to aren't renamed or moved.
  - Refactor of JSON serialization - now rather than passing a number of flags that determine what should and shouldn't be
    serialized, an `itemFilter` and `propertyFilter` are passed in options. These are usually composed of multiple filters,
    combined using `combineFilters`.
  - An index of all items currently in the catalog against all of that item's shareKeys is now maintained in `Catalog`
    and can be used for O(1) lookups of any item regardless of its location.
  - CatalogMembers now contain a reference to their parent CatalogGroup - this means that the catalog tree can now be
    traversed in both directions.
  - When serializing user-added items in the catalog, the children of `CatalogGroup`s with the `url` property set are
    not serialized. Settings like `opacity` for their descendants that need to be preserved are serialized separately.
- Generated legends now use SVG (vector) format, which look better on high resolution devices.
- Created new Legend class, making it easy to generate client-side legends for different kinds of data.
- Generate client-side legends for ArcGIS MapServer catalog items, by fetching JSON file, instead of just providing link to external page.
- Fix Leaflet feature selection when zoomed out enough that the world is repeated.
- Improved handling of lat/lon CSV files with missing latitude or longitude values.
- Fixed a bug that prevented `SocrataCataloGroup` from working in Internet Explorer 9.
- Added `CkanCatalogItem`, which can be used to reference a particular resource of any compatible type on a CKAN server.
- Fixed a bug that caused the Now Viewing tab to display incorrectly in Internet Explorer 11 when switching directly to it from the Data Catalogue tab.

### 1.0.54

- Fixed a bug in `AbsIttCatalogItem` that caused no legend to be displayed.

### 1.0.53

- Improved compatibility with Internet Explorer 9.
- Made `CswCatalogGroup` able to find geospatial datasets on more CSW servers.
- Allow WMS parameters to be specified in json in uppercase (eg. STYLES).

### 1.0.52

- Added `MapBoxMapCatalogItem`, which is especially useful for base maps. A valid access token must be provided.
- Added a `getContainer()` method to Terria's `currentViewer`.
- Dramatically improved the performance of region mapping.
- Introduced new quantisation (color binning) methods to dramatically improve the display of choropleths (numerical quantities displayed as colors) for CSV files, instead of always using linear. Four values for `colorBinMethod` are supported:
  - "auto" (default), usually means "ckmeans"
  - "ckmeans": use "CK means" method, an improved version of Jenks Even Breaks to form clusters of values that are as distinct as possible.
  - "quantile": use quantiles, evenly distributing values between bins
  - "none": use the previous linear color mapping method.
- The default style for CSV files is now 7 color bins with CK means method.
- Added support for color palettes from Color Brewer (colorbrewer2.org). Within `tableStyle`, use a value like `"colorPalette": "10-class BrBG"`.
- Improved the display of legends for CSV files, accordingly.
- URLs for legends are now encapsulated in a `LegendUrl` model, which accepts a mime type that will affect how the
  legend is rendered in the sidebar.
- Added support for the Socrata "new backend" with GeoJSON download to `SocrataCatalogGroup`.
- Moved URL config parameters to config.json, with sensible defaults. Specifically:
  - regionMappingDefinitionsUrl: 'data/regionMapping.json',
  - conversionServiceBaseUrl: '/convert/',
  - proj4ServiceBaseUrl: '/proj4/',
  - corsProxyBaseUrl: '/proxy/'
- Deprecated terria.regionMappingDefinitionsUrl (set it in config.json or leave it as default).

### 1.0.51

- Fixed a typo that prevented clearing the search query
- Added support for Nominatim search API hosted by OpenStreetMap (http://wiki.openstreetmap.org/wiki/Nominatim) with `NominatimSearchProviderViewModel`. This works by merging to 2 queries : one with the bounding parameter for the nearest results, and the other without the bounding parameter. The `countryCodes` property can be set to limit the result to a set of specific countries.
- Added `MapProgressBarViewModel`. When added to the user interface with `MapProgressBarViewModel.create`, it shows a bar at the top of the map window indicating tile load progress.
- We no longer show the entity's ID (which is usually a meaningless GUID) on the feature info panel when the feature does not have a name. Instead, we leave the area blank.
- Fixed a bug with time-dynamic imagery layers that caused features to be picked from the next time to be displayed, in addition to the current one.
- Replace `.` and `#` with `_` in property names meant to be used with `featureInfoTemplate`, so that these properties can be accessed by the [mustache](https://mustache.github.io/) templating engine.
- Added support for time-varying properties (e.g. from a CZML file) on the feature info panel.
- `Cesium.zoomTo` now takes the terrain height into account when zooming to a rectangle.

### 1.0.50

- Put a white background behind legend images to fix legend images with transparent background being nearly invisible.
- Search entries are no longer duplicated for catalog items that appear in multiple places in the Data Catalogue
- Fixed the layer order changing in Cesium when a CSV variable is chosen.
- Layer name is now shown in the catalog item info panel for ESRI ArcGIS MapServer layers.
- Retrieve WFS or WCS URL associated with WMS data sources using DescribeLayer if no dataUrl is present.
- Downgrade Leaflet to 0.7.3 to fix specific feature clicking problems with 2D maps.
- Use `PolylineGraphics` instead of `PolygonGraphics` for unfilled polygons with an outline width greater than 1. This works around the fact that Cesium does not support polygons with outline width great than 1 on Windows due to a WebGL limitation.
- Sorted ABS age variables numerically, not alphabetically.
- Removed extra space at the bottom of base map buttons.
- Share links now remember the currently active tab in the `ExplorerPanelViewModel`.
- Fixed a bug that prevented region mapping from working over HTTPS.
- The proxy is now used to avoid a mixed content warning when accessing an HTTP dataset from an HTTPS deployment of TerriaJS.
- Added `CameraView.fromLookAt` and `CameraView.fromPositionHeadingPitchRoll` functions. These functions can be used to position the camera in new ways.

### 1.0.49

- Fixed a bug that caused poor performance when clicking a point on the map with lots of features and then closing the feature information panel.
- Apply linkify, instead of markdown, to properties shown in the Feature Info Panel.
- Fixed a bug that prevented feature scaling by value.
- Fixed a bug that prevented the csv `displayDuration` from working.
- Fixed a bug that ignored which column of the csv file to show as the legend initially.
- `NowViewingTabViewModel` is now composed of a number of sections. Each section is given the opportunity to determine whether it applies to each catalog item. Custom sections may be added by adding them to NowViewingTabViewModel.sections`.
- `CsvCatalogItem` and `AbsIttCatalogItem` now expose a `concepts` property that can be used to adjust the display.
- Added `Terria.cesiumBaseUrl` property.
- The user interface container DOM element may now be provided to `TerriaViewer` by specifying `uiContainer` in its options. Previously it always used an element named `ui`.
- Legend URLs are now accessed via the proxy, if applicable.
- Fixed a bug that prevented feature scaling by value.
- Added support for [Urthecast](https://www.urthecast.com/) with `UrthecastCatalogGroup`.
- Fixed a bug that caused a `TypeError` on load when the share URL included enabled datasets with an order different from their order in the catalog.
- Improved the message that is shown to the user when their browser supports WebGL but it has a "major performance caveat".
- Fixed a bug that could cause an exception in some browsers (Internet Explorer, Safari) when loading a GeoJSON with embedded styles.
- Fixed a bug with Leaflet 2D map where clicks on animation controls or timeline would also register on the map underneath causing undesired feature selection and, when double clicked, zooming (also removed an old hack that disabled dragging while using the timeline slider)
- Changed Australian Topography base map server and updated the associated thumbnail.
- Added `updateApplicationOnMessageFromParentWindow` function. After an app calls this function at startup, TerriaJS can be controlled by its parent window when embedded in an `iframe` by messages sent with `window.postMessage`.

### 1.0.48

- Added the ability to disable feature picking for `ArcGisMapServerCatalogItem`.
- Disabled feature picking for the Australian Topography and Australian Hydrography base layers created by `createAustraliaBaseMapOptions`.

### 1.0.47

- Make it possible to disable CSV region mapping warnings with the `showWarnings` init parameter.
- The `name` of a feature from a CSV file is now taken from a `name` or `title` column, if it exists. Previously the name was always "Site Data".
- Fixed a bug that caused time-dynamic WMS layers with just one time to not be displayed.
- Underscores are now replaced with spaces in the feature info panel for `GeoJsonCatalogItem`.
- Added Proj4 projections to the location bar. Clicking on the bar switches between lats/longs and projected coordinates. To enable this, set `useProjection` to `true`
- Show information for all WMS features when a location is clicked.
- Fixed a bug that caused an exception when running inside an `<iframe>` and the user's browser blocked 3rd-party cookies.
- HTML and Markdown text in catalog item metadata, feature information, etc. is now formatted in a more typical way. For example, text inside `<h1>` now looks like a heading. Previously, most HTML styling was stripped out.
- Supports FeatureInfoTemplates on all catalog item types (previously only available on ImageryLayers).
- Apply markdown to properties shown in the Feature Info Panel.
- Add `includeCzml` option to CkanCatalogGroup.
- Fixed a bug that caused `WebMapServiceCatalogItem` to incorrectly populate the catalog item's metadata with data from GetCapabilities when another layer had a `Title` with the same value as the expected layer's `Name`.
- Update the default Australian topography basemap to Geoscience Australia's new worldwide layer (http://www.ga.gov.au/gisimg/rest/services/topography/National_Map_Colour_Basemap/MapServer)
- Allow color maps in CSV catalog items to be expressed as strings: colorMapString: "red-white-blue".
- Updated to [Cesium](http://cesiumjs.org) 1.15. Significant changes relevant to TerriaJS users include:
  - Added support for the [glTF 1.0](https://github.com/KhronosGroup/glTF/blob/master/specification/README.md) draft specification.
  - Added support for the glTF extensions [KHR_binary_glTF](https://github.com/KhronosGroup/glTF/tree/master/extensions/Khronos/KHR_binary_glTF) and [KHR_materials_common](https://github.com/KhronosGroup/glTF/tree/KHR_materials_common/extensions/Khronos/KHR_materials_common).
  - `ImageryLayerFeatureInfo` now has an `imageryLayer` property, indicating the layer that contains the feature.
  - Make KML invalid coordinate processing match Google Earth behavior. [#3124](https://github.com/AnalyticalGraphicsInc/cesium/pull/3124)

### 1.0.46

- Fixed an incorrect require (`URIjs` instead of `urijs`).

### 1.0.45

- Major refactor of `CsvCatalogItem`, splitting region-mapping functionality out into `RegionProvider` and `RegionProviderList`. Dozens of new test cases. In the process, fixed a number of bugs and added new features including:
  - Regions can be matched using regular expressions, enabling matching of messy fields like local government names ("Baw Baw", "Baw Baw Shire", "Baw Baw (S)", "Shire of Baw Baw" etc).
  - Regions can be matched using a second field for disambiguation (eg, "Campbelltown" + "SA")
  - Drag-and-dropped datasets with a time column behave much better: rather than a fixed time being allocated to each row, each row occupies all the time up until the next row is shown.
  - Enumerated fields are colour coded in lat-long files, consist with region-mapped files.
  - Feedback is now provided after region mapping, showing which regions failed to match, and which matched more than once.
  - Bug: Fields with names starting with 'lon', 'lat' etc were too aggressively matched.
  - Bug: Numeric codes beginning with zeros (eg, certain NT 08xx postcodes) were treated as numbers and failed to match.
  - Bug: Fields with names that could be interpreted as regions weren't available as data variables.
- Avoid mixed content warnings when using the CartoDB basemaps.
- Allow Composite catalog items
- Handle WMS time interval specifications (time/time and time/time/periodicity)
- Moved `url` property to base CatalogItem base class. Previously it was defined separately on most derived catalog items.
- Most catalog items now automatically expose a `dataUrl` that is the same as their `url`.
- Added custom definable controls to `CatalogMember`s.
  - To define a control, subclass `CatalogMemberControl` and register the control in `ViewModels/registerCatalogMemberControl` with a unique control name, control class and required property name.
  - If a `CatalogMember` has a property with the required property name either directly on the member or in its `customProperties` object, the control will appear in the catalog with the member and will fire the `activate` function when clicked.
  - Controls can be registered to appear on both the left and right side using `registerLeftSideControl` and `registerRightSideControl` respectively.
  - An example can be seen in the `CatalogMemberDownloadControl`
  - Currently top level members do not show controls.
- The `LocationBarViewModel` now shows the latitude and longitude coordinates of the mouse cursor in 2D as well as 3D.
- The `LocationBarViewModel` no longer displays a misleading elevation of 0m when in "3D Smooth" mode.
- Added `@menu-bar-right-offset` LESS parameter to control the right position of the menu bar.
- Added `forceProxy` flag to all catalog members to indicate that an individual item should use the proxy regardless of whether the domain is in the list of domains to proxy.
- Allow a single layer of an ArcGIS MapServer to be added through the "Add Data" interface.
- Added `WfsFeaturesCatalogGroup`. This group is populated with a catalog item for each feature queried from a WFS server.
- The Feature Info panel now shows all selected features in an accordion control. Previously it only showed the first one.
- Added `featureInfoTemplate` property to `CatalogItem`. It is used to provide a custom Markdown or HTML template to display when a feature in the catalog item is clicked. The template is parameterized on the properties of the feature.
- Updated to [Cesium](http://cesiumjs.org) 1.14. Significant changes relevant to TerriaJS users include:
  - Fixed issues causing the terrain and sky to disappear when the camera is near the surface. [#2415](https://github.com/AnalyticalGraphicsInc/cesium/issues/2415) and [#2271](https://github.com/AnalyticalGraphicsInc/cesium/issues/2271)
  - Fixed issues causing the terrain and sky to disappear when the camera is near the surface. [#2415](https://github.com/AnalyticalGraphicsInc/cesium/issues/2415) and [#2271](https://github.com/AnalyticalGraphicsInc/cesium/issues/2271)
  - Provided a workaround for Safari 9 where WebGL constants can't be accessed through `WebGLRenderingContext`. Now constants are hard-coded in `WebGLConstants`. [#2989](https://github.com/AnalyticalGraphicsInc/cesium/issues/2989)
  - Added a workaround for Chrome 45, where the first character in a label with a small font size would not appear. [#3011](https://github.com/AnalyticalGraphicsInc/cesium/pull/3011)
  - Fixed an issue with drill picking at low frame rates that would cause a crash. [#3010](https://github.com/AnalyticalGraphicsInc/cesium/pull/3010)

### 1.0.44

- Fixed a bug that could cause timeseries animation to "jump" when resuming play after it was paused.
- Make it possible for catalog item initialMessage to require confirmation, and to be shown every time.
- When catalog items are enabled, the checkbox now animates to indicate that loading is in progress.
- Add `mode=preview` option in the hash portion of the URL. When present, it is assumed that TerriaJS is being used as a previewer and the "small screen warning" will not be shown.
- Added `maximumLeafletZoomLevel` constructor option to `TerriaViewer`, which can be used to force Leaflet to allow zooming closer than its default of level 18.
- Added the `attribution` property to catalog items. The attribution is displayed on the map when the catalog item is enabled.
- Remove an unnecessary instance of the Cesium InfoBox class when viewing in 2D
- Fixed a bug that prevented `AbsIttCatalogGroup` from successfully loading its list of catalog items.
- Allow missing URLs on embedded data (eg. embedded czml data)
- Fixed a bug loading URLs for ArcGIS services names that start with a number.
- Updated to [Cesium](http://cesiumjs.org) 1.13. Significant changes relevant to TerriaJS users include:
  - The default `CTRL + Left Click Drag` mouse behavior is now duplicated for `CTRL + Right Click Drag` for better compatibility with Firefox on Mac OS [#2913](https://github.com/AnalyticalGraphicsInc/cesium/pull/2913).
  - Fixed an issue where non-feature nodes prevented KML documents from loading. [#2945](https://github.com/AnalyticalGraphicsInc/cesium/pull/2945)

### 1.0.43

- Fixed a bug that prevent the opened/closed state of groups from being preserved when sharing.

### 1.0.42

- Added a `cacheDuration` property to all catalog items. The new property is used to specify, using Varnish-like notation (e.g. '1d', '10000s') the default length of time to cache URLs related to the catalog item.
- Fix bug when generating share URLs containing CSV items.
- Improve wording about downloading data from non-GeoJSON-supporting WFS servers.

### 1.0.41

- Improvements to `AbsIttCatalogItem` caching from the Tools menu.

### 1.0.40

- `ArcGisMapServerCatalogItem` now shows "NoData" tiles by default even after showing the popup message saying that max zoom is exceeded. This can be disabled by setting its `showTilesAfterMessage` property to false.

### 1.0.39

- Fixed a race condition in `AbsIttCatalogItem` that could cause the legend and map to show different state than the Now Viewing UI suggested.
- Fixed a bug where an ABS concept with a comma in its name (e.g. "South Eastern Europe,nfd(c)" in Country of Birth) would cause values for concept that follow to be misappropriated to the wrong concepts.

### 1.0.38

- `AbsIttCatalogItem` now allows the region type to be set on demand rather than only at load time.
- `CsvCatalogItem` can now have no display variable selected, in which case all points are the same color.

### 1.0.37

- Added `CswCatalogGroup` for populating a catalog by querying an OGC CSW service.
- Added `CatalogMember.infoSectionOrder` property, to allow the order of info sections to be configured per catalog item when necessary.
- Fixed a bug that prevented WMTS layers with a single `TileMatrixSetLink` from working correctly.
- Added support for WMTS layers that can only provide tiles in JPEG format.
- Fixed testing and caching of ArcGis layers from tools and added More information option for imagery layers.
- TerriaJS no longer requires Google Analytics. If a global `ga` function exists, it is used just as before. Otherwise, events are, by default, logged to the console.
- The default event analytics behavior can be specified by passing an instance of `ConsoleAnalytics` or `GoogleAnalytics` to the `Terria` constructor. The API key to use with `GoogleAnalytics` can be specified explicitly to its constructor, or it can be specified in the `parameter.googleAnalyticsKey` property in `config.json`.
- Made polygons drastically faster in 2D.
- TerriaJS now shortens share URLs by default when a URL shortener is available.
- Added Google Analytics reporting of the application URL. This is useful for tracking use of share URLs.
- Added the ability to specify a specific dynamic layer of an ArcGIS Server using just a URL.

### 1.0.36

- Calculate extent of TopoJSON files so that the viewer correctly pans+zooms when a TopoJSON file is loaded.
- Fixed a bug that caused the `Terria#clock` to keep ticking (and therefore using CPU / battery) once started even after selecting a non-time-dynamic dataset.
- Fixed a bug that caused the popup message to appear twice when a dataset failed to load.
- Added layer information to the Info popup for WMS datasets.
- Added ability to filter catalog search results by:
  - type: `is:wms`, `-is:esri-mapserver`. A result must match any 'is:' and no '-is:'.
  - url: `url:vic.gov.au`, `-url:nicta.com.au`. A result must match any 'url:', and no '-url:'.
- Added ability to control the number of catalog search results: `show:20`, `show:all`

### 1.0.35

- Polygons from GeoJSON datasets are now filled.
- Left-aligned feature info table column and added some space between columns.
- Added `EarthGravityModel1996`.
- Extended `LocationBarViewModel` to show heights relative to a geoid / mean sea level model. By default, EGM96 is used.
- Added support for styling GeoJSON files, either in catalog (add .style{} object) or embedded directly in the file following the [SimpleStyle spec](https://github.com/mapbox/simplestyle-spec).
- Fixed a bug that caused the 3D view to use significant CPU time even when idle.
- Added CartoDB's Positron and Dark Matter base maps to `createGlobalBaseMapOptions`.
- Added support for subdomains to `OpenStreetMapCatalogItem`.

### 1.0.34

- Fixed a bug that prevented catalog items inside groups on the Search tab from being enabled.
- Added `PopupMessageConfirmationViewModel`. It prevents the Popup from being closed unless the confirm button is pressed. Can also optionally have a deny button with a custom action.
- Added support for discovering GeoJSON datasets from CKAN.
- Added support for zipped GeoJSON files.
- Made `KmlCatalogItem` use the proxy when required.
- Made `FeatureInfoPanelViewModel` use the white panel background in more cases.
- Significantly improved the experience on devices with small screens, such as phones.
- Fixed a bug that caused only the portion of a CKAN group name before the first comma to be used.

### 1.0.33

- Added the `legendUrls` property to allow a catalog item to optionally have multiple legend images.
- Added a popup message when zooming in to the "No Data" scales of an `ArcGisMapServerCatalogItem`.
- Added `CatalogGroup.sortFunction` property to allow custom sorting of catalog items within a group.
- Added `ImageryLayerCatalogItem.treat403AsError` property.
- Added a title text when hovering over the label of an enabled catalog item. The title text informs the user that clicking will zoom to the item.
- Added `createBingBaseMapOptions` function.
- Added an option to `KnockoutMarkdownBinding` to optionally skip HTML sanitization and therefore to allow unsafe HTML.
- Upgraded to Cesium 1.11.
- `CatalogItem.zoomTo` can now zoom to much smaller bounding box rectangles.

### 1.0.32

- Fixed CKAN resource format matching for KML, CSV, and Esri REST.

### 1.0.31

- Added support for optionally generating shorter URLs when sharing by using the Google URL shortening service.

### 1.0.30

- `WebMapServiceCatalogItem` and `ArcGisMapServerCatalogItem` now augment directly-specified metadata with metadata queried from the server.
- "Data Details" and "Service Details" on the catalog item info panel are now collapsed by default. This improves the performance of the panel and hides some overly technical details.
- `ArcGisMapServerCatalogItem.layers` can now specify layer names in addition to layer IDs. Layer names are matched in a case-insensitive manner and only if a direct ID match is not found.
- `itemProperties` are now applied through the normal JSON loading mechanism, so properties that are represented differently in code and in JSON will now work as well.
- Added support for `csv-geo-*` (e.g. csv-geo-au) to `CkanCatalogGroup`.
- The format name used in CKAN can now be specified to `CkanCatalogGroup` using the `wmsResourceFormat`, `kmlResourceFormat`, `csvResourceFormat`, and `esriMapServerResourceFormat` properties. These properties are all regular expressions. When the format of a CKAN resource returned from `package_search` matches one of these regular expressions, it is treated as that type within TerriaJS.
- `CkanCatalogGroup` now fills the `dataUrl` property of created items by pointing to the dataset's page on CKAN.
- The catalog item information panel now displays `info` sections in a consistent order. The order can be overridden by setting `CatalogItemInfoViewModel.infoSectionOrder`.
- An empty `description` or `info` section is no longer shown on the catalog item information panel. This can be used to remove sections that would otherwise be populated from dataset metadata.

### 1.0.29

- Add support for loading init files via the proxy when necessary.
- Switched to using the updated URL for STK World Terrain, `//assets.agi.com/stk-terrain/v1/tilesets/world/tiles`.

### 1.0.28

- Fixed a bug that prevented links to non-image (e.g. ArcGIS Map Server) legends from appearing on the Now Viewing panel.

### 1.0.27

- Use terriajs-cesium 1.10.7, fixing a module load problem in really old browers like IE8.

### 1.0.25

- Fixed incorrect date formatting in the timeline and animation controls on Internet Explorer 9.
- Add support for CSV files with longitude and latitude columns but no numeric value column. Such datasets are visualized as points with a default color and do not have a legend.
- The Feature Information popup is now automatically closed when the user changes the `AbsIttCatalogItem` filter.

### 1.0.24

- Deprecated:
  - Renamed `AusGlobeViewer` to `TerriaViewer`. `AusGlobeViewer` will continue to work until 2.0 but using it will print a deprecation warning to the browser console.
  - `BrandBarViewModel.create` now takes a single `options` parameter. The container element, which used to be specified as the first parameter, should now be specified as the `container` property of the `options` parameter. The old function signature will continue to work until 2.0 but using it will print a deprecation warning to the browser console.
- `WebMapServiceCatalogItem` now determines its rectangle from the GetCapabilities metadata even when configured to use multiple WMS layers.
- Added the ability to specify the terrain URL or the `TerrainProvider` to use in the 3D view when constructing `TerriaViewer`.
- `AbsIttCatalogItem` styles can now be set using the `tableStyle` property, much like `CsvCatalogItem`.
- Improved `AbsIttCatalogItem`'s tolerance of errors from the server.
- `NavigationViewModel` can now be constructed with a list of `controls` to include, instead of the standard `ZoomInNavigationControl`, `ResetViewNavigationControl`, and `ZoomOutNavigationControl`.
- Fixed a bug that caused the brand bar to slide away with the explorer panel on Internet Explorer 9.

### 1.0.23

- Fixed a bug that prevented features from being pickable from ABS datasets on the 2D map.
- Fixed a bug that caused the Explorer Panel tabs to be missing or misaligned in Firefox.

### 1.0.22

- Changed to use JPEG instead of PNG format for the Natural Earth II basemap. This makes the tile download substantially smaller.

### 1.0.21

- Added an `itemProperties` property to `AbsIttCatalogGroup`.
- Added a `nowViewingMessage` property to `CatalogItem`. This message is shown by the `NowViewingAttentionGrabberViewModel` when the item is enabled. Each unique message is shown only once.

### 1.0.20

- Added the ability to specify SVG icons on Explorer Panel tabs.
- Added an icon to the Search tab.
- Added support for accessing Australian Bureau of Statistics data via the ABS-ITT API, using `AbsIttCatalogGroup` and `AbsIttCatalogItem`.
- The Now Viewing panel now contains controls for selecting which column to show in CSV datasets.

### 1.0.19

- Added `NowViewingAttentionGrabberViewModel`. It calls attention the Now Viewing tab the first time a catalog item is enabled.
- Added `isHidden` property to catalog items and groups. Hidden items and groups do not show up in the catalog or in search results.

### 1.0.18

- Added `featureInfoFields` property to `CsvCatalogItem.tableStyle`. It allows setting which fields to show in the Feature Info popup, and the name to use for each.
- Added `OpenStreetMapCatalogItem` for connecting to tile servers using the OpenStreetMap tiling scheme.
- Added `CkanCatalogGroup.allowEntireWmsServers` property. When set and the group discovers a WMS resource without a layer parameter, it adds a catalog item for the entire server instead of ignoring the resource.
- Added `WebMapTileServiceCatalogGroup` and `WebMapTileServiceCatalogItem` for accessing WMTS servers.
- Handle the case of an `ArcGisMapServerCatalogItem` with an advertised extent that is outside the valid range.
- We now pass ArcGIS MapServer metadata, when it's available, through to Cesium's `ArcGisMapServerImageryProvider` so that it doesn't need to re-request the metadata.
- Changed the style of the Menu Bar to have visually-separate menu items.
- Added support for SVG menu item icons to `MenuBarViewModel`.
- Improved popup message box sizing.

### 1.0.17

- Upgraded to TerriajS Cesium 1.10.2.
- Added `ImageryLayerCatalogItem.isRequiredForRendering`. This is set to false by default and to true for base maps. Slow datasets with `isRequiredForRendering=false` are less likely to prevent other datasets from appearing in the 3D view.
- The "Dataset Testing" functionality (on the hidden Tools menu accessible by adding `#tools=1` to the URL) now gives up tile requests and considers them failed after two seconds. It also outputs some JSON that can be used as the `blacklist` property to blacklist all of the datasets that timed out.
- Added a feature to count the total number of datasets from the hidden Tools menu.
- Fixed a bug that caused the 2D / 3D buttons the Maps menu to get out of sync with the actual state of the map after switching automatically to 2D due to a performance problem.

### 1.0.16

- Deprecated:
  - `ArcGisMapServerCatalogGroup` has been deprecated. Please use `ArcGisCatalogGroup` instead.
- Replaced Cesium animation controller with TerriaJS animation controller.
- Replaced Cesium Viewer widget with the CesiumWidget when running Cesium.
- Added the ability to turn a complete ArcGIS Server, or individual folders within it, into a catalog group using `ArcGisCatalogGroup`.

### 1.0.15

- Fix imagery attribution on the 2D map.

### 1.0.14

- Fixed share URL generation when the application is not running at the root directory of its web server.
- Fixed a bug that caused Internet Explorer 8 users to see a blank page instead of a message saying their browser is incompatible.

### 1.0.13

- Breaking changes:
  - Added a required `@brand-bar-height` property.
- `ExplorerPanelViewModel` can now be created with `isOpen` initially set to false.
- TerriaJS now raises an error and hides the dataset when asked to show an `ImageryLayerCatalogItem` in Leaflet and that catalog item does not use the Web Mercator (EPSG:3857) projection. Previously, the dataset would silently fail to display.
- Improved error handling in `CzmlCatalogItem`, `GeoJsonCatalogItem`, and `KmlCatalogItem`.
- Made the `clipToRectangle` property available on all `ImageryProvider`-based catalog items, not just `WebMapServiceCatalogItem`.
- Added `CatalogMember.isPromoted` property. Promoted catalog groups and items are displayed above non-promoted groups and items.
- Add support for ArcGIS MapServer "Raster Layers" in addition to "Feature Layers".

### 1.0.12

- Allow Esri ArcGIS MapServers to be added via the "Add Data" panel.
- Adds `baseMapName` and `viewerMode` fields to init files and share links. `baseMapName` is any base map name in the map settings panel and `viewerMode` can be set to `'2d'` or `'3d'`.
- Added `tableStyle.legendTicks` property to `CsvCatalogItem`. When specified, the generated legend will have the specified number of equally-spaced lines with labels in its legend.

### 1.0.11

- Fixed a bug that prevented HTML feature information from showing up with a white background in Internet Explorer 9 and 10.
- Fixed a bug that prevented WMS GetCapabilities properties, such as CRS, from being properly inherited from the root layer.
- Tweaked credit / attribution styling.

### 1.0.10

- Added support for a developer attribution on the map.
- Fixed a bug that could cause results from previous async catalog searches to appear in the search results.

### 1.0.9

- Show Cesium `ImageryProvider` tile credits / attribution in Leaflet when using `CesiumTileLayer`.

### 1.0.8

- `WebMapServiceCatalogGroup` now populates the catalog using the hierarchy of layers returned by the WMS server in GetCapabilities. To keep the previous behavior, set the `flatten` property to true.
- Potentially breaking changes:
  - The `getFeatureInfoAsGeoJson` and `getFeatureInfoAsXml` properties have been removed. Use `getFeatureInfoFormats` instead.
- Added support for text/html responses from WMS GetFeatureInfo.
- Make the `FeatureInfoPanelViewModel` use a white background when displaying a complete HTML document.
- `KnockoutMarkdownBinding` no longer tries to interpret complete HTML documents (i.e. those that contain an <html> tag) as Markdown.
- The feature info popup for points loaded from CSV files now shows numeric columns with a missing value as blank instead of as 1e-34.
- `ArcGisMapServerCatalogItem` now offers metadata, used to populate the Data Details and Service Details sections of the catalog item info panel.
- `ArcGisMapServerCatalogGroup` now populates a "Service Description" and a "Data Description" info section for each catalog item from the MapServer's metadata.
- The `metadataUrl` is now populated (and shown) from the regular MapServer URL.
- Added 'keepOnTop' flag support for imageryLayers in init file to allow a layer to serve as a mask.
- Added 'keepOnTop' support to region mapping to allow arbitrary masks based on supported regions.
- Checkboxes in the Data Catalogue and Search tabs now have a larger clickable area.

### 1.0.7

- `CatalogItemNameSearchProviderViewModel` now asynchronously loads groups so items in unloaded groups can be found, too.
- Do not automatically fly to the first location when pressing Enter in the Search input box.
- Changed `ArcGisMapServerCatalogItem` to interpret a `maxScale` of 0 from an ArcGIS MapServer as "not specified".
- Added an `itemProperties` property to `ArcGisMapServerCatalogGroup`, allowing properties of auto-discovered layers to be specified explicitly.
- Added `validDropElements`, `validDropClasses`, `invalidDropElements`, and `invalidDropClasses` properties to `DragDropViewModel` for finer control over where dropping is allowed.
- Arbitrary parameters can now be specified in `config.json` by adding them to the `parameters` property.

### 1.0.6

- Added support for region mapping based on region names instead of region numbers (example in `public/test/countries.csv`).
- Added support for time-dynamic region mapping (example in `public/test/droughts.csv`).
- Added the ability to specify CSV styling in the init file (example in `public/init/test.json`).
- Improved the appearance of the legends generated with region mapping.
- Added the ability to region-map countries (example in `public/test/countries.csv`).
- Elminated distracting "jumping" of the selection indicator when picking point features while zoomed in very close to the surface.
- Fixed a bug that caused features to be picked from all layers in an Esri MapServer, instead of just the visible ones.
- Added support for the WMS MinScaleDenominator property and the Esri MapServer maxScale property, preventing layers from disappearing when zoomed in to close to the surface.
- Polygons loaded from KML files are now placed on the terrain surface.
- The 3D viewer now shows Bing Maps imagery unmodified, matching the 2D viewer. Previously, it applied a gamma correction.
- All catalog items now have an `info` property that allows arbitrary sections to be shown for the item in the info popup.
- `CkanCatalogGroup` now has a `groupBy` property to control whether catalog items are grouped by CKAN group ("group"), CKAN organization ("organization"), or not grouped at all ("none").
- `CkanCatalogGroup` now has a `useResourceName` property to control whether the name of the catalog item is derived from the resource (true), or the dataset itself (false).
- The catalog item info page now renders a much more complete set of Markdown and HTML elements.<|MERGE_RESOLUTION|>--- conflicted
+++ resolved
@@ -6,6 +6,9 @@
 - Added `excludeInactiveDatasets` to `CkanCatalogGroup` (`true` by default). This will filter out CKAN Datasets which have `state` or `data_state` (data.gov.au specific) **not** set to `"active"`.
 - Fix `isTerriaFeatureData` bug - not checking `isJsonObject`
 - Move `RelatedMaps` to terriajs. They are now generated from `configParameters` (see [`doc/customizing/client-side-config.md`](./doc/customizing/client-side-config.md#relatedmap))
+- Migrated `/#tools=1` to version 8.
+- Removed dummy function `Terria.getUserProperty`.
+- Removed unused version 7 React components.
 - [The next improvement]
 
 #### 8.2.15 - 2022-09-16
@@ -34,15 +37,8 @@
 - Add `showFeatureInfoDownloadWithTemplate` to `FeatureInfoTraits` - Toggle to show feature info download **if** a `template` has been provided. If no `template` is provided, then download will always show.
 - Fix support for `initUrls` in `startData.initSources`
 - Propagate `knownContainerUniqueIds` across references and their target.
-<<<<<<< HEAD
-- Migrated `/#tools=1` to version 8.
-- Removed dummy function `Terria.getUserProperty`.
-- Removed unused version 7 React components.
-- [The next improvement]
-=======
 - Show scrollbar for story content in Safari iOS.
 - Use `document.baseURI` for building share links instead of `window.location`.
->>>>>>> 4c3bb09e
 
 #### 8.2.13 - 2022-09-01
 
