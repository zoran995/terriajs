--- conflicted
+++ resolved
@@ -2,12 +2,9 @@
 
 #### next release (8.3.7)
 
-<<<<<<< HEAD
 - Fix `WebMapServiceCatalogItem` `allowFeaturePicking`
-=======
 - Allow translation of TableStylingWorkflow.
 - Fix "Remove all" not removing selected/picked features
->>>>>>> 89f4ca29
 - [The next improvement]
 
 #### 8.3.6 - 2023-10-03
