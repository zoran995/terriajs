--- conflicted
+++ resolved
@@ -2,11 +2,8 @@
 
 #### next release (8.3.7)
 
-<<<<<<< HEAD
 - Allow translation of TableStylingWorkflow.
-=======
 - Fix "Remove all" not removing selected/picked features
->>>>>>> d93a0a7b
 - [The next improvement]
 
 #### 8.3.6 - 2023-10-03
