# Change Log

#### next release (8.4.2)

- [The next improvement]

#### 8.4.1 - 2023-12-08

- Temporary UX fixes for clipping box:
  - An option to zoom to clipping box
  - An option to re-position the clipping box
  - Trigger repositioning of clipping box when the user enables clipping box for the first time
  - Cursor and scale point handle changes (makes it much easier to grasp)
  - More robust interaction with the box
- Fix a bug where `DragPoints` was interfering with pedstrian mode mouse movements.
- Update `webpack` to `4.47.0` to support Node >= 18 without extra command line parameters.
- Add support for multiple `urls` for `GeoJsonCatalogItem`.
- Automatically explode GeoJSON `MultiPoint` features to `Point` features.
- Add new table styling traits - `scaleByDistance` and `disableDepthTestDistance`.
- Add support for `LineString` and `MultiLineString` when using `GeoJsonCatalogItem` in `CZML` mode.

#### 8.4.0 - 2023-12-01

- **Breaking change:** Replaced `node-sass` with (dart) `sass`
  - You will need to update your `TerriaMap` to use `sass` instead of `node-sass`.
- Added `apiColumns` to `ApiTableCatalogItem` - this can now be used to specify `responseDataPath` per table column.
- `ArcGisMapServerCatalogItem` will now use "pre-cached tiles" if available if no (or all) `layers` are specified.

#### 8.3.9 - 2023-11-24

- **Breaking change:** new Search Provider model
  - Added SearchProviderMixin to connect searchProviders with a model system
  - Created a simple base Mixin (`SearchProviderMixin`) to attach SearchProviders to the Model system and enable easier creation of new search providers.
  - Made SearchProviders configurable from `config.json`.
  - See [0011-configurable-search-providers ADR](./architecture/0011-configurable-search-providers.md) and [Search providers customization](./doc/customizing/search-providers.md) for more details
- Make all icons in `CatalogGroup` black by default and white when a catalog group is focused, selected or hovered over. Improve lock icon position in workbench.

#### 8.3.8 - 2023-11-15

- Fix maximum call stack size exceeded on Math.min/max when creating Charts
- Fix boolean flag in `MyDataTab` displaying number
- Remove `jsx-control-statements` dependency
- Fix WMS nested group IDs - nested groups with the same name were not being created
- WMS `isEsri` default value will now check for case-insensitive `mapserver/wmsserver` (instead of `MapServer/WMSServer`)
- Tweak ArcGis MapServer WMS `GetFeatureInfo` default behaviour
  - Add `application/geo+json` and `application/vnd.geo+json` default `GetFeatureInfo` (after `application/json` in priority list)
  - Add `application/xml` default `GetFeatureInfo`. (if `isEsri` is true, then this will be used before `text/html`)
- Added many remaining ASGS 2021 region types to region mapping (STE_2021,ILOC_2021,IARE_2021,IREG_2021,RA_2021,SAL_2021,ADD_2021,DZN_2021,LGA_2022,LGA_2023,SED_2021,SED_2022,
  CED_2021,POA_2021,TR_2021,SUA_2021,UCL_2021,SOS_2021,SOSR_2021).
  - See [ASGS 2021](https://www.abs.gov.au/statistics/standards/australian-statistical-geography-standard-asgs-edition-3/jul2021-jun2026/access-and-downloads/digital-boundary-files)
- Added [Melbourne CLUE blocks](https://data.melbourne.vic.gov.au/pages/clue/) to region mapping.
<<<<<<< HEAD
-
- [The next improvement]
=======
- Fix WMS `GetMap`/`GetFeatureInfo` requests not having `styles` parameter (will use empty string instead of `undefined`)
- Add CesiumIon geocoder
- `CatalogGroup` will now not show members until loaded
- Add `GetTimeseries` support to `WebMapServiceCatalogItem`. This adds a new `supportsGetTimeseries` trait, which when true will replace `GetFeatureInfo` with `GetTimeseries` requests. It will also change `info_format` to `text/csv`, and show a chart in the feature info panel. Servers which advertise `GetTimeseries` capability will have this trait set to true by default. `GetTimeseries` requests will have `time = ""`.
>>>>>>> 313b8606

#### 8.3.7 - 2023-10-26

- Fix `WebMapServiceCatalogItem` `allowFeaturePicking`
- Allow translation of TableStylingWorkflow.
- Fix "Remove all" not removing selected/picked features
- Fix crash on empty GeoJSON features
- Add `tableFeatureInfoContext` support to `GeoJsonMixin.createProtomapsImageryProvider`
- Fix `GeoJsonMixin` timeline animation for lines/polygons
- Fix bug in mismatched GeoJSON Feature `_id_` and TableMixin `rowId` - this was causing incorrect styling when using `filterByProperties` or features had `null` geometry
- Fix splitter for `GeoJsonMixin` (lines and polygon features only)
- Fix share links with picked features from `ProtomapsImageryProvider`
- Added on screen attribution and Google logo for Google Photorealistic 3D Tiles.
- Add `hideDefaultDescription` to `CatalogMemberTraits` - if true, then no generic default description will be shown when `description` is empty.

#### 8.3.6 - 2023-10-03

- Fixed a bug where incorrect "Remove all" icon is shown when the trait `displayGroup` of some group types (e.g.`wms-group`) is set to `true` but the members have not been populated yet.
- Fix regression in `excludeMembers`, `id` and `name` should be lower-case for comparing.

#### 8.3.5 - 2023-09-26

- Allow a story to use iframe tag if the source is youtube, youtube-nocookie or vimeo.
- Add `includeMembersRegex` to `GroupTraits`. This can be used to filter group members by id/name using a regular expression.

#### 8.3.4 - 2023-09-15

- Add `timeWindowDuration`, `timeWindowUnit` and `isForwardTimeWindow` traits to esri-mapServer type to support time window query.
- Move map credits to map column so it don't get hidden by chart panel
- TSify `MapColumn` module and reorganize components directory structure.
- Add null check to `WebMapServiceCatalogItem` `rectangle` calculation - and now we ascend tree of WMS `Layers` until we find a rectangle.
- Fix multi level nesting in ArcGIS Mapserver.

#### 8.3.3 - 2023-09-07

- Fixed broken point dragging interaction for user drawing in 3D mode.
- Fixed rectangle drawing in 2D mode.
- Added EPSG:7855 to `Proj4Definitions`.

#### 8.3.2 - 2023-08-11

- Fixed a bug when restoring timefilter from a share link having more than one imagery item with the same base URL (but different layer names).
- Fix WPS duplicate display of analysis results when loaded through a share URL
- Upgraded babel packages.

#### 8.3.1 - 2023-06-29

- **Breaking changes:**
  - Switched GoogleAnalytics to use Google Analytics 4 properties. Google's Universal properties no longer accept data from 01/07/2023, so migration is necessary anyway.
- Fix error when adding deeply nested references in search results.
- Add new option `focusWorkbenchItems` to `initialCamera` setting to focus the camera on workbench items when the app loads.
- Fixed bug where sharelinks created with no visible horizon would default to homeCamera view
- Improved calculation of 2D view from 3D view when no horizon visible
- Improve WMS and WFS error messages when requested layer names or type names are not present in GetCapabilities.

#### 8.3.0 - 2023-05-22

- **Breaking changes:**

  - **Upgraded Mobx to version 6.7.x**
  - **Upgraded Typescript to version 4.9.x**
  - See https://github.com/TerriaJS/terriajs/discussions/6787 for how to upgrade your map

#### 8.2.29 - 2023-05-18

- Fix app crash when rendering feature info with a custom title.
- Added new `CkanCatalogGroup` traits `resourceIdTemplate` and `restrictResourceIdTemplateToOrgsWithNames` to generate custom resource IDs for CKAN resources with unstable IDs.
- Fix `acessType` resolution for `MagdaReference` so that it uses the default terria resolution strategy when `magdaRecord` is not defined.

#### 8.2.28 - 2023-04-28

- Refactored TerriaViewer to expose a promise `terriaViewer.viewerLoadPromise` for async loading of viewers.
- Fix location point ideal zoom bug in 3D mode map.
- Add `EPSG:7844` to `Proj4Definitions`.
- TSify `Proj4Definitions` and `Reproject` modules.
- Update the docs for `excludeMembers`: mention the group/item id support
- Simplified `MapToolbar` API.

#### 8.2.27 - 2023-04-05

- Change icon used for display group remove button
- Make access control UI compatible to Magda v1 and v2 with v2 overriding v1.
- Remove karma-sauce-launcher dependency
- Add method `addFileDragDropListener` for receiving callbacks when user drags-n-drops a file.
- Improve `BoxDrawing` drag interaction.
- Fix a bug where `BoxDrawing` sometimes causes the map to loose pan and zoom interactivity.
- Optimize `LocationBar` component to reduce number of renders on mouse move.
- Optimize `Compass` component to reduce renders on each frame.
- Add `children` optional property to StandardUserInterfaceProps interface
- Add support for ArcGis MapServer with `TileOnly` capability - for example layers served from ArcGis Online. This is supported through `ArcGisMapServerCatalogItem`, `ArcGisMapServerCatalogGroup` and `ArcGisCatalogGroup`.

#### 8.2.26 - 2023-03-21

- Upgraded to terriajs-server 4.0.0.
- Added new `gulp dev` task that runs terriajs-server and `gulp watch` (incremental specs build) at the same time.

#### 8.2.25 - 2023-03-20

- Export `registerUrlHandlerForCatalogMemberType` for registering new url handler for catalog types.
- BoxDrawing changes:
  - Adds a new option called disableVerticalMovement to BoxDrawing which if set to true disables up/down motion of the box when dragging the top/bottom sides of the box.
  - Keeps height (mostly) steady when moving the box laterally on the map. Previously the height of the box used to change wrt to the ellipsoid/surface.
  - Fixes a bug that caused map panning and zooming to break when interacting with multiple active BoxDrawings.
  - Removed some code that was causing too much drift between mouse cursor and model when moving the model laterally on the map.
- Replaces addRemoteUploadType and addLocalUploadType with addOrReplaceRemoteFileUploadType and addOrReplaceLocalFileUploadType.

#### 8.2.24 - 2023-03-06

- Reimplement error message and default to 3d smooth mode when Cesium Ion Access Token is invalid.
- Layers shown via a share URL are now logged as a Google Analytics event
- Show an Add All / Remove All button for catalog groups when an optional `displayGroup` trait is true
- Rename the Map Settings "Raster Map Quality" slider to be just "Map Quality" as it also affects other things than raster data.
- Dragn-n-drop should respect disableZoomTo setting
- Fixed #6702 Terrain Hides Underground Features not working
- Add className prop for MyData tab so that it can be styled externally

#### 8.2.23 - 2023-01-06

- Only add groups to `CatalogIndex` if they aren't empty
- `BoxDrawing` improvements:
  - Added option `drawNonUniformScaleGrips` to enable/disable uniform-scaling
  - Set limit on the size of scaling grips relative to the size of the box
  - Small improvement to move interaction that prevents the box from locking up when trying to move at a camera angle parallel to the ground
  - Restore modified map state to the previous setting when interaction stops
- Fix bug in Cesium and Leaflet maps that resulted in `DataSource`s getting rendered even after their parent items are removed from the workbench.
- GltfMixin changes:
  - Refactors code to use stable `DataSource` and `Entity` values instead of re-creating them everytime `mapItems` is recomputed.
  - Disable zoom to for the item when position is unknown.
- Add `UploadDataTypes` API for extending the supported local and remote upload data types.
- Add option to upload terria web data (via url to json file/service)
- Refactor `Cesium3dTileMixin`.
- Updated related maps to fit mobile screens.
- Extend `responseDataPath` trait of `ApiTableCatalogItem` with support for mapping over arrays and collecting nested object values.
- Add `MapToolbar.addToolButton()` API for adding a tool button to the map navigation menu.
- Add `ActionBar` component for showing a floating menu bar at the bottom of the map.

#### 8.2.22 - 2022-12-02

- Protomaps Polygon features now only use `PolygonSymbolizer` (instead of `PolygonSymbolizer` and `LineSymbolizer`)
- Add `horizontalOrigin` and `verticalOrigin` to `TableLabelTraits`
- `TableStylingWorkflow` improvements:
  - Add more options to advanced mode (style title, hide style, long/lat column, time properties)
  - "Style" dropdown now shows `TableStyles` instead of `TableColumns`
  - Show "Variable" in "Fill color" if color column name doesn't match style name (eg style isn't generated by `TableAutomaticStylesStratum`)
  - Add symbology dropdown to advanced mode (was only showing in basic mode)
  - Add label and trail styling
  - When creating a new `bin` or `enum` value, the `null` ("default") values will be copied across.
- Move all Table related Traits to `lib/Traits/TraitsClasses/Table/` directory
- Handle errors thrown in `Cesium._attachProviderCoordHooks`. This fixes a bug where some WMTS layers break feature picking.
- Fix `Legend` outline bug - where invalid `boxStyle` meant old legend styles may be visible
- Fix `baseMapContrastColor` reactivity in `GeojsonMixin` - mvt was not updating when the basemap changes
- Add `SelectableDimensionMultiEnum` - A enum SelectableDimension that allows multiple values to be selected
- Fix `SelectableDimensionNumeric` handling of invalid values
- `ColorStyleLegend` will use `colorColumn` title by default. It will fallback to `TableStyle.title`
- Add `children` optional property to StandardUserInterfaceProps interface
- Fix `MapboxVectorTileCatalogItem` feature highlighting - this requires use of `idProperty` trait (also added `idProperty` to `ProtomapsImageryProvider`)
- Fix `MapboxVectorTileCatalogItem` `fillColor` also applying to Line features
- Add `maximumNativeZoom` to `ProtomapsImageryProvider`
- Fix image markers (eg `marker = "data:image/png;base64,..."`)
- Fix `AssimpCatalogItem` to correctly handle zip archives that contain files inside a root folder.

#### 8.2.21 - 2022-11-10

- Add check for WFS `layer.OtherSRS` in `buildSrsNameObject`
- Add `overridesBaseUrl` to `LanguageOptions`. This can be used to set the base URL for language override namespace translation files (see [client-side-config.md#LanguageConfiguration](./doc/customizing/client-side-config.md#LanguageConfiguration))
- Add `aboutButtonHrefUrl` to `configParameters`. Defaults to `"about.html"`. If set to `null`, then the About button will not be shown.
- Add `refreshIntervalTemplate` to `OpenDataSoftCatalogItemTraits` - this can be used to set `refreshInterval` using Mustache template rendered on ODS Dataset JSON object
- Add `plugins` property to `ConfigParameters` type
- Add more supported 4326 and 3857 CRS strings for WFS (eg `"urn:ogc:def:crs:EPSG::3857"` and `"urn:x-ogc:def:crs:EPSG:3857"`)

#### 8.2.20 - 2022-10-20

- Handle errors thrown in `ImageryProviderLeafletTileLayer.pickFeatures`. This fixes a bug where some WMTS layers break feature picking (in Leaflet/2D mode)

#### 8.2.19 - 2022-10-20

- Handle errors thrown in `Cesium._attachProviderCoordHooks`. This fixes a bug where some WMTS layers break feature picking.

#### 8.2.18 - 2022-10-19

- Fix `RelatedMaps` default broken URLs
- Add `mergeGroupsByName` trait to `GroupTraits` - this will merge all group members with the same name
- Fix bug with "propagate `knownContainerUniqueIds` across references and their target" - missing `runInAction`
- Add Carto v3 Maps API support for `table` and `query` endpoint (only GeoJSON - not MVT yet)
- Moved `activeStyle` default from `TableMixin` to `TableAutomaticStyleStratum`. The default `activeStyle` will now not pick a `hidden` `TableStyle`.
- Pin `flexsearch` version to `0.7.21` - as incorrect types are shipped in version `0.7.31`
- Only preload next timestep of timeseries rasters (WMS & ArcGIS MapServer) when animating the item on the map.
- Added error message if cesium stops rendering
- Add `enabled` to `TableStyleMapTraits` - which defaults to `true`
- Add `TableLabelStyleTraits` - this can be used to add `LabelGraphics` to point features (table or geojson)
- Add `TableTrailStyleTraits` - this can be used to add `PathGraphics` to time-series point features (table or geojson)
- Added missing `proxyCatalogItemUrl` to GeoJson, Shapefile, Gltf and AssImp catalog items.
- Added support for `OpenDataSoftCatalogGroup` with more than 100 datasets.
- Added `refreshIntervalTemplate` to `OpenDataSoftCatalogItemTraits` - this can be used to set `refreshInterval` using Mustache template rendered on ODS Dataset JSON object.
- Performance optimisation for time-series `TableMixin`
- Tweak `generateCatalogIndex` to use less memory. (+ add `diffCatalogIndex.js` script to show added/removed members between two catalog index files)
- Migrated `/#tools=1` to version 8.
- Removed dummy function `Terria.getUserProperty`.
- Removed unused version 7 React components.
- Fix Cesium `stoppedRenderingMessage`

#### 8.2.17 - 2022-09-23

- Fix region mapping feature `rowIds` incorrect type.

#### 8.2.16 - 2022-09-23

- Make srsName and outputFormat for WFS requests dynamic
- Added `excludeInactiveDatasets` to `CkanCatalogGroup` (`true` by default). This will filter out CKAN Datasets which have `state` or `data_state` (data.gov.au specific) **not** set to `"active"`.
- Fix `isTerriaFeatureData` bug - not checking `isJsonObject`
- Add `.logError()` to all usage of `updateModelFromJson` where the `Result` object is ignored
- Move `RelatedMaps` to terriajs. They are now generated from `configParameters` (see [`doc/customizing/client-side-config.md`](./doc/customizing/client-side-config.md#relatedmap))

#### 8.2.15 - 2022-09-16

- Fix bug with "propagate `knownContainerUniqueIds` across references and their target" - missing `runInAction`

#### 8.2.14 - 2022-09-15

- Moved map credits to map column so it don't get hidden by chart panel.
- TSified `FeatureInfo*.tsx`
  - `describeFromProperties` is now `generateCesiumInfoHTMLFromProperties`
  - `FeatureInfoSection` has been split up into `FeatureInfoSection.tsx`, `getFeatureProperties`, `mustacheExpressions` and `generateCesiumInfoHTMLFromProperties`
- Fix `{{terria.currentTime}}` in feature info template
- Add `{{terria.rawDataTable}}` in feature info template - to show raw data HTML table
- Added `TableFeatureInfoStratum` - which adds default feature info template to `TableMixin`
- Add `FeatureInfoContext` - used to inject properties into `FeatureInfoSections` context. These properties will be accessible from `featureInfoTemplate` mustache template.
  - `tableFeatureInfoContext` adds time series chart properties using `FeatureInfoContext` (`getChartDetails` has been removed)
- Move `maximumShownFeatureInfos` from `WebMapServiceCatalogItemTraits` to `MappableTraits`
- Remove `featureInfoUrlTemplate` from `OpenDataSoftCatalogItem` - as it is incompatible with time varying datasets
- Removed `formatNumberForLocale` - we now use `Number.toLocaleString`
- Rename `Feature` to `TerriaFeature` - improve typing and usage across code-base
  - Added `data: TerriaFeatureData` - which is used to pass Terria-specific properties around (eg `rowIds`)
- Added `loadingFeatureInfoUrl` to `FeatureInfoUrlTemplateMixin`
- Move `Cesium.ts` `ImageryLayer` feature picking to `cesium.pickImageryLayerFeatures()`
- Move `lib/Core/propertyGetTimeValues.js` into `lib/ReactViews/FeatureInfo/getFeatureProperties.ts`
- Add `showFeatureInfoDownloadWithTemplate` to `FeatureInfoTraits` - Toggle to show feature info download **if** a `template` has been provided. If no `template` is provided, then download will always show.
- Fix support for `initUrls` in `startData.initSources`
- Propagate `knownContainerUniqueIds` across references and their target.
- Show scrollbar for story content in Safari iOS.
- Use `document.baseURI` for building share links instead of `window.location`.

#### 8.2.13 - 2022-09-01

- Fix pedestrian drop behaviour so that the camera heading stays unchanged even after the drop
- Fixed a bug causing incorrect loading of EPSG:4326 layers in WMS v1.3.0 by sending wrong `bbox` in GetMap requests.
- Improve the CKAN model robustness by removing leading and trailing spaces in wms layer names.
- Load all `InitSources` sequentially instead of asyncronosly
- Fix `DOMPurify.sanitize` call in `PrintView`
- Fix warning for WFS item exceeding max displayable features
- Upgrade prettier to version 2.7.1

#### 8.2.12 - 2022-08-10

- Dropped "optional" from the prompt text in file upload modal for both local and web data.
- Changed the text for the first file upload option from "Auto-detect (recommended)" to simply "File type" for local files and "File or web service type" for web urls.
- Automatically suffix supported extension list to the entries in file type dropdown to improve clarity.
- Removed IFC from upload file type (until further testing).
- Move `CkanCatalogGroup` "ungrouped" group to end of members

#### 8.2.11 - 2022-08-08

- Add ability to customise the getting started video in the StoryBuilder panel
- Set cesium base URL by default so that cesium assets are resolved correctly
- Add `cesiumBaseUrl` to `TerriaOptions` for overriding the default cesium base url setting
- Fix broken Bing map logo in attributions
- Added ability to customise the getting started video in the StoryBuilder panel.
- Fixed a bug where menu items were rendered in the wrong style if the window was resized from small to large, or large to small.
- Strongly type `item` in WorkbenchItem and remove `show` toggle for non `Mappable` items.
- Add `configParameters.regionMappingDefinitionsUrls` - to support multiple URLs for region mapping definitions - if multiple provided then the first matching region will be used (in order of URLs)
  - `configParameters.regionMappingDefinitionsUrl` still exists but is deprecated - if defined it will override `regionMappingDefinitionsUrls`
- `TableMixin.matchRegionProvider` now returns `RegionProvider` instead of `string` region type. (which exists at `regionProvider.regionType`)
- Fix `shouldShorten` property in catalog and story `ShareUrl`
- Fix `shortenShareUrls` user property
- Add `videoCoverImageOpacity` option to `HelpContentItem` so that we can fade the background of help video panels.
- Fix a bug where all `HelpVideoPanel`s were being rendered resulting in autoplayed videos playing at random.
- Add `getFeatureInfoUrl` and `getFeatureInfoParameters` to `WebMapServiceCatalogItemTraits`
- Fix `SearchBoxAndResults` Trans values
- Fix `generateCatalogIndex` for nested references
- Fix `SearchBox` handling of `searchWithDebounce` when `debounceDuration` prop changes. It now fushes instead of cancels.

#### 8.2.10 - 2022-08-02

- **Breaking changes:**
  - **Minimum NodeJS version is now 14**
- Consolidate `HasLocalData` interface
- Add `GlTf` type definition (v2)
- Add `gltfModelUrl` to `GltfMixin` - this must be implemented by Models which use `GltfMixin`
- Moved `GltfCatalogItem` to `lib/Models/Catalog/Gltf/GltfCatalogItem.ts`
- Add experimental client-side 3D file conversion using [`assimpjs`](https://github.com/kovacsv/assimpjs) ([emscripten](https://emscripten.org) interface for the [assimp](https://github.com/assimp/assimp) library)
  - This supports `zip` files and `HasLocalData` - but is not in `getDataType` as the scene editor (closed source) is required to geo-reference
  - Supports over 40 formats - including Collada, obj, Blender, DXF - [full list](https://github.com/assimp/assimp/blob/master/doc/Fileformats.md)
- Add `description` to `getDataType` - this will be displayed between Step 1 and Step 2
- Add warning message to `GltfMixin` when showing in 2D mode (Leaflet)
- Upgrade `husky` to `^8.0.1`
- Prevent looping when navigating between scenes in StoryPanel using keyboard arrows
- Fix bug where StoryPanel keyboard navigation persists after closing StoryPanel
- Fix select when clicking on multiple features in 2D (#5660)
- Implemented support for `featureInfoUrlTemplate` on 2D vector features (#5660)
- Implemented FeatureInfoMixin in GeojsonMixin (#5660)
- `GpxCatalogItem` now use `GeojsonMixin` for loading data. (#5660)
- `GeoRssCatalogItem` now use `GeojsonMixin` for loading data. (#5660)
- Upgrade i18next to `v21`
- Limit workbench item title to 2 lines and show overflow: ellipsis after.
- Add `allowFeaturePicking` trait to Cesium3dTileMixin.
- Feature Info now hidden on Cesium3dTiles items if `allowFeaturePicking` set to false. Default is true.
- Add `initFragmentPaths` support for hostnames different to `configUrl`/`applicationUrl`
- Add DOMPurify to `parseCustomHtmlToReact` (it was already present in `parseCustomMarkdownToReact`)
- Update `html-to-react` to `1.4.7`
- Add `ViewState` React context provider to `StandardUserInterface` - instead of passing `viewState` or `terria` props through components, please use
  - `useViewState` hook
  - `withViewState` HOC
- Move `GlobalTerriaStyles` from `StandardUserInterface` to separate file
- Add `ExternalLinkWithWarning` component - this will replace all URLs in story body and add a warning message when URLs are clicked on.
- Fixed a bug where adding `CesiumTerrainCatalogItem` to workbench didn't apply it when `configParameters.cesiumTerrainAssetId` or `configParameters.cesiumTerrainUrl` was set.
- `CesiumTerrainCatalogItem` will now show a status `In use` or `Not in use` in the workbench.
- Rewrote `CesiumTerrainCatalogItem` to handle and report network errors.
- Set `JulianDate.toIso8601` second precision to nanosecond - this prevents weird date strings with scientific/exponent notation (eg `2008-05-07T22:54:45.7275957614183426e-11Z`)
- Add attribution for Natural Earth II and NASA Black Marble basemaps.

#### 8.2.9 - 2022-07-13

- Pin `html-to-react` to `1.4.5` due to ESM module in dependency (`parse5`) breaking webpack
- Add step to `"Deploy TerriaMap"` action to save `yarn.lock` after `sync-dependencies` (for debug purposes)
- TSIfy `SharePanel`
- Move `includeStoryInShare` out of `ViewState` into local state
- Implement ability to navigate between scenes in StoryPanel using keyboard arrows
- Rename `FeatureInfoMixin` to `FeatureInfoUrlTemplateMixin`
- Move `featureInfoTemplate` and `showStringIfPropertyValueIsNull` from `FeatureInfoTraits` to `MappableTraits` (all mappable catalog items)
- Remove `FeatureInfoUrlTemplateTraits` from all models that don't use `FeatureInfoUrlTemplateMixin`
- Fix "Regions: xxx" short report showing for non region mapped items
- Fix `showInChartPanel` default for mappable items

#### 8.2.8 - 2022-07-04

- Improve Split/compare error handling
- Fix `itemProperties` split bug
- Table styling is disabled if `MultiPoint` are in GeoJSON
- Add `GeoJsonTraits.useOutlineColorForLineFeatures` - If enabled, `TableOutlineStyleTraits` will be used to color Line Features, otherwise `TableColorStyleTraits` will be used.
- Fix feature highliting for `Line`, `MultiLine` and `MultiPoint`
- Await Internationalisation initialisation in `Terria.start`
- `UserDrawing.messageHeader` can now also be `() => string`

#### 8.2.7 - 2022-06-30

- Fix `WorkbenchItem` title height
- Add region map info and move "No Data" message to `InfoSections` in `TableAutomaticStylesStratum`
- Fix missing `TableColorStyleTraits.legend` values in `ColorStyleLegend`
- Fix `DateTimeSelectorSection.changeDateTime()` binding.
- `RegionProvider.find*Variable` functions now try to match with and without whitespace (spaces, hyphens and underscores)
- Clean up `regionMapping.json` descriptions
- Implement Leaflet credits as a react component, so it is easier to maintain them. Leaflet view now show terria extra credits.
- Implement Cesium credits as a react component, so it is easier to maintain them.
- Implement data attribution modal for map data attributions/credits. Used by both Leaflet and Cesium viewers.
- Fixed translation of Leaflet and Cesium credits.
- TSXify `ChartPanelDownloadButton`
- `ChartPanelDownloadButton` will now only export columns which are visible in chart
- Cleanup `Mixin` and `Traits` inheritance
- Wrap the following components in `observer` - `ChartItem`, `LineChart`, (chart) `Legends`, `ChartPanelDownloadButton`
- Improve TerriaReference error logging
- Fix handling GeoJSON if features have null geometry
- Fix bug where map tools names appear as translation strings
- Allow IFC files to be added to a map from local or web data (Requires non-open source plugin)
- Rename `useTranslationIfExists` to `applyTranslationIfExists` so it doesn't look like a React hook.
- Added a required parameter i18n to `applyTranslationIfExists` to avoid having stale translated strings when the language changes.
- Fix `StoryBuilder` remove all text color
- Fix `FeatureInfoPanel` `Loader` color

#### 8.2.6 - 2022-06-17

- **Breaking changes:**
  - Changed translation resolution. Now the "translation" namespace loads only from `${terria.baseUrl}/languages/{{lng}}/translation.json` (TerriaJS assets) and "languageOverrides" loads from `languages/{{lng}}/languageOverrides.json` (a TerriaMap's assets)
- Removed EN & FR translation files from bundle. All translation files are now loaded on demand.
- Moved translation files from `lib/Language/*/translation.json` to `wwwroot/languages/*/translation.json`.
- Fixed default 3d-tiles styling to add a workaround for a Cesium bug which resulted in wrong translucency value for point clouds.
- Remove Pell dependency, now replaced with TinyMCE (WYSIWYG editor library).
- Added `beforeRestoreAppState` hook for call to `Terria.start()` which gets called before state is restored from share data.
- Made `order` optional for `ICompositeBarItem`.
- Fix `includes` path for `url-loader` rule so that it doesn't incorrectly match package names with `terriajs` as prefix.
- Add help button for bookmarking sharelinks to SharePanel (if that help item exists in config)

#### 8.2.5 - 2022-06-07

- Add Google Analytics event for drag and drop of files onto map.
- Allow users to choose whether Story is included in Share
- Fixed bug that broke Cesium when WebGL was not available. Reverts to Leaflet.
- Fixed bug where `new Terria()` constructror would try to access `document` and throw an error when running in NodeJS.
- Add WPS support for `Date` (additional to existing `DateTime`) and support for `ComplexData` `Date`/`DateTime` WPS Inputs.
- TSXified `StandardUserInterface` and some other components. If your TerriaMap imports `StandardUserInterface.jsx` remove the `.jsx` extension so webpack can find the new `.tsx` file.
- Fix use of `baseMapContrastColor` in region mapping/protomaps and remove `MAX_SELECTABLE_DIMENSION_OPTIONS`.
- `mapItems` can now return arbitrary Cesium primitives.
- Added progress of 3DTiles data source loading to Progress Bar.
- ProgressBar colour now depends on baseMapContrastColor - improves visibility on light map backgrounds.
- Update `terriajs-cesium` to `1.92.0`.
- Replace Pell WYSIWYG editor library with TinyMCE, allows richer editing of Stories in the Story Builder
- Added support for using Compare / Split Screen mode with Cesium 3D Tiles.
- Fix `BottomDock.handleClick` binding
- Use the theme base font to style story share panel.
- Fix problem with Story Prompt not showing
- Fix global body style (font and focus purple)
- Add `color:inherit` to `Button`

#### 8.2.4 - 2022-05-23

- Update protomaps to `1.19.0` - now using offical version.
- Fix Table/VectorStylingWorkflow for datasets with no columns/properties to visualise
- Improve default `activeStyle` in `TableMixin` - if no `scalar` style is found then find first style with enum, text and finally region.
- Add Mustache template support to `modelDimensions` for string properties in `option.value` (with the catalog member as context)
- Added a check for disableExport in ChartPanelDownloadButton.jsx. Prevents download button rendering.
- Fix `CatalogIndex` types
- Moved code for retrieving a model by id, share key or CatalogIndex to a new function `terria.getModelByIdShareKeyOrCatalogIndex`.
- Updated handling of `previewedItemId` to use new function `terria.getModelByIdShareKeyOrCatalogIndex`. This will now use CatalogIndex if the `previewedItemId` cannot be found in models or model share keys.
- Fixed a race condition inside ModalPopup that caused the explorer panel (data catalogue) to be stuck hidden until refresh.
- Fix bug that broke the `DiffTool` preventing it from opening.
- TSify `BottomDock` and `measureElement` components.
- Fixed a bug in `GltfMixin` which resulted in some traits missing from `GltfCatalogItem` and broke tools like the scene editor.
- Leaflet attribution can be set through `config.leafletAttributionPrefix`. Attribution HTML string to show on Leaflet maps. Will use Leaflet's default if undefined. To hide Leaflet attribution - set `leafletAttributionPrefix:""`
- Re-add missing `helpPanel.mapUserGuide` translation string
- Fix `sortMembersBy` for child `Groups` and `References`
- Add `raiseError` convenience method to `TerriaError`
- Improve `filterOutUndefined` types
- Add [Maki icons](https://labs.mapbox.com/maki-icons/) - these can be used in `TablePointStyleTraits`. For example `marker = "hospital"`
- Rename `ProtomapsImageryProvider.duplicate()` to `ProtomapsImageryProvider.clone()`.
- Add [`ts-essentials` library](https://github.com/ts-essentials/ts-essentials) - "a set of high-quality, useful TypeScript types that make writing type-safe code easier"
- `GeojsonMixin` improvements
  - `uveMvt` is now `useTableStylingAndProtomaps`
  - If `useTableStylingAndProtomaps` is true, then protomaps is used for Line and Polygon features, and `TableMixin` is used for Point features (see `createLongitudeLatitudeFeaturePerRow()`)
  - `GeoJsonTraits.style` is now only supported by Cesium primitives (if defined, then `useTableStylingAndProtomaps` will be false). Instead you can use `TableStyleTraits`
- `TableMixin` improvements
  - Add new `TableStyleMap` model, this is used to support `enum`, `bin` and `null` styles for the following:
    - `TablePointStyleTraits` - this supports markers (URLs or Maki icons) and rotation, width, height and pixelOffset.
    - Add `TableOutlineStyleTraits` - this supports color and width.
  - Legends are now handled by `TableAutomaticLegendStratum`
  - Legends will be merged across `TableStyleMaps` and `TableColorMap` - for example, marker icons will be shown in legend with correct colors. See `MergedStyleMapLegend`
  - Default `activeStyle` is now picked by finding the first column of type `scalar`, and then the first column of type `enum`, then `text` and then finally `region`.
- `ArcGisFeatureServiceCatalogItem` now uses Table styling and `protomaps`
- Adapted `BaseModel.addObject` to handle adding objects to `ArrayTraits` with `idProperty="index"` and `isRemoval`. The new object will be placed at the end of the array (across all strata).
- Add `allowCustomInput` property to `SelectableDimensionGroup` - if true then `react-select` will allow custom user input.
- `TableStylingWorkflow` improvements
  - Better handling of swapping between different color scheme types (eg enum or bin)
  - Add point, outline and point-size traits

#### 8.2.3 - 2022-04-22

- **Breaking changes:**
  - `CkanItemReference` no longer copies `default` stratum to target - please use `itemProperties` instead.
- **Revert** Use CKAN Dataset `name` property for WMS `layers` as last resort.
- Add support for `WebMapServiceCatalogGroup` to `CkanItemReference` - this will be used instead of `WebMapServiceCatalogItem` if WMS `layers` can't be identified from CKAN resource metadata.
  - Add `allowEntireWmsServers` to `CkanCatalogGroupTraits` - defaults to `true`
- Ignore WMS `Layers` with duplicate `Name` properties
- Fix selectable dimensions passing reactive objects and arrays to updateModelFromJson (which could cause problems with array detection).

#### 8.2.2 - 2022-04-19

- Fixed a whitescreen with PrintView.

#### 8.2.1 - 2022-04-13

- Fixed selectable-dimension checkbox group rendering bug where the group is hidden when it has empty children.

#### 8.2.0 - 2022-04-12

- **Breaking changes:**
  - Multiple changes to `GtfsCatalogItem`:
    - Removed `apiKey` in favour of more general `headers`
    - Removed unused `bearingDirectionProperty` & `compassDirectionProperty`
    - `image` is no longer resolved relative to the TerriaJS asset folder. This will allow using relative URLs for assets that aren't inside the TerriaJS asset folder. Prepend "build/TerriaJS/" (the value of `terria.baseUrl`) to any existing relative `image` urls.
- Added `colorModelsByProperty` to `GtfsCatalogItem` which will colour 1 model differently for different vehichles based on properties matched by regular expression. E.g. colour a vehicle model by which train line the vehicle is travelling on.
- Fixed a bug where cross-origin billboard images threw errors in Leaflet mode when trying to recolour the image.
- Changed rounding of the numbers of the countdown timer in the workbench UI for items that use polling. The timer wil now show 00:00 for at most 500ms (instead of a full second). This means that for timers that are a multiple of 1000ms the timer will now show 00:01 for the last second before polling, instead of 00:00.
- TSified `BuildShareLink`, `InitSourceData` and `ShareData`.
- Added `HasLocalData` interface - which has `hasLocalData` property to implement.
- Added `ModelJson` interface - which provides loose type hints for Model JSON.
- Added `settings` object to `InitSourceData` - provides `baseMaximumScreenSpaceError, useNativeResolution, alwaysShowTimeline, baseMapId, terrainSplitDirection, depthTestAgainstTerrainEnabled` - these properties are now saved in share links/stories.
- Moved `setAlwaysShowTimeline` logic from `SettingsPanel` to `TimelineStack.ts`.

#### 8.1.27 - 2022-04-08

- Use CKAN Dataset `name` property for WMS `layers` as last resort.
- Set CKAN Group will now set CKAN Item `name` in `definition` stratum.
- Ignore GeoJSON Features with no geometry.
- Fix feedback link styling.
- Improve `CatalogIndexReference` error messages.

#### 8.1.26 - 2022-04-05

- **Breaking changes**
  - All dynamic groups (eg `WebMapServiceCatalogGroup`) will create members and set `definition` strata (instead of `underride`)
- New `GltfMixin`, which `GltfCatalogItem` now uses.
- Hook up `beforeViewerChanged` and `afterViewerChanged` events so they are
  triggered on viewer change. They are raised only on change between 2D and 3D
  viewer mode.
- Removed references to conversion service which is no longer used in version >=8.0.0.
- Added experimental routing system - there may be breaking changes to this system in subsequent patch releases for a short time. The routes currently include:
  - `/story/:share-id` ➡ loads share JSON from a URL `${configParameters.storyRouteUrlPrefix}:share-id` (`configParameters.storyRouteUrlPrefix` must have a trailing slash)
  - `/catalog/:id` ➡ opens the data catalogue to the specified member
- Fixed a polyline position update bug in `LeafletVisualizer`. Polylines with time varying position will now correctly animate in leaflet mode.
- Change button cursor to pointer
- Add `GeoJsonTraits.filterByProperties` - this can be used to filter GeoJSON features by properties
- Add GeoJSON `czmlTemplate` support for `Polygon/MultiPolygon`
- Add custom `heightOffset` property to `czmlTemplate`
- Fixed a bug where Cesium3DTilePointFeature info is not shown when being clicked.
- Added optional `onDrawingComplete` callback to `UserDrawing` to receive drawn points or rectangle when the drawing is complete.
- Fixed a bug in `BoxDrawing` where the box can be below ground after initialization even when setting `keepBoxAboveGround` to true.
- Add `itemProperties`, `itemPropertiesByType` and `itemPropertiesByIds` to `GroupTraits` and `ReferenceTraits`.
  - Properties set `override` strata
  - Item properties will be set in the following order (highest to lowest priority) `itemPropertiesByIds`, `itemPropertiesByType`, `itemProperties`.
  - If a parent group has `itemProperties`, `itemPropertiesByType` or `itemPropertiesByIds` - then child groups will have these values copied to `underride` when the parent group is loaded
  - Similarly with references.
- Fix `viewCatalogMember` bug - where `_previewItem` was being set too late.
- Improve error message in `DataPreview` for references.
- Fix alignment of elements in story panel and move some styling from scss to styled components
- Click on the stories button opens a story builder (button on the left from story number)
- Added ASGS 2021 regions to region mapping:
  - SA1-4 (e.g. sa3_code_2021)
  - GCCSA
  - STE & AUS (aliased to existing 2011/2016 data due to no change in geometry, names & codes)
- Added LGA regions from 2019 & 2021 to region mapping - only usable by lga code
- Increase `ForkTsCheckerWebpackPlugin` memoryLimit to 4GB
- Add `renderInline` option to markdownToHtml/React + TSify files
- Organise `lib/Map` into folder structure
- When `modelDimensions` are changed, `loadMapItems()` is automatically called
- Add `featureCounts` to `GeoJsonMixin` - this tracks number of GeoJSON Features by type
- Add `polygon-stroke`, `polyline-stroke` and `marker-stroke` to GeoJSON `StyleTraits` - these are only applied to geojson-vt features (not Cesium Primitives)
- TableMixin manual region mapping dimensions are now in a `SelectableDimensionGroup`
- Fix misc font/color styles
- Create reusable `StyledTextArea` component
- `Collapsible` improvements:
  - Add `"checkbox"` `btnStyle`
  - `onToggle` can now stop event propagation
  - `title` now supports custom markdown
- Add `rightIcon` and `textLight` props to `Button`
- New `addTerriaScrollbarStyles` scss mixin
- `TableAutomaticStylesStratum` now creates `styles` for every column - but will hide columns depending on `TableColumnType`
- `TableAutomaticStylesStratum.numberFormatOptions` is now `TableStyle.numberFormatOptions`
- Implement `TableColorStyleTraits.legendTicks` - this will determine number of ticks for `ContinuousColorMap` legends
- `DiscreteColorMap` will now use `minimumValue`/`maximumValue` to calculate bins
- `SelectableDimensions` improvements
  - Add `color`, `text`, `numeric` and `button` types
  - Add `onToggle` function to `SelectableDimensionGroup`
  - `Group` and `CheckboxGroup` now share the same UI and use `Collapsible`
  - `enum` (previously `select`) now uses `react-select` component
  - `color` uses `react-color` component
  - `DimensionSelectorSection` / `DimensionSelector*` are now named the same as the model - eg `SelectableDimension`
- Create `Portal`, `PortalContainer`,`SidePanelContainer` and `WorkflowPanelContainer`. There are used by `WorkflowPanel`.
- Create `WorkflowPanel` - a basic building block for creating Workflows that sit on top of the workbench
  - It has three reusable components, `Panel`, `PanelButton`, `PanelMenu`
- Create `selectableDimensionWorkflow` - This uses `WorkflowPanel` to show `SelectableDimensions` in a separate side panel.
  - `TableStylingWorkflow` - set styling options for TableMixin models
  - `VectorStylingWorkflow` - this extends `TableStylingWorkflow` - used to set styling options for GeoJsonMixin models (for Protomaps/geojson-vt only)
- Create `viewingControls` concept. This can be used to add menu items to workbench items menu (eg "Remove", "Export", ...)
  - TSXify `ViewingControls`
- Add temporary `legendButton` property - this is used to show a "Custom" button above the Legend if custom styling has been applied
  - This uses new `TableStyle.isCustom` property
- Move workbench item controls from `WorkbenchItem.jsx` `WorkbenchItemControls.tsx`
- Add `UrlTempalteImageryCatalogItem`, rename `RasterLayerTraits` to `ImageryProviderTraits` and add some properties.
- Added `ViewingControlsMenu` for making catalog wide extensions to viewing controls options.
- Added `MapToolbar`, a simpler API for adding buttons to the map navigation menu for the most common uses cases.
- Added `BoxDrawing` creation methods `fromTransform` and `fromTranslationRotationScale`.
- Fixed a bug where `zoom` hangs for catalog items with trait named `position`.
- Moved workflows to `Models/Workflows` and added helper method `runWorkflow` to invoke a workflow.
- Change NaturalEarth II basemap to use `url-template-imagery`
- Remove Gnaf API related files as the service was terminated.

#### 8.1.25 - 2022-03-16

- Fix broken download link for feature info panel charts when no download urls are specified.
- Fixed parameter names of WPS catalog functions.
- Improve WMS 1.1.1 support
  - Added `useWmsVersion130` trait - Use WMS version 1.3.0. True by default (unless `url` has `"version=1.1.1"` or `"version=1.1.0"`), if false, then WMS version 1.1.1 will be used.
  - Added `getFeatureInfoFormat` trait - Format parameter to pass to GetFeatureInfo requests. Defaults to "application/json", "application/vnd.ogc.gml", "text/html" or "text/plain" - depending on GetCapabilities response
- Add `legendBackgroundColor` to `LegendOwnerTraits` and `backgroundColor` to `LegendTraits`
- Add `sld_version=1.1.0` to `GetLegendGraphics` requests
- Filter `"styles","version","format","srs","crs"` conflicting query parameters from WMS `url`
- WMS `styles`, `tileWidth`, `tileHeight` and `crs`/`srs` will use value in `url` if it is defined (similar to existing behavior with `layers`)
- WMS will now show warning if invalid `layers` (eg if the specified `layers` don't exist in `GetCapabilities`)
- ArcGisFeatureServerCatalogItem can now load more than the maximum feature limit set by the server by making multiple requests, and uses GeojsonMixin
- Avoid creating duplication in categories in ArcGisPortalCatalogGroup.
- Fix `CatalogMemberMixin.hasDescription` null bug
- `TableStyle` now calculates `rectangle` for point based styles
- Fixed error installing dependencies by changing dependency "pell" to use github protocol rather than unencrypted Git protocol, which is no longer supported by GitHub as of 2022-03-15.

#### 8.1.24 - 2022-03-08

- Ignores duplicate model ids in members array in `updateModelFromJson`
- Add support for `crs` property in GeoJSON `Feature`
- Add feature highlighting for Protomaps vector tiles
- Add back props `localDataTypes` and `remoteDataTypes` to the component `MyData` for customizing list of types shown in file upload modal.

#### 8.1.23 - 2022-02-28

- **Breaking changes**:
  - `IDEAL ZOOM` can be customised by providing `lookAt` or `camera` for `idealZoom` in `MappableTraits`. The `lookAt` takes precedence of `camera` if both exist. The values for `camera` can be easily obtained from property `initialCamera` by calling shared link api .

* Fixed crash caused by ArcGisMapServerCatalogItem layer missing legend.
* Refactored StoryPanel and made it be collapsible
* Added animation.ts as a utility function to handle animation end changes (instead of using timeout)
* Fixed a bug where `buildShareLink` serialised the feature highlight model & geometry. Picked features are still serialised and geometry is reloaded on accessing the share link.

#### 8.1.22 - 2022-02-18

- Added play story button in mobile view when there is an active story
- `IDEAL ZOOM` can be customised by providing `idealZoom` property in `MappableTraits`.
- Fix `AddData` options

#### 8.1.21 - 2022-02-08

- Fixed bug where WMS layer would crash terria if it had no styles, introduced in 8.1.14

#### 8.1.20 - 2022-02-04

- Fixed whitescreen on Print View in release/production builds

#### 8.1.19 - 2022-01-25

- Add WMS support for `TIME=current`
- Only show `TableMixin.legends` if we have rows in dataColumnMajor and mapItems to show
- Add `WebMapServiceCatalogGroup.perLayerLinkedWcs`, this can be used to enable `ExportWebCoverageService` for **all** WMS layers. `item.linkedWcsCoverage` will be set to the WMS layer `Name` if it is defined, layer `Title` otherwise.
- MagdaReference can use addOrOverrideAspects trait to add or override "terria" aspect of target.
- Added new print preview page that opens up in a new window
- TSXified PrintView

#### 8.1.18 - 2022-01-21

- Add missing default Legend to `TableAutomaticStylesStratum.defaultStyle`
- Fix a bug in CompositeCatalogItem that causes share URLs to become extremely long.
- Fix `OpacitySection` number precision.
- Add `sortMembersBy` to `GroupTraits`. This can be set to sort group member models - For example `sortMembersBy = "name"` will alphabetically sort members by name.
- Remove `theme.fontImports` from `GlobalTerriaStyles` - it is now handled in `TerriaMap/index.js`
- Add check to `featureDataToGeoJson.getEsriFeature` to make sure geometry exists

#### 8.1.17 - 2022-01-12

- **Breaking changes**:
  - Minimum node version is now 12 after upgrading node-sass dependency

* Automatically cast property value to number in style expressions generated for 3d tiles filter.
* Re-enable procedure and observable selectors for SOS items.
* Fix broken "Ideal zoom" for TableMixin items.
* The opacity of 3d tiles can now be changed with the opacity slider in the workbench
* RasterLayerTraits and Cesium3dTilesTraits now share the newly created OpacityTraits
* `disableOpacityControl` is now a trait and can be set in the catalog.
* TSXified OpacitySection
* Upgrade compiler target from es2018 to es2019
* Fix default table style legends
* Remove SOS defaults legend workaround
* Update NodeJS version to 14 in `npm-publish` GitHub action

#### 8.1.16 - 2021-12-23

- Added region mapping support for Commonwealth Electoral Divisions as at 2 August 2021 (AEC) as com_elb_name_2021.

#### 8.1.15 - 2021-12-22

- Fix sharelink bug, and make `isJson*` type checks more rigorous
- Remove `uniqueId` from `CatalogMemberMixin.nameInCatalog` and add it as fallback to `CatalogMemberMixin.name`
- Add `shareKeys` and `nameInCatalog` to `CatalogIndexReference`.
- Remove `description` field from `CatalogIndex`
  - The `CatalogIndex` can now be used to resolve models in sharelinks
- Add support for zipped `CatalogIndex` json files.
- Fix `SplitReferences` which use `shareKeys`
- Make `isJson*` type assertion functions more rigorous
  - Add `deep` parameter, so you can use old "shallow" type check for performance reasons if needed
- Add Shapefile to `CkanDefaultFormatsStratum`
- Fix `ArcGisMapServerCatalogItem` metadata bug
- Remove legend traits from CatalogMemberMixin, replacing them with LegendOwnerTraits, and add tests to enforce correct use of legends.
- Add better support for retreiving GeoJsonCatalogItem data through APIs, including supporting geojson nested within json objects
- Fixed `ContinuousColorMap` min/max value bug.
- `TableStyle.outlierColor` is now only used if `zFilter` is active, or `colorTraits.outlierColor` is defined
- Add `forceConvertResultsToV8` to `WebProcessingServiceCatalogFunction`. If your WPS processes are returning v7 json, you will either need to set this to `true`, or set `version: 0.0.1` in JSON output (which will then be automatically converted to v8)
- Cleanup `CatalogFunction` error handling
- Fix `SelectAPolygonParameterEditor` feature picking (tsified)
- Add `WebMapServiceCatalogItem.rectangle` support for multiple WMS layers
- Fix picked feature highlighting for ArcGis REST API features (and TSify `featureDataToGeoJson`)
- Re-enable GeoJSON simple styling - now if more than 50% of features have [simple-style-spec properties](https://github.com/mapbox/simplestyle-spec) - automatic styling will be disabled (this behaviour can be disabled by setting `forceCesiumPrimitives = false`)
- Don't show `TableMixin` `legends` or `mapItems` if no data
- Fix `GeoJsonCatalogItem.legends`
- Add `isOpen` to `TerriaReferenceTraits`

#### 8.1.14 - 2021-12-13

- **Breaking changes**:
  - `Result.throwIfUndefined()` will now only throw if `result.value` is undefined - regardless of `result.error`

* Reimplement option to zoom on item when adding it to workbench, `zoomOnAddToWorkbench` is added to `MappableTraits`.
* Update terria-js cesium to `1.81.3`
* Re-allowed models to be added to `workbench` if the are not `Mappable` or `Chartable`
* Moved `WebMapServiceCatalogItem.GetCapbilitiesStratum` to `lib\Models\Catalog\Ows\WebMapServiceCapabilitiesStratum.ts`
* Moved `WebMapServiceCatalogItem.DiffStratum` to `DiffableMixin`
* `callWebCoverageService` now uses version WCS `2.0.0`
  - All WCS export functionality is now in `ExportWebCoverageServiceMixin`
  - Added `WebCoverageServiceParameterTraits` to `WebMapServiceCatalogItemTraits.linkedWcsParameters`. It includes `outputFormat` and `outputCrs`
  - Will attempt to use native CRS and format (from `DescribeCoverage`)
  - No longer sets `width` or `height` - so export will now return native resolution
* Anonymize user IP when using google analytics.
* Fix crash when TableMixin-based catalog item had invalid date values
* Fix `WebMapServiceCatalogItem.styles` if `supportsGetLegendGraphics = false`. This means that if a WMS server doesn't support `GetLegendGraphics` requests, the first style will be set as the default style.

#### 8.1.13 - 2021-12-03

- Paramerterised the support email on the help panel to use the support email in config
- Refactored `TableColumn get type()` to move logic into `guessColumnTypeFromValues()`
- `TableMixin.activeStyle` will set `TableColumnType = hidden` for `scalar` columns with name `"id"`, `"_id_"` or `"fid"`
- Fix bug `TableColumn.type = scalar` even if there were no values.
- Table columns named `"easting"` and `"northing"` are now hidden by default from styles
- `TableColumn.type = enum` requires at least 2 unique values (including null) to be selected by default
- Tweak automatic `TableColumn.type = Enum` for wider range of values
- Exporting `TableMixin` will now add proper file extensions
- Added `TimeVaryingTraits.timeLabel` trait to change label on `DateTimeSelectorSection` (defaults to "Time:")
  - This is set to `timeColumn.title`
- `TableColumn` will try to generate prettier `title` by un-camel casing, removing underscores and capitalising words
- `TableStyle` `startDates`, `finishDates` and `timeIntervals` will only set values for valid `rowGroups` (invalid rows will be set to `null`). For example, this means that rows with invalid regions will be ignored.
- Add "Disable style" option to `TableMixin.styleDimensions` - it can be enabled with `TableTraits.showDisableStyleOption`
- Added `timeDisableDimension` to `TableMixin` - this will render a checkbox to disable time dimension if `rowGroups` only have a single time interval per group (i.e. features aren't "moving" across time) - it can be enabled with `TableTraits.showDisableTimeOption` - `TableAutomaticStylesStratum` will automatically enable this if at least 50% of rowGroups only have one unique time interval (i.e. they don't change over time)\
- Remove border from region mapping if no data
- Add `baseMapContrastColor` and `constrastColor` to `BaseMapModel`
- Fixed `TableMixin.defaultTableStyle.legends` - `defaultTableStyle` is now not observable - it is created once in the `contructor`
- Removed `Terria.configParameters.enableGeojsonMvt` - geojson-vt/Protomaps is now used by default
- `GpxCatalogItem` now uses `GeojsonMixin`
- Add an external link icon to external hyperlink when using method `parseCustomHtmlToReact`. This feature can be switched off by passing `{ disableExternalLinkIcon: true }` in `context` argument.
- Tsify `sendFeedback.ts` and improve error messages/notifications
- Removed unused overrideState from many DataCatalog React components.
- Fixed a bug where adding a timeseries dataset from the preview map's Add to map button didn't add the dataset to the `timelineStack`.
- Fixed incorrect colour for catalog item names in the explorer panel when using dynamic theming.
- Moved `CatalogIndex` loading from constructor (called in `Terria.start`) to `CatalogSearchProvider.doSearch` - this means the index will only be loaded when the user does their first search
- Add basic auth support to `generateCatalogIndex`, fix some bugs and improve performance
- Update terria-js cesium to `1.81.2`
- Add `uniqueId` as fallback to `nameInCatalog`
- Remove duplicated items from `OpenDataSoftGroup` and `SocrataGroup`

#### 8.1.12 - 2021-11-18

- Bigger zoom control icons.
- Modified "ideal zoom" to zoom closer to tilesets and datasources.
- Added `configParameters.feedbackPostamble`. Text showing at the bottom of feedback form, supports the internationalization using the translation key
- `GeoJsonMixin.style["stroke-opacity"]` will now also set `polygonStroke.alpha` and `polylineStroke.alpha`
- Reduce `GeoJsonMixin` default stroke width from `2` to `1`
- Add `TableMixin` styling to `GeoJsonMixin` - it will treat geojson feature properties as "rows" in a table - which can be styled in the same way as `TableMixin` (eg CSV). This is only enabled for geojson-vt/Protomaps (which requires `Terria.configParameters.enableGeojsonMvt = true`). For more info see `GeojsonMixin.forceLoadMapItems()`
  - This can be disabled using `GeojsonTraits.disableTableStyle`
- Opacity and splitting is enabled for Geojson (if using geojson-vt/protomaps)
- Replaced `@types/geojson` Geojson types with `@turf/helpers`
- In `GeojsonMixin` replaced with `customDataLoader`, `loadFromFile` and `loadFromUrl` with `forceLoadGeojsonData`
- `GeojsonMixin` will now convert all geojson objects to FeatureCollection
- Exporting `GeojsonMixin` will now add proper file extensions
- `WebFeatureServiceCatalogItem` now uses `GeoJsonMixin`
- Fix `ProtomapsImageryProvider` geojson feature picking over antimeridian
- Add Socrata group to "Add web data
- Added "marker-stroke-width", "polyline-stroke-width", "polygon-stroke-width" to `GeojsonStyleTraits` (Note these are not apart of [simplestyle-spec](https://github.com/mapbox/simplestyle-spec/tree/master/1.1.0) and can only be used with `geojson-vt`)
- Add a method refreshCatalogMembersFromMagda to Terria class.
- Renable `useNativeResolution` on mobile
- Store `useNativeResolution`, `baseMaximumScreenSpaceError` as local properties
- Moved CKAN default `supportedFormats` to `CkanDefaultFormatsStratum`
- Add properties to `CkanResourceFormatTraits`
  - `maxFileSize` to filter out resources with large files (default values: GeoJSON = 150MB, KML = 30MB, CZML = 50MB)
  - `removeDuplicates` (which defaults to true) so we don't get duplicate formats for a dataset (it will check `resource.name`)
    - If there are multiple matches, then the newest (from resource.created property) will be used
  - `onlyUseIfSoleResource` to give a given resource format unless that is all that exists for a dataset
- Add CKAN `useSingleResource`, if `true`, then the highest match from `supportedResourceFormats` will be used for each dataset
- ArcGis Map/Feature Service will now set CRS from `latestWkid` if it exists (over `wkid`)
- Fix CKAN ArcGisFeatureService resources
- ArcGisFeatureServer will now set `outSR=4326` so we don't need to reproject client-side

#### 8.1.11 - 2021-11-15

- Fix `SettingsPanel` type issue

#### 8.1.10 - 2021-11-15

- Fix `CswCatalogGroup` XML types
- Added `MAINCODE` aliases for all ABS Statistical Area regions that were missing them.
- Fixed `superGet` replacement in webpack builds with babel versions `7.16.0` and above.

#### 8.1.9 - 2021-11-01

- TSify workbench splitter control and fix broken styling.
- Fix app crash when opening AR tool.

#### 8.1.8 - 2021-10-29

- Tsified `SettingPanel`
- Moved `setViewerMode` function from `Terria` class to `ViewerMode`
- Refactored checkbox to use children elements for label instead of label
  property, `isDisabled`, `isChecked` and `font-size: inherit` style is passed
  to each child element (so propper styling is maintained)
- Fix an internal bug where Cesium.prototype.observeModelLayer() fails to remove 3D tilesets in certain cases.
- Rename `TerriaError._shouldRaiseToUser` to `overrideRaiseToUser`
  - Note: `userProperties.ignoreError = "1"` will take precedence over `overrideRaiseToUser = true`
- Fix `overrideRaiseToUser` bug causing `overrideRaiseToUser` to be set to `true` in `TerriaError.combine`
- Add `rollbar.warning` for `TerriaErrorSeverity.Warning`
- Disable `zFilter` by default
- Remove use of word "outlier" in zFilter dimension and legend item (we now use "Extreme values")
- Add `cursor:pointer` to `Checkbox`
- Fix `MapNavigation` getter/setter `visible` bug.
  - Replace `CompositeBarItemController` `visible` setter with `setVisible` function
- Use `yarn` in CI scripts (and upgrade node to v14)
- Fix app crash when previewing a nested reference in the catalog (eg when viewing an indexed search result where the result is a reference).
- Ported feaure from v7 to set WMS layers property from the value of `LAYERS`, `layers` or `typeName` from query string of CKAN resource URL.

#### 8.1.4 - 2021-10-15

- Make flex-search usage (for `CatalogIndex`) web-worker based
- Add `completeKnownContainerUniqueIds` to `Model` class - This will recursively travese tree of knownContainerUniqueIds models to return full list of dependencies
- Add all models from `completeKnownContainerUniqueIds` to shareData.models (even if they are empty)

#### 8.1.3 - 2021-10-14

- Reimplement map viewer url param
- Added `terriaError.importance` property. This can be set to adjust which error messages are presented to the user.
  - `terriaErrorNotification` and `WarningBox` will use the error message with highest importance to show to the user ("Developer details" remains unchanged)
- Add `terriaError.shouldRaiseToUser` override, this can be used to raise errors with `Warning` severity.
- `terriaError.raisedToError` will now check if **any** `TerriaError` has been raised to the user in the tree.
- `workbench.add()` will now keep items which only return `Warning` severity `TerriaErrors` after loading.
- Improve SDMX error messages for no results
- Fix SDMX FeatureInfoSection time-series chart to only show if data exists.
- Improve GeoJSON CRS projection error messages
- Add `Notification` `onDismiss` and `ignore` properties.
- Fix `AsyncLoader` result bug
- Remove `Terria.error` event handler
- Refactor `workbench.add` to return `Result`
- Consolidated network request / CORS error message - it is now in `t("core.terriaError.networkRequestMessage")`.
  - It can be injected into other translation strings like so: `"groupNotAvailableMessage": "$t(core.terriaError.networkRequestMessage)"`
  - Or, you can use `networkRequestError(error)` to wrap up existing `TerriaError` objects
- Fix incorrect default `configParameters.feedbackPreamble`
- Fix incorrect default `configParameters.proj4def` - it is now `"proj4def/"`
- Fix Branding component. It wasn't wrapped in `observer` so it kept getting re-rendered
- Add `FeedbackLink` and `<feedbacklink>` custom component - this can be used to add a button to open feedback dialog (or show `supportEmail` in feedback is disabled)
- Fix `ContinuousColorMap` `Legend` issue due to funky JS precision
- Fix mobx computed cycle in `CkanDatasetStratum` which was making error messages for failed loading of CKAN items worse.

#### 8.1.2 - 2021-10-01

- Removed duplicate Help icon and tooltip from the map navigation menu at the bottom as it is now shown in the top menu.
- Fixed a bug where the app shows a scrollbar in some instances.
- Wrap clean initSources with action.
- Modified `TerriaReference` to retain its name when expanded. Previously, when the reference is expanded, it will assume the name of the group or item of the target.
- Proxy `catalogIndex.url`

#### 8.1.1 - 2021-09-30

- **Breaking changes:**
  - `blacklist` has been renamed to `excludeMembers` for `ArcGisPortalCatalogGroup` and `CkanCatalogGroup`.

* Tsifyied and refactored `RegionProvider` and `RegionProviderList`, and re-enabled `loadRegionIDs`
* `TableColorMap` `minimumValue` and `maximumValue` will now take into account valid regions.
* `tableMixin.loadRegionProviderList()` is now called in `tableMixin.forceLoadMapItems()` instead of `mappableMixin.loadMapItems()`
* Add TableColumn and TableStyle `ready` computed property. Columns will only be rendered if `ready` is `true`. At the moment it is only used to wait until `loadRegionIDs` has finished.
* Moved region mapping `ImageryProvider` code to `lib/Table/createRegionMappedImageryProvider.ts`
* Fix `ChartPanel` import `Result` bug.
* Improve handling of featureInfoTemplate for composite catalog items.
* Mobile help menu will now show a link to map user guide if it is configured in `Terria.configParameters.helpItems`.
* Fixed the layout of items in mobile navigation
* Add Mapbox Vector Tile support. This is using [protomaps.js](https://github.com/protomaps/protomaps.js) in the new `ProtomapsImageryProvider`. This includes subset of MVT style specification JSON support.
* `MapboxVectorCanvasTileLayer` is now called `ImageryProviderLeafletGridLayer`
* `CesiumTileLayer` is now called `ImageryProviderLeafletTileLayer`.
* Added `geojson-vt` support to `GeoJsonMixin`, which will tile geojson into vector tiles on the fly, and use the new `ProtomapsImageryProvider`.
* Added `configParameter.enableGeojsonMvt` temporary feature flag for experimental Geojson-Mapbox vector tiles. Default is `false`.
* Added `forceCesiumPrimitives` to `GeoJsonTraits`. This can be used to render cesium primitives instead of Mapbox vector-tiles (if `configParameter.enableGeojsonMvt` is `true`)
* Add `scale` observable to `TerriaViewer`. This will give distance between two pixels at the bottom center of the screen in meters.
* Fixed `withControlledVisibility` method to inherit `propTypes` of its wrapped component.
* Added `MinMaxLevelMixin` and `MinMaxLevelTraits` to handle defining min and max scale denominator for layers.
* Extracted function `scaleToDenominator` to core - for conversion of scale to zoom level.
* Share/start data conversion will now only occur if `version` property is `0.x.x`. Previously, it was `version` property is **not** `8.x.x`
* Filter table column values by Z Score. This is controlled by the following `TableColorStyleTraits`:
  - `zScoreFilter` - Treat values outside of specifed z-score as outliers, and therefore do not include in color scale. This value is magnitude of z-score - it will apply to positive and negative z-scores. For example a value of `2` will treat all values that are 2 or more standard deviations from the mean as outliers. This must be defined to be enabled - currently it is only enabled for SDMX (with `zScoreFilter=4`).
  - `zScoreFilterEnabled - True, if z-score filter is enabled
  - `rangeFilter` - This is applied after the `zScoreFilter`. It is used to effectively 'disable' the zScoreFilter if it doesn't cut at least the specified percange of the range of values (for both minimum and maximum value). For exmaple if `rangeFilter = 0.2`, then the zScoreFilter will only be effective if it cuts at least 20% of the range of values from the minimum and maximum value
* Add `outlierColor` to `ContinuousColorMap`
* Add `placement` to `SelectableDimension`. This can be used to put `SelectableDimension` below legend using `placement = "belowLegend`
* Add `SelectableDimensionCheckbox` (and rename `SelectableDimension` to `SelectableDimensionSelect`)
* Add `outlierFilterDimension` checkbox `SelectableDimension` to workbench to enable/disable dimension
* Extend `tableStyle.rowGroups` to regions
* Fix `spreadFinishTime` bug
* Fix diverging `ContinuousColorMap` - it will now center color scale around 0.
* Refactor `SocrataMapViewCatalogItem` to use `GeoJsonMixin`
* `SocrataCatalogGroup` will not not return groups for Facets if there is only one - so it skips an unnecessary group level.
* Update protomaps.js to `1.5.0`
* SDMX will now disable the region column if less than 2 valid regions have been found
* Set `spreadStartTime` and `spreadFinishTime` to `true` for SDMX
* Add SDMX `metadataURLs` from dataflow annotations
* Improve SDMX chart titles
* `TableMixin` will now remove data if an error occurs while calling `forceLoadTableData`
* Make `regionColumn` `isNullable` - this means region column can be disabled by setting to `null`.
* Fix scalar column color map with a single value
* TableMixin will now clear data if an error occurs while calling `forceLoadTableData`
* `TableMixin` will now not return `mapItems` or `chartItems` if `isLoading`
* SDMX will now use `initialTimeSource = stop`
* Fix `duplicateModels` duplicating observables across multiple models
* Support group models in workbench -- All members will be automatically added to the map.
* Added location search button to welcome modal in mobile view.
* Add `DataUrlTraits` to `CatalogMemberTraits.dataUrls`. It contains an array of data URLS (with optional `title` which will render a button). It is handled the same as `MetadataUrls` except there is a `type` property which can be set to `wcs`, `wfs`... to show info about the URL.
* Made search location bar span full width in mobile view.
* Automatically hide mobile modal window when user is interacting with the map.
* Disabled feature search in mobile
* Disabled export (clip&ship) in mobile
* Fixed misplaced search icon in mobile safari.
* Prevents story text from covering the whole screen in mobile devices.
* Add `CatalogIndex`, `CatalogIndexReference` and `generateCatalogIndex()` script. These can be used to generate a static JSON index of a terria catalog - which can then be searched through using `flexsearch`
* Added `weakReference` flag `ReferenceMixin`, this can be used to treat References more like a shortcut (this means that `sourceReference` isn't used when models are shared/added to the workbench - the `target` is used instead)
* GroupMixin.isMixedInto and MappableMixin.isMixedInto are now more strict - and won't pass for for References with `isMappable` or `isGroup`.
* `Workbench.add` can now handle nested `References` (eg `CatalogIndexReference -> CkanReference -> WMSCatalogItem`).
* Add `description` trait to `CatalogMemberReferenceTraits`
* Added `excludeMembers` property to `GroupTraits` (this replaced the `blacklist` property in v7). It is an array of strings of excluded group and item names. A group or item name that appears in this list will not be shown to the user. This is case-insensitive and will also apply to all child/nested groups
* Fixes an app crash on load in iOS-Safari mobile which was happening when rendering help panel tooltips.
* Fixed `WebMapServiceCatalogItem` not sending additional `parameters` in `GetFeatureInfo` queries.
* Changed mobile header icons and improved styling.
* Fixed a problem with computeds and AsyncLoader when loading `mapItems` (and hence children's `mapItems`) of a CompositeCatalogItem.
* Fix `YDYRCatalogFunction` `description`
* Extend input field for search in mobile view to full width of the page.
* Automatically hide mobile modal window when user is interacting with the map (like picking a point or drawing a shape).
* Adjusted styling of x-axis labels in feature info panel to prevent its clipping.
* When expanding charts from the same catalog item, we now create a new item if the expanded chart has a different title from the previously expanded chart for the same item. This behavior matches the behavior in `v7`.
* Improve status message when feature info panel chart is loading
* Fix broken chart panel download button.
* Changed @vx/_ dependencies to @visx/_ which is the new home of the chart library
* The glyph style used for chart points can now be customized.
* Added `TerriaReference` item, useful for mounting a catalog tree from an external init file at any position in the current map's catalog tree.
* Changed @vx/_ dependencies to @visx/_ which is the new home of the chart library
* The glyph style used for chart points can now be customized.
* Chart tooltip and legend bar can now fit more legends gracefully.

#### 8.1.0 - 2021-09-08

- **Breaking changes:**
  - Overhaul of map navigation: items no longer added inside UserInterface using <Nav> jsx.

* New version of map navigation ([#5062](https://github.com/TerriaJS/terriajs/pull/5062))
  - It consists of
    - a high level api `MapNavigationModel` for managing the navigation items, which is responsible for managing the state of navigation items. It is passing commands to invidual item controller.
    - a `MapNavigationItemController` that holds and control the state of navigation item. When new navigation item is created it should extend controller and provide the definition on how it state should be updated.
  - Terria exposes instance of navigation model to the world.
  - Converted all existing navigation items to utilise new navigation model, and registered them in terria navigation model (`registerMapNavigations.tsx`).
  - Resolved issue with some navigation items not being clickable on mobile due to overlap from others.
* Fixed a bug in Difference tool where difference image was showing with zero opacity in some situations.
* Fixed `CzmlCatalogItem` to react correctly to input data changes.

#### 8.0.1 - 2021-09-06

- Added `catalog-converter` support for v7 `#start` data.
- add french Help button translation
- Enable FeatureInfoSectionSpec tests
- Add `itemProperties` to `ArcGisMapServerCatalogGroupTraits` so that `ArcGisMapServerCatalogGroup` can override relevant traits of its layers.
- Add `feature` object to `FeatureInfoSection.getTemplateData`
- Add a way to replace text in feature info templates. See [Replace text](doc/connecting-to-data/customizing-data-appearance/feature-info-template.md) for details.
- Fixed unnecessary model reloads or recomputing of `mapItems` when switching between story scenes.
- Fixed story reset button.
- Moved help button to the top menu

#### 8.0.0 - 2021-08-13

- **Breaking changes**:
  - Require `translate#` in front of translatable content id in `config.json` (i.e. `helpContent`).
  - `colorPalette` no longer supports a list of CSS colors (eg `rgb(0,0,255)-rgb(0,255,0)-rgb(255,0,0)`). Instead please use `binColors`.
  - Organise `Traits` folder into `Traits/Decorators` and `Traits/TraitsClasses`
  - Renamed all mixin instance type definitions to `XMixin.Instance`.
  - Basemaps are now defined as `baseMaps` object (see [baseMaps object docs](./doc/customizing/initialization-files.md#basemaps))
    - list of available basemaps is defined in `baseMaps.items`. This list is combined with default base maps so it's possible to override defaults
    - definition of `initBaseMapId` and `initBaseMapName` are moved to `baseMaps.defaultBaseMapId` and `baseMaps.defaultBaseMapName`
    - `previewBaseMapId` is moved to `baseMaps.previewBaseMapId`
    - implemented `baseMaps.enabledBaseMaps` array of base map ids to define a list of baseMaps available to user
    - updated docs for `baseMaps`
  - `$color-splitter` and `theme.colorSplitter` has been replaced with `$color-secondary` and `theme.colorSecondary`
  - `canZoomTo` has bee replaced with `disableZoomTo` in `MappableTraits`
  - `showsInfo` has been replaced with `disableAboutData` in `CatalogMemberTraits`
  - `AsyncLoader` loadXXX methods now return `Result` with `errors` **they no longer throw errors** - if you need errors to be thrown you can use `(await loadXX).throwIfError()`.
  - Removed `openGroup()` - it is replaced by `viewState.viewCatalogMember`
  - Renamed `ReferenceMixin.is` to `ReferenceMixin.isMixedInto`

* Fixed a bug with numeric item search where it sometimes fails to return all matching values.
* Respect order of objects from lower strata in `objectArrayTrait`.
* Fix datetime button margin with scroll in workbench.
* Fix checkbox when click happen on svg icon. (#5550)
* Added progress indicator when loading item search tool.
* Add `nullColor` to `ConstantColorMap` - used when `colorColumn` is of type `region` to hide regions where rows don't exist.
* `TableStyles` will only be created for `text` columns if there are no columns of type `scalar`, `enum` or `region`.
* Moved `TableStyle.colorMap` into `TableColorMap`
* Replaced `colorbrewer.json` with `d3-scale-chromatic` - we now support d3 color scales (in addition to color brewer) - see https://github.com/d3/d3-scale-chromatic
* Added `ContinuousColorMap` - it will now be used by default for `scalar` columns
  - To use `DiscreteColorMap` - you will need to set `numberOfBins` to something other than `0`.
* `TableColorMap` default color palette for `scalar` columns is not `Reds` instead of `RdYlOr`
* Legends for `scalar` columns will now calculate optimal `numberFormatOptions.maximumFractionDigits` and `numberFormatOptions.minimumFractionDigits`
* Fix sharing user added data of type "Auto-detect".
* #5605 tidy up format string used in `MagdaReference`
* Fix wms feature info returning only one feature
* `WebMapServiceCatalogGroup` will now create layer auto-IDs using `Name` field to avoid ID clashes.
* Added `GroupMixin` `shareKey` generation for members - if the group has `shareKeys`.
* Organise `Traits` folder into `Traits/Decorators` and `Traits/TraitsClasses
* Organise `Traits` folder into `Traits/Decorators` and `Traits/TraitsClasses`
* I18n-ify shadow options in 3DTiles and some strings in feature info panel.
* Fix `StyledIcon` css `display` clash
* Limit `SelectableDimension` options to 1000 values
* Added support for `SocrataCatalogGroup` and `SocrataMapViewCatalogGroup`
  - Notes on v7 to v8 Socrata integration:
    - Share links are not preserved
    - Added basic support for dataset resources
* Organise `Models` directory into multiple sub-directories (#5626)
  - New model related classes are moved to `Models/Definition`
  - Catalog related files are moved to `Models/Catalog`
    - ESRI, OWS, GTFS and CKAN related files are moved to their own sub-directories in `Models/Catalog/`
    - Other Catalog items related files are moved to `Models/Catalog/CatalogItems`
    - Other Catalog items related files are moved to `Models/Catalog/CatalogGroups`
    - Catalog functions related files are moved to `Models/Catalog/CatalogFunction`
  - Removed unused Models files
* Modified BadgeBar to be more tolerant to longer strings
* Added `MapboxMapCatalogItem`.
* Added `MapboxStyleCatalogItem`.
* Fix splitter thumb icon vertical position
* Renamed all mixin instance type definitions to `XMixin.Instance`.
* Clean up `ViewControl` colors
  - `$color-splitter` and `theme.colorSplitter` has been replaced with `$color-secondary` and `theme.colorSecondary`
* Clean up `SplitterTraits`
  - `SplitterTraits` is now included in `RasterLayerTraits`
  - Removed `supportsSplitter` variable
  - Added `disableSplitter` trait
* Clean up `canZoomTo`
  - Replaced with `disableZoomTo` in `MappableTraits`
* Clean up `showsInfo`
  - Replaced with `disableAboutData` in `CatalogMemberTraits`
* Add `TerriaErrorSeverity` enum, values can be `Error` or `Warning`.
  - Errors with severity `Error` are presented to the user. `Warning` will just be printed to console.
  - By default, errors will use `Error`
  - `TerriaErrorSeverity` will be copied through nested `TerriaErrors` on creation (eg if you call `TerriaError.from()` on a `Warning` then the parent error will also be `Warning`)
  - Loading models from share links or stories will use `Warning` if the model is **not in the workbench**, otherwise it will use `Error`.
* In `terriaErrorNotification` - show `error.message` (as well as `error.stack`) if `error.stack` is defined
* `AsyncLoader` now has an observable `result` property.
* `viewState.viewCatalogMember()` now handles loading catalog members, opening groups and showing "Add Data" window.
* Fix `MagdaReference` `forceLoadReference` bug.
* Clean up `CkanCatalogGroup` loading - errors are no-longer swallowed.
* Clean up `3dTilesMixin` loading - errors are no-longer swallowed.
* Fix `DataPreviewSections` info section bug.
* Move `FeedbackForm` `z-index` to same as `Notification` - this is so it will appear above Data catalog.
* Added `result.raiseError()`, `result.pushErrorTo()` and `result.clone()` helper methods - and `Result.combine()` convenience function
* Renamed `ReferenceMixin.is` to `ReferenceMixin.isMixedInto`
* Added support for logging to external error service and configuring it via config parameters. See `errorService` in [client configuration](doc/customizing/client-side-config.md).
* Fix `DiscreteColorMap` bug with `binColors` and added warning message if `colorPalette` is invalid.
* Fix `EnumColorMap` bug with `binColors`
* Moved d3-scale-chromatic code into `tableColorMap.colorScaleCategorical()` and `tableColorMap.colorScaleContinuous()`
* Disabled welcome popup for shared stories
* Add WMS support for default value of time dimension.
* Make CompositeCatalogItem sync visibility to its members.
* Add `description` and `example` static properties to `Trait`, and added `@traitClass` decorator.
* Add `parent` property to `Trait`, which contains parent `TraitClass`.
* New model-generated documentation in `generateDocs.ts`
* Refactored some `Traits` classes so they use `mixTraits` instead of extending other `Traits` classes.
* Allow translation of some components.
* Fixed a bug which prevented adding any reference catalog item while the story is playing.
* Bumped terriajs-server to ^3.3.3

#### 8.0.0-alpha.87

- Re-add basemap images to terriajs rather than requiring all TerriaMaps to have those basemap images. Default basemaps will use those images.
- Data from TableMixin always overrides other feature information (e.g. from vector tiles in region mapping) by column name and title for feature info templating (consistent with v7).
- Fixed point entity creation for TableMixin where different columns are used for point size and colour.
- Changed MappableMixin's initialMessage to show while map items are loaded. Map items could be displayed behind the disclaimer before a user accepts the disclaimer.
- Fixed a cyclic dependency between initialMessage and app spinner (globe gif greysreen) that caused the app spinner to be present forever when loading a share link.
- Removed hardcoded credit links and made it configurable via terria config parameters.
- Disable `TableMixin` time column if only one unique time interval

#### 8.0.0-alpha.86

- **Breaking changes**:
  - `EnumColorMap` will only be used for enum `TableColumns` with number of unique values <= number of bins

* Add `options` to CSV papaparsing
* `TableMixin` will now only show points **or** region mapping - not both
* Add `FeatureInfoMixin` support for 2D vector features (in Cesium only)
* `TableStyles` are now hidden from the "Display Variable" selector if the number of colors (enumColors or numberOfBins) is less than 2. As a ColorMap with a single color isn't super useful.
* Improved default `TableColumn.isSampled` - it will be false if a binary column is detected (0 or 1)
* Improved default Table charting - now a time column will be used for xAxis by default
* Added `spreadFinishTime` - which works same way as `spreadStartTime` - if `true`, finish time of feature will be "spread" so that all features are displayed at the latest time step.
* Added support for `OpenDataSoft` - only point or region based features + timeseries
* `GeoJsonMixin`-based catalog items with polygon features can be extruded if a `heightProperty` is specified.
* Bugfix to make time-based geojson work when there are multiple features with the same time property value.
* Add `czmlTemplate` to `GeoJsonTraits` - it can be used to replace GeoJSON Point features with a CZML packet.
* Made the moment points in the chart optionally clickable.

#### 8.0.0-alpha.85

- **Breaking changes**:
  - Removed `registerAnalytics.js`
  - Removed `HelpMenuPanel.jsx`

* Added analytic events related to story, share and help menu items, Also refactored events to use category and action enums.
* Remove table style `SelectableDimension` from SDMX
* `GyroscopeGuidance` can now be translated.
* Wraps tool title bar text using `...`.

#### 8.0.0-alpha.84

- Fix `ArcGisMapServerCatalogGroup` infinite loading by removing the cycle of calling `loadMembers` that was present in the `DataCatalogGroup` React component. However calling `loadMembers` is still not cached as it should for `ArcGisMapServerCatalogGroup`, and the infinite loading bug could return.
- Fix bug `selectableDimensions` bug in `Cesium3dTilesMixin` and `GltfCatalogItem`.

#### 8.0.0-alpha.83

- Add `modelDimensions` to `CatalogMemberMixin` - this can be used to apply model stratum with a `SelectableDimension` (i.e. a drop-down menu).
- `GeoJsonMixin`-based catalog items can now be styled based on to their properties through traits.
- `GeoJsonMixin`-based catalog items can now vary over time if a `timeProperty` is specified.

#### 8.0.0-alpha.82

- **Breaking changes**:
  - IndexedItemSearchProvider: (bounding) `radius` option is no longer supported in `resultsData.csv` of search indexes.

* Show a toast and spinner icon in the "Ideal zoom" button when the map is zooming.
* `zoomTo()` will return a promise that resolves when the zoom animation is complete.
* Modifies `IndexedItemSearchProvider` to reflect changes to `terriajs-indexer` file format.
* Move feature info timeseries chart funtion to `lib\Table\getChartDetailsFn.ts`
* Fix feature info timeseries chart for point (lat/long) timeseries
* Feature info chart x-values are now be sorted in acending order
* Remove merging rows by ID for `PER_ROW` data in `ApiTableCatalogItem`
* Make `ApiTableCatalogItem` more compatible with Table `Traits`
  - `keyToColumnMapping` has been removed, now columns must be defined in `columns` `TableColumnTraits` to be copied from API responses.
* Move notification state change logic from ViewState into new class `NotificationState`
* Catalog items can now show a disclaimer or message before loading through specifying `InitialMessageTraits`
* Added Leaflet hack to remove white-gaps between tiles (https://github.com/Leaflet/Leaflet/issues/3575#issuecomment-688644225)
* Disabled pedestrian mode in mobile view.
* Pedestrian mode will no longer respond to "wasd" keys when the user is typing in some input field.
* Fix references to old `viewState.notification`.
* wiring changeLanguage button to useTranslation hook so that it can be detected in client maps
* Add `canZoomTo` to `TableMixin`
* SDMX changes:
  - Add better SDMX server error messages
  - `conceptOverrides` is now `modelOverrides` - as dataflow dimension traits can now be overridden by codelist ID (which is higher priortiy than concept ID)
  - Added `regionTypeReplacements` to `modelOverride`- to manually override detected regionTypes
  - `modelOverrides` are created for SDMX common concepts `UNIT_MEASURE`, `UNIT_MULT` and `FREQ`
    - `UNIT_MEASURE` will be displayed on legends and charts
    - `UNIT_MULT` will be used to multiple the primary measure by `10^x`
    - `FREQ` will be displayed as "units" in Legends and charts (eg "Monthly")
  - Single values will now be displayed in `ShortReportSections`
  - Custom feature info template to show proper dimension names + time-series chart
  - Smarter region-mapping
  - Removed `viewMode` - not needed now due to better handling of time-series
* Fix `DimensionSelector` Select duplicate ids.
* Add Leaflet splitter support for region mapping
* Fix Leaflet splitter while zooming and panning map
* Split `TableMixin` region mapping `ImageryParts` and `ImageryProvider` to improve opacity/show performance
* Removed `useClipUpdateWorkaround` from Mapbox/Cesium TileLayers (for Leaflet) - because we no longer support IE
* Fix overwriting `previewBaseMapId` with `initBaseMapId` by multiple `initData`.
* GeoJSON Mixin based catalog items can now call an API to retrieve their data as well as fetching it from a url.
* Changes to loadJson and loadJsonBlob to POST a request body rather than always make a GET request.
* Added ApiRequestTraits, and refactor ApiTableCatalogItemTraits to use it. `apiUrl` is now `url`.

#### 8.0.0-alpha.81

- Fix invalid HTML in `DataPreviewSections`.
- Fix pluralisation of mapDataState to support other languages.
- Fix CSW `Stratum` name bug.
- Add `#configUrl` hash parameter for **dev environment only**. It can be used to overwrite Terria config URL.

#### 8.0.0-alpha.80

- Removed `Disclaimer` deny or cancel button when there is no `denyAction` associated with it.

#### 8.0.0-alpha.79

- Make `InfoSections` collapsible in `DataPreview`. This adds `show` property to `InfoSectionTraits`.
  - `WebMapServiceCatalogItem` service description and data description are now collapsed by default.
- Revert commit https://github.com/TerriaJS/terriajs/commit/668ee565004766b64184cd2941bbd53e05068ebb which added `enzyme` devDependency.
- Aliases `lodash` to `lodash-es` and use `babel-plugin-lodash` reducing bundle size by around 1.09MB.
- Fix CkanCatalogGroup filterQuery issue. [#5332](https://github.com/TerriaJS/terriajs/pull/5332)
- Add `cesiumTerrainAssetId` to config.json to allow configuring default terrain.
- Added in language toggle and first draft of french translation.json
  - This is enabled via language languageConfiguration.enabled inside config.json and relies on the language being both enumerated inside languageConfiguration.langagues and availble under {code}/translation.json
- Updated to terriajs-cesium 1.81
- Create the Checkbox component with accessibility in mind.
- Convert `FeedbackForm` to typescript.

#### 8.0.0-alpha.78

- Add `ignoreErrors` url parameter.

#### 8.0.0-alpha.77

- **Breaking changes**:
  - `terria.error.raiseEvent` and `./raiseErrorToUser.ts` have been replaced with `terria.raiseErrorToUser`.
  - `terria.error.addEventListener` has been replaced with `terria.addErrorEventListener`

* New Error handling using `Result` and `TerriaError` now applied to initial loading, `updateModelFromJson()`, `upsertModelFromJson()` and `Traits.fromJson()`. This means errors will propagate through these functions, and a stacktrace will be displayed.
  - `Result` and the new features of `TerriaError` should be considered unstable and may be extensively modified or removed in future 8.0.0-alpha.n releases
* New `terriaErrorNotification()` function, which wraps up error messages.
* `TerriaError` can now contain "child" errors - this includes a few new methods: `flatten()` and `createParentError()`. It also has a few new convenience functions: `TerriaError.from()` and `TerriaError.combine()`.
* Convert `Branding.jsx` to `.tsx`
* Added `configParams.brandBarSmallElements` to set Branding elements for small screen (also added theme props)
* Add `font` variables and `fontImports` to theme - this can be used to import CSS fonts.
* Convert `lib/Styled` `.jsx` files to `.tsx` (including Box, Icon, Text). The most significant changes to these interfaces are:
  - `Box` no longer accepts `<Box positionAbsolute/>` and this should now be passed as `<Box position="absolute"/>`.
  - `Text`'s `styledSize` has been removed. Use the `styledFontSize` prop.
  - `ButtonAsLabel` no longer accepts `dark`. A dark background is now used when `light` is false (or undefined).
* Fixes CZML catalog item so that it appears on the timeline.
* Enable `theme` config parameter. This can now be used to override theme properties.

#### 8.0.0-alpha.76

- Added support for setting custom concurrent request limits per domain through `configParameters.customRequestSchedulerLimits`.
- Added `momentChart` to region-mapped timeseries
- Add time-series chart (in FeatureInfo) for region-mapped timeseries
- Only show `TableMixin` chart if it has more than one
- Add `TableChartStyle` name trait.

#### 8.0.0-alpha.75

- Fix `NotificationWindow` bug with `message`.
- Re-add `loadInitSources` to `Terria.updateApplicationUrl()`
- Added support for `elements` object in catalogue files (aka init files).
  - Using this object you can hide/show most UI elements individually.
  - See https://github.com/TerriaJS/terriajs/pull/5131. More in-depth docs to come.

#### 8.0.0-alpha.74

- Fix JS imports of `TerriaError`

#### 8.0.0-alpha.73

- Add `title` parameter in `raiseErrorToUser` to overwrite error title.
- Added some error handling in `Terria.ts` to deal with loading init sources.
- TSify `updateApplicationOnHashChange` + remove `loadInitSources` from `Terria.updateApplicationUrl()`

#### 8.0.0-alpha.72

- **Breaking changes**:
  - Added clippingRectangle to ImageryParts.
  - Any item that produces ImageryParts in mapItems (any raster items) must now also provide a clippingRectangle.
  - This clippingRectangle should be derived from this.cesiumRectangle (a new computed property) & this.clipToRectangle as demonstrated in many raster catalog items (e.g. OpenStreetMapCatalogItem.ts).

* Adds experimental ApiTableCatalogItem.
* Fixes a bug where FeatureInfoDownload tries to serialize a circular object
* Added `removeDuplicateRows` to `TableTraits`
* `forceLoadTableData` can now return undefined - which will leave `dataColumnMajor` unchanged
* Fix sharing preview item.
* Added z-index to right button group in mobile header menu
* Added cesiumRectangle computed property to MappableMixin. This is computed from the `rectangle` Trait.
* Fixed a Cesium render crash that occured when a capabilities document specified larger bounds than the tiling scheme's supported extent (bug occured with esri-mapServer but wms was probably also affected).
* In fixing Cesium render crash above clipping rectangles are now added to Cesium ImageryLayer (or Leaflet CesiumTileLayer) rather than being included in the ImageryProvider. ImageryParts has been updated to allow passing the clipping rectangle through to Cesium.ts and Leaflet.ts where ImageryLayer/CesiumTileLayer objects are created.

#### 8.0.0-alpha.71

- Fix accidental translation string change in 8.0.0-alpha.70

#### 8.0.0-alpha.70

- **Breaking changes**:
  - Merge `Chartable` and `AsyncChartableMixin` into new **`ChartableMixin`** + `loadChartItems` has been replaced by `loadMapItems`.
  - To set base map use `terriaViewer.setBaseMap()` instead of `terriaViewer.basemap = ...`
  - Incorrect usage of `AsyncLoader` **will now throw errors**

* Add `hideInBaseMapMenu` option to `BaseMapModel`.
* Change default basemap images to relative paths.
* Add `tileWidth` and `tileHeight` traits to `WebMapServiceCatalogItem`.
* Add docs about `AsyncLoader`
* Remove interactions between AsyncLoaders (eg calling `loadMetadata` from `forceLoadMapItems`)
* ... Instead, `loadMapItems` will call `loadMetadata` before triggering its own `AsyncLoader`
* Add `isLoading` to `CatalogMemberMixin` (combines `isLoading` from all the different `AsyncLoader`)
* Move `Loader` (spinner) from `Legend` to `WorkbenchItem`.
* Merge `Chartable` and `AsyncChartableMixin` into **`ChartableMixin`** + remove `AsyncLoader` functionality from `ChartableMixin` - it is now all handled by `loadMapItems`.
* Removed `AsyncLoader` functionality from `TableMixin` - it is now handled by `loadMapItems`.
  - `TableMixin.loadRegionProviderList()` is now called in `MappableMixin.loadMapItems()`
* Added `TerriaViewer.setBaseMap()` function, this now calls `loadMapItems` on basemaps
* Fix load of persisted basemap
* Fix sharing of base map
* Added backward compatibility for `baseMapName` in `initData` (eg share links)
* Add `WebMapService` support for WGS84 tiling scheme

#### 8.0.0-alpha.69

- **Breaking changes**:
  - Basemaps are now configured through catalog JSON instead of TerriaMap - see https://github.com/TerriaJS/terriajs/blob/13362e8b6e2a573b26e1697d9cfa5bae328f7cff/doc/customizing/initialization-files.md#basemaps

* Updated terriajs-cesium to version 1.79.1
* Make base maps configurable from init files and update documentation for init files [#5140](https://github.com/TerriaJS/terriajs/pull/5140).

#### 8.0.0-alpha.68

- Remove points from rectangle `UserDrawing`
- Fix clipboard typing error.
- Ported `WebProcessingServiceCatalogGroup`.
- Add CSW Group support
- Revert "remove wmts interfaces from ows interfaces" (873aa70)
- Add `math-expression-evaluator` library and `ColumnTransformationTraits`. This allows expressions to be used to transform column values (for example `x+10` to add 10 to all values).
- Fix bug in `TableColumn.title` getter.
- Add support for TableColumn quarterly dates in the format yyyy-Qx (eg 2020-Q1).
- Fix region mapping feature highlighting.
- Update clipboard to fix clipboard typing error.
- Added direction indicator to the pedestrian mode minimap.
- Limit up/down look angle in pedestrian mode.
- Automatically disable pedestrian mode when map zooms to a different location.
- Add support for time on `ArcGisMapServerCatalogItem`
- Merge `Mappable` and `AsyncMappableMixin` into **`MappableMixin`**.
- Fixed a issue when multiple filters are set to Cesium3DTilesCatalogItem
- Async/Awaitify `Terria.ts` + fix share links loading after `loadInitSources`.
- Tsified `TerriaError` + added support for "un-rendered" `I18nTranslateString`
- Tsified `raiseErrorToUser` + added `wrapErrorMessage()` to wrap error message in something more user friendly (using `models.raiseError.errorMessage` translation string).

#### 8.0.0-alpha.67

- TSify `Loader` function.
- Added walking mode to pedestrian mode which clamps the pedestrain to a fixed height above the surface.
- Upgraded catalog-converter to fix dependency version problem and ensure that all imports are async to reduce main bundle size.

#### 8.0.0-alpha.66

- **Breaking changes**:
  - Changed merging behaviour of Trait legends (of type `LegendTraits`) in `CatalogMemberTraits`. This affects legends on all `CatalogMember` models. Legend objects in higher strata now replace values in lower strata that match by index, rather than merging properties with them.

* Add `MetadataUrlTraits` to `CatalogMemberTraits.metadataUrls`. It contains an array of metadata URLS (with optional `title` which will render a button)
* Restore `cesiumTerrainUrl` config parameter. [#5124](https://github.com/TerriaJS/terriajs/pull/5124)
* I18n-ify strings in settings panel. [#5124](https://github.com/TerriaJS/terriajs/pull/5124)
* Moved `DataCustodianTraits` into `CatalogMemberTraits` and `CatalogMemberReferenceTraits`.
* `TableMixin` styles ("Display variables") will now look for column title if style title is undefined
* Add fallback colours when Color.fromCssColorString is used.
* Allow nullable `timeColumn` in table styles. Useful for turning off auto-detection of time columns.
* Added tool for searching inside catalog items. Initial implementation works for indexed 3d tilesets.
* Added support for shapefile with `ShapefileCatalogItem`
* Added `GeoJsonMixin` for handling the loading of geojson data.
* Extended the `GeoJsonCatalogItem` to support loading of zip files.
* Fixed broken feature highlighting for raster layers.
* Show a top angle view when zooming to a small feature/building from the item search result.
* Fix `TableTimeStyleTraits.idColumns` trait type.
* Added a new `lineAndPoint` chart type
* CustomChartComponent now has a "chart-type" attribute
* Fix `ArcGisMapServerCatalogItem` layer ID and legends bug
* Re-add region mapping `applyReplacements`.
* Added `SearchParameterTraits` to item search for setting a human readable `name` or passing index specific `queryOptions` for each parameter through the catalog.
* Added `AttributionTraits` to mappable and send it as property when creating Cesium's data sources and imagery providers. [#5167](https://github.com/TerriaJS/terriajs/pull/5167)
* Fixed an issue where a TerriaMap sometimes doesn't build because of typing issues with styled-components.
* Renamed `options` to `providerOptions` in `SearchableItemTraits`.
* Fix `CkanCatalogGroup.groupBy = "none"` members
* Fix `TableMixin` region mapping feature props and make Long/Lat features use column titles (if it exists) to match v7 behaviour.
* Add support for `CkanItemReference` `wms_layer` property
* Add support for `ArcGisMapServerCatalogGroup` to use `sublayerIds`.
* Added Pedestrian mode for easily navigating the map at street level.
* Clean up `LayerOrderingTraits`, remove `WorkbenchItem` interface, fix `keepOnTop` layer insert/re-ordering.
* Remove `wordBreak="break-all"` from Box surrounding DataPreview
* Re-added merging of csv row properties and vector tile feature properties for feature info (to match v7 behaviour).
* Fixes a bug in pedestrian mode where dropping the pedestrian in northern hemisphere will position the camera underground.
* Implement highlight/hide all actions for results of item search.
* Disable pickFeatures for WMS `_nextImageryParts`.
* Fix Leaflet `ImageryLayer` feature info sorting
* Fix hard-coded colour value in Story
* Use `configParameters.cesiumIonAccessToken` in `IonImageryCatalogItem`
* Added support for skipping comments in CSV files
* Fix WMS GetLegendGraphics request `style` parameter
* Loosen Legend `mimeType` check - so now it will treat the Legend URL as an image if the `mimeType` matches **OR** the file extension matches (previously, if `mimeType` was defined, then it wouldn't look at filetype extension)
* Fix `DiffTool` date-picker label `dateComparisonB`
* Fix app crash when switching different tools.
* Create `merge` `TraitsOption` for `objectArrayTrait`
* Move `Description` `metadataUrls` above `infoSections`.
* Upgraded i18next and i18next-http-backend to fix incompatibility.
* Added support for dd/mm/yyyy, dd-mm-yyyy and mm-dd-yyyy date formats.

#### 8.0.0-alpha.65

- Fixed SDMX-group nested categories
- SDMX-group will now remove top-level groups with only 1 child

#### 8.0.0-alpha.64

- Fixed WMS style selector bug.
- `layers` trait for `ArcGisMapServerCatalogItem` can now be a comma separated string of layer IDs or names. Names will be auto-converted to IDs when making the request.

#### 8.0.0-alpha.63

- Add `v7initializationUrls` to terria config. It will convert catalogs to v8 and print warning messages to console.
- Add `shareKeys` support for Madga map-config maps (through `terria` aspect)
- Revert WMS-group item ID generation to match v7
- Add `addShareKeysToMembers` to `GroupMixin` to generate `shareKeys` for dynamic groups (eg `wms-group)
- Added `InitDataPromise` to `InitSources`
- Add reverse `modelIdShareKeysMap` map - `model.id` -> `shareKeys`
- Upgraded `catalog-converter` to 0.0.2-alpha.4
- Reverted Legend use of `object` instead of `img` - sometimes it was showing html error responses
- Legend will now hide if an error is thrown
- Update youtube urls to nocookie version
- Share link conversion (through `catalog-converter`) is now done client-side
- Fix Geoserver legend font colour bug
- Remove legend broken image icon
- Added high-DPI legends for geoserver WMS (+ font size, label margin and a few other tweaks)
- `LegendTraits` is now part of `CatalogMemberTraits`
- Add `imageScaling` to `LegendTraits`
- WMS now `isGeoserver` if "geoserver` is in the URL
- Add WMS `supportsGetLegendRequest` trait
- Improved handling of WMS default styles

#### 8.0.0-alpha.62

- Fixed an issue with not loading the base map from init file and an issue with viewerMode from init files overriding the persisted viewerMode
- Fixed issues surrounding tabbed catalog mode
- Now uses `catalog-converter` to convert terriajs json in WPS response from v7 to v8.
- Fixed a bug in `UserDrawing` which caused points to not be plotted on the map.
- Fixed app crash when switching between different types of parameter in `GeoJsonParameterEditor`.
- Fixed errors when previewing an item in a group that is open by default (`isOpen: true` in init file).
- Fixed mobx warnings when loading geojson catalog items.
- Add `multiplierDefaultDeltaStep` Trait, which tries to calculate sensible multiplier for `DistrectelyTimeVarying` datasets. By default it is set to 2, which results in a new timestep being displayed every 2 seconds (on average) if timeline is playing.
- Hide info sections with empty content in the explorer preview.
- Port `shareKeys` from version 7
- Update/re-enable `GeoJsonCatalogItemSpec` for v8.
- add `DataCustodianTraits` to `WebMapServiceCatalogGroupTraits`
- Changed behaviour of `updateModelFromJson` such that catalog groups with the same id/name from different json files will be merged into one single group.
- Fixed error when selecting an existing polygon in WPS input form.
- Upgraded `catalog-converter` to 0.0.2-alpha.3.

#### 8.0.0-alpha.61

- New `CatalogFunctionMixin` and `CatalogFunctionJobMixin`
- Tsified `FunctionParameters`
- New `YourDataYourRegions` `CatalogFunctionMixin`
- Added `inWorkbench` property
- Added `addModelToTerria` flag to `upsertModelFromJson` function
- Added `DataCustodianTraits` to `WebMapServiceCatalogItem`
- Added `disableDimensionSelectors` trait to `WebMapServiceCatalogItem`. Acheives the same effect of `disableUserChanges` in v7.
- Temporarily stopped using `papaparse` for fetching Csv urls till an upstream bug is fixed.
- Fix async bug with loading `ReferenceMixin` and then `Mappable` items in `initSources`
- Remove `addToWorkbench`, it has been replaced with `workbench.add`
- Improve handling of `ArcGisMapServerCatalogItem` when dealing with tiled layers.
- Ensure there aren't more bins than unique values for a `TableStyle`
- Add access control properties to items fetched from Esri Portal.
- Improves magda based root group mimic behaviour introdcued in 8.0.0-alpha.57 by adding `/` to `knownContainerUniqueIds` when `map-config*` is encountered
- Fixed broken chart disclaimers in shared views.
- Fixed a bug where chart disclaimers were shown even for chart items disabled in the workbench.
- Fixed a bug where charts with titles containing the text "lat" or "lon" were hidden from feature info panel.
- Fixed a bug that occurred when loading config from magda. `initializationUrls` are now applied even if `group` aspect is not set

#### 8.0.0-alpha.60

- Fix WMS legend for default styles.
- Request transparent legend from GeoServer.
- Reverted the following due to various issues with datasets:
  - Add basic routing support
  - Add better page titles when on various routes of the application
  - Add prerendering support on `/catalog/` routes (via `prerender-end` event &
    allowing TerriaMap to hit certain routes)

#### 8.0.0-alpha.59

- Update magda error message
- Add a short report section if trying to view a `3d-tiles` item in a 2d map.
- Fix bug in `Terria.interpretStartData`.
- Add `ThreddsCatalogGroup` model.
- Port `supportsColorScaleRange`, `colorScaleMinimum` and `colorScaleMaximimum` from `master` to `WebMapServiceCatalogItem` model.
- Ported MapboxVectorTileCatalogItem ("mvt").
- When expanding a chart from the feature info panel, we now place a colored dot on the map where the chart was generated from.
- Add basic routing support
- Add better page titles when on various routes of the application
- Add prerendering support on `/catalog/` routes (via `prerender-end` event &
  allowing TerriaMap to hit certain routes)
- Update `WorkbenchButton` to allow for links rather than buttons, including
  changing About Data to a link

#### 8.0.0-alpha.58

- Add `FeatureInfoTraits` to `ArcGisMapServerCatalogItem`
- Fix zooming bug for datasets with invalid bounding boxes.
- Add new model for `ArcGisTerrainCatalogItem`.
- Add 3D Tiles to 'Add web data' dropdown.
- Fix naming of item in a `CkanCatalogGroup` when using an item naming scheme other than the default.

#### 8.0.0-alpha.57

- Fix memoization of `traitsClassToModelClass`.
- Chart expanded from feature info panel will now by default show only the first chart line.
- Chart component attribtues `column-titles` and `column-units` will now accept a simpler syntax like: "Time,Speed" or "ms,kmph"
- Fix presentation of the WMS Dimension metadata.
- Magda based maps now mimic "root group uniqueId === '/'" behaviour, so that mix and matching map init approaches behave more consistently

#### 8.0.0-alpha.56

- Add `itemProperties` trait to `WebMapMapCatalogGroup`.
- Add support for `formats` traits within `featureInfoTemplate` traits.
- Fix handling of `ArcGisPortalItemReference` for when a feature layer contains multiple sublayers.
- Implemented new compass design.

#### 8.0.0-alpha.55

- Upgraded to patched terriajs-cesium v1.73.1 to avoid build error on node 12 & 14.

#### 8.0.0-alpha.54

- Add a `infoAsObject` property to the `CatalogMemberMixin` for providing simpler access to `info` entries within templating
- Add a `contentAsObject` trait to `InfoSectionTraits` where a json object is more suitable than a string.
- Add `serviceDescription` and `dataDescription` to `WebMapServiceCatalogItem` info section.
- Extend `DataPreviewSections.jsx` to support Mustache templates with context provided by the catalog item.
- Add support for `initializationUrls` when loading configuration from Magda.
- Add `:only-child` styling for `menu-bar.scss` to ensure correctly rounded corners on isolated buttons.
- Improve Branding component for mobile header
- Add support for `displayOne` configuration parameter to choose which brand element to show in mobile view
- Update Carto basemaps URL and attribution.
- Add `clipToRectangle` trait to `RasterLayerTraits` and implement on `WebMapServiceCatalogItem`, `ArcGisMapServiceCatalogItem`, `CartoMapCatalogItem`, `WebMapTileServiceCatalogItem`.
- Allow Magda backed maps to use an inline `terria-init` catalog without it getting overwritten by map-config before it can be parsed
- Deprecated `proxyableDomainsUrl` configuration parameter in favour of `serverconfig` route
- Ported a support for `GpxCatalogItem`.
- Feature info is now shareable.
- Add option `canUnsetFeaturePickingState` to `applyInitData` for unsetting feature picking state if it is missing from `initData`. Useful for showing/hiding feature info panel when switching through story slides.
- Properly render for polygons with holes in Leaflet.
- Fixes a bug that showed the chart download button when there is no downloadable source.
- Add `hideWelcomeMessage` url parameter to allow the Welcome Message to be disabled for iframe embeds or sharing scenarios.
- Ensure the `chartDisclaimer` is passed from catalog items to derived chart items.
- Don't calculate a `rectangle` on a `ArcGisPortalReferenceItem` as they appear to contain less precision than the services they point to.
- Allow an `ArcGisPortalReferenceItem` to belong to multiple `CatalogGroup`'s.
- Fix argis reference bug.
- Made possible to internationalize tour contend.
- Added TileErrorHandlerMixin for handling raster layer tile errors.
- Fixed a bug that caused the feature info chart for SOS items to not load.
- SOS & CSV charts are now shareable.

#### 8.0.0-alpha.53

- Ported an implementation of CatalogSearchProvider and set it as the default
- Notification window & SatelliteImageryTimeFilterSection now uses theme colours
- Improved look and feel of `StyledHtml` parsing
- Fix `applyAriaId` on TooltipWrapper causing prop warnings
- Make share conversion notification more pretty (moved from `Terria.ts` to `shareConvertNotification.tsx`)
- Tsxify `Collapsible`
- `ShortReportSections` now uses `Collapsible`
- Add `onToggle`, `btnRight`, `btnStyle`, `titleTextProps` and `bodyBoxProps` props in `Collapsible`
- Add `Notification.message` support for `(viewState: ViewState) => React.ReactNode`
- Added splitting support to `WebMapTileServiceCatalogItem`.

#### 8.0.0-alpha.52

- Prevent duplicate loading of GetCapabilities
- Update the `GtfsCatalogItem` to use the `AutoRefreshingMixin`.
- Add a condition to the `AutoRefreshingMixin` to prevent unnecessary polling when an item is disabled in the workbench.
- Upgraded to Cesium v1.73.
- Removed any references to `BingMapsApi` (now deprecated).
- Add support for resolving `layers` parameter from `Title` and not just `Name` in `WebMapServiceCatalogItem`.
- Change TrainerBar to show all steps even if `markdownDescription` is not provided

#### 8.0.0-alpha.51

- Add WMTS group/item support
- Create `OwsInterfaces` to reduce duplicate code across OWS servies
- Fix story prompt being permanent/un-dismissable
- Fixed a bug that caused the feature info chart for SOS items to not load.

#### 8.0.0-alpha.50

- Support for searching WFS features with WebFeatureServiceSearchProvider
- WFS-based AustralianGazetteerSearchProvider
- Fixed a bug causing users to be brought back to the Data Catalogue tab when clicking on an auto-detected user added catalogue item.
- Fixed a bug causing Data Preview to not appear under the My Data tab.
- Fix WMS style `DimensionSelector` for layers with no styles
- Add WMS legend for items with no styles
- Add warning messages if catalog/share link has been converted by `terriajs-server`.
- Update the scroll style in `HelpVideoPanel` and `SidePanel` helpful hints.
- Updated leaflet attribution to match the style of cesium credits.
- Remove `@computed` props from `WebFeatureServiceCapabilities`
- Fixed bug causing the Related Maps dropdown to be clipped.
- Add SDMX-json support for groups and items (using SDMX-csv for data queries)
- `TableMixin` now uses `ExportableMixin` and `AsyncMappableMixin`
- Move region provider loading in `TableMixin` `forceLoadTableMixin` to `loadRegionProviderList`
- Added `TableAutomaticStylesStratum.stratumName` instead of hard-coded strings
- Added `Dimension` interface for `SelectableDimension` - which can be used for Traits
- Make `SelectableDimension.options` optional

#### 8.0.0-alpha.49

- WMS GetFeatureInfo fix to ensure `style=undefined` is not sent to server
- Add support for splitting CSVs (TableMixins) that are using region mapping.
- `addUserCatalogMember` will now call `addToWorkbench` instead of `workbench.add`.
- Replaces `ShadowSection` with `ShadowMixin` using `SelectableDimensions`
- Fix Webpack Windows path issue
- Updated icons for view and edit story in the hamburger menu.
- Implemented new design for story panel.

#### 8.0.0-alpha.48

- Allow `cacheDuration` to be set on `ArcGisPortalCatalogGroup` and `ArcGisPortalItemReference`.
- Set default `ArcGisPortalCatalogGroup` item sorting by title using REST API parameter.
- Call `registerCatalogMembers` before running tests and remove manual calls to `CatalogMemberFactory.register` and `UrlMapping.register` in various tests so that tests reflect the way the library is used.
- Updated stratum definitions which used hardcoded string to use `CommonStrata` values.

#### 8.0.0-alpha.47

- Removed hard coded senaps base url.
- Added option for manual Table region mapping with `enableManualRegionMapping` TableTrait. This provides `SelectableDimensions` for the region column and region type.
- Added WMS Dimensions (using `SelectableDimensions`)
- Added WMS multi-layer style, dimension and legend support.
- Merged the `StyleSelector` and `DimensionsSelector`, and created a `SelectableDimensions` interface.
- Added `chartColor` trait for DiscretelyTimeVarying items.
- Replaced all instances of `createInfoSection` and `newInfo` with calls to `createStratumInstance` using an initialisation object.
- Added trait `leafletUpdateInterval` to RasterLayerTraits.
- Fix styling of WFS and GeoRSS.
- Fixed a bug that caused re-rendering of xAxis of charts on mouse move. Chart cursor should be somewhat faster as a result of this fix.
- Fixed a bug that caused some catalogue items to remain on the map after clicking "Remove all" on the workbench.
- Deleted old `ChartDisclaimer.jsx`
- Moved `DiscretelyTimeVaryingMixin` from `TableAutomaticStylesStratum` to `TableMixin`
- Added basic region-mapping time support
- Add short report to `ArcGisFeatureServerItem` for exceeding the feature limit.
- Added shift-drag quick zoom

#### 8.0.0-alpha.46

- Fixed i18n initialisation for magda based configurations

#### 8.0.0-alpha.45

- Upgraded to Cesium v1.71.
- Change `ExportableData` interface to `ExportableMixin` and add `disableExport` trait.
- Add basic WFS support with `WebFeatureServiceCatalogGroup` and `WebFeatureServiceCatalogItem`
- Update style of diff tool close button to match new design
- Remove sass code from the `HelpPanel` component
- Added an option for translation override from TerriaMap
- Help content, trainer bar & help terms can use translation overrides
- Accepts `backend` options under a new `terria.start()` property, `i18nOptions`
- Use `wms_api_url` for CKAN resources where it exists
- Tsxified `DateTimePicker` and refactored `objectifiedDates` (moved to `DiscretelyTimeVaryingMixin`).
- Update style of 'Change dates' button in delta to be underlined
- Fix issue with delta 'Date comparison' shifting places when querying new location
- Shows a disabled splitter button when entering diff
- Make Drag & Drop work again (tsxify `DragDropFile.tsx` and refactor `addUserFiles.ts`)
- Add `TimeVarying.is` function

#### 8.0.0-alpha.44

- Pass `format` trait on `TableColumnTraits` down to `TableAutomaticStylesStratum` for generating legends
- Add `multipleTitles` and `maxMultipleTitlesShowed` to `LegendItemTraits`
- Aggregate legend items in `createLegendItemsFromEnumColorMap` by colour, that is merge legend items with the same colour (using `multipleTitles`)
- Only generate `tableStyles` for region columns if no other styles exist
- TableAutomaticStylesStratum & CsvCatalogItem only returns unique `discreteTimes`s now
- Specified specific terriajs config for ForkTsCheckerWebpackPlugin

#### 8.0.0-alpha.43

- Replace `@gov.au/page-alerts` dependency with our own warning box component. This removes all `pancake` processes which were sometimes problematic.

#### 8.0.0-alpha.42

- Added ArcGIS catalog support via ArcGisPortalItemReference

#### 8.0.0-alpha.41

- Add `cacheDuration` and `forceProxy` to `UrlTraits` and add `cacheDuration` defaults to various catalog models.
- Tsify `proxyCatalogItemUrl`.
- Simplified SidePanel React refs by removing the double wrapping of the `withTerriaRef()` HOC
- Merged `withTerriaRef()` HOC with `useRefForTerria()` hook logic
- Breadcrumbs are always shown instead of only when doing a catalog search

#### 8.0.0-alpha.40

- Improve info section of `WebMapServiceCatalogItem` with content from GetCapabilities
- Re-implement `infoSectionOrder` as `CatalogMember` trait.
- Add `infoWithoutSources` getter to `CatalogMemberMixin` to prevent app crash when using `hideSources`
- Add support for nested WMS groups
- Added breadcrumbs when clicking on a catalogue item from a catalogue search

#### 8.0.0-alpha.39

- Development builds sped up by 3~20x - ts-loader is now optional & TypeScript being transpiled by babel-loader, keeping type check safety on a separate thread

#### 8.0.0-alpha.38

- Add `show` to `ShortReportTraits` and Tsxify `ShortReport`
- Convert `ShortReport` to styled-components, add accordian-like UI
- 3D tiles support is now implemented as a Mixin.

#### 8.0.0-alpha.37

- Add `refreshEnabled` trait and `AsyncMappableMixin` to `AutoRefreshMixin`
- Ensure `CkanCatalogGroup` doesn't keep re-requesting data when opening and closing groups.
- Add `typeName` to `CatalogMemberMixin`
- Add `header` option to `loadText`
- Add `isMixedInto` function for `AsyncMappableMixin` and `AsyncChartableMixin`
- Added file upload support for `GltfCatalogItem`. The supported extension is glb.
- Improve runtime themeing via styled components across main UI components
- Updated default welcome video defaults to a newer, slower video
- Difftool will now pick any existing marked location (like from a search result) and filter imagery for that location.
- Updated labelling & copy in Difftool to clarify workflow
- ChartCustomComponent now `abstract`, no longer specific to CSV catalog items. Implement it for custom feature info charts.
- Update date picker to use theme colours
- Removed some sass overrides on `Select` through `StyleSelectorSection`
- Update LeftRightSection to use theme colours
- Ported `GeoRssCatalogItem` to mobx, added support to skip entries without geometry.
- Update Difftool BottomPanel UI to clearer "area filter" and date pickers
- Update Difftool BottomPanel to load into Terria's BottomDock
- Rearrange MapButton layout in DOM to properly reflow with BottomDock
- Update Difftool MainPanel to not get clipped by BottomDock
- Rearrange MapDataCount to exist inside MapColumn for more correct DOM structure & behaviour
- Re-added chart disclaimer.

#### mobx-36

- Added `pointer-events` to `MapNavigation` and `MenuBar` elements, so the bar don't block mouse click outside of the button.
- Fixes "reminder pop-up" for help button being unclickable
- Use `useTranslation` instead of `withTranslation` in functional component (`MapDataCount`)
- Make welcome video url and placeholder configurable via configparameters
- Added `ExportableData` interface.
- Added `ExportData` component for data catalog.
- Added WCS "clip and ship" for WMS
- Added basic CSV export function
- Extend `UserDrawing` to handle rectangles
- Tsxify `MapInteractionMode`
- Changed default orientation for `GltfCatalogItem` to no rotation, instead of zero rotation wrt to terrain
- Added a title to welcome message video

#### mobx-35

- Add "Upload" to tour points
- Add tooltips anywhere required in UI via `parseCustomMarkdownToReactWithOptions` & customisable via `helpContentTerms`
- Add "map state" map data count to highlight state of map data
- Add a reminder "pop-up" that shows the location of the help button
- Fix bug causing story pop-up to be off screen
- Fix bug causing helpful hints to be cut off on smaller screens
- Changed the `Tool` interface, now accepting prop `getToolComponent` instead of `toolComponent`
- Added `ToolButton` for loading/unloading a tool
- Added `TransformationTraits` that can be used to change position/rotation/scale of a model.
- Merge master into mobx. This includes:
  - Upgraded to Cesium v1.68.
  - Story related enhancements:
    - Added a title to story panel with ability to close story panel.
    - Added a popup on remove all stories.
    - Added button for sharing stories.
    - Added a question popup on window close (if there are stories on the map so users don't lose their work).
- Added a new `editor` Icon
- Changed `ToolButton` to show the same icon in open/close state. Previously it showed a close icon in close state.

#### mobx-34

- Bug fix for `DatePicker` in `BottomDock` causing app crash
- Made changes to the video modals: close button has been added, pressing escape now closes the component and some basic unit tests created
- Updated the video modal for _Data Stories: Getting Started_ to use the new `VideoGuide` component
- Tweaked MyData/AddData tabs to make it possible to invoke them without using the `ExplorerWindow` component and also customize the extensions listed in the dropdown.
- Fix the timeline stack handling for when there are multiple time-enabled layers
- Ported timeseries tables.
- Extended the support for styles for ESRI ArcGis Feature Server. Line styles are supported for lines and polygon outlines in both Cesium and Leaflet viewer. #4405
- Fix polygon outline style bug.
- Add a unit test for polygon outline style.
- Add TrainerPane/TrainerBar "Terry the task trainer"
- Use `1.x.x` of `karma-sauce-launcher` to fix CI build failures
- Stop unknown icons specified in config.json from crashing UI
- Creates a `ShadowTraits` class that is shared by `GltfCatalogItem` and `Cesium3DTilesCatalogItem`.
- Fixed a bug where user added data was removed from catalogue when Remove from map button in data catalog is clicked.
- Fix leaflet zoom to work when bounding rectangle exists but doesn't have bounds defined

#### mobx-33

- Updated generic select so icon doesn't block click
- Re-added loading bar for leaflet & cesium viewers

#### mobx-32

- Made expanded SOS chart item shareable.
- Fixed a regression bug where the time filter is shown for all satellite imagery items
- Add unit tests for `WelcomeMessage` and `Disclaimer`
- Fixed minor UI errors in console
- Replaced helpful hints text with the new version
- Made the shapes of some of the workbench components rounded
- Add `clampToGround` property on to holes within polygons in `GeoJsonCatalogItem`
- Set default `clampToGround` trait to `true` for `GeoJsonCatalogItem`
- Fixed a bug where WMS items caused type errors in newer babel and typescript builds, due to mixed mixin methods on DiffableMixin & DiscretelyTimeVaryingMixin
- Fixed a bug where KmlCatalogItem did not use the proxy for any urls.
- Add support for `CkanCatalogGroup` and `CkanItemReference`.
- Added unit test to ensure getAncestors behaviour
- Hide the chart legend if there are more than four items to prevent things like FeatureInfo being pushed out of the view and the map resizing.
- Prevent addedByUser stack overflow
- Fixed a chart bug where moment points do not stick to the basis item when they are of different scale.
- Fixed a bug where the moment point selection highlight is lost when changing the satellite imagery date.
- Removed sass from Clipboard
- Updated LocationSearchResults to support multiple search providers
- Replaced lifesaver icon on the help button with a question mark button
- Fix handling of points and markers around the anti-meridian in the `LeafletVisualizer`.
- Fixed difference tool losing datepicker state by keeping it mounted
- Disabled unhelpful Help button when in `useSmallScreenInterface`
- Fixed a bug where a single incorrect catalog item in a group would prevent subsequent items from loading.
- Improved catalog parsing to include a stub (`StubCatalogItem`) when terriajs can't parse something

#### mobx-31

- Fixes broken time filter location picker when other features are present on the map.
- Fixes the feature info panel button to show imagery at the selected location.
- Added `hideSource` trait to `CatalogMemberTraits`. When set to true source URL won't be visible in the explorer window.
- Added `Title`, `ContactInformation`, `Fees` to the `CapabilitiesService` interface so they are pulled on metadata load.
- Resolved name issue of `WebMapServiceCapabilities`. Now it returns a name resolved from `capabilities` unless it is set by user.
- Added setting of `isOpenInWorkbench`, `isExperiencingIssues`, `hideLegendInWorkbench`, `hideSource` strats for `WebMapServiceCatalogItem` from `WebMapServiceCatalogGroup`.

#### mobx-30

- Ported welcome message to mobx with new designs
- Updated CI clientConfig values to include new help panel default
- Bumped explicit base typescript to 3.9.2
- Lock rollbar to 2.15.2
- Ported disclaimer to mobx with new designs
- Added diff tool for visualizing difference (delta) of images between 2 dates for services that support it.
- Updated workbench ViewingControls styles to line up with icons
- Prevent re-diff on workbench items that are already a diff
- Updated splitter to force trigger resizes so it catches up on any animation delays from the workbench
- Update workbench to trigger resize events onTransitionEnd on top of view-model-triggers
- Added satellite imagery to help panel
- Stop disclaimer clashing with welcome message by only loading WelcomeMessage after disclaimer is no longer visible
- Fixes a difftool bug where left/right items loose their split direction settings when the tool is reset
- Fixes a splitter bug where split direction is not applied to new layers.
- Re-added satellite guide prompt option via `showInAppGuides`
- Changed tour "go back 1 tour point" messaging from "previous" to "back"

#### mobx-29

- Fix handling of urls on `Cesium3DTilesCatalogItem` related to proxying and getting confused between Resource vs URL.
- Renamed `UrlReference.createUrlReferenceFromUrlReference` to `UrlReference.createCatalogMemberFromUrlReference`
- Moved url to catalog member mapping from `createUrlRefernceFromUrl.register` to `UrlToCatalogMemberMapping` (now in `UrlReference.ts` file)
- Added in-app tour framework & base tour items
- Make the help panel customisable for different maps by modifying `config.json`
- Added generic styled select
- Remove maxZoom from leaflet map.
- Run & configure prettier on terriajs lib/ json files
- Changed most of the icons for the `MapNavigation` section (on the right hand side) of the screen
- Added a close button to story panel
- Made `MapIconButton` to animate when expanding
- Remove requirement for browser to render based on make half pixel calculations for the Compass & stop it jumping around when animating

#### mobx-28

- Fix SASS exports causing some build errors in certain webpack conditions

#### mobx-1 through mobx-27

- Fixed DragDropFile and `createCatalogItemFromFileOrUrl` which wasn't enabled/working in mobx, added tests for `createCatalogItemFromFileOrUrl` and renamed `createCatalogItemFromUrl` to `createUrlRefernceFromUrl`.
- Fixed bug in StratumOrder where `sortBottomToTop` would sort strata in the wrong order.
- Allow member re-ordering via GroupMixin's `moveMemberToIndex`
- Fixed a bug where `updateModelFromJson` would ignore its `replaceStratum` parameter.
- Re-added Measure Tool support
- Re-added `CartoMapCatalogItem`
- Re-implemented `addedByUser` to fix bug where previews of user added data would appear in the wrong tab.
- Added header options for loadJson5, & allow header overrides on MagdaReference loading
- Re-added some matcher-type mappings in `registerCatalogMembers`.
- Added `UrlReference` to represent catalog items created from a url with an auto-detected type.
- Modified `upsertModelFromJson` so that when no `id` is provided, the `uniqueId` generated from `localId` or `name` is incremented if necessary to make it unique.
- Re-enable search components if SearchProvider option provided
- Modified tests to not use any real servers.
- Fixed bug causing workbench items to be shared in the wrong order.
- Fix bug where urls in the feature info panel weren't turned into hyperlinks
- Fix preview map's base map and bounding rectangle size
- Fixed positioning of the buttons at the bottom and the timeline component on mobile
- Added `hasLocalData` property to indicate when a catalog item contains local data. This property is used to determine whether the item can be shared or not.
- Fixed bug causing user added data to not be shared. Note that user added catalog item urls are now set at the user stratum rather than the definition stratum.
- Added the ability to filter location search results by an app-wide bounding box configuration parameter
- Re-introduce UI elements for search when a catalogSearchProvider is provided
- Fix bug that prevented live transport data from being hidden
- Hide opacity control for point-table catalog items.
- Fixed bug where `Catalog` would sometimes end up with an undefined `userAddedDataGroup`.
- Show About Data for all items by default.
- Fixed translation strings for the descriptive text about WMS and WFS URLs in the data catalogue.
- Fix bug that throws an error when clicking on ArcGIS Map Service features
- Fix initialisation of `terria`'s `shareDataService`.
- Support Zoom to Data on `CsvCatalogItem` when data has lat-lon columns.
- Add a trait called `showShadowUi` to `Cesium3DTilesCatalogItem` which hide shadows on workbench item UI.
- Re-added `ArcGisFeatureServerCatalogItem` and `ArcGisFeatureServerCatalogGroup`
- Prevent TerriaMap from crashing when timeline is on and changing to 2D
- Rewrite charts using `vx` svg charting library.
- Fixed bug causing `ArcGisFeatureServerCatalogItem` to throw an error when a token is included in the proxy url.
- Fix a bug for zooming to `ArcGisMapServerCatalogItem` layers
- Modified creation of catalog item from urls to set the item name to be the url at the defaults stratum rather than the definition stratum. This prevents actual item names at load strata from being overridden by a definition stratum name which is just a url.
- Fixed a bug causing highlighting of features with `_cesium3DTileFeature` to sometimes stop working. Also changed highlight colour to make it more visible.
- Fixed bug causing user added data with an auto-detected data type to not be shared properly.
- Modified `addToWorkbench` so that when a catalog item fails to load it is removed from the workbench and an error message is displayed.
- Add support for feature picking on region mapped datasets
- Revamp map buttons at top to support two menu configuration
- Viewer (2d/3d/3d-non-terrain) & basemap preferences are persisted to local storage again, and loaded back at startup
- Dramatically simplified map button styling (pre-styled-components)
- Allow DropdownPanel(InnerPanel) to show centered instead of offset toward the left
- Added AccessControlMixin for tracking access control of a given MagdaReference
- Add a legend title trait
- Show private or public dataset status on data catalog UI via AccessControlMixin
- Added `pointSizeMap` to `TableStyle` to allow point size to be scaled by value
- Added `isExperiencingIssues` to `CatalogMemberTraits`. When set to true, an alert is displayed above the catalog item description.
- Add gyroscope guidance
- Enable StyleSelectorSection workbench control for `WebMapServiceCatalogItem`
- New-new ui
- Add WIP help panes
- Added "Split Screen Mode" into workbench
- Moved excess workbench viewing controls into menu
- Updated bottom attribution styling
- Begin styled components themeing
- Make `clampToGround` default to true for `ArcGisFeatureServerCatalogItemTraits` to stop things from floating
- Add fix for `WebMapServiceCatalogItem` in `styleSelector` to prevent crash.
- Revert changes to `StyleSelectorSelection` component and refactor `WebMapServiceCatalogItem` styleSelector getter.
- Added a temporary fix for bug where a single model failing to load in `applyInitData` in `Terria` would cause other models in the same `initData` object to not load as well.
- Change gyroscope focus/hover behaviour to move buttons on hover
- Stop showing previewed item when catalog is closed
- Prevent `StoryPanel.jsx` from reloading magda references on move through story.
- Add google analytics to mobx
- Fixed google analytics on story panel
- Fixed path event name undefined labelling
- Enable zoomTo and splitter on `CartoMapCatalogItem`.
- Added name to `MapServerStratum` in `ArcGisMapServerCatalogItem`.
- Readded basic `CompositeCatalogItem`.
- Ported Augmented Reality features
- Fixed bug causing "Terrain hides underground features" checkbox to sometimes become out of sync between `SettingPanel` and `WorkbenchSplitScreen`.
- Ports the Filter by Location" feature for Satellite imagery. The property name setting is renamed to `timeFilterPropertyName` from `featureTimesProperty`.
- Made split screen window in workbench hidden when viewer is changed to 3D Smooth and 2D
- Tidy Help UI code
- Added `allowFeatureInfoRequests` property to `Terria` and prevent unnecessary feature info requests when creating `UserDrawing`s.
- Tidied up analytics port, fixed `getAncestors` & added `getPath` helper
- Updated upload icon to point upwards
- Prevent catalog item names from overflowing and pushing the collapse button off the workbench
- Stopped analytics launch event sending bad label
- Add .tsx tests for UI components
- Provide a fallback name for an `ArcGisServerCatalogItem`
- Ensure `CesiumTileLayer.getTileUrl` returns a string.
- Polished help UI to match designs
- Adds methods `removeModelReferences` to Terria & ViewState for unregistering and removing models from different parts of the UI.
- Add basic support for various error provider services, implementing support for Rollbar.
- Add trait to enabling hiding legends for a `CatalogMember` in the workbench.
- Added new help menu item on how to navigate 3d data
- Add traits to customize color blending and highlight color for `Cesium3DTilesCatalogItem`
- Reimplemented splitting using `SplitItemReference`.
- Fix bug that caused contents on the video panel of the help UI to overlay the actual video
- Overhauled location search to be a dropdown instead of list of results
- Fixed bug causing full app crash or viewer zoom refresh when using 3D view and changing settings or changing the terrain provider.
- Implements `SensorObservationServiceCatalogItem`.
- Add support for styling CSVs using a region mapped or text columns.
- Update Compass UI to include larger rotation target, remove sass from compass
- Link Compass "help" button to `navigation` HelpPanelItem (requires generalisation later down the track)
- Improve keyboard traversal through right-hand-side map icon buttons
- Link Compass Gyroscope guidance footer text to `navigation` HelpPanelItem (requires generalisation later down the track)
- Removed hardcoded workbench & Panel button colours
- Ensure CSV column names are trimmed of whitespace.
- Really stop analytics launch event sending bad & now empty & now finally the real label
- Re-added `ArcGisMapServerCatalogGroup` and `ArcGisServerGroup`.
- Tidy Compass UI animations, styles, titles
- Bumped mobx minor to 4.15.x, mobx-react major to 6.x.x
- Add `dateFormat` trait to `TimeVaryingTraits` to allowing formatting of datestrings in workbench and bottomdock.
- Tidy Gyroscope Guidance positioning
- Fixed FeatureInfoPanel using old class state
- Fixed MapIconButton & FeedbackButton proptypes being defined incorrectly
- Implement SenapsLocationsCatalogItem
- Update papaparse and improve handling for retrieveing CSVs via chunking that have no ContentLenth header

### v7.11.17

- Moved strings in DateTimeSelector and FeatureInfoPanel into i18next translation file.

### v7.11.16

- Fixed a bug where the timeline would not update properly when the timeline panel was resized.

### v7.11.15

- Fixed a bug when clicking the expand button on a chart in feature info when the clicked feature was a polygon.

### v7.11.14

- Update CARTO Basemaps CDN URL and attribution.
- Fixed issue with node 12 & 14 introduced in Cesium upgrade.

### v7.11.13

- Upgraded to Cesium v1.73.
- Removed any references to `BingMapsApi` (now deprecated).

### v7.11.12

- Fixed a crash with GeoJsonCatalogItem when you set a `stroke-opacity` in `styles`.

### v7.11.11

- If `showIEMessage` is `true` in config.json, warn IE11 users that support is ending.

### v7.11.10

- Remove caching from TerriaJsonCatalogFunction requests.
- Upgraded minimum node-sass version to one that has binaries for node v14.

### v7.11.9

- Update Geoscience Australia Topo basemap.
- Remove caching from WPS requests.
- Fix entity outline alpha value when de-selecting a feature.

### v7.11.8

- Upgraded to terriajs-cesium v1.71.3 which fixes a bug running gulp tasks on node v14.

### v7.11.7

- Add additional region mapping boundaries.

### v7.11.6

- Rework the handling of point datasets on the anti-meridian when using LeafletJS.
- Fix indices in some translation strings including strings for descriptions of WMS and WMS service.
- Upgraded to Cesium v1.71.

### v7.11.5

- Added `GeoRssCatalogItem` for displaying GeoRSS files comming from rss2 and atom feeds.
- Bug fix: Prevent geojson files from appearing twice in the workbench when dropped with the .json extension
- Story related enhancements:
  - Added a title to story panel with ability to close story panel.
  - Added a popup on remove all stories.
  - Added button for sharing stories.
  - Added a question popup on window close (if there are stories on the map so users don't lose their work).
- Pinned `html-to-react` to version 1.3.4 to avoid IE11 incompatibility with newer version of deep dependency `entities`. See https://github.com/fb55/entities/issues/209
- Added a `MapboxStyleCatalogItem` for showing Mapbox styles.
- Add a `tileErrorThresholdBeforeDisabling` parameter to `ImageryLayerCatalogItem` to allow a threshold to set for allowed number of tile failures before disabling the layer.

### v7.11.4

- Add support for `classBreaks` renderer to `ArcGisFeatureServerCatalogItem`.
- Upgraded to Cesium v1.68.
- Replace `defineProperties` and `freezeObject` to `Object.defineProperties` and `Object.freeze` respectively.
- Bumped travis build environment to node 10.
- Upgraded to `generate-terriajs-schema` to v1.5.0.

### v7.11.3

- Added babel dynamic import plugin for webpack builds.
- `ignoreUnknownTileErrors` will now also ignore HTTP 200 responses that are not proper images.

### v7.11.2

- Pass minimumLevel, in Cesium, to minNativeZoom, in Leaflet.
- Upgraded to Cesium v1.66.

### v7.11.1

- Fix for color of markers on the map associated with chart items

### v7.11.0

- Fix draggable workbench/story items with translation HOC
- Added first revision of "delta feature" for change detection of WMS catalog items which indicate `supportsDeltaComparison`
- Improve menu bar button hover/focus states when interacting with its panel contents
- Add ability to set opacity on `GeoJsonCatalogItem`
- Expanded test cases to ensure WorkbenchItem & Story have the correct order of components composed
- Fix broken catalog functions when used with translation HOC
- Fix bug with momentPoints chart type when plotting against series with null values
- Make the default `Legend` width a little smaller to account for the workbench scrollbar
- Bug fix for expanding chart - avoid creating marker where no lat lon exists.
- Add a `ChartDisclaimer` component to display an additional disclaimer above the chart panel in the bottom dock.
- Add `allowFeatureInfoRequests` property to `Terria` and prevent unnecessary feature info requests when creating `UserDrawing`s.
- Removes unsupported data that is drag and dropped from the workbench and user catalog.
- Adjusted z-index values so that the explorer panel is on top of the side panel and the notification window appears at the very top layer.
- Allow `CkanCatalogItem` names to be constructed from dataset and resource names where multiple resources are available for a single dataset
- Set the name of ArcGis MapServer CatalogGroup and CatalogItem on load
- Improve autodetecting WFS format, naming of the WFS catalog group and retaining the zoomToExtent
- Remove unnecessary nbsp; from chart download and expand buttons introduced through internationalization.
- Fix story prompt flag not being set after dismissing story, if `showFeaturePrompts` has been enabled

### v7.10.0

- Added proper basic internationalisation beginnings via i18next & react-i18next
- Fixed a bug where calling `openAddData()` or `closeCatalog()` on ViewState did not correctly apply the relevant `mobileViewOptions` for mobile views.
- Fixed filter by available dates on ImageryLayerCatalogItem not copying to the clone when the item is split.
- Fixed an error in `regionMapping.json` that causes some states to be mismatched when using Australian state codes in a column labelled "state". It is still recommended to use "ste", "ste_code" or "ste_code_2016" over "state" for column labels when matching against Australian state codes.
- Fixed bug where "User data" catalog did not have add-buttons.
- Added ability to re-add "User data" CSV items once removed from workbench.
- Changed catalog item event labels to include the full catalog item path, rather than just the catalog item name.
- Added support for `openAddData` option in config.json. If true, the "Add Data" dialog is automatically opened at startup.
- Welcome message, in-app guides & new feature prompts are now disabled by default. These can be re-enabled by setting the `showWelcomeMessage`, `showInAppGuides` & `showFeaturePrompts` options in config.json.
- Updated Welcome Message to pass its props to `WelcomeMessagePrimaryBtnClick` & `WelcomeMessageSecondaryBtnClick` overrides
- Welcome message, in-app guides & new feature prompts are now disabled by default. These can be re-enabled by setting the `showWelcomeMessage`, `showInAppGuides` & `showFeaturePrompts` options in config.json.
- Updated Welcome Message to pass its props to `WelcomeMessagePrimaryBtnClick` & `WelcomeMessageSecondaryBtnClick` overrides.
- Fixed a bug in anti-meridian handling causing excessive memory use.
- Handled coordinate conversion for GeoJson geometries with an empty `coordinates` array.
- Fixed height of My Data drag and drop box in Safari and IE.

### v7.9.0

- Upgraded to Cesium v1.63.1. This upgrade may cause more problems than usual because Cesium has switched from AMD to ES6 modules. If you run into problems, please contact us: https://terria.io/contact

### v7.8.0

- Added ability to do in-app, "static guides" through `<Guide />`s
- Added in-app Guide for time enabled WMS items
- Initial implementation of language overrides to support setting custom text throughout the application.
- Added ability to pass `leafletUpdateInterval` to an `ImageryLayerCatalogItem` to throttle the number of requests made to a server.

### v7.7.0

- Added a quality slider for the 3D map to the Map panel, allowing control of Cesium's maximumScreenSpaceError and resolutionScale properties.
- Allowed MapboxMapCatalogItems to be specified in catalog files using type `mapbox-map`.
- We now use styles derived from `drawingInfo` from Esri Feature Services.
- Chart related enhancements:
  - Added momentPoints chart type to plot points along an available line chart.
  - Added zooming and panning on the chart panel.
  - Various preventative fixes to prevent chart crashes.
- Increased the tolerance for intermittent tile failures from time-varying raster layers. More failures will now be allowed before the layer is disabled.
- Sensor Observation Service `GetFeatureOfInterest` requests no longer erroneously include `temporalFilters`. Also improved the generated request XML to be more compliant with the specification.
- Fixed a bug where differences in available dates for `ImageryLayerCatalogItem` from original list of dates vs a new list of dates, would cause an error.
- Improved support for layers rendered across the anti-meridian in 2D (Leaflet).
- Fixed a crash when splitting a layer with a `momentPoints` chart item.
- Fixed a crash when the specified Web Map Service (WMS) layer could not be found in the `GetCapabilities` document and an alternate legend was not explicitly specified.

### v7.6.11

- Added a workaround for a bug in Google Chrome v76 and v77 that caused problems with sizing of the bottom dock, such as cutting off the timeline and flickering on and off over the map.
- Set cesium rendering resolution to CSS pixel resolution. This is required because Cesium renders in native device resolution since 1.61.0.

### v7.6.10

- Fixed error when opening a URL shared from an explorer tab. #3614
- Resolve a bug with `SdmxJsonCatalogItem`'s v2.0 where they were being redrawn when dimensions we're changed. #3659
- Upgrades terriajs-cesium to 1.61.0

### v7.6.9

- Automatically set `linkedWcsCoverage` on a WebMapServiceCatalogItem.

### v7.6.8

- Added ability in TerriaJsonCatalogFunction to handle long requests via HTTP:202 Accepted.

### v7.6.7

- Fixed share disclaimer to warn only when user has added items that cannot be shared.

### v7.6.6

- Basemaps are now loaded before being enabled & showed

### v7.6.5

- Add the filename to a workbench item from a drag'n'dropped file so it isn't undisplayed as 'Unnamed item'.
- Fixed inability to share SOS items.
- Added an option to the mobile menu to allow a story to be resumed after it is closed.
- The "Introducing Data Stories" prompt now only needs to be dismissed once. Previously it would continue to appear on every load until you clicked the "Story" button.
- Fixed a crash that could occur when the feature info panel has a chart but the selected feature has no chart data.
- Fixed a bug where the feature info panel would show information on a vector tile region mapped dataset that had no match.

### v7.6.4

- Add scrollbar to dropdown boxes.
- Add support for SDMX version 2.1 to existing `SdmxJsonCatalogItem`.
- Add a warning when sharing a map describing datasets which will be missing.
- Enable the story panel to be ordered to the front.
- Disable the autocomplete on the title field when adding a new scene to a story.
- Fix SED codes for regionmapping

### v7.6.3

- Fixed a bug with picking features that cross the anti-meridian in 2D mode .
- Fixed a bug where `ArcGisMapServerCatalogItem` legends were being created during search.
- Fixed a bug where region mapping would not accurately reflect share link parameters.

### v7.6.2

- Fixed a bug that made some input boxes unreadable in some web browsers.

### v7.6.1

- Fixed a bug that prevented the "Feedback" button from working correctly.
- Fix a bug that could cause a lot of extra space to the left of a chart on the feature info panel.

### v7.6.0

- Added video intro to building a story
- Allow vector tiles for region mapping to return 404 for empty tiles.

### v7.5.2

- Upgraded to Cesium v1.58.1.
- Charts are now shared in share & story links

### v7.5.1

- Fixed a bug in Cesium that prevented the new Bing Maps "on demand" basemaps from working on `https` sites.

### v7.5.0

- Added the "Story" feature for building and sharing guided tours of maps and data.
- Added sharing within the data catalog to share a given catalog group or item
- Switched to using the new "on demand" versions of the Bing Maps aerial and roads basemaps. The previous versions are deprecated.

### v7.4.1

- Remove dangling comma in `regionMapping.json`.
- `WebMapServicCatalogItem` now includes the current `style` in generated `GetLegendGraphic` URLs.

### v7.4.0

- Upgraded to Cesium v1.57.
- Fixed a bug where all available styles were being retrieved from a `GetCapabilities` for each layer within a WMS Group resulting in memory crashes on WMSs with many layers.
- Support State Electoral Districts 2018 and 2016 (SED_Code_2018, SED_Code_2016, SED_Name_2018, SED_Name_2016)

### v7.3.0

- Added `GltfCatalogItem` for displaying [glTF](https://www.khronos.org/gltf/) models on the 3D scene.
- Fixed a bug where the Map settings '2D' button activated '3D Smooth' view when configured without support for '3D Terrain'.
- Added `clampToTerrain` property to `GeoJsonCatalogItem`.
- When clicking a polygon in 3D Terrain mode, the white outline is now correctly shown on the terrain surface. Note that Internet Explorer 11 and old GPU hardware cannot support drawing the highlight on terrain, so it will not be drawn at all in these environments.

### v7.2.1

- Removed an extra close curly brace from `regionMapping.json`.

### v7.2.0

- Added `hideLayerAfterMinScaleDenominator` property to `WebMapServiceCatalogItem`. When true, TerriaJS will show a message and display nothing rather than silently show a scaled-up version of the layer when the user zooms in past the layer's advertised `MinScaleDenominator`.
- Added `GeoJsonParameterEditor`.
- Fixed a bug that resulted in blank titles for catalog groups loaded from automatically detected (WMS) servers
- Fixed a bug that caused some chart "Expand" options to be hidden.
- Added `CED_CODE18` and `CED_NAME18` region types to `regionMapping.json`. These are now the default for CSV files that reference `ced`, `ced_code` and `ced_name` (previously the 2016 versions were used).
- Improved support for WMTS, setting a maximum level to request tiles at.

### v7.1.0

- Support displaying availability for imagery layers on charts, by adding `"showOnChart": true" or clicking a button in the UI.
- Added a `featureTimesProperty` property to all `ImageryLayerCatalogItem`s. This is useful for datasets that do not have data for all locations at all times, such as daily sensor swaths of near-real-time or historical satellite imagery. The property specifies the name of a property returned by the layer's feature information query that indicates the times when data is available at that particular location. When this property is set, TerriaJS will display an interface on the workbench to allow the user to filter the times to only those times where data is available at a particular location. It will also display a button at the bottom of the Feature Information panel allowing the user to filter for the selected location.
- Added `disablePreview` option to all catalog items. This is useful when the preview map in the catalog will be slow to load.
- When using the splitter, the feature info panel will now show only the features on the clicked side of the splitter.
- Vector polygons and polylines are now higlighted when clicked.
- Fixed a bug that prevented catalog item split state (left/right/both) from being shared for CSV layers.
- Fixed a bug where the 3D globe would not immediately refresh when toggling between the "Terrain" and "Smooth" viewer modes.
- Fixed a bug that could cause the chart panel at the bottom to flicker on and off rapidly when there is an error loading chart data.
- Fixed map tool button positioning on small-screen devices when viewing time series layers.

### v7.0.2

- Fixed a bug that prevented billboard images from working on the 2D map.
- Implemented "Zoom To" support for KML, CZML, and other vector data sources.
- Upgraded to Cesium v1.55.

### v7.0.1

- Breaking Changes:
  - TerriaJS no longer supports Internet Explorer 9 or 10.
  - An application-level polyfill suite is now highly recommended, and it is required for Internet Explorer 11 compatibility. The easiest approach is to add `<script src="https://cdn.polyfill.io/v2/polyfill.min.js"></script>` to the `<head>` element of your application's HTML page, which will deliver a polyfill suite tailored to the end-user's browser.
  - TerriaJS now requires Node.js v8.0 or later.
  - TerriaJS now requires Webpack v4.0 or later.
  - TerriaJS now uses Gulp v4.0. If you have Gulp 3 installed globally, you'll need to use `npm run gulp` to run TerriaJS gulp tasks, or upgrade your global Gulp to v4 with `npm install -g gulp@4`.
  - TerriaJS now uses Babel v7.0.
  - Removed `UrthecastCatalogItem`, `UrthecastCatalogGroup`, and `registerUrthcastCatalogItems`. The Urthecast functionality was dependent on an npm package that hadn't been updated in three years and had potential security vulnerabilities. Please [let us know](https://gitter.im/TerriaJS/terriajs) if you were using this functionality.

### v6.5.0

- Add support for rendering Mapbox Vector Tiles (MVT) layers. Currently, polygons are the only supported geometry type, and all polygons are drawn with the same outline and fill colors.
- `wwwroot/data/regionMapping.json` is now the default region mapping file (rather than a file provided by TerriaMap), and needs to be explicitly overridden by a `regionMappingDefinitionsUrl` setting in config.json.

### v6.4.0

- The Feature Info panel can now be moved by clicking and dragging it.
- The map tool buttons are now arranged horizontally instead of vertically on small-screen mobile devices.
- When using a Web Map Service (WMS) catalog item with the `linkedWcsUrl` and `linkedWcsCoverage` properties, we now pass the selected WMS style to the Web Coverage Service (WCS) so that it can optionally return different information based on the selected style.
- Added `stationIdWhitelist` and `stationIdBlacklist` properties to `SensorObservationServiceCatalogItem` to allow filtering certain monitoring stations in/out.
- Fixed a bug that caused a crash when attempting to use a `style` attribute on an `<a>` tag in Markdown+HTML strings such as feature info templates.
- Fixed a bug that displaced the chart dropdown list on mobile Safari.

### v6.3.7

- Upgraded to Cesium v1.53.

### v6.3.6

- Dragging/dropping files now displays a more subtle notification rather than opening the large Add Data / My Data panel.
- The `sendFeedback` function can now be used to send additional information if the server is configured to receive it (i.e. `devserverconfig.json`).
- Made custom feedback controls stay in the lower-right corner of the map.
- Improved the look of the toolbar icons in the top right, and added an icon for the About page.

### v6.3.5

- Changed the title text for the new button next to "Add Data" on the workbench to "Load local/web data".
- Fixed a bug that caused the area to the right of the Terria log on the 2D map to be registered as a click on the logo instead of a click on the map.
- Fixed a bug that caused the standard "Give Feedback" button to fail to open the feedback panel.
- Swapped the positions of the group expand/collapse icon and the "Remove from catalogue" icon on the My Data panel, for more consistent alignment.
- Made notifications honor the `width` and `height` properties. Previously, these values were ignored.

### v6.3.4

- Added the ability to add custom components to the feedback area (lower right) of the user interface.

### v6.3.3

- Upgraded to Cesium v1.51.

### v6.3.2

- Added "filterByProcedures" property to "sos" item (default: true). When false, the list of procedures is not passed as a filter to GetFeatureOfInterest request, which works better for BoM Water Data Online services.

### v6.3.1

- Fixed a bug that caused the compass control to be misaligned in Internet Explorer 11.

### v6.3.0

- Changed the "My Data" interface to be much more intuitive and tweaked the visual style of the catalog.
- Added `CartoMapCatalogItem` to connect to layers using the [Carto Maps API](https://carto.com/developers/maps-api/).

## v6.2.3

- Made it possible to configure the compass control's colors using CSS.

### v6.2.2

- Removed the Terria logo from the preview map and made the credit there smaller.
- Fall back to the style name in the workbench styles dropdown when no title is given for a style in WMS GetCapabilities.

### v6.2.1

- We now use Cesium Ion for the Bing Maps basemaps, unless a `bingMapsKey` is provided in [config.json](https://docs.terria.io/guide/customizing/client-side-config/#parameters). You can control this behavior with the `useCesiumIonBingImagery` property. Please note that if a `bingMapsKey` is not provided, the Bing Maps geocoder will always return no results.
- Added a Terria logo in the lower left of the map. It can be disabled by setting `"hideTerriaLogo": true` in `config.json`.
- Improved the credits display on the 2D map to be more similar to the 3D credits.
- Fixed a bug that caused some legends to be missing or incomplete in Apple Safari.

### v6.2.0

- Added a simple WCS "clip and ship" functionality for WMS layers with corresponding a WCS endpoint and coverage.
- Fixed problems canceling drag-and-drop when using some web browsers.
- Fixed a bug that created a time period where no data is shown at the end of a time-varying CSV.
- Fixed a bug that could cause endless tile requests with certain types of incorrect server responses.
- Fixed a bug that could cause endless region tile requests when loading a CSV with a time column where none of the column values could actually be interpreted as a time.
- Added automatic retry with jittered, exponential backoff for tile requests that result in a 5xx HTTP status code. This is especially useful for servers that return 503 or 504 under load. Previously, TerriaJS would frequently disable the layer and hit the user with an error message when accessing such servers.
- Updated British National Grid transform in `Proj4Definitions` to a more accurate (~2 m) 7 parameter version https://epsg.io/27700.
- Distinguished between 3D Terrain and 3D Smooth in share links and init files.
- Upgraded to Cesium v1.50.

### v6.1.4

- Fixed a bug that could cause the workbench to appear narrower than expected on some systems, and the map to be off-center when collapsing the workbench on all systems.

### v6.1.3

- When clicking a `Split` button on the workbench, the new catalog item will no longer be attached to the timeline even if the original was. This avoids a confusing situation where both catalog items would be locked to the same time.
- Added KMZ to the whitelisted formats for `MagdaCatalogItem`.
- Fixed a bug that caused a crash when switching to 2D with vector data already on the map, including when visiting a share link with vector data when the map ends up being 2D.
- The "Hide Workbench" button is now attached to the side of the Workbench, instead of on the opposite side of the screen from it.

### v6.1.2

- Fixed a bug that prevented `BingMapsSearchProviderViewModel` and other uses of `loadJsonp` from working correctly.

### v6.1.1

- Upgraded to terriajs-server v2.7.4.

### v6.1.0

- The previous default terrain provider, STK World Terrain, has been deprecated by its provider. _To continue using terrain in your deployed applications, you *must* obtain a Cesium Ion key and add it to `config.json`_. See https://cesium.com/ to create an Ion account. New options are available in `config.json` to configure terrain from Cesium Ion or from another source. See https://terria.io/Documentation/guide/customizing/client-side-config/#parameters for configuration details.
- Upgraded to Cesium v1.48.
- Added `Cesium3DTilesCatalogItem` for visualizing [Cesium 3D Tiles](https://github.com/AnalyticalGraphicsInc/3d-tiles) datasets.
- Added `IonImageryCatalogItem` for accessing imagery assets on [Cesium Ion](https://cesium.com/).
- Added support for Cesium Ion terrain assets to `CesiumTerrainProvider`. To use an asset from Ion, specify the `ionAssetId` and optionally the `ionAccessToken` and `ionServer` properties instead of specifying a `url`.
- Fixed a bug that could cause legends to be missing from `WebMapServiceCatalogItems` that had `isEnabled` set to true.

### v6.0.5

- Added `rel="noreferrer noopener"` to all `target="_blank"` links. This prevents the target page from being able to navigate the source tab to a new page.
- Fixed a bug that caused the order of items on the Workbench to change when visiting a share link.

### v6.0.4

- Changed `CesiumSelectionIndicator` to no longer use Knockout binding. This will avoid a problem in some environments, such as when a Content Security Policy (CSP) is in place.

### v6.0.3

- Fixed a bug that prevented users from being able to enter coordinates directly into catalog function point parameter fields.

### v6.0.2

- Fixed a bug that prevented interaction with the 3D map when the splitter was active.

### v6.0.1

- Added `parameters` property to `ArcGisMapServerCatalogItem`, allowing arbitrary parameters to be passed in tile and feature info requests.

### v6.0.0

- Breaking Changes:
  - An application-level polyfill suite is now required for Internet Explorer 9 and 10 compatibility. The easiest approach is to add `<script src="https://cdn.polyfill.io/v2/polyfill.min.js"></script>` to the `<head>` element of your application's HTML page.
  - In TerriaJS v7.0.0 (the _next_ major release), a polyfill suite may be required for Internet Explorer 11 as well. Adopting the approach above now will ensure you don't need to worry about it then.
- Overhauled support for printing. There is now a Print button on the Share panel that will provide a much better printable form of the map than the browser's built-in print feature. If a user uses the browser's print button instead, a message at the top will suggest using the TerriaJS Print feature and open the Share panel. Calling `window.print` (e.g. on a TerriaJS instance inside an iframe) will invoke the new TerriaJS print feature directly.
- Fixed a bug that caused `Leaflet.captureScreenshot` to show all layers on both sides even with the splitter active.
- Fixed a bug that prevented some vector features from appearing in `Leaflet.captureScreenshot`.
- Added ability to move the splitter thumb position vertically so that users can move it to prevent occlusions.
- Added `TerriaJsonCatalogFunction`. This catalog function allows an arbitrary HTTP GET to be invoked with user-provided parameters and return TerriaJS catalog JSON.
- Fixed a bug that could cause the feature info panel to sometimes be nearly transparent in Internet Explorer 11.
- Fixed a bug that caused an expanded preview chart's workbench item to erroneously show the date picker.
- Updated `MagdaCatalogItem` to match Magda project

### 5.7.0

- Added `MagdaCatalogItem` to load details of a catalog item from [Magda](https://github.com/TerriaJS/magda).
- Fixed a bug that could cause a time-dynamic WMS layer to fail to ever show up on the map if the initial time on the timeline was outside the intervals where the layer had data.
- Fixed a bug which could cause a crash during load from share link when the layer default is to not `useOwnClock` but the share link has `useOwnClock` set.
- Fixed an issue that caused a 'This data source is already shown' error in particular circumstances.

### 5.6.4

- Fixed a bug causing an error message when adding tabular data to the workbench before it was loaded.

### 5.6.3

- Display of Lat Lon changed from 3 deciml places to 5 decimal places - just over 1m precision at equator.
- Fixed a bug that caused the timeline to appear when changing the time on the workbench for a layer not attached to the timeline.
- The workbench date/time picker is now available for time varying point and region CSVs.
- Fixed a bug that caused the workbench date picker controls to disappear when the item was attached to the timeline and the timeline's current time was outside the valid range for the item.

### 5.6.2

- Renamed search marker to location marker.
- Added the clicked coordinates to the bottom of the feature info panel. Clicking the marker icon will cause the location to be indicated on the map.
- The location marker is now included in shared map views.
- Fixed a bug that could cause split WMS layers to show the incorrect layer data for the date shown in the workbench.
- Refactored current time handling for `CatalogItem` to reduce the complexity and number of duplicated current time states.
- Fixed feature info updating when the time is changed from the workbench for `TableCatalogItem`.
- Change the workbench catalog item date picker so that updating the date does not disable the timeslider.
- Fix a bug that meant that, when the current time was updated on an `ImageryCatalogItem` while the layer wasn't shown, the old time was still shown when the layer was re-enabled.
- Added `{{terria.currentTime}}` to feature info template.
- Added a way to format times within a feature info tempate. E.g. `{{#terria.formatDateTime}}{"format": "dd-mm-yyyy HH:MM:ss"}{{terria.currentTime}}{{/terria.formatDateTime}}`.
- Fixed a bug that caused the selection indicator to float strangely when visiting a share link with a selected feature.
- Fixed a bug that caused a region to be selected even when clicking on a hole in that region.
- Fixed a bug that prevented the selection indicator from following moving features on the 2D map.
- Fixed a bug that caused Leaflet to stop rendering further points in a layer and throw errors when calculating extent when one point had invalid characters in the latitude or longitude field.
- We now default to `autoPlay: false` if it's not specified in `config.json`.
- Changed search box placeholders to more precisely reflect their functionality.
- CartoDB basemaps are now always loaded over HTTPS.

### 5.6.1

- Fixed a bug that could cause the workbench UI to hang when toggling concepts, particularly for an `SdmxJsonCatalogItem`.
- Added previous and next buttons to workbench catalog item date picker.

### 5.6.0

- Upgraded to Cesium 1.41.

### 5.5.7

- Added support for using tokens to access WMS layers, particularly using the WMS interface to ArcGIS servers.

### 5.5.6

- Tweaked the sizing of the feature info panel.
- Fixed a bug that caused `ArcGisMapServerCatalogItem` to always use the server's single fused map cache, if available. Now, if the `layers` property is specified, we request individual dynamic layers and ignore the fused map cache.

### 5.5.5

- Fixed a bug that caused the feature info panel to stop working after clicking on a location search marker.
- Added support for ArcGIS tokens on the 2D map. Previously, tokens only worked reliably in 3D.
- Improved handling of tile errors, making it more consistent between 2D and 3D.
- Fixed a bug that prevented the Add Data button from working Internet Explorer 9 unless the DevTools were also open.
- Improved the sizing of the feature info panel so it is less likely to completely obscure the map.

### 5.5.4

- Fixed a serious bug that prevented opening the Data Catalog in Internet Explorer.
- Fixed some problems with the Terria Spatial Analytics `CatalogFunctions`.

### 5.5.3

- Fixed a bug in SDMX-JSON when using `cannotSum`.

### 5.5.2

- Deprecated SDMX-JSON catalog items' `cannotDisplayPercentMap` in favour of `cannotSum`.
- Updated `cannotSum` so that it does not display a total in some cases, as well as suppressing the regional-percentage checkbox. `cannotSum` can be either a mapping of concept ids to the values that prevent summing, or simply `true` to always prevent summing.
- Fixed a bug that caused an error when Splitting a layer that does not have a `clock`.

### 5.5.1

- Added `cannotDisplayPercentMap` to SDMX-JSON catalog items, to optionally turn off the "display as a percentage of regional total" checkbox when the data is not a count (eg. a rate or an average).

### 5.5.0

- Added the ability to split the screen into a left-side and right-side, and show raster and region mapped layers on only one side of the splitter.
- Added the ability to use a tabbed catalog in the explorer panel on desktop site. Setting `tabbedCatalog` parameter to `true` in `config.json` causes top-level groups in the catalog to list items in separate explorer panel tabs.
- Added the ability to use vector tile properties in feature info templates when using region mapping (data row attributes will overwrite vector tile properties with the same name)
- Properties available in feature info templates are now JSON parsed and replaced by their javascript object if they start with `[` or `{` and parse successfully
- Decreased flickering of time-varying region mapped layers by pre-rendering the next time interval.
- Fixed a bug in `WebMapServiceCatalogItem` that could cause a WMS time time dimension to be interpreted incorrectly if it was specified only using dates (not times) and with a periodicity of less than a day.

### 5.4.5

- Improved behaviour of SDMX-JSON items when no data is available.

### 5.4.4

- Added support for specifying namespaced layer names in the `WebMapServiceCatalogItem` `layers` property.
- Made TerriaJS tolerant of XML/HTML inside text elements in WMS GetCapabilities without being properly wrapped in `CDATA`.

### 5.4.3

- Fixed a build problem on case-sensitive file systems (e.g. most Linux systems).

### 5.4.2

- We no longer show the Zoom To button on the workbench when there is no rectangle to zoom to.

### 5.4.1

- Fixed a bug when sharing SDMX-JSON catalog items.
- Improved display of "Add Data" panel on small screens when Feedback and Feature Info panels are open.
- Added "search in data catalog" link to mobile search.
- Added a button to automatically copy share url into clipboard in share panel.
- Added `initFragmentPaths` property to the `parameters` section of `config.json`. It can be used to specify an array of base paths for resolving init fragments in the URL.
- Modified `CkanCatalogItem` to exclude files that advertise themselves as KML files but have the file extension .ZIP.
- Removed "View full size image" link on the share panel. Chrome 60 removed the ability to navigate to a data URI, and other browsers are expected to follow this lead.

### 5.4.0

- Breaking change: removed some old types that haven't been used since the new React-based user interface in v4.0.0, specifically `KnockoutHammerBinding`, `KnockoutMarkdownBinding`, `PopupMessageConfirmationViewModel`, `PopupMessageViewModel`, and `PopupViewModel`.
- Added the ability to use tokens from terriajs-server for layers requiring ESRI tokens.
- Catalog group items are now sorted by their in-catalog name

### 5.3.0

- Added the ability to use the analytics region picker with vector tile region mapping by specifiying a WMS server & layer for analytics only.
- Updated the client side validation to use the server-provided file size limit when drag/dropping a file requiring the conversion service.
- `zoomOnEnable` now works even for a catalog item that is initially enabled in the catalog. Previously, it only worked for catalog items enabled via the user interface or otherwise outside of the load process.
- Added `initialTimeSource` property to `CsvCatalogItem` so it is possible to specify the value of the animation timeline at start from init files.
- Added to documentation for customizing data appearance.
- Added `CatalogShortcut` for creating tool items for linking to a `CatalogItem`.
- Renamed `ViewState.viewCatalogItem()` to `viewCatalogMember` to reflect that it can be used for all `CatalogMembers`, not just `CatalogItems`.
- Fixed a bug that could cause a crash when switching to 2D when the `initialView` was just a `Rectangle` instead of a `CameraView`.
- Fixed a bug that caused multiple layers with generated, gradient legends to all show the same legend on the Workbench.

### 5.2.11

- Pinned `urijs` to v1.18.10 to work around a breaking change in v1.18.11.

### 5.2.10

- Improved the conversion of Esri polygons to GeoJSON by `featureDataToGeoJson`. It now correctly handles polygons with holes and with multiple outer rings.
- Added some fields to the dataset info page for `CkanCatalogItem`.
- Fixed a bug that could cause some layers, especially the Bing Maps basemap, to occasionally be missing from the 2D map.
- Fixed a bug that could cause the selected time to move to the end time when sharing a map with a time-dynamic layer.

### 5.2.9

- A catalog item's `cacheDuration` property now takes precedence over the cache duration specified by the code. Previously, the `cacheDuration` would only override the default duration (2 weeks).

### 5.2.8

- Added option to expand the HTML embed code and toggle URL shorting for the share link.
- The Share feature now includes the current time selected on the timeline, so that anyone visiting a share link will see the map at the intended time.

### 5.2.7

- Added the Latitude and Longitude to the filename for the Feature Information file download.
- Added the time to the timeline labels when zoomed in to a single day. Previously, the label sometimes only showed the date.

### 5.2.6

- Added the ability to disable the conversion service so that no user data is sent outside of the client by setting `conversionServiceBaseUrl` to `false` in the `parameters` section of `config.json`.
- Added the ability to disable the location button by setting `disableMyLocation` to `true` in the `parameters` section of `config.json`.
- Fixed a bug that caused the share functionality to fail (both screenshot and share link) in 2d mode.
- Fixed a bug with explicitly styled enum columns in Internet Explorer.
- Fixed a bug that caused the selected column in a csv to be the second column when a time column is present.

### 5.2.5

- Fixed a bug with `forceProxy: true` which meant that vector tiles would try, and fail, to load over the proxy.
- Added documentation for customizing data appearance, and folded in existing but orphaned documentation for creating feature info templates.
- Changed the LocateMe button so that it toggles and continuously updates the location when Augmented Reality is enabled.
- Added the ability to set SDMX-JSON region names from a region type dimension, using a Mustache template. This was required so regions can be mapped to specific years, even if not specified by the SDMX-JSON server.
- Added `viewermode` to the users persistent local storage to remember the last `ViewerMode` used.
- Added the ability to customize the preamble text on the feedback form ("We would love to hear from you!") by setting `feedbackPreamble` in the `parameters` section of `config.json`.

### 5.2.4

- Fixed a bug that prevented error messages, such as when a dataset fails to load, from being shown to the user. Instead, the errors were silently ignored.

### 5.2.3

- Fixed a bug that gave expanded Sensor Observation Service charts poor names.
- Fixed a bug that prevented some table-based datasets from loading.

### 5.2.2

- Fixed download of selected dataset (as csv) so that quotes are handled in accordance with https://tools.ietf.org/html/rfc4180. As a result, more such downloads can be directly re-loaded in Terria by dragging and dropping them.

### 5.2.1

- Changed the default opacity for points from CSV files without a value column to 1.0 (previously it was 0.6). This is a workaround for a Cesium bug (https://github.com/AnalyticalGraphicsInc/cesium/issues/5307) but really a better choice anyway.
- Fixed a bug which meant non-standard properties of some table data sources (eg. csv, SOS, SDMX-JSON) were missing in the feature info panel, because of a breaking change in Cesium 1.33.

### 5.2.0

- Fixed a bug that caused layer disclaimers to fail to appear when the layer was enabled via a share link. Since the user was unable to accept the disclaimer, the layer also failed to appear.
- Added `AugmentedVirtuality` (user facing feature name Augmented Reality) to allow users to use their mobile device's orientation to set the camera view.
- Added the `showFeaturesAtAllTimes` option to Sensor Observation Service items. This improves the user experience if the server returns
  some features starting in 1990, say, and some starting in 1995, so that the latter still appear (as grey points with no data) in 1990.
- Fixed a bug that prevented preview charts in the feature info panel from updating when the user changed the Sensor Observation Service frequency.
- Fixed a bug that allowed the user to de-select all the display choices for Sensor Observation Service items.
- Improved the appearance of charts where all the y-values are null. (It now shows "No preview available".)
- Upgraded to Leaflet 1.0.3 for the 2D and preview maps.
- Upgraded to [Cesium 1.33](https://github.com/AnalyticalGraphicsInc/cesium/blob/1.33/CHANGES.md) for the 3D view.

### 5.1.1

- Fixed a bug that caused an 'added' and a 'shown' event for "Unnamed Item" to be logged to Google Analytics when previewing an item in the catalog.
- Added a 'preview' Google Analytics event when a catalog item is shown on the preview map in the catalog.
- Fixed a bug that prevented csv files with missing dates from loading.
- Fixed a bug that could cause an error when adding a layer without previewing it first.

### 5.1.0

- Fixed a bug that prevented `WebMapServiceCatalogItem` from acting as a time-dynamic layer when the time dimension was inherited from a parent layer.
- `WebMapServiceCatalogItem` now supports WMS 1.1.1 style dimensions (with an `Extent` element) in addition to the 1.3.0 style (`Dimension` only).
- `WebMapServiceCatalogItem` now passes dates only (rather than dates and times) to the server when the TIME dimension uses the `start/stop/period` form, `start` is a date only, and `period` does not include hours, minutes, or seconds.
- `WebMapServiceCatalogItem` now supports years and months (in addition to days, hours, minutes, and seconds) in the period specified of a TIME dimension.
- `WebMapServiceCatalogItem` now ignores [leap seconds](https://en.wikipedia.org/wiki/Leap_second) when evaluating ISO8601 periods in a time dimension. As a result, 2 hours after `2016-06-30T23:00:00Z` is now `2016-07-01T01:00:00Z` instead of `2016-07-01T00:59:59Z` even though a leap second at the end of June 2016 makes that technically 2 hours and 1 second. We expect that this is more likely to align with the expectations of WMS server software.
- Added option to specify `mobileDefaultViewerMode` in the `parameters` section of `config.json` to specify the default view mode when running on a mobile platform.
- Added support for `itemProperties` to `CswCatalogGroup`.
- Added `terria.urlEncode` function for use in feature info templates.
- Fixed a layout problem that caused the coordinates on the location bar to be displayed below the bar itself in Internet Explorer 11.
- Updated syntax to remove deprecation warnings with React version 15.5.

### 5.0.1

- Breaking changes:
  - Starting with this release, TerriaJS is meant to be built with Webpack 2. The best way to upgrade your application is to merge from [TerriaMap](https://github.com/TerriaJS/TerriaMap). If you run into trouble, post a message on the [TerriaJS forum](https://groups.google.com/forum/#!forum/terriajs).
  - Removed the following previously-deprecated modules: `registerKnockoutBindings` (no replacement), `AsyncFunctionResultCatalogItem` (now `ResultPendingCatalogItem`), `PlacesLikeMeFunction` (now `PlacesLikeMeCatalogFunction`), `SpatialDetailingFunction` (now `SpatialDetailingCatalogFunction`), and `WhyAmISpecialFunction` (now `WhyAmISpecialCatalogFunction`).
  - Removed `lib/Sass/StandardUserInterface.scss`. It is no longer necessary to include this in your application.
  - Removed the previously-deprecated third pararameter, `getColorCallback`, of `DisplayVariablesConcept`. Pass it inside the `options` parameter instead.
  - Removed the following previously-deprecated properties from `TableColumn`: `indicesIntoUniqueValues` (use `uniqueValues`), `indicesOrValues` (use `values`), `indicesOrNumericalValues` (use `uniqueValues` or `numericalValues`), and `usesIndicesIntoUniqueValues` (use `isEnum`).
  - Removed the previously-deprecated `dataSetID` property from `AbsIttCatalogItem`. Use `datasetId` instead.
  - Removed the previously-deprecated `allowGroups` property from `CkanCatalogItem`. Use `allowWmsGroups` or `allowWfsGroups` instead.
  - Removed the previously-deprecated `RegionMapping.setRegionColumnType` function. Use the `setRegionColumnType` on an _instance_ of `RegionMapping` instead.
  - Removed the previously-deprecated `regionMapping.regionDetails[].column` and `.disambigColumn`. Use `.columnName` and `.disambigColumnName` instead.
  - Removed the previously-deprecated `options.regionMappingDefinitionsUrl` parameter from the `Terria` constructor. Set the `regionMappingDefinitionsUrl` inside `parameters` in `config.json` instead.
- Fixed a bug in `WebMapServiceCatalogItem` that prevented TerriaJS from correctly determining the projections supported by a WMS layer when supported projections are inherited from parent layers.
- Changed "no value" colour of region-mapped data to fully transparent, not black.
- Fixed an issue where expanding a chart from an SDMX-JSON or SOS feature twice, with different data choices selected, would overwrite the previous chart.
- Improved SDMX-JSON items to still show properly, even if the `selectedInitially` property is invalid.
- Added `Score` column to `GNAFAddressGeocoder` to indicate relative quality, which maps as default variable.

### 4.10.5

- Improved error message when accessing the user's location under http with Chrome.
- When searching locations, the button to instead search the catalog is now above the results instead of below them.
- Changed "go to full screen mode" tooltip to "Hide workbench", and "Exit Full Screen" button to "Show Workbench". The term "full screen" was misleading.
- Fixed a bug where a chartable (non-geo-spatial) CSV file with a column including the text "height" would not let the user choose the "height" column as the y-axis of a chart.
- Added support for non-default x-axes for charts via `<chart x-column="x">` and the new `tableStyle.xAxis` parameter.
- Added support for a `charSet` parameter on CSV catalog items, which overrides the server's mime-type if present.

### 4.10.4

- Added the ability for `CkanCatalogGroup` to receive results in pages, rather than all in one request. This will happen automatically when the server returns partial results.
- Improved the performance of the catalog UI by not creating React elements for the contents of a group until that group is opened.
- Close polygons used as input to a `CatalogFunction` by making the last position the same as the first one.
- Added support for a new `nameInCatalog` property on all catalog members which overrides `name` when displayed in the catalog, if present.
- Added `terria.urlEncodeComponent` function for use in feature info templates.
- `yAxisMin` and `yAxisMax` are now honored when multiple charts are active, by using the minimum `yAxisMin` and the maximum `yAxisMax` of all charts.

### 4.10.3

- Locked third-party dependency proj4 to v2.3.x because v2.4.0 breaks our build.

### 4.10.2

- New sections are now merged info `CatalogMember.info` when `updateFromJson` is called multiple times, rather than the later `info` completely replacing the earlier one. This is most useful when using `itemProperties` to override some of the info sections in a child catalog item.
- Fixed a bug where csv files with a date column would sometimes fail if a date is missing.

### 4.10.1

- Improved the SDMX-JSON catalog item to handle huge dimensions, allow a blacklist, handle bad responses better, and more.
- Fixed a bug that prevented the proxy from being used for loading legends, even in situations where it is necessary such as an `http` legend accessed from an `https` site.
- Added link to re-download local files, noting that TerriaJS may have done additional processing (eg. geocoding).

### 4.10.0

- Changed defaults:
  - `WebProcessingServiceCatalogFunction` now defaults to invoking the `Execute` service via an HTTP POST with XML encoding rather than an HTTP GET with KVP encoding. This is a more sensible default because the WPS specification requires that servers support POST/XML while GET/KVP is optional. Plus, POST/XML allows large input parameters, such as a polygon descibing all of Australia, to be successfully passed to the WPS process. To force use of GET/KVP, set the `executeWithHttpGet` property to `true`.
- Fixed problems with third-party dependencies causing `npm install` and `npm run gulp` to fail.

### 4.9.0

- Added a help overlay system. A TerriaJS application can define a set of help sequences that interactively walk the user through a task, such as adding data to the map or changing map settings. The help sequences usually appear as a drop-down Help menu in the top-right corner.
- Fixed a bug with calculating bounding rectangles in `ArcGisCatalogItem` caused by changes to `proj4` package.
- Fixed a bug preventing chart axis labels from being visible on a white background.
- Fixed a bug that caused the Feedback panel to appear below the chart panel, making it difficult to use.

### 4.8.2

- Fixed a bug that prevented a `shareUrl` specified in `config.json` from actually being used by the `ShareDataService`.
- Adding a JSON init file by dropping it on the map or selecting it from the My Data tab no longer adds an entry to the Workbench and My Data catalog.
- WPS return type can now be `application/vnd.terriajs.catalog-member+json` which allows a json catalog member to be returned in WPS along with the usual attributes to control display.
- `chartLineColor` tableStyle attribute added, allowing per column specification of chart line color.
- Fixed a bug that caused a `WebMapServiceCatalogItem` inside a `WebMapServiceCatalogGroup` to revert to defaults from GetCapabilities instead of using shared properties.
- Fix a bug that prevented drawing the marker and zooming to the point when searching for a location in 2D.
- Fixed a bug where `WebMapTileServiceCatalogItem` would incorrectly interpret a bounding box and return only the lower left corner causing Cesium to crash on render.
- Fixed a bug that caused the feedback form to be submitted when unchecking "Share my map view".

### 4.8.1

- `CkanCatalogGroup` now automatically adds the type of the resource (e.g. `(WMS)`) after the name when a dataset contains multiple resources that can be turned into catalog items and `useResourceName` is false.
- Added support for ArcGIS FeatureServers to `CkanCatalogGroup` and `CkanCatalogItem`. In order for `CkanCatalogGroup` to include FeatureServers, `includeEsriFeatureServer` must be set to true.
- Changed default URL for the share service from `/share` to `share` and made it configurable by specifying `shareUrl` in config.json. This helps with deployments in subdirectories.

### 4.8.0

- Fixed a bug that prevented downloading data from the chart panel if the map was started in 2D mode.
- Changed the default opacity of table data to 0.8 from 0.6.
- Added the ability to read dates in the format "2017-Q2".
- Improved support for SDMX-JSON, including showing values as a percent of regional totals, showing the selected conditions in a more concise format, and fixing some bugs.
- Updated `TableCatalogItem`s to show a download URL in About This Dataset, which downloads the entire dataset as csv, even if the original data was more complex (eg. from an API).
- The icon specified to the `MenuPanel` / `DropdownPanel` theme can now be either the identifier of an icon from `Icon.GLYPHS` or an actual SVG `require`'d via the `svg-sprite-loader`.
- Fixed a bug that caused time-varying points from a CSV file to leave a trail on the 2D map.
- Add `Terria.filterStartDataCallback`. This callback gives an application the opportunity to modify start (share) data supplied in a URL before TerriaJS loads it.
- Reduced the size of the initial TerriaJS JavaScript code by about 30% when starting in 2D mode.
- Upgraded to [Cesium 1.29](https://github.com/AnalyticalGraphicsInc/cesium/blob/1.29/CHANGES.md).

### 4.7.4

- Renamed `SpatialDetailingFunction`, `WhyAmISpecialFunction`, and `PlacesLikeMeFunction` to `SpatialDetailingCatalogFunction`, `WhyAmISpecialCatalogFunction`, and `PlacesLikeMeCatalogFunction`, respectively. The old names will be removed in a future release.
- Fixed incorrect tooltip text for the Share button.
- Improved the build process and content of the user guide documentation.

### 4.7.3

- Canceled pending tile requests when removing a layer from the 2D map. This should drastically improve the responsiveness when dragging the time slider of a time-dynamic layer in 2D mode.
- Added the data source and data service details to the "About this dataset" (preview) panel.
- Fixed a bug introduced in 4.7.2 which made the Feature Info panel background too pale.

### 4.7.2

- Updated GNAF API to new Lucene-based backend, which should improve performance.
- Updated custom `<chart>` tag to allow a `colors` attribute, containing comma separated css strings (one per column), allowing users to customize chart colors. The `colors` attribute in charts can also be passed through from a WPS ComplexData response.
- Updated styling of Give Feedback form.
- Improved consistency of "Search" and "Add Data" font sizes.
- Improved flexibility of Feature Info Panel styling.
- Fixed a bug that could cause an extra `/` to be added to end of URLs by `ArcGisMapServerCatalogItem`, causing some servers to reject the request.
- Added a workaround for a bug in Internet Explorer 11 on Windows 7 that could cause the user interface to hang.

### 4.7.1

- Fixed a bug where providing feedback did not properly share the map view.
- Updated to terriajs-server 2.6.2.
- Fixed a bug leading to oversized graphics being displayed from WPS calls.

### 4.7.0

- Added the ability for users to share their view of the map when providing feedback.
- Extra components can now be added to FeatureInfoSection.
- Updated "Download Data" in FeatureInfoSection to "Download Data for this Feature".
- Fixed the color of visited links in client apps with their own css variables.
- Fixed a bug that prevented the scale bar from displaying correctly.

### 4.6.1

- Added support for creating custom WPS types, and for reusing `Point`, `Polygon`, and `Region` editors in custom types.
- Fixed a bug that caused the legend to be missing for WMS catalog items where the legend came from GetCapabilities but the URL did not contain `GetLegendGraphic`.

### 4.6.0

- Changed defaults:
  - The `clipToRectangle` property of raster catalog items (`WebMapServiceCatalogItem`, `ArcGisMapServerCatalogItem`, etc.) now defaults to `true`. It was `false` in previous releases. Using `false` prevents features (especially point features) right at the edge of the layer's rectangle from being cut off when the server reports too tight a rectangle, but also causes the layer to load much more slowly in many cases. Starting in this version, we favour performance and the much more common case that the rectangle can be trusted.
- Made `WebMapServiceCatalogItem` tolerant of a `GetCapabilities` where a `LegendURL` element does not have an `OnlineResource` or a `Dimension` does not have any values.
- Added support for 'Long' type hint to CSV data for specifying longitude.
- The marker indicating the location of a search result is now placed correctly on the terrain surface.
- `CatalogFunction` region parameters are now selected on the main map rather than the preview map.
- Some regions that were previously not selectable in Analytics, except via autocomplete, are now selectable.
- Added hover text that shows the position of data catalog search results in the full catalog.
- Widened scrollbars and improve their contrast.
- Removed the default maximum number of 10 results when searching the data catalog.
- Allow users to browse for JSON configuration files when adding "Local Data".
- Made it easier to use custom fonts and colors in applications built on TerriaJS, via new SCSS variables.
- Fixed a bug that caused a `CswCatalogGroup` to fail to load if the server had a `references` element without a `protocol`.

### 4.5.1

- The order of the legend for an `ArcGisMapServerCatalogItem` now matches the order used by ArcGIS itself.
- Large legends are now scaled down to fit within the width of the workbench panel.
- Improved the styling of links inside the Feature Information panel.
- Fixed a bug that could cause the Feature Information panel's close button to initially appear in the wrong place, and then jump to the right place when moving the mouse near it.

### 4.5.0

- Added support for the Sensor Observation Service format, via the `SensorObservationServiceCatalogItem`.
- Added support for end date columns in CSV data (automatic with column names containing `end_date`, `end date`, `end_time`, `end time`; or set in json file using `isEndDate` in `tableStyle.columns`.
- Fixed calculation of end dates for moving-point CSV files, which could lead to points disappearing periodically.
- Fixed a bug that prevented fractional seconds in time-varying WMS periodicity.
- Added the ability to the workbench UI to select the `style` to use to display a Web Map Service (WMS) layer when multiple styles are available.
- Added the ability to the workbench UI to select from among the available dimensions of a Web Map Service (WMS) layer.
- Improved the error reporting and handling when specifying invalid values for the WMS COLORSCALERANGE parameter in the UI.
- Added the ability to drag existing points when creating a `UserDrawing`.
- Fixed a bug that could cause nonsensical legends for CSV columns with all null values.
- Fixed a bug that prevented the Share panel from being used at all if the URL shortening service encountered an error.
- Fixed a bug that could cause an error when adding multiple catalog items to the map quickly.
- Tweaked the z-order of the window that appears when hovering over a chart series, so that it does not appear on top of the Feature Information panel.
- Fixed a bug that could lead to incorrect colors in a legend for a CSV file with explicit `colorBins` and cut off at a minimum and maximum.
- We now show the feature info panel the first time a dataset is added, containing a suggestion to click the map to learn more about a location. Also improved the wording for the feature info panel when there is no data.
- Fixed support for time-varying feature info for vector tile based region mapping.
- `updateApplicationOnMessageFromParentWindow` now also allows messages from the `opener` window, i.e. the window that opened the page by calling `window.open`. The parent or opener may now also send a message with an `allowOrigin` property to specify an origin that should be allowed to post messages.
- Fixed a bug that prevented charts from loading http urls from https.
- The `isNcWMS` property of `WebMapServiceCatalogItem` is now set to true, and the COLORSCALERANGE controls are available in the UI, for ncWMS2 servers.
- Added the ability to prevent CSVs with time and `id` columns from appearing as moving points, by setting `idColumns` to either `null` or `[]`.
- Fixed a bug that prevented default parameters to `CatalogFunction`s from being shown in the user interface.
- Fixed a problem that made `BooleanParameter`s show up incorrectly in the user interface.
- Embedded `<chart>` elements now support two new optional attributes:
  - `title`: overrides the title that would otherwise be derived from the name of the feature.
  - `hide-buttons`: If `"true"`, the Expand and Download buttons are hidden from the chart.
- Fixed a bug in embedded `<collapsible>` elements that prevented them from being expandable.
- Improved SDMX-JSON support to make it possible to change region type in the UI.
- Deprecated `RegionMapping.setRegionColumnType` in favour of `RegionMapping.prototype.setRegionColumnType`. `regionDetails[].column` and `.disambigColumn` have also been deprecated.

### 4.4.1

- Improved feature info display of time-varying region-mapped csvs, so that chart is still shown at times with no data.
- Fix visual hierarchy of groups and items in the catalog.

### 4.4.0

- Fixed a bug that caused Cesium (3D view) to crash when plotting a CSV with non-numerical data in the depth column.
- Added automatic time-series charts of attributes to the feature info of time-varying region-mapped csvs.
- Refactored Csv, AbsItt and Sdmx-Json catalog items to depend on a common `TableCatalogItem`. Deprecated `CsvCatalogItem.setActiveTimeColumn` in favour of `tableStructure.setActiveTimeColumn`.
- Error in geocoding addresses in csv files now shows in dialog box.
- Fixed CSS styling of the timeline and added padding to the feature info panel.
- Enhanced JSON support to recognise JSON5 format for user-added files.
- Deprecated `indicesIntoUniqueValues`, `indicesOrValues`, `indicesOrNumericalValues` and `usesIndicesIntoUniqueValues` in `TableColumn` (`isEnum` replaces `usesIndicesIntoUniqueValues`).
- Added support for explicitly colouring enum columns using a `tableStyle.colorBins` array of `{"value":v, "color":c}` objects
- Improved rendering speed when changing the display variable for large lat/lon csv files.
- Default to moving feature CSVs if a time, latitude, longitude and a column named `id` are present.
- Fixed a bug so units flow through to charts of moving CSV features.
- Fixed a bug that prevented the `contextItem` of a `CatalogFunction` from showing during location selection.
- Fixed a bug that caused `&amp;` to appear in some URLs instead of simply `&`, leading to an error when visiting the link.
- Added the ability to pass a LineString to a Web Processing Service.
- Fixed a bug that prevented `tableStyle.dataVariable` = `null` from working.
- Uses a smarter default column for CSV files.
- Fixed a bug that caused an error message to appear repeatedly when there was an error downloading tiles for a base map.
- Fixed a bug that caused WMS layer names and WFS type names to not be displayed on the dataset info page.
- We now preserve the state of the feature information panel when sharing. This was lost in the transition to the new user interface in 4.0.0.
- Added a popup message when using region mapping on old browsers without an `ArrayBuffer` type (such as Internet Explorer 9). These browsers won't support vector tile based region mapping.
- Fixed bug where generic parameters such as strings were not passed through to WPS services.
- Fixed a bug where the chart panel did not update with polled data files.
- Removed the Australian Hydrography layer from `createAustraliaBaseMapOptions`, as the source is no longer available.
- Fixed a bug that caused the GetCapabilities URL of a WMS catalog item to be shown even when `hideSource` was set to true.
- Newly-added user data is now automatically selected for the preview map.
- Fixed a bug where selecting a new column on a moving point CSV file did not update the chart in the feature info panel.
- Fixed dropdowns dropping from the bounds of the screen in Safari.
- Fixed a bug that prevented the feature info panel from updating with polled lat/lon csvs.
- Improved handing of missing data in charts, so that it is ignored instead of shown as 0.

### 4.3.3

- Use react-rangeslider 1.0.4 because 1.0.5 was published incorrectly.

### 4.3.2

- Fixed css styling of shorten URL checkbox.

### 4.3.1

- Added the ability to specify the URL to the `serverConfig` service in `config.json` as `parameters.serverConfigUrl`.

### 4.3.0

- Added `Terria.batchGeocoder` property. If set, the batch geocoder is used to resolve addresses in CSV files so that they can be shown as points on the map.
- Added `GnafAddressGeocoder` to resolve Australian addresses using the GNAF API.
- Added a loading indicator for user-added files.
- Fixed a bug that prevented printing the map in the 2D mode.
- Fixed a bug when changing between x-axis units in the chart panel.
- Moved all Terria styles into CSS-modules code (except Leaflet) - `lib/Sass/StandardUserInterface.scss` no longer needs to be imported and now only includes styles for backwards compatibility.

### 4.2.1

- Fixed bug that prevented the preview map displaying on mobile devices.

### 4.2.0

- There is a known bug in this version which prevents the user from being able to choose a region for some Analytics functions.
- Added support for ArcGis FeatureServers, using the new catalog types `esri-featureServer` and `esri-featureServer-group`. Catalog type `esri-group` can load REST service, MapServer and FeatureServer endpoints. (For backwards compatibility, catalog type `esri-mapServer-group` continues to work for REST service as well as MapServer endpoints.)
- Enumeration parameter now defaults to what is shown in UI, and if parameter is optional, '' is default.
- Adds bulk geocoding capability for Australian addresses. So GnafAPI can be used with batches of addresses, if configured.
- Fixed a bug that caused the selection indicator to get small when near the right edge of the map and to overlap the side panel when past the left edge.
- Map controls and menus now become translucent while the explorer window (Data Catalog) is visible.
- Removed find-and-replace for cesium workers from the webpack build as it's done in terriajs-cesium now.
- Legend images that fail to load are now hidden entirely.
- Improved the appearance of the opacity slider and added a percentage display.
- AllowedValues for LiteralData WPS input now works even if only one value specified.
- Fixed bug in WPS polygon datatype to return valid polygon geojson.
- Fix regression: cursor changes in UserDrawing now functions in 2D as well as 3D.
- Updated to [Cesium](http://cesiumjs.org) 1.23 (from 1.20). See the [change log](https://github.com/AnalyticalGraphicsInc/cesium/blob/1.23/CHANGES.md) for details.
- Fixed a bug which prevented feature info showing for Gpx-, Ogr-, WebFeatureService-, ArcGisFeatureServer-, and WebProcessingService- CatalogItems.
- Added support for a wider range of SDMX-JSON data files, including the ability to sum over dimensions via `aggregatedDimensionIds`.
- Added support for `tableStyle.colorBins` as array of values specifying the boundaries between the color bins in the legend, eg. `[3000, 3500, 3900, 4000]`. `colorBins` can still be an integer specifying the number of bins, in which case Terria determines the boundaries.
- Made explorer panel not rendered at all when hidden and made the preview map destroy itself when unmounted - this mitigates performance issues from having Leaflet running in the background on very busy vector datasets.
- Fixed a bug which prevented time-varying CZML feature info from updating.
- Added support for moving-point csv files, via an `idColumns` array on csv catalog items. By default, feature positions, color and size are interpolated between the known time values; set `isSampled` to false to prevent this. (Color and size are never interpolated when they are drawn from a text column.)
- Added support for polling csv files with a partial update, and by using `idColumns` to identify features across updates.
- Added a time series chart to the Feature Info Panel for sampled, moving features.
- Fixed a bug which sometimes prevented feature info from appearing when two region-mapped csv files were displayed.
- Fixed the preview map extent being one item behind what was actually selected.

### 4.1.2

- Fixed a bug that prevented sharing from working in Internet Explorer.

### 4.1.1

- Stopped IE9 from setting bizarre inline dimensions on custom branding images.
- Fixed workbench reordering in browsers other than Chrome.
- URLs on the dataset info page are now auto-selected by clicked, making them easier to copy.

### 4.1.0

- Made the column title for time-based CSV exports from chart default to 'date'
- Stopped the CSV creation webworker from being run multiple times on viewing a chart.
- Removed the empty circles from non-selected base maps on the Map settings panel.
- Prevented text from being selected when dragging the compass control.
- Added the `MeasureTool` to allow users to interactively measure the distance between points.
- Worked around a problem in the Websense Web Filter that caused it to block access to some of the TerriaJS Web Workers due to a URL in the license text in a comment in a source file.

### 4.0.2

- Fixed a bug that prevented opening catalog groups on iOS.
- Fixed a CSS warning.

### 4.0.1

- Fixed a bug that caused an error message to be formatted incorrectly when displayed to the user.

### 4.0.0

- Rewrote the TerriaJS user interface using React. We believe the new interface is a drastic improvement, incorporating user feedback and the results of usability testing. Currently, it is a bit harder to customize than our old user interface, so if your application has extensive customizations, we suggest delaying upgrading to this version for a little while logner.
- Added support for non-geospatial CSV files, which display in a new chart panel.
- Added support for customisable tags in Feature Info templates.
- Implemented [`<chart>` and `<collapsible>`](https://github.com/TerriaJS/terriajs/blob/4.0.0/lib/ReactViews/Custom/registerCustomComponentTypes.js#L52-L106) tags in Feature Info templates.
- Added support for [polling](https://github.com/TerriaJS/terriajs/blob/4.0.0/lib/Models/Polling.js) for updates to CSV files.
- `CswCatalogGroup` will now include Web Processing Services from the catalog if configured with `includeWps` set to true.
- `WebMapServiceCatalogItem` will now detect ncWMS servers and set isNcWMS to true.
- New `ShareDataService` which can store and resolve data. Currently it is used as a replacement for Google URL Shortener, which can't handle long URLs.
- New `ServerConfig` object which provides configuration information about the server, including which domains can be proxied for. This changes the way CorsProxy is initialised.
- Added partial support for the SDMX-JSON format.
- `UserDrawing` added for drawing lines and polygons on the map.
- CkanCatalogGroup's `filterQuery` items can now be specified as objects instead of URL-encoded strings.

### 3.5.0

- Ungrouped items in CKAN catalog items are now grouped under an item whose title is determined by .ungroupedTitle (default: "No group").
- CKAN's default search regex for KMLs also includes KMZ.
- Add documentation of camera properties.

### 3.4.0

- Support JSON5 (http://json5.org/) use in init files and config files, so comments can be used and object keys don't need to be quoted.
- Fixed a bug that caused the `corsProxyBaseUrl` specified in `config.json` to be ignored.
- Fixed a bug preventing downloading feature info data in CSV format if it contained nulls.
- Added support for the WMS Style/MetadataURL tag in layer description.
- Long titles in locally-generated titles now word-wrap in most web browsers.
- Long auto-generated legend titles now word wrap in most web browsers.

### 3.3.0

- Support `parameters` property in WebFeatureServiceCatalogItem to allow accessing URLs that need additional parameters.
- Fixed a bug where visiting a shared link with a time-series layer would crash load.
- Added a direct way to format numbers in feature info templates, eg. `{{#terria.formatNumber}}{"useGrouping": true, "maximumFractionDigits": 3}{{value}}{{/terria.formatNumber}}`. The quotes around the keys are optional.
- When the number of unique values in a CSV column exceeds the number of color bins available, the legend now displays "XX other values" as the label for the last bucket rather than simply "Other".
- CSV columns with up to 21 unique values can now be fully displayed in the legend. Previously, the number of bins was limited to 9.
- Added `cycle` option to `tableColumnStyle.colorBinMethod` for enumeration-type CSV columns. When the number of unique values in the column exceeds the number of color bins available, this option makes TerriaJS color all values by cycling through the available colors, rather than coloring only the most common values and lumping the rest into an "Other" bucket.
- Metadata and single data files (e.g. KML, GeoJSON) are now consistently cached for one day instead of two weeks.
- `WebMapServiceCatalogItem` now uses the legend for the `style` specified in `parameters` when possible. It also now includes the `parameters` when building a `GetLegendGraphic` URL.
- Fixed a bug that prevented switching to the 3D view after starting the application in 2D mode.

### 3.2.1

- Fixed a bug on IE9 which prevented shortened URLs from loading.
- Fixed a map started with smooth terrain being unable to switch to 3D terrain.
- Fixed a bug in `CkanCatalogItem` that prevented it from using the proxy for dataset URLs.
- Fixed feature picking when displaying a point-based vector and a region mapped layer at the same time.
- Stopped generation of WMS intervals being dependent on JS dates and hence sensitive to DST time gaps.
- Fixed a bug which led to zero property values being considered time-varying in the Feature Info panel.
- Fixed a bug which prevented lat/lon injection into templates with time-varying properties.

### 3.2.0

- Deprecated in this version:
  - `CkanCatalogItem.createCatalogItemFromResource`'s `options` `allowGroups` has been replaced with `allowWmsGroups` and `allowWfsGroups`.
- Added support for WFS in CKAN items.
- Fixed bug which prevented the terria-server's `"proxyAllDomains": true` option from working.
- Added support in FeatureInfoTemplate for referencing csv columns by either their name in the csv file, or the name they are given via `TableStyle.columns...name` (if any).
- Improved CSV handling to ignore any blank lines, ie. those containing only commas.
- Fixed a bug in `CswCatalogGroup` that prevented it from working in Internet Explorer.

### 3.1.0

- Only trigger a search when the user presses enter or stops typing for 3 seconds. This will greatly reduce the number of times that searches are performed, which is important with a geocoder like Bing Maps that counts each geocode as a transaction.
- Reduced the tendency for search to lock up the web browser while it is in progress.
- Include "engines" attribute in package.json to indicate required Node and NPM version.
- For WMS catalog items that have animated data, the initial time of the timeslider can be specified with `initialTimeSource` as `start`, `end`, `present` (nearest date to present), or with an ISO8601 date.
- Added ability to remove csv columns from the Now Viewing panel, using `"type": "HIDDEN"` in `tableStyle.columns`.

### 3.0.0

- TerriaJS-based application are now best built using Webpack instead of Browserify.
- Injected clicked lat and long into templates under `{{terria.coords.latitude}}` and `{{terria.coords.longitude}}`.
- Fixed an exception being thrown when selecting a region while another region highlight was still loading.
- Added `CesiumTerrainCatalogItem` to display a 3D surface model in a supported Cesium format.
- Added support for configuration of how time is displayed on the timeline - catalog items can now specify a dateFormat hash
  in their configuration that has formats for `timelineTic` (what is displayed on the timeline itself) and `currentTime`
  (which is the current time at the top-left).
- Fixed display when `tableStyle.colorBins` is 0.
- Added `fogSettings` option to init file to customize fog settings, introduced in Cesium 1.16.
- Improved zooming to csvs, to include a small margin around the points.
- Support ArcGis MapServer extents specified in a wider range of projections, including GDA MGA zones.
- WMS legends now use a bigger font, include labels, and are anti-aliased when we can determine that the server is Geoserver and supports these options.
- Updated to [Cesium](http://cesiumjs.org) 1.20. Significant changes relevant to TerriaJS users include:
  - Fixed loading for KML `NetworkLink` to not append a `?` if there isn't a query string.
  - Fixed handling of non-standard KML `styleUrl` references within a `StyleMap`.
  - Fixed issue in KML where StyleMaps from external documents fail to load.
  - Added translucent and colored image support to KML ground overlays
  - `GeoJsonDataSource` now handles CRS `urn:ogc:def:crs:EPSG::4326`
  - Fix a race condition that would cause the terrain to continue loading and unloading or cause a crash when changing terrain providers. [#3690](https://github.com/AnalyticalGraphicsInc/cesium/issues/3690)
  - Fix issue where the `GroundPrimitive` volume was being clipped by the far plane. [#3706](https://github.com/AnalyticalGraphicsInc/cesium/issues/3706)
  - Fixed a reentrancy bug in `EntityCollection.collectionChanged`. [#3739](https://github.com/AnalyticalGraphicsInc/cesium/pull/3739)
  - Fixed a crash that would occur if you added and removed an `Entity` with a path without ever actually rendering it. [#3738](https://github.com/AnalyticalGraphicsInc/cesium/pull/3738)
  - Fixed issue causing parts of geometry and billboards/labels to be clipped. [#3748](https://github.com/AnalyticalGraphicsInc/cesium/issues/3748)
  - Fixed bug where transparent image materials were drawn black.
  - Fixed `Color.fromCssColorString` from reusing the input `result` alpha value in some cases.
- Added support for time-series data sets with gaps - these are skipped when scrubbing on the timeline or playing.

### 2.3.0

- Share links now contain details about the picked point, picked features and currently selected feature.
- Reorganised the display of disclaimers so that they're triggered by `CatalogGroup` and `CatalogItem` models, which trigger `terria.disclaimerEvent`, which is listened to by DisclaimerViewModel`. `DisclaimerViewModel` must be added by the map that's using Terria.
- Added a mechanism for hiding the source of a CatalogItem in the view info popup.
- Added the `hideSource` flag to the init json for hiding the source of a CatalogItem in the View Info popup.
- Fixed a bug where `CatalogMember.load` would return a new promise every time it was called, instead of retaining the one in progress.
- Added support for the `copyrightText` property for ArcGis layers - this now shows up in info under "Copyright Text"
- Showed a message in the catalog item info panel that informs the user that a catalog item is local and can't be shared.
- TerriaJS now obtains its list of domains that the proxy will proxy for from the `proxyableDomains/` service. The URL can be overridden by setting `parameters.proxyableDomainsUrl` in `config.json`.
- Updated to [Cesium](http://cesiumjs.org) 1.19. Significant changes relevant to TerriaJS users include:
  - Improved KML support.
    - Added support for `NetworkLink` refresh modes `onInterval`, `onExpire` and `onStop`. Includes support for `viewboundScale`, `viewFormat`, `httpQuery`.
    - Added partial support for `NetworkLinkControl` including `minRefreshPeriod`, `cookie` and `expires`.
    - Added support for local `StyleMap`. The `highlight` style is still ignored.
    - Added support for `root://` URLs.
    - Added more warnings for unsupported features.
    - Improved style processing in IE.

### 2.2.1

- Improved legend and coloring of ENUM (string) columns of CSV files, to sort first by frequency, then alphabetically.

### 2.2.0

- Warn user when the requested WMS layer doesn't exist, and try to provide a suggestion.
- Fixed the calculation of a CSV file's extent so that missing latitudes and longitudes are ignored, not treated as zero.
- Improved the user experience around uploading files in a format not directly supported by TerriaJS and optionally using the conversion service.
- Improved performance of large CSV files, especially the loading time, and the time taken to change the display variable of region-mapped files.
- Added support for CSV files with only location (lat/lon or region) columns, and no value columns, using a file-specific color. Revised GeoJSON display to draw from the same palette of colors.
- Fixed a bug that prevented GeoJSON styles from being applied correctly in some cases.
- Fixed an error when adding a CSV with one line of data.
- Fixed error when adding a CSV file with numeric column names.
- Polygons and polylines are now highlighted on click when the geometry is available.
- Improved legend and coloring of ENUM (string) columns of CSV files; only the most common values are colored differently, with the rest shown as 'Other'.
- Added support for running the automated tests on the local system (via `gulp test`), on BrowserStack (via `gulp test-browserstack`), and on Sauce Labs (via `gulp test-saucelabs`).
- Changed `tableStyle`'s `format` to only accept `useGrouping`, `maximumFractionDigits` and `styling: "percent"` options. Previously some other options may have worked in some browsers.
- Improved color palette for string (ENUM) columns of CSV files.
- Improved CSV loading to ignore any completely blank lines after the header row (ie. lines which do not even have commas).
- Added support for grouping catalog items retrieved from a CSW server according to criteria specified in the init file (via the `metadataGroups` property) or from a `domainSpecification` and a call to the `GetDomain` service on the CSW server.
- Added `UrlTemplateCatalogItem`, which can be used to access maps via a URL template.
- Improved ABS display (to hide the regions) when a concept is deselected.
- Improved readability of ArcGIS catalog items and legends by replacing underscores with spaces.
- `ArcGisMapServerCatalogItem` metadata is now cached by the proxy for only 24 hours.
- Improved the feature info panel to update the display of time-varying region-mapped CSV files for the current time.
- Updated to [Cesium](http://cesiumjs.org) 1.18. Significant changes relevant to TerriaJS users include:
  - Improved terrain performance by up to 35%. Added support for fog near the horizon, which improves performance by rendering less terrain tiles and reduces terrain tile requests. [#3154](https://github.com/AnalyticalGraphicsInc/cesium/pull/3154)
  - Reduced the amount of GPU and CPU memory used by terrain by using compression. The CPU memory was reduced by up to 40%, and approximately another 25% in Chrome.
  - Fixed an issue where the sun texture is not generated correctly on some mobile devices. [#3141](https://github.com/AnalyticalGraphicsInc/cesium/issues/3141)
  - Cesium now honors window.devicePixelRatio on browsers that support the CSS imageRendering attribute. This greatly improves performance on mobile devices and high DPI displays by rendering at the browser-recommended resolution. This also reduces bandwidth usage and increases battery life in these cases.

### 2.1.1

- Fixed sharing of time-varying czml files; the timeline was not showing on the shared link.
- Fixed sharing of user-added time-varying csv files.
- Fixed a bug in `CkanCatalogItem` that made it build URLs incorrectly when given a base URL ending in a slash.

### 2.1.0

- Moved `TableColumn`, `TableStructure`, and the classes based on `Concept` to `lib/Map`. Moved `LegendHelper` to `lib/Models`.
- Added column-specific styling to CSV files, using a new `tableStyle.columns` json parameter. This is an object whose keys are column names or indices, and whose values are objects of column-specific tableStyle parameters. See the CSV column-specific group in `wwwroot/test/init/test-tablestyle.json` for an example. [#1097](https://github.com/TerriaJS/terriajs/issues/1097)
- Added the following column-specific `tableStyle` parameters:
  - `name`: renames the column.
  - `type`: sets the column type; can be one of LON, LAT, ALT, TIME, SCALAR, or ENUM.
  - `format`: sets the column number format, using the format of the [Javascript Intl options parameter](https://developer.mozilla.org/en-US/docs/Web/JavaScript/Reference/Global_Objects/Number/toLocaleString), eg. `{"format": {"useGrouping": true, "maximumFractionDigits": 2}}` to add thousands separators to numbers and show only two decimal places. Only the `useGrouping`, `maximumFractionDigits` and `styling: "percent"` options are guaranteed to work in all browsers.
- Added column-specific formatting to the feature info panel for all file types, eg. `"featureInfoTemplate" : {"template": "{{SPEED}} m/s", "formats": {"SPEED": {"maximumFractionDigits": 2}}}`. The formatting options are the same as above.
- Changed the default number format in the Feature Info Panel to not separate thousands with commas.
- Fixed a bug that caused the content on the feature info panel to be rendered as pure HTML instead of as mixed HTML / Markdown.
- Changed the default for `tableStyle.replaceWithZeroValues` to `[]`, ie. nothing.
- Changed the default for `tableStyle.replaceWithNullValues` to `["-", "na", "NA"]`.
- Changed the default for `tableStyle.nullLabel` to '(No value)'.
- Application name and support email can now be set in config.json's "parameters" section as "appName" and "supportEmail".
- Fixed showWarnings in config json not being respected by CSV catalog items.
- Fixed hidden region mapped layers being displayed when variable selection changes.
- Fixed exporting raw data as CSV not escaping commas in the data itself.

### 2.0.1

- Fixed a bug that caused the last selected ABS concept not to appear in the feature info panel.

### 2.0.0

- The following previously-deprecated functionality was removed in this version:
  - `ArcGisMapServerCatalogGroup`
  - `CatalogItemControl`
  - `CatalogItemDownloadControl`
  - Calling `BrandBarViewModel.create` with more than one parameter.
  - `CatalogMemberControl.leftSideItemControls`
  - `CatalogMemberControl.rightSideItemControls`
  - `DataCatalogTabViewModel.getRightSideItemControls`
  - `DataCatalogTabViewModel.getLeftSideItemControls`
  - `registerCatalogItemControls`
  - `AusGlobeViewer`
- Streamlined CSV handling framework. Breaking changes include the APIs of (not including those which begin with `_`):
  - `CsvCatalogItem`: `rowProperties`, `rowPropertiesByCode`, `dynamicUpdate` have been removed.
  - `AbsIttCatalogItem`: Completely rewritten. The `dataSetID` json parameter has been deprecated in favor of `datasetId` (different capitalization).
  - For the 2011 Australian Census data, requires `sa4_code_2011` to appear as an alias in `regionMapping.json` (it was previously missing in NationalMap).
  - `TableDataSource`: Completely rewritten and moved from `Map` to `Models` directory. Handles csvs with latitude & longitude columns.
  - `RegionMapping`: Used instead of TableDataSource for region-mapped csvs.
  - `DataTable` and `DataVariable` have been replaced with new classes, `TableStructure` and `TableColumn`.
  - `RegionProvider`: `loadRegionsFromWfs`, `processRegionIds`, `applyReplacements`, `findRegionIndex` have been made internal functions.
  - `RegionProviderList`: `chooseRegionProvider` has been changed and renamed `getRegionDetails`.
  - `ColorMap`: `fromArray` and `fromString` have been removed, with the constructor taking on that functionality.
  - `LegendUrl` has been moved to the `Map` directory.
  - `TableStyle`: `loadColorMap` and `chooseColorMap` have been removed. Moved from `Map` to `Models` directory.
  - `FeatureInfoPanelSectionViewModel`: its constructor now takes a `FeatureInfoPanelViewModel` as its first argument, instead of `Terria`.
  - `Models/ModelError` has been replaced with `Core/TerriaError`.
- Removed blank feature info sections for uncoloured regions of region-mapped CSVs.
- Recognises the CSV datetime formats: YYYY, YYYY-MM and YYYY-MM-DD HH:MM(:SS).
- Introduced five new json tableStyle parameters:
  - `replaceWithZeroValues`: Defaults to `[null, "-"]`. These values are coloured as if they were zero if they appear in a list with numbers. `null` catches missing values.
  - `replaceWithNullValues`: Defaults to `["na", "NA"]`. These values are coloured as if they were null if they appear in a list with numbers.
  - `nullColor`: A css string. Defaults to black. This colour is used to display null values. It is also used to colour points when no variable is selected.
  - `nullLabel`: A string used to label null or blank values in the legend. Defaults to ''.
  - `timeColumn`: Provide the name or index (starting at 0) of a csv column, if any. Defaults to the first time column found, if any. Use `null` to explicitly disregard all time columns.
- Removed variables consisting only of html tags from the Now Viewing panel.
- Added support for the csv datetime formats: YYYY, YYYY-MM and YYYY-MM-DD HH:MM(:SS).
- Improved formatting of datetimes from csv files in the feature info panel.
- Removed variables consisting only of html tags from the Now Viewing panel.
- Improved handling of rows with missing dates in csv time columns.
- Introduced four new json tableStyle parameters:
  - `replaceWithZeroValues`: Defaults to `[null, '-']`. These values are coloured as if they were zero if they appear in a csv column with numbers. `null` catches missing values. These rows are ignored if they appear in a csv time column.
  - `replaceWithNullValues`: Defaults to `['na', 'NA']`. These values are coloured as if they were null if they appear in a csv column with numbers. These rows are ignored if they appear in a csv time column.
  - `nullColor`: A css string. Defaults to a dark blue. This colour is used to display null values (but it does not appear on the legend). It is also used to colour points when no variable is selected.
  - `timeColumn`: Provide the name or index (starting at 0) of a csv column, if any. Defaults to the first time column found, if any. Use `null` to explicitly disregard all time columns.
- Added id matching for catalog members:
- Improved formatting of datetimes from csv files in the feature info panel.
- Removed variables consisting only of HTML tags from the Now Viewing panel.
- Added ID matching for catalog members:
  - An `id` field can now be set in JSON for catalog members
  - When sharing an enabled catalog item via a share link, the share link will reference the catalog item's ID
    rather than its name as is done currently.
  - The ID of an item should be accessed via `uniqueId` - if a catalog member doesn't have an ID set, this returns a
    default value of the item's name plus the ID of its parent. This means that if all the ancestors of a catalog
    member have no ID set, its ID will be its full path in the catalog.
  - This means that if an item is renamed or moved, share links that reference it will still work.
  - A `shareKeys` property can be also be set that contains an array of all ids that should lead to this item. This means
    that a share link for an item that didn't previously have an ID set can still be used if it's moved, as long as it
    has its old default ID set in `shareKeys`
  - Old share links will still work as long as the items they lead to aren't renamed or moved.
  - Refactor of JSON serialization - now rather than passing a number of flags that determine what should and shouldn't be
    serialized, an `itemFilter` and `propertyFilter` are passed in options. These are usually composed of multiple filters,
    combined using `combineFilters`.
  - An index of all items currently in the catalog against all of that item's shareKeys is now maintained in `Catalog`
    and can be used for O(1) lookups of any item regardless of its location.
  - CatalogMembers now contain a reference to their parent CatalogGroup - this means that the catalog tree can now be
    traversed in both directions.
  - When serializing user-added items in the catalog, the children of `CatalogGroup`s with the `url` property set are
    not serialized. Settings like `opacity` for their descendants that need to be preserved are serialized separately.
- Generated legends now use SVG (vector) format, which look better on high resolution devices.
- Created new Legend class, making it easy to generate client-side legends for different kinds of data.
- Generate client-side legends for ArcGIS MapServer catalog items, by fetching JSON file, instead of just providing link to external page.
- Fix Leaflet feature selection when zoomed out enough that the world is repeated.
- Improved handling of lat/lon CSV files with missing latitude or longitude values.
- Fixed a bug that prevented `SocrataCataloGroup` from working in Internet Explorer 9.
- Added `CkanCatalogItem`, which can be used to reference a particular resource of any compatible type on a CKAN server.
- Fixed a bug that caused the Now Viewing tab to display incorrectly in Internet Explorer 11 when switching directly to it from the Data Catalogue tab.

### 1.0.54

- Fixed a bug in `AbsIttCatalogItem` that caused no legend to be displayed.

### 1.0.53

- Improved compatibility with Internet Explorer 9.
- Made `CswCatalogGroup` able to find geospatial datasets on more CSW servers.
- Allow WMS parameters to be specified in json in uppercase (eg. STYLES).

### 1.0.52

- Added `MapBoxMapCatalogItem`, which is especially useful for base maps. A valid access token must be provided.
- Added a `getContainer()` method to Terria's `currentViewer`.
- Dramatically improved the performance of region mapping.
- Introduced new quantisation (color binning) methods to dramatically improve the display of choropleths (numerical quantities displayed as colors) for CSV files, instead of always using linear. Four values for `colorBinMethod` are supported:
  - "auto" (default), usually means "ckmeans"
  - "ckmeans": use "CK means" method, an improved version of Jenks Even Breaks to form clusters of values that are as distinct as possible.
  - "quantile": use quantiles, evenly distributing values between bins
  - "none": use the previous linear color mapping method.
- The default style for CSV files is now 7 color bins with CK means method.
- Added support for color palettes from Color Brewer (colorbrewer2.org). Within `tableStyle`, use a value like `"colorPalette": "10-class BrBG"`.
- Improved the display of legends for CSV files, accordingly.
- URLs for legends are now encapsulated in a `LegendUrl` model, which accepts a mime type that will affect how the
  legend is rendered in the sidebar.
- Added support for the Socrata "new backend" with GeoJSON download to `SocrataCatalogGroup`.
- Moved URL config parameters to config.json, with sensible defaults. Specifically:
  - regionMappingDefinitionsUrl: 'data/regionMapping.json',
  - conversionServiceBaseUrl: '/convert/',
  - proj4ServiceBaseUrl: '/proj4/',
  - corsProxyBaseUrl: '/proxy/'
- Deprecated terria.regionMappingDefinitionsUrl (set it in config.json or leave it as default).

### 1.0.51

- Fixed a typo that prevented clearing the search query
- Added support for Nominatim search API hosted by OpenStreetMap (http://wiki.openstreetmap.org/wiki/Nominatim) with `NominatimSearchProviderViewModel`. This works by merging to 2 queries : one with the bounding parameter for the nearest results, and the other without the bounding parameter. The `countryCodes` property can be set to limit the result to a set of specific countries.
- Added `MapProgressBarViewModel`. When added to the user interface with `MapProgressBarViewModel.create`, it shows a bar at the top of the map window indicating tile load progress.
- We no longer show the entity's ID (which is usually a meaningless GUID) on the feature info panel when the feature does not have a name. Instead, we leave the area blank.
- Fixed a bug with time-dynamic imagery layers that caused features to be picked from the next time to be displayed, in addition to the current one.
- Replace `.` and `#` with `_` in property names meant to be used with `featureInfoTemplate`, so that these properties can be accessed by the [mustache](https://mustache.github.io/) templating engine.
- Added support for time-varying properties (e.g. from a CZML file) on the feature info panel.
- `Cesium.zoomTo` now takes the terrain height into account when zooming to a rectangle.

### 1.0.50

- Put a white background behind legend images to fix legend images with transparent background being nearly invisible.
- Search entries are no longer duplicated for catalog items that appear in multiple places in the Data Catalogue
- Fixed the layer order changing in Cesium when a CSV variable is chosen.
- Layer name is now shown in the catalog item info panel for ESRI ArcGIS MapServer layers.
- Retrieve WFS or WCS URL associated with WMS data sources using DescribeLayer if no dataUrl is present.
- Downgrade Leaflet to 0.7.3 to fix specific feature clicking problems with 2D maps.
- Use `PolylineGraphics` instead of `PolygonGraphics` for unfilled polygons with an outline width greater than 1. This works around the fact that Cesium does not support polygons with outline width great than 1 on Windows due to a WebGL limitation.
- Sorted ABS age variables numerically, not alphabetically.
- Removed extra space at the bottom of base map buttons.
- Share links now remember the currently active tab in the `ExplorerPanelViewModel`.
- Fixed a bug that prevented region mapping from working over HTTPS.
- The proxy is now used to avoid a mixed content warning when accessing an HTTP dataset from an HTTPS deployment of TerriaJS.
- Added `CameraView.fromLookAt` and `CameraView.fromPositionHeadingPitchRoll` functions. These functions can be used to position the camera in new ways.

### 1.0.49

- Fixed a bug that caused poor performance when clicking a point on the map with lots of features and then closing the feature information panel.
- Apply linkify, instead of markdown, to properties shown in the Feature Info Panel.
- Fixed a bug that prevented feature scaling by value.
- Fixed a bug that prevented the csv `displayDuration` from working.
- Fixed a bug that ignored which column of the csv file to show as the legend initially.
- `NowViewingTabViewModel` is now composed of a number of sections. Each section is given the opportunity to determine whether it applies to each catalog item. Custom sections may be added by adding them to NowViewingTabViewModel.sections`.
- `CsvCatalogItem` and `AbsIttCatalogItem` now expose a `concepts` property that can be used to adjust the display.
- Added `Terria.cesiumBaseUrl` property.
- The user interface container DOM element may now be provided to `TerriaViewer` by specifying `uiContainer` in its options. Previously it always used an element named `ui`.
- Legend URLs are now accessed via the proxy, if applicable.
- Fixed a bug that prevented feature scaling by value.
- Added support for [Urthecast](https://www.urthecast.com/) with `UrthecastCatalogGroup`.
- Fixed a bug that caused a `TypeError` on load when the share URL included enabled datasets with an order different from their order in the catalog.
- Improved the message that is shown to the user when their browser supports WebGL but it has a "major performance caveat".
- Fixed a bug that could cause an exception in some browsers (Internet Explorer, Safari) when loading a GeoJSON with embedded styles.
- Fixed a bug with Leaflet 2D map where clicks on animation controls or timeline would also register on the map underneath causing undesired feature selection and, when double clicked, zooming (also removed an old hack that disabled dragging while using the timeline slider)
- Changed Australian Topography base map server and updated the associated thumbnail.
- Added `updateApplicationOnMessageFromParentWindow` function. After an app calls this function at startup, TerriaJS can be controlled by its parent window when embedded in an `iframe` by messages sent with `window.postMessage`.

### 1.0.48

- Added the ability to disable feature picking for `ArcGisMapServerCatalogItem`.
- Disabled feature picking for the Australian Topography and Australian Hydrography base layers created by `createAustraliaBaseMapOptions`.

### 1.0.47

- Make it possible to disable CSV region mapping warnings with the `showWarnings` init parameter.
- The `name` of a feature from a CSV file is now taken from a `name` or `title` column, if it exists. Previously the name was always "Site Data".
- Fixed a bug that caused time-dynamic WMS layers with just one time to not be displayed.
- Underscores are now replaced with spaces in the feature info panel for `GeoJsonCatalogItem`.
- Added Proj4 projections to the location bar. Clicking on the bar switches between lats/longs and projected coordinates. To enable this, set `useProjection` to `true`
- Show information for all WMS features when a location is clicked.
- Fixed a bug that caused an exception when running inside an `<iframe>` and the user's browser blocked 3rd-party cookies.
- HTML and Markdown text in catalog item metadata, feature information, etc. is now formatted in a more typical way. For example, text inside `<h1>` now looks like a heading. Previously, most HTML styling was stripped out.
- Supports FeatureInfoTemplates on all catalog item types (previously only available on ImageryLayers).
- Apply markdown to properties shown in the Feature Info Panel.
- Add `includeCzml` option to CkanCatalogGroup.
- Fixed a bug that caused `WebMapServiceCatalogItem` to incorrectly populate the catalog item's metadata with data from GetCapabilities when another layer had a `Title` with the same value as the expected layer's `Name`.
- Update the default Australian topography basemap to Geoscience Australia's new worldwide layer (http://www.ga.gov.au/gisimg/rest/services/topography/National_Map_Colour_Basemap/MapServer)
- Allow color maps in CSV catalog items to be expressed as strings: colorMapString: "red-white-blue".
- Updated to [Cesium](http://cesiumjs.org) 1.15. Significant changes relevant to TerriaJS users include:
  - Added support for the [glTF 1.0](https://github.com/KhronosGroup/glTF/blob/master/specification/README.md) draft specification.
  - Added support for the glTF extensions [KHR_binary_glTF](https://github.com/KhronosGroup/glTF/tree/master/extensions/Khronos/KHR_binary_glTF) and [KHR_materials_common](https://github.com/KhronosGroup/glTF/tree/KHR_materials_common/extensions/Khronos/KHR_materials_common).
  - `ImageryLayerFeatureInfo` now has an `imageryLayer` property, indicating the layer that contains the feature.
  - Make KML invalid coordinate processing match Google Earth behavior. [#3124](https://github.com/AnalyticalGraphicsInc/cesium/pull/3124)

### 1.0.46

- Fixed an incorrect require (`URIjs` instead of `urijs`).

### 1.0.45

- Major refactor of `CsvCatalogItem`, splitting region-mapping functionality out into `RegionProvider` and `RegionProviderList`. Dozens of new test cases. In the process, fixed a number of bugs and added new features including:
  - Regions can be matched using regular expressions, enabling matching of messy fields like local government names ("Baw Baw", "Baw Baw Shire", "Baw Baw (S)", "Shire of Baw Baw" etc).
  - Regions can be matched using a second field for disambiguation (eg, "Campbelltown" + "SA")
  - Drag-and-dropped datasets with a time column behave much better: rather than a fixed time being allocated to each row, each row occupies all the time up until the next row is shown.
  - Enumerated fields are colour coded in lat-long files, consist with region-mapped files.
  - Feedback is now provided after region mapping, showing which regions failed to match, and which matched more than once.
  - Bug: Fields with names starting with 'lon', 'lat' etc were too aggressively matched.
  - Bug: Numeric codes beginning with zeros (eg, certain NT 08xx postcodes) were treated as numbers and failed to match.
  - Bug: Fields with names that could be interpreted as regions weren't available as data variables.
- Avoid mixed content warnings when using the CartoDB basemaps.
- Allow Composite catalog items
- Handle WMS time interval specifications (time/time and time/time/periodicity)
- Moved `url` property to base CatalogItem base class. Previously it was defined separately on most derived catalog items.
- Most catalog items now automatically expose a `dataUrl` that is the same as their `url`.
- Added custom definable controls to `CatalogMember`s.
  - To define a control, subclass `CatalogMemberControl` and register the control in `ViewModels/registerCatalogMemberControl` with a unique control name, control class and required property name.
  - If a `CatalogMember` has a property with the required property name either directly on the member or in its `customProperties` object, the control will appear in the catalog with the member and will fire the `activate` function when clicked.
  - Controls can be registered to appear on both the left and right side using `registerLeftSideControl` and `registerRightSideControl` respectively.
  - An example can be seen in the `CatalogMemberDownloadControl`
  - Currently top level members do not show controls.
- The `LocationBarViewModel` now shows the latitude and longitude coordinates of the mouse cursor in 2D as well as 3D.
- The `LocationBarViewModel` no longer displays a misleading elevation of 0m when in "3D Smooth" mode.
- Added `@menu-bar-right-offset` LESS parameter to control the right position of the menu bar.
- Added `forceProxy` flag to all catalog members to indicate that an individual item should use the proxy regardless of whether the domain is in the list of domains to proxy.
- Allow a single layer of an ArcGIS MapServer to be added through the "Add Data" interface.
- Added `WfsFeaturesCatalogGroup`. This group is populated with a catalog item for each feature queried from a WFS server.
- The Feature Info panel now shows all selected features in an accordion control. Previously it only showed the first one.
- Added `featureInfoTemplate` property to `CatalogItem`. It is used to provide a custom Markdown or HTML template to display when a feature in the catalog item is clicked. The template is parameterized on the properties of the feature.
- Updated to [Cesium](http://cesiumjs.org) 1.14. Significant changes relevant to TerriaJS users include:
  - Fixed issues causing the terrain and sky to disappear when the camera is near the surface. [#2415](https://github.com/AnalyticalGraphicsInc/cesium/issues/2415) and [#2271](https://github.com/AnalyticalGraphicsInc/cesium/issues/2271)
  - Fixed issues causing the terrain and sky to disappear when the camera is near the surface. [#2415](https://github.com/AnalyticalGraphicsInc/cesium/issues/2415) and [#2271](https://github.com/AnalyticalGraphicsInc/cesium/issues/2271)
  - Provided a workaround for Safari 9 where WebGL constants can't be accessed through `WebGLRenderingContext`. Now constants are hard-coded in `WebGLConstants`. [#2989](https://github.com/AnalyticalGraphicsInc/cesium/issues/2989)
  - Added a workaround for Chrome 45, where the first character in a label with a small font size would not appear. [#3011](https://github.com/AnalyticalGraphicsInc/cesium/pull/3011)
  - Fixed an issue with drill picking at low frame rates that would cause a crash. [#3010](https://github.com/AnalyticalGraphicsInc/cesium/pull/3010)

### 1.0.44

- Fixed a bug that could cause timeseries animation to "jump" when resuming play after it was paused.
- Make it possible for catalog item initialMessage to require confirmation, and to be shown every time.
- When catalog items are enabled, the checkbox now animates to indicate that loading is in progress.
- Add `mode=preview` option in the hash portion of the URL. When present, it is assumed that TerriaJS is being used as a previewer and the "small screen warning" will not be shown.
- Added `maximumLeafletZoomLevel` constructor option to `TerriaViewer`, which can be used to force Leaflet to allow zooming closer than its default of level 18.
- Added the `attribution` property to catalog items. The attribution is displayed on the map when the catalog item is enabled.
- Remove an unnecessary instance of the Cesium InfoBox class when viewing in 2D
- Fixed a bug that prevented `AbsIttCatalogGroup` from successfully loading its list of catalog items.
- Allow missing URLs on embedded data (eg. embedded czml data)
- Fixed a bug loading URLs for ArcGIS services names that start with a number.
- Updated to [Cesium](http://cesiumjs.org) 1.13. Significant changes relevant to TerriaJS users include:
  - The default `CTRL + Left Click Drag` mouse behavior is now duplicated for `CTRL + Right Click Drag` for better compatibility with Firefox on Mac OS [#2913](https://github.com/AnalyticalGraphicsInc/cesium/pull/2913).
  - Fixed an issue where non-feature nodes prevented KML documents from loading. [#2945](https://github.com/AnalyticalGraphicsInc/cesium/pull/2945)

### 1.0.43

- Fixed a bug that prevent the opened/closed state of groups from being preserved when sharing.

### 1.0.42

- Added a `cacheDuration` property to all catalog items. The new property is used to specify, using Varnish-like notation (e.g. '1d', '10000s') the default length of time to cache URLs related to the catalog item.
- Fix bug when generating share URLs containing CSV items.
- Improve wording about downloading data from non-GeoJSON-supporting WFS servers.

### 1.0.41

- Improvements to `AbsIttCatalogItem` caching from the Tools menu.

### 1.0.40

- `ArcGisMapServerCatalogItem` now shows "NoData" tiles by default even after showing the popup message saying that max zoom is exceeded. This can be disabled by setting its `showTilesAfterMessage` property to false.

### 1.0.39

- Fixed a race condition in `AbsIttCatalogItem` that could cause the legend and map to show different state than the Now Viewing UI suggested.
- Fixed a bug where an ABS concept with a comma in its name (e.g. "South Eastern Europe,nfd(c)" in Country of Birth) would cause values for concept that follow to be misappropriated to the wrong concepts.

### 1.0.38

- `AbsIttCatalogItem` now allows the region type to be set on demand rather than only at load time.
- `CsvCatalogItem` can now have no display variable selected, in which case all points are the same color.

### 1.0.37

- Added `CswCatalogGroup` for populating a catalog by querying an OGC CSW service.
- Added `CatalogMember.infoSectionOrder` property, to allow the order of info sections to be configured per catalog item when necessary.
- Fixed a bug that prevented WMTS layers with a single `TileMatrixSetLink` from working correctly.
- Added support for WMTS layers that can only provide tiles in JPEG format.
- Fixed testing and caching of ArcGis layers from tools and added More information option for imagery layers.
- TerriaJS no longer requires Google Analytics. If a global `ga` function exists, it is used just as before. Otherwise, events are, by default, logged to the console.
- The default event analytics behavior can be specified by passing an instance of `ConsoleAnalytics` or `GoogleAnalytics` to the `Terria` constructor. The API key to use with `GoogleAnalytics` can be specified explicitly to its constructor, or it can be specified in the `parameter.googleAnalyticsKey` property in `config.json`.
- Made polygons drastically faster in 2D.
- TerriaJS now shortens share URLs by default when a URL shortener is available.
- Added Google Analytics reporting of the application URL. This is useful for tracking use of share URLs.
- Added the ability to specify a specific dynamic layer of an ArcGIS Server using just a URL.

### 1.0.36

- Calculate extent of TopoJSON files so that the viewer correctly pans+zooms when a TopoJSON file is loaded.
- Fixed a bug that caused the `Terria#clock` to keep ticking (and therefore using CPU / battery) once started even after selecting a non-time-dynamic dataset.
- Fixed a bug that caused the popup message to appear twice when a dataset failed to load.
- Added layer information to the Info popup for WMS datasets.
- Added ability to filter catalog search results by:
  - type: `is:wms`, `-is:esri-mapserver`. A result must match any 'is:' and no '-is:'.
  - url: `url:vic.gov.au`, `-url:nicta.com.au`. A result must match any 'url:', and no '-url:'.
- Added ability to control the number of catalog search results: `show:20`, `show:all`

### 1.0.35

- Polygons from GeoJSON datasets are now filled.
- Left-aligned feature info table column and added some space between columns.
- Added `EarthGravityModel1996`.
- Extended `LocationBarViewModel` to show heights relative to a geoid / mean sea level model. By default, EGM96 is used.
- Added support for styling GeoJSON files, either in catalog (add .style{} object) or embedded directly in the file following the [SimpleStyle spec](https://github.com/mapbox/simplestyle-spec).
- Fixed a bug that caused the 3D view to use significant CPU time even when idle.
- Added CartoDB's Positron and Dark Matter base maps to `createGlobalBaseMapOptions`.
- Added support for subdomains to `OpenStreetMapCatalogItem`.

### 1.0.34

- Fixed a bug that prevented catalog items inside groups on the Search tab from being enabled.
- Added `PopupMessageConfirmationViewModel`. It prevents the Popup from being closed unless the confirm button is pressed. Can also optionally have a deny button with a custom action.
- Added support for discovering GeoJSON datasets from CKAN.
- Added support for zipped GeoJSON files.
- Made `KmlCatalogItem` use the proxy when required.
- Made `FeatureInfoPanelViewModel` use the white panel background in more cases.
- Significantly improved the experience on devices with small screens, such as phones.
- Fixed a bug that caused only the portion of a CKAN group name before the first comma to be used.

### 1.0.33

- Added the `legendUrls` property to allow a catalog item to optionally have multiple legend images.
- Added a popup message when zooming in to the "No Data" scales of an `ArcGisMapServerCatalogItem`.
- Added `CatalogGroup.sortFunction` property to allow custom sorting of catalog items within a group.
- Added `ImageryLayerCatalogItem.treat403AsError` property.
- Added a title text when hovering over the label of an enabled catalog item. The title text informs the user that clicking will zoom to the item.
- Added `createBingBaseMapOptions` function.
- Added an option to `KnockoutMarkdownBinding` to optionally skip HTML sanitization and therefore to allow unsafe HTML.
- Upgraded to Cesium 1.11.
- `CatalogItem.zoomTo` can now zoom to much smaller bounding box rectangles.

### 1.0.32

- Fixed CKAN resource format matching for KML, CSV, and Esri REST.

### 1.0.31

- Added support for optionally generating shorter URLs when sharing by using the Google URL shortening service.

### 1.0.30

- `WebMapServiceCatalogItem` and `ArcGisMapServerCatalogItem` now augment directly-specified metadata with metadata queried from the server.
- "Data Details" and "Service Details" on the catalog item info panel are now collapsed by default. This improves the performance of the panel and hides some overly technical details.
- `ArcGisMapServerCatalogItem.layers` can now specify layer names in addition to layer IDs. Layer names are matched in a case-insensitive manner and only if a direct ID match is not found.
- `itemProperties` are now applied through the normal JSON loading mechanism, so properties that are represented differently in code and in JSON will now work as well.
- Added support for `csv-geo-*` (e.g. csv-geo-au) to `CkanCatalogGroup`.
- The format name used in CKAN can now be specified to `CkanCatalogGroup` using the `wmsResourceFormat`, `kmlResourceFormat`, `csvResourceFormat`, and `esriMapServerResourceFormat` properties. These properties are all regular expressions. When the format of a CKAN resource returned from `package_search` matches one of these regular expressions, it is treated as that type within TerriaJS.
- `CkanCatalogGroup` now fills the `dataUrl` property of created items by pointing to the dataset's page on CKAN.
- The catalog item information panel now displays `info` sections in a consistent order. The order can be overridden by setting `CatalogItemInfoViewModel.infoSectionOrder`.
- An empty `description` or `info` section is no longer shown on the catalog item information panel. This can be used to remove sections that would otherwise be populated from dataset metadata.

### 1.0.29

- Add support for loading init files via the proxy when necessary.
- Switched to using the updated URL for STK World Terrain, `//assets.agi.com/stk-terrain/v1/tilesets/world/tiles`.

### 1.0.28

- Fixed a bug that prevented links to non-image (e.g. ArcGIS Map Server) legends from appearing on the Now Viewing panel.

### 1.0.27

- Use terriajs-cesium 1.10.7, fixing a module load problem in really old browers like IE8.

### 1.0.25

- Fixed incorrect date formatting in the timeline and animation controls on Internet Explorer 9.
- Add support for CSV files with longitude and latitude columns but no numeric value column. Such datasets are visualized as points with a default color and do not have a legend.
- The Feature Information popup is now automatically closed when the user changes the `AbsIttCatalogItem` filter.

### 1.0.24

- Deprecated:
  - Renamed `AusGlobeViewer` to `TerriaViewer`. `AusGlobeViewer` will continue to work until 2.0 but using it will print a deprecation warning to the browser console.
  - `BrandBarViewModel.create` now takes a single `options` parameter. The container element, which used to be specified as the first parameter, should now be specified as the `container` property of the `options` parameter. The old function signature will continue to work until 2.0 but using it will print a deprecation warning to the browser console.
- `WebMapServiceCatalogItem` now determines its rectangle from the GetCapabilities metadata even when configured to use multiple WMS layers.
- Added the ability to specify the terrain URL or the `TerrainProvider` to use in the 3D view when constructing `TerriaViewer`.
- `AbsIttCatalogItem` styles can now be set using the `tableStyle` property, much like `CsvCatalogItem`.
- Improved `AbsIttCatalogItem`'s tolerance of errors from the server.
- `NavigationViewModel` can now be constructed with a list of `controls` to include, instead of the standard `ZoomInNavigationControl`, `ResetViewNavigationControl`, and `ZoomOutNavigationControl`.
- Fixed a bug that caused the brand bar to slide away with the explorer panel on Internet Explorer 9.

### 1.0.23

- Fixed a bug that prevented features from being pickable from ABS datasets on the 2D map.
- Fixed a bug that caused the Explorer Panel tabs to be missing or misaligned in Firefox.

### 1.0.22

- Changed to use JPEG instead of PNG format for the Natural Earth II basemap. This makes the tile download substantially smaller.

### 1.0.21

- Added an `itemProperties` property to `AbsIttCatalogGroup`.
- Added a `nowViewingMessage` property to `CatalogItem`. This message is shown by the `NowViewingAttentionGrabberViewModel` when the item is enabled. Each unique message is shown only once.

### 1.0.20

- Added the ability to specify SVG icons on Explorer Panel tabs.
- Added an icon to the Search tab.
- Added support for accessing Australian Bureau of Statistics data via the ABS-ITT API, using `AbsIttCatalogGroup` and `AbsIttCatalogItem`.
- The Now Viewing panel now contains controls for selecting which column to show in CSV datasets.

### 1.0.19

- Added `NowViewingAttentionGrabberViewModel`. It calls attention the Now Viewing tab the first time a catalog item is enabled.
- Added `isHidden` property to catalog items and groups. Hidden items and groups do not show up in the catalog or in search results.

### 1.0.18

- Added `featureInfoFields` property to `CsvCatalogItem.tableStyle`. It allows setting which fields to show in the Feature Info popup, and the name to use for each.
- Added `OpenStreetMapCatalogItem` for connecting to tile servers using the OpenStreetMap tiling scheme.
- Added `CkanCatalogGroup.allowEntireWmsServers` property. When set and the group discovers a WMS resource without a layer parameter, it adds a catalog item for the entire server instead of ignoring the resource.
- Added `WebMapTileServiceCatalogGroup` and `WebMapTileServiceCatalogItem` for accessing WMTS servers.
- Handle the case of an `ArcGisMapServerCatalogItem` with an advertised extent that is outside the valid range.
- We now pass ArcGIS MapServer metadata, when it's available, through to Cesium's `ArcGisMapServerImageryProvider` so that it doesn't need to re-request the metadata.
- Changed the style of the Menu Bar to have visually-separate menu items.
- Added support for SVG menu item icons to `MenuBarViewModel`.
- Improved popup message box sizing.

### 1.0.17

- Upgraded to TerriajS Cesium 1.10.2.
- Added `ImageryLayerCatalogItem.isRequiredForRendering`. This is set to false by default and to true for base maps. Slow datasets with `isRequiredForRendering=false` are less likely to prevent other datasets from appearing in the 3D view.
- The "Dataset Testing" functionality (on the hidden Tools menu accessible by adding `#tools=1` to the URL) now gives up tile requests and considers them failed after two seconds. It also outputs some JSON that can be used as the `blacklist` property to blacklist all of the datasets that timed out.
- Added a feature to count the total number of datasets from the hidden Tools menu.
- Fixed a bug that caused the 2D / 3D buttons the Maps menu to get out of sync with the actual state of the map after switching automatically to 2D due to a performance problem.

### 1.0.16

- Deprecated:
  - `ArcGisMapServerCatalogGroup` has been deprecated. Please use `ArcGisCatalogGroup` instead.
- Replaced Cesium animation controller with TerriaJS animation controller.
- Replaced Cesium Viewer widget with the CesiumWidget when running Cesium.
- Added the ability to turn a complete ArcGIS Server, or individual folders within it, into a catalog group using `ArcGisCatalogGroup`.

### 1.0.15

- Fix imagery attribution on the 2D map.

### 1.0.14

- Fixed share URL generation when the application is not running at the root directory of its web server.
- Fixed a bug that caused Internet Explorer 8 users to see a blank page instead of a message saying their browser is incompatible.

### 1.0.13

- Breaking changes:
  - Added a required `@brand-bar-height` property.
- `ExplorerPanelViewModel` can now be created with `isOpen` initially set to false.
- TerriaJS now raises an error and hides the dataset when asked to show an `ImageryLayerCatalogItem` in Leaflet and that catalog item does not use the Web Mercator (EPSG:3857) projection. Previously, the dataset would silently fail to display.
- Improved error handling in `CzmlCatalogItem`, `GeoJsonCatalogItem`, and `KmlCatalogItem`.
- Made the `clipToRectangle` property available on all `ImageryProvider`-based catalog items, not just `WebMapServiceCatalogItem`.
- Added `CatalogMember.isPromoted` property. Promoted catalog groups and items are displayed above non-promoted groups and items.
- Add support for ArcGIS MapServer "Raster Layers" in addition to "Feature Layers".

### 1.0.12

- Allow Esri ArcGIS MapServers to be added via the "Add Data" panel.
- Adds `baseMapName` and `viewerMode` fields to init files and share links. `baseMapName` is any base map name in the map settings panel and `viewerMode` can be set to `'2d'` or `'3d'`.
- Added `tableStyle.legendTicks` property to `CsvCatalogItem`. When specified, the generated legend will have the specified number of equally-spaced lines with labels in its legend.

### 1.0.11

- Fixed a bug that prevented HTML feature information from showing up with a white background in Internet Explorer 9 and 10.
- Fixed a bug that prevented WMS GetCapabilities properties, such as CRS, from being properly inherited from the root layer.
- Tweaked credit / attribution styling.

### 1.0.10

- Added support for a developer attribution on the map.
- Fixed a bug that could cause results from previous async catalog searches to appear in the search results.

### 1.0.9

- Show Cesium `ImageryProvider` tile credits / attribution in Leaflet when using `CesiumTileLayer`.

### 1.0.8

- `WebMapServiceCatalogGroup` now populates the catalog using the hierarchy of layers returned by the WMS server in GetCapabilities. To keep the previous behavior, set the `flatten` property to true.
- Potentially breaking changes:
  - The `getFeatureInfoAsGeoJson` and `getFeatureInfoAsXml` properties have been removed. Use `getFeatureInfoFormats` instead.
- Added support for text/html responses from WMS GetFeatureInfo.
- Make the `FeatureInfoPanelViewModel` use a white background when displaying a complete HTML document.
- `KnockoutMarkdownBinding` no longer tries to interpret complete HTML documents (i.e. those that contain an <html> tag) as Markdown.
- The feature info popup for points loaded from CSV files now shows numeric columns with a missing value as blank instead of as 1e-34.
- `ArcGisMapServerCatalogItem` now offers metadata, used to populate the Data Details and Service Details sections of the catalog item info panel.
- `ArcGisMapServerCatalogGroup` now populates a "Service Description" and a "Data Description" info section for each catalog item from the MapServer's metadata.
- The `metadataUrl` is now populated (and shown) from the regular MapServer URL.
- Added 'keepOnTop' flag support for imageryLayers in init file to allow a layer to serve as a mask.
- Added 'keepOnTop' support to region mapping to allow arbitrary masks based on supported regions.
- Checkboxes in the Data Catalogue and Search tabs now have a larger clickable area.

### 1.0.7

- `CatalogItemNameSearchProviderViewModel` now asynchronously loads groups so items in unloaded groups can be found, too.
- Do not automatically fly to the first location when pressing Enter in the Search input box.
- Changed `ArcGisMapServerCatalogItem` to interpret a `maxScale` of 0 from an ArcGIS MapServer as "not specified".
- Added an `itemProperties` property to `ArcGisMapServerCatalogGroup`, allowing properties of auto-discovered layers to be specified explicitly.
- Added `validDropElements`, `validDropClasses`, `invalidDropElements`, and `invalidDropClasses` properties to `DragDropViewModel` for finer control over where dropping is allowed.
- Arbitrary parameters can now be specified in `config.json` by adding them to the `parameters` property.

### 1.0.6

- Added support for region mapping based on region names instead of region numbers (example in `public/test/countries.csv`).
- Added support for time-dynamic region mapping (example in `public/test/droughts.csv`).
- Added the ability to specify CSV styling in the init file (example in `public/init/test.json`).
- Improved the appearance of the legends generated with region mapping.
- Added the ability to region-map countries (example in `public/test/countries.csv`).
- Elminated distracting "jumping" of the selection indicator when picking point features while zoomed in very close to the surface.
- Fixed a bug that caused features to be picked from all layers in an Esri MapServer, instead of just the visible ones.
- Added support for the WMS MinScaleDenominator property and the Esri MapServer maxScale property, preventing layers from disappearing when zoomed in to close to the surface.
- Polygons loaded from KML files are now placed on the terrain surface.
- The 3D viewer now shows Bing Maps imagery unmodified, matching the 2D viewer. Previously, it applied a gamma correction.
- All catalog items now have an `info` property that allows arbitrary sections to be shown for the item in the info popup.
- `CkanCatalogGroup` now has a `groupBy` property to control whether catalog items are grouped by CKAN group ("group"), CKAN organization ("organization"), or not grouped at all ("none").
- `CkanCatalogGroup` now has a `useResourceName` property to control whether the name of the catalog item is derived from the resource (true), or the dataset itself (false).
- The catalog item info page now renders a much more complete set of Markdown and HTML elements.<|MERGE_RESOLUTION|>--- conflicted
+++ resolved
@@ -49,15 +49,12 @@
   CED_2021,POA_2021,TR_2021,SUA_2021,UCL_2021,SOS_2021,SOSR_2021).
   - See [ASGS 2021](https://www.abs.gov.au/statistics/standards/australian-statistical-geography-standard-asgs-edition-3/jul2021-jun2026/access-and-downloads/digital-boundary-files)
 - Added [Melbourne CLUE blocks](https://data.melbourne.vic.gov.au/pages/clue/) to region mapping.
-<<<<<<< HEAD
 -
 - [The next improvement]
-=======
 - Fix WMS `GetMap`/`GetFeatureInfo` requests not having `styles` parameter (will use empty string instead of `undefined`)
 - Add CesiumIon geocoder
 - `CatalogGroup` will now not show members until loaded
 - Add `GetTimeseries` support to `WebMapServiceCatalogItem`. This adds a new `supportsGetTimeseries` trait, which when true will replace `GetFeatureInfo` with `GetTimeseries` requests. It will also change `info_format` to `text/csv`, and show a chart in the feature info panel. Servers which advertise `GetTimeseries` capability will have this trait set to true by default. `GetTimeseries` requests will have `time = ""`.
->>>>>>> 313b8606
 
 #### 8.3.7 - 2023-10-26
 
