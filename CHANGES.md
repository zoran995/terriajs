--- conflicted
+++ resolved
@@ -2,11 +2,8 @@
 
 #### next release (8.7.4)
 
-<<<<<<< HEAD
 - Add to the "doZoomTo" function the case of an imagery layer with imageryProvider.rectangle
-=======
 - Fix position of draggable point after moving.
->>>>>>> d80876db
 
 #### 8.7.3 - 2024-05-28
 
