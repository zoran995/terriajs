--- conflicted
+++ resolved
@@ -2,11 +2,8 @@
 
 #### next release (8.7.8)
 
-<<<<<<< HEAD
 - Add support for Cloud Optimised Geotiff (cog) in Cesium mode. Currently supports EPSG 4326 and 3857. There is experimental support for other projections but performance might suffer and there could be other issues.
-=======
 - Fix `Workbench.collapseAll()` and `Workbench.expandAll()` for References.
->>>>>>> 4a1e0dbc
 - [The next improvement]
 
 #### 8.7.7 - 2024-10-01
