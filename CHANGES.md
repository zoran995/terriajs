# Change Log

#### next release (8.2.16)

- [The next improvement]

#### 8.2.15 - 2022-09-16

- Fix bug with "propagate `knownContainerUniqueIds` across references and their target" - missing `runInAction`

#### 8.2.14 - 2022-09-15

- Moved map credits to map column so it don't get hidden by chart panel.
- TSified `FeatureInfo*.tsx`
  - `describeFromProperties` is now `generateCesiumInfoHTMLFromProperties`
  - `FeatureInfoSection` has been split up into `FeatureInfoSection.tsx`, `getFeatureProperties`, `mustacheExpressions` and `generateCesiumInfoHTMLFromProperties`
- Fix `{{terria.currentTime}}` in feature info template
- Add `{{terria.rawDataTable}}` in feature info template - to show raw data HTML table
- Added `TableFeatureInfoStratum` - which adds default feature info template to `TableMixin`
- Add `FeatureInfoContext` - used to inject properties into `FeatureInfoSections` context. These properties will be accessible from `featureInfoTemplate` mustache template.
  - `tableFeatureInfoContext` adds time series chart properties using `FeatureInfoContext` (`getChartDetails` has been removed)
- Move `maximumShownFeatureInfos` from `WebMapServiceCatalogItemTraits` to `MappableTraits`
- Remove `featureInfoUrlTemplate` from `OpenDataSoftCatalogItem` - as it is incompatible with time varying datasets
- Removed `formatNumberForLocale` - we now use `Number.toLocaleString`
- Rename `Feature` to `TerriaFeature` - improve typing and usage across code-base
  - Added `data: TerriaFeatureData` - which is used to pass Terria-specific properties around (eg `rowIds`)
- Added `loadingFeatureInfoUrl` to `FeatureInfoUrlTemplateMixin`
- Move `Cesium.ts` `ImageryLayer` feature picking to `cesium.pickImageryLayerFeatures()`
- Move `lib/Core/propertyGetTimeValues.js` into `lib/ReactViews/FeatureInfo/getFeatureProperties.ts`
- Add `showFeatureInfoDownloadWithTemplate` to `FeatureInfoTraits` - Toggle to show feature info download **if** a `template` has been provided. If no `template` is provided, then download will always show.
- Fix support for `initUrls` in `startData.initSources`
- Propagate `knownContainerUniqueIds` across references and their target.
<<<<<<< HEAD
- Make srsName and outputFormat for WFS requests dynamic
- [The next improvement]
=======
- Show scrollbar for story content in Safari iOS.
- Use `document.baseURI` for building share links instead of `window.location`.
>>>>>>> 0714eedc

#### 8.2.13 - 2022-09-01

- Fix pedestrian drop behaviour so that the camera heading stays unchanged even after the drop
- Fixed a bug causing incorrect loading of EPSG:4326 layers in WMS v1.3.0 by sending wrong `bbox` in GetMap requests.
- Improve the CKAN model robustness by removing leading and trailing spaces in wms layer names.
- Load all `InitSources` sequentially instead of asyncronosly
- Fix `DOMPurify.sanitize` call in `PrintView`
- Fix warning for WFS item exceeding max displayable features
- Upgrade prettier to version 2.7.1

#### 8.2.12 - 2022-08-10

- Dropped "optional" from the prompt text in file upload modal for both local and web data.
- Changed the text for the first file upload option from "Auto-detect (recommended)" to simply "File type" for local files and "File or web service type" for web urls.
- Automatically suffix supported extension list to the entries in file type dropdown to improve clarity.
- Removed IFC from upload file type (until further testing).
- Move `CkanCatalogGroup` "ungrouped" group to end of members

#### 8.2.11 - 2022-08-08

- Add ability to customise the getting started video in the StoryBuilder panel
- Set cesium base URL by default so that cesium assets are resolved correctly
- Add `cesiumBaseUrl` to `TerriaOptions` for overriding the default cesium base url setting
- Fix broken Bing map logo in attributions
- Added ability to customise the getting started video in the StoryBuilder panel.
- Fixed a bug where menu items were rendered in the wrong style if the window was resized from small to large, or large to small.
- Strongly type `item` in WorkbenchItem and remove `show` toggle for non `Mappable` items.
- Add `configParameters.regionMappingDefinitionsUrls` - to support multiple URLs for region mapping definitions - if multiple provided then the first matching region will be used (in order of URLs)
  - `configParameters.regionMappingDefinitionsUrl` still exists but is deprecated - if defined it will override `regionMappingDefinitionsUrls`
- `TableMixin.matchRegionProvider` now returns `RegionProvider` instead of `string` region type. (which exists at `regionProvider.regionType`)
- Fix `shouldShorten` property in catalog and story `ShareUrl`
- Fix `shortenShareUrls` user property
- Add `videoCoverImageOpacity` option to `HelpContentItem` so that we can fade the background of help video panels.
- Fix a bug where all `HelpVideoPanel`s were being rendered resulting in autoplayed videos playing at random.
- Add `getFeatureInfoUrl` and `getFeatureInfoParameters` to `WebMapServiceCatalogItemTraits`
- Fix `SearchBoxAndResults` Trans values
- Fix `generateCatalogIndex` for nested references
- Fix `SearchBox` handling of `searchWithDebounce` when `debounceDuration` prop changes. It now fushes instead of cancels.

#### 8.2.10 - 2022-08-02

- **Breaking changes:**
  - **Minimum NodeJS version is now 14**
- Consolidate `HasLocalData` interface
- Add `GlTf` type definition (v2)
- Add `gltfModelUrl` to `GltfMixin` - this must be implemented by Models which use `GltfMixin`
- Moved `GltfCatalogItem` to `lib/Models/Catalog/Gltf/GltfCatalogItem.ts`
- Add experimental client-side 3D file conversion using [`assimpjs`](https://github.com/kovacsv/assimpjs) ([emscripten](https://emscripten.org) interface for the [assimp](https://github.com/assimp/assimp) library)
  - This supports `zip` files and `HasLocalData` - but is not in `getDataType` as the scene editor (closed source) is required to geo-reference
  - Supports over 40 formats - including Collada, obj, Blender, DXF - [full list](https://github.com/assimp/assimp/blob/master/doc/Fileformats.md)
- Add `description` to `getDataType` - this will be displayed between Step 1 and Step 2
- Add warning message to `GltfMixin` when showing in 2D mode (Leaflet)
- Upgrade `husky` to `^8.0.1`
- Prevent looping when navigating between scenes in StoryPanel using keyboard arrows
- Fix bug where StoryPanel keyboard navigation persists after closing StoryPanel
- Fix select when clicking on multiple features in 2D (#5660)
- Implemented support for `featureInfoUrlTemplate` on 2D vector features (#5660)
- Implemented FeatureInfoMixin in GeojsonMixin (#5660)
- `GpxCatalogItem` now use `GeojsonMixin` for loading data. (#5660)
- `GeoRssCatalogItem` now use `GeojsonMixin` for loading data. (#5660)
- Upgrade i18next to `v21`
- Limit workbench item title to 2 lines and show overflow: ellipsis after.
- Add `allowFeaturePicking` trait to Cesium3dTileMixin.
- Feature Info now hidden on Cesium3dTiles items if `allowFeaturePicking` set to false. Default is true.
- Add `initFragmentPaths` support for hostnames different to `configUrl`/`applicationUrl`
- Add DOMPurify to `parseCustomHtmlToReact` (it was already present in `parseCustomMarkdownToReact`)
- Update `html-to-react` to `1.4.7`
- Add `ViewState` React context provider to `StandardUserInterface` - instead of passing `viewState` or `terria` props through components, please use
  - `useViewState` hook
  - `withViewState` HOC
- Move `GlobalTerriaStyles` from `StandardUserInterface` to separate file
- Add `ExternalLinkWithWarning` component - this will replace all URLs in story body and add a warning message when URLs are clicked on.
- Fixed a bug where adding `CesiumTerrainCatalogItem` to workbench didn't apply it when `configParameters.cesiumTerrainAssetId` or `configParameters.cesiumTerrainUrl` was set.
- `CesiumTerrainCatalogItem` will now show a status `In use` or `Not in use` in the workbench.
- Rewrote `CesiumTerrainCatalogItem` to handle and report network errors.
- Set `JulianDate.toIso8601` second precision to nanosecond - this prevents weird date strings with scientific/exponent notation (eg `2008-05-07T22:54:45.7275957614183426e-11Z`)
- Add attribution for Natural Earth II and NASA Black Marble basemaps.

#### 8.2.9 - 2022-07-13

- Pin `html-to-react` to `1.4.5` due to ESM module in dependency (`parse5`) breaking webpack
- Add step to `"Deploy TerriaMap"` action to save `yarn.lock` after `sync-dependencies` (for debug purposes)
- TSIfy `SharePanel`
- Move `includeStoryInShare` out of `ViewState` into local state
- Implement ability to navigate between scenes in StoryPanel using keyboard arrows
- Rename `FeatureInfoMixin` to `FeatureInfoUrlTemplateMixin`
- Move `featureInfoTemplate` and `showStringIfPropertyValueIsNull` from `FeatureInfoTraits` to `MappableTraits` (all mappable catalog items)
- Remove `FeatureInfoUrlTemplateTraits` from all models that don't use `FeatureInfoUrlTemplateMixin`
- Fix "Regions: xxx" short report showing for non region mapped items
- Fix `showInChartPanel` default for mappable items

#### 8.2.8 - 2022-07-04

- Improve Split/compare error handling
- Fix `itemProperties` split bug
- Table styling is disabled if `MultiPoint` are in GeoJSON
- Add `GeoJsonTraits.useOutlineColorForLineFeatures` - If enabled, `TableOutlineStyleTraits` will be used to color Line Features, otherwise `TableColorStyleTraits` will be used.
- Fix feature highliting for `Line`, `MultiLine` and `MultiPoint`
- Await Internationalisation initialisation in `Terria.start`
- `UserDrawing.messageHeader` can now also be `() => string`

#### 8.2.7 - 2022-06-30

- Fix `WorkbenchItem` title height
- Add region map info and move "No Data" message to `InfoSections` in `TableAutomaticStylesStratum`
- Fix missing `TableColorStyleTraits.legend` values in `ColorStyleLegend`
- Fix `DateTimeSelectorSection.changeDateTime()` binding.
- `RegionProvider.find*Variable` functions now try to match with and without whitespace (spaces, hyphens and underscores)
- Clean up `regionMapping.json` descriptions
- Implement Leaflet credits as a react component, so it is easier to maintain them. Leaflet view now show terria extra credits.
- Implement Cesium credits as a react component, so it is easier to maintain them.
- Implement data attribution modal for map data attributions/credits. Used by both Leaflet and Cesium viewers.
- Fixed translation of Leaflet and Cesium credits.
- TSXify `ChartPanelDownloadButton`
- `ChartPanelDownloadButton` will now only export columns which are visible in chart
- Cleanup `Mixin` and `Traits` inheritance
- Wrap the following components in `observer` - `ChartItem`, `LineChart`, (chart) `Legends`, `ChartPanelDownloadButton`
- Improve TerriaReference error logging
- Fix handling GeoJSON if features have null geometry
- Fix bug where map tools names appear as translation strings
- Allow IFC files to be added to a map from local or web data (Requires non-open source plugin)
- Rename `useTranslationIfExists` to `applyTranslationIfExists` so it doesn't look like a React hook.
- Added a required parameter i18n to `applyTranslationIfExists` to avoid having stale translated strings when the language changes.
- Fix `StoryBuilder` remove all text color
- Fix `FeatureInfoPanel` `Loader` color

#### 8.2.6 - 2022-06-17

- **Breaking changes:**
  - Changed translation resolution. Now the "translation" namespace loads only from `${terria.baseUrl}/languages/{{lng}}/translation.json` (TerriaJS assets) and "languageOverrides" loads from `languages/{{lng}}/languageOverrides.json` (a TerriaMap's assets)
- Removed EN & FR translation files from bundle. All translation files are now loaded on demand.
- Moved translation files from `lib/Language/*/translation.json` to `wwwroot/languages/*/translation.json`.
- Fixed default 3d-tiles styling to add a workaround for a Cesium bug which resulted in wrong translucency value for point clouds.
- Remove Pell dependency, now replaced with TinyMCE (WYSIWYG editor library).
- Added `beforeRestoreAppState` hook for call to `Terria.start()` which gets called before state is restored from share data.
- Made `order` optional for `ICompositeBarItem`.
- Fix `includes` path for `url-loader` rule so that it doesn't incorrectly match package names with `terriajs` as prefix.
- Add help button for bookmarking sharelinks to SharePanel (if that help item exists in config)

#### 8.2.5 - 2022-06-07

- Add Google Analytics event for drag and drop of files onto map.
- Allow users to choose whether Story is included in Share
- Fixed bug that broke Cesium when WebGL was not available. Reverts to Leaflet.
- Fixed bug where `new Terria()` constructror would try to access `document` and throw an error when running in NodeJS.
- Add WPS support for `Date` (additional to existing `DateTime`) and support for `ComplexData` `Date`/`DateTime` WPS Inputs.
- TSXified `StandardUserInterface` and some other components. If your TerriaMap imports `StandardUserInterface.jsx` remove the `.jsx` extension so webpack can find the new `.tsx` file.
- Fix use of `baseMapContrastColor` in region mapping/protomaps and remove `MAX_SELECTABLE_DIMENSION_OPTIONS`.
- `mapItems` can now return arbitrary Cesium primitives.
- Added progress of 3DTiles data source loading to Progress Bar.
- ProgressBar colour now depends on baseMapContrastColor - improves visibility on light map backgrounds.
- Update `terriajs-cesium` to `1.92.0`.
- Replace Pell WYSIWYG editor library with TinyMCE, allows richer editing of Stories in the Story Builder
- Added support for using Compare / Split Screen mode with Cesium 3D Tiles.
- Fix `BottomDock.handleClick` binding
- Use the theme base font to style story share panel.
- Fix problem with Story Prompt not showing
- Fix global body style (font and focus purple)
- Add `color:inherit` to `Button`

#### 8.2.4 - 2022-05-23

- Update protomaps to `1.19.0` - now using offical version.
- Fix Table/VectorStylingWorkflow for datasets with no columns/properties to visualise
- Improve default `activeStyle` in `TableMixin` - if no `scalar` style is found then find first style with enum, text and finally region.
- Add Mustache template support to `modelDimensions` for string properties in `option.value` (with the catalog member as context)
- Added a check for disableExport in ChartPanelDownloadButton.jsx. Prevents download button rendering.
- Fix `CatalogIndex` types
- Moved code for retrieving a model by id, share key or CatalogIndex to a new function `terria.getModelByIdShareKeyOrCatalogIndex`.
- Updated handling of `previewedItemId` to use new function `terria.getModelByIdShareKeyOrCatalogIndex`. This will now use CatalogIndex if the `previewedItemId` cannot be found in models or model share keys.
- Fixed a race condition inside ModalPopup that caused the explorer panel (data catalogue) to be stuck hidden until refresh.
- Fix bug that broke the `DiffTool` preventing it from opening.
- TSify `BottomDock` and `measureElement` components.
- Fixed a bug in `GltfMixin` which resulted in some traits missing from `GltfCatalogItem` and broke tools like the scene editor.
- Leaflet attribution can be set through `config.leafletAttributionPrefix`. Attribution HTML string to show on Leaflet maps. Will use Leaflet's default if undefined. To hide Leaflet attribution - set `leafletAttributionPrefix:""`
- Re-add missing `helpPanel.mapUserGuide` translation string
- Fix `sortMembersBy` for child `Groups` and `References`
- Add `raiseError` convenience method to `TerriaError`
- Improve `filterOutUndefined` types
- Add [Maki icons](https://labs.mapbox.com/maki-icons/) - these can be used in `TablePointStyleTraits`. For example `marker = "hospital"`
- Rename `ProtomapsImageryProvider.duplicate()` to `ProtomapsImageryProvider.clone()`.
- Add [`ts-essentials` library](https://github.com/ts-essentials/ts-essentials) - "a set of high-quality, useful TypeScript types that make writing type-safe code easier"
- `GeojsonMixin` improvements
  - `uveMvt` is now `useTableStylingAndProtomaps`
  - If `useTableStylingAndProtomaps` is true, then protomaps is used for Line and Polygon features, and `TableMixin` is used for Point features (see `createLongitudeLatitudeFeaturePerRow()`)
  - `GeoJsonTraits.style` is now only supported by Cesium primitives (if defined, then `useTableStylingAndProtomaps` will be false). Instead you can use `TableStyleTraits`
- `TableMixin` improvements
  - Add new `TableStyleMap` model, this is used to support `enum`, `bin` and `null` styles for the following:
    - `TablePointStyleTraits` - this supports markers (URLs or Maki icons) and rotation, width, height and pixelOffset.
    - Add `TableOutlineStyleTraits` - this supports color and width.
  - Legends are now handled by `TableAutomaticLegendStratum`
  - Legends will be merged across `TableStyleMaps` and `TableColorMap` - for example, marker icons will be shown in legend with correct colors. See `MergedStyleMapLegend`
  - Default `activeStyle` is now picked by finding the first column of type `scalar`, and then the first column of type `enum`, then `text` and then finally `region`.
- `ArcGisFeatureServiceCatalogItem` now uses Table styling and `protomaps`
- Adapted `BaseModel.addObject` to handle adding objects to `ArrayTraits` with `idProperty="index"` and `isRemoval`. The new object will be placed at the end of the array (across all strata).
- Add `allowCustomInput` property to `SelectableDimensionGroup` - if true then `react-select` will allow custom user input.
- `TableStylingWorkflow` improvements
  - Better handling of swapping between different color scheme types (eg enum or bin)
  - Add point, outline and point-size traits

#### 8.2.3 - 2022-04-22

- **Breaking changes:**
  - `CkanItemReference` no longer copies `default` stratum to target - please use `itemProperties` instead.
- **Revert** Use CKAN Dataset `name` property for WMS `layers` as last resort.
- Add support for `WebMapServiceCatalogGroup` to `CkanItemReference` - this will be used instead of `WebMapServiceCatalogItem` if WMS `layers` can't be identified from CKAN resource metadata.
  - Add `allowEntireWmsServers` to `CkanCatalogGroupTraits` - defaults to `true`
- Ignore WMS `Layers` with duplicate `Name` properties
- Fix selectable dimensions passing reactive objects and arrays to updateModelFromJson (which could cause problems with array detection).

#### 8.2.2 - 2022-04-19

- Fixed a whitescreen with PrintView.

#### 8.2.1 - 2022-04-13

- Fixed selectable-dimension checkbox group rendering bug where the group is hidden when it has empty children.

#### 8.2.0 - 2022-04-12

- **Breaking changes:**
  - Multiple changes to `GtfsCatalogItem`:
    - Removed `apiKey` in favour of more general `headers`
    - Removed unused `bearingDirectionProperty` & `compassDirectionProperty`
    - `image` is no longer resolved relative to the TerriaJS asset folder. This will allow using relative URLs for assets that aren't inside the TerriaJS asset folder. Any relative `image` urls should now have "build/TerriaJS/" prepended (the value of `terria.baseUrl`).
- Added `colorModelsByProperty` to `GtfsCatalogItem` which will colour 1 model differently for different vehichles based on properties matched by regular expression. E.g. colour a vehicle model by which train line the vehicle is travelling on.
- Fixed a bug where cross-origin billboard images threw errors in Leaflet mode when trying to recolour the image.
- Changed rounding of the numbers of the countdown timer in the workbench UI for items that use polling. The timer wil now show 00:00 for at most 500ms (instead of a full second). This means that for timers that are a multiple of 1000ms the timer will now show 00:01 for the last second before polling, instead of 00:00.
- TSified `BuildShareLink`, `InitSourceData` and `ShareData`.
- Added `HasLocalData` interface - which has `hasLocalData` property to implement.
- Added `ModelJson` interface - which provides loose type hints for Model JSON.
- Added `settings` object to `InitSourceData` - provides `baseMaximumScreenSpaceError, useNativeResolution, alwaysShowTimeline, baseMapId, terrainSplitDirection, depthTestAgainstTerrainEnabled` - these properties are now saved in share links/stories.
- Moved `setAlwaysShowTimeline` logic from `SettingsPanel` to `TimelineStack.ts`.

#### 8.1.27 - 2022-04-08

- Use CKAN Dataset `name` property for WMS `layers` as last resort.
- Set CKAN Group will now set CKAN Item `name` in `definition` stratum.
- Ignore GeoJSON Features with no geometry.
- Fix feedback link styling.
- Improve `CatalogIndexReference` error messages.

#### 8.1.26 - 2022-04-05

- **Breaking changes**
  - All dynamic groups (eg `WebMapServiceCatalogGroup`) will create members and set `definition` strata (instead of `underride`)
- New `GltfMixin`, which `GltfCatalogItem` now uses.
- Hook up `beforeViewerChanged` and `afterViewerChanged` events so they are
  triggered on viewer change. They are raised only on change between 2D and 3D
  viewer mode.
- Removed references to conversion service which is no longer used in version >=8.0.0.
- Added experimental routing system - there may be breaking changes to this system in subsequent patch releases for a short time. The routes currently include:
  - `/story/:share-id` ➡ loads share JSON from a URL `${configParameters.storyRouteUrlPrefix}:share-id` (`configParameters.storyRouteUrlPrefix` must have a trailing slash)
  - `/catalog/:id` ➡ opens the data catalogue to the specified member
- Fixed a polyline position update bug in `LeafletVisualizer`. Polylines with time varying position will now correctly animate in leaflet mode.
- Change button cursor to pointer
- Add `GeoJsonTraits.filterByProperties` - this can be used to filter GeoJSON features by properties
- Add GeoJSON `czmlTemplate` support for `Polygon/MultiPolygon`
- Add custom `heightOffset` property to `czmlTemplate`
- Fixed a bug where Cesium3DTilePointFeature info is not shown when being clicked.
- Added optional `onDrawingComplete` callback to `UserDrawing` to receive drawn points or rectangle when the drawing is complete.
- Fixed a bug in `BoxDrawing` where the box can be below ground after initialization even when setting `keepBoxAboveGround` to true.
- Add `itemProperties`, `itemPropertiesByType` and `itemPropertiesByIds` to `GroupTraits` and `ReferenceTraits`.
  - Properties set `override` strata
  - Item properties will be set in the following order (highest to lowest priority) `itemPropertiesByIds`, `itemPropertiesByType`, `itemProperties`.
  - If a parent group has `itemProperties`, `itemPropertiesByType` or `itemPropertiesByIds` - then child groups will have these values copied to `underride` when the parent group is loaded
  - Similarly with references.
- Fix `viewCatalogMember` bug - where `_previewItem` was being set too late.
- Improve error message in `DataPreview` for references.
- Fix alignment of elements in story panel and move some styling from scss to styled components
- Click on the stories button opens a story builder (button on the left from story number)
- Added ASGS 2021 regions to region mapping:
  - SA1-4 (e.g. sa3_code_2021)
  - GCCSA
  - STE & AUS (aliased to existing 2011/2016 data due to no change in geometry, names & codes)
- Added LGA regions from 2019 & 2021 to region mapping - only usable by lga code
- Increase `ForkTsCheckerWebpackPlugin` memoryLimit to 4GB
- Add `renderInline` option to markdownToHtml/React + TSify files
- Organise `lib/Map` into folder structure
- When `modelDimensions` are changed, `loadMapItems()` is automatically called
- Add `featureCounts` to `GeoJsonMixin` - this tracks number of GeoJSON Features by type
- Add `polygon-stroke`, `polyline-stroke` and `marker-stroke` to GeoJSON `StyleTraits` - these are only applied to geojson-vt features (not Cesium Primitives)
- TableMixin manual region mapping dimensions are now in a `SelectableDimensionGroup`
- Fix misc font/color styles
- Create reusable `StyledTextArea` component
- `Collapsible` improvements:
  - Add `"checkbox"` `btnStyle`
  - `onToggle` can now stop event propagation
  - `title` now supports custom markdown
- Add `rightIcon` and `textLight` props to `Button`
- New `addTerriaScrollbarStyles` scss mixin
- `TableAutomaticStylesStratum` now creates `styles` for every column - but will hide columns depending on `TableColumnType`
- `TableAutomaticStylesStratum.numberFormatOptions` is now `TableStyle.numberFormatOptions`
- Implement `TableColorStyleTraits.legendTicks` - this will determine number of ticks for `ContinuousColorMap` legends
- `DiscreteColorMap` will now use `minimumValue`/`maximumValue` to calculate bins
- `SelectableDimensions` improvements
  - Add `color`, `text`, `numeric` and `button` types
  - Add `onToggle` function to `SelectableDimensionGroup`
  - `Group` and `CheckboxGroup` now share the same UI and use `Collapsible`
  - `enum` (previously `select`) now uses `react-select` component
  - `color` uses `react-color` component
  - `DimensionSelectorSection` / `DimensionSelector*` are now named the same as the model - eg `SelectableDimension`
- Create `Portal`, `PortalContainer`,`SidePanelContainer` and `WorkflowPanelContainer`. There are used by `WorkflowPanel`.
- Create `WorkflowPanel` - a basic building block for creating Workflows that sit on top of the workbench
  - It has three reusable components, `Panel`, `PanelButton`, `PanelMenu`
- Create `selectableDimensionWorkflow` - This uses `WorkflowPanel` to show `SelectableDimensions` in a separate side panel.
  - `TableStylingWorkflow` - set styling options for TableMixin models
  - `VectorStylingWorkflow` - this extends `TableStylingWorkflow` - used to set styling options for GeoJsonMixin models (for Protomaps/geojson-vt only)
- Create `viewingControls` concept. This can be used to add menu items to workbench items menu (eg "Remove", "Export", ...)
  - TSXify `ViewingControls`
- Add temporary `legendButton` property - this is used to show a "Custom" button above the Legend if custom styling has been applied
  - This uses new `TableStyle.isCustom` property
- Move workbench item controls from `WorkbenchItem.jsx` `WorkbenchItemControls.tsx`
- Add `UrlTempalteImageryCatalogItem`, rename `RasterLayerTraits` to `ImageryProviderTraits` and add some properties.
- Added `ViewingControlsMenu` for making catalog wide extensions to viewing controls options.
- Added `MapToolbar`, a simpler API for adding buttons to the map navigation menu for the most common uses cases.
- Added `BoxDrawing` creation methods `fromTransform` and `fromTranslationRotationScale`.
- Fixed a bug where `zoom` hangs for catalog items with trait named `position`.
- Moved workflows to `Models/Workflows` and added helper method `runWorkflow` to invoke a workflow.
- Change NaturalEarth II basemap to use `url-template-imagery`
- Remove Gnaf API related files as the service was terminated.

#### 8.1.25 - 2022-03-16

- Fix broken download link for feature info panel charts when no download urls are specified.
- Fixed parameter names of WPS catalog functions.
- Improve WMS 1.1.1 support
  - Added `useWmsVersion130` trait - Use WMS version 1.3.0. True by default (unless `url` has `"version=1.1.1"` or `"version=1.1.0"`), if false, then WMS version 1.1.1 will be used.
  - Added `getFeatureInfoFormat` trait - Format parameter to pass to GetFeatureInfo requests. Defaults to "application/json", "application/vnd.ogc.gml", "text/html" or "text/plain" - depending on GetCapabilities response
- Add `legendBackgroundColor` to `LegendOwnerTraits` and `backgroundColor` to `LegendTraits`
- Add `sld_version=1.1.0` to `GetLegendGraphics` requests
- Filter `"styles","version","format","srs","crs"` conflicting query parameters from WMS `url`
- WMS `styles`, `tileWidth`, `tileHeight` and `crs`/`srs` will use value in `url` if it is defined (similar to existing behavior with `layers`)
- WMS will now show warning if invalid `layers` (eg if the specified `layers` don't exist in `GetCapabilities`)
- ArcGisFeatureServerCatalogItem can now load more than the maximum feature limit set by the server by making multiple requests, and uses GeojsonMixin
- Avoid creating duplication in categories in ArcGisPortalCatalogGroup.
- Fix `CatalogMemberMixin.hasDescription` null bug
- `TableStyle` now calculates `rectangle` for point based styles
- Fixed error installing dependencies by changing dependency "pell" to use github protocol rather than unencrypted Git protocol, which is no longer supported by GitHub as of 2022-03-15.

#### 8.1.24 - 2022-03-08

- Ignores duplicate model ids in members array in `updateModelFromJson`
- Add support for `crs` property in GeoJSON `Feature`
- Add feature highlighting for Protomaps vector tiles
- Add back props `localDataTypes` and `remoteDataTypes` to the component `MyData` for customizing list of types shown in file upload modal.

#### 8.1.23 - 2022-02-28

- **Breaking changes**:
  - `IDEAL ZOOM` can be customised by providing `lookAt` or `camera` for `idealZoom` in `MappableTraits`. The `lookAt` takes precedence of `camera` if both exist. The values for `camera` can be easily obtained from property `initialCamera` by calling shared link api .

* Fixed crash caused by ArcGisMapServerCatalogItem layer missing legend.
* Refactored StoryPanel and made it be collapsible
* Added animation.ts as a utility function to handle animation end changes (instead of using timeout)
* Fixed a bug where `buildShareLink` serialised the feature highlight model & geometry. Picked features are still serialised and geometry is reloaded on accessing the share link.

#### 8.1.22 - 2022-02-18

- Added play story button in mobile view when there is an active story
- `IDEAL ZOOM` can be customised by providing `idealZoom` property in `MappableTraits`.
- Fix `AddData` options

#### 8.1.21 - 2022-02-08

- Fixed bug where WMS layer would crash terria if it had no styles, introduced in 8.1.14

#### 8.1.20 - 2022-02-04

- Fixed whitescreen on Print View in release/production builds

#### 8.1.19 - 2022-01-25

- Add WMS support for `TIME=current`
- Only show `TableMixin.legends` if we have rows in dataColumnMajor and mapItems to show
- Add `WebMapServiceCatalogGroup.perLayerLinkedWcs`, this can be used to enable `ExportWebCoverageService` for **all** WMS layers. `item.linkedWcsCoverage` will be set to the WMS layer `Name` if it is defined, layer `Title` otherwise.
- MagdaReference can use addOrOverrideAspects trait to add or override "terria" aspect of target.
- Added new print preview page that opens up in a new window
- TSXified PrintView

#### 8.1.18 - 2022-01-21

- Add missing default Legend to `TableAutomaticStylesStratum.defaultStyle`
- Fix a bug in CompositeCatalogItem that causes share URLs to become extremely long.
- Fix `OpacitySection` number precision.
- Add `sortMembersBy` to `GroupTraits`. This can be set to sort group member models - For example `sortMembersBy = "name"` will alphabetically sort members by name.
- Remove `theme.fontImports` from `GlobalTerriaStyles` - it is now handled in `TerriaMap/index.js`
- Add check to `featureDataToGeoJson.getEsriFeature` to make sure geometry exists

#### 8.1.17 - 2022-01-12

- **Breaking changes**:
  - Minimum node version is now 12 after upgrading node-sass dependency

* Automatically cast property value to number in style expressions generated for 3d tiles filter.
* Re-enable procedure and observable selectors for SOS items.
* Fix broken "Ideal zoom" for TableMixin items.
* The opacity of 3d tiles can now be changed with the opacity slider in the workbench
* RasterLayerTraits and Cesium3dTilesTraits now share the newly created OpacityTraits
* `disableOpacityControl` is now a trait and can be set in the catalog.
* TSXified OpacitySection
* Upgrade compiler target from es2018 to es2019
* Fix default table style legends
* Remove SOS defaults legend workaround
* Update NodeJS version to 14 in `npm-publish` GitHub action

#### 8.1.16 - 2021-12-23

- Added region mapping support for Commonwealth Electoral Divisions as at 2 August 2021 (AEC) as com_elb_name_2021.

#### 8.1.15 - 2021-12-22

- Fix sharelink bug, and make `isJson*` type checks more rigorous
- Remove `uniqueId` from `CatalogMemberMixin.nameInCatalog` and add it as fallback to `CatalogMemberMixin.name`
- Add `shareKeys` and `nameInCatalog` to `CatalogIndexReference`.
- Remove `description` field from `CatalogIndex`
  - The `CatalogIndex` can now be used to resolve models in sharelinks
- Add support for zipped `CatalogIndex` json files.
- Fix `SplitReferences` which use `shareKeys`
- Make `isJson*` type assertion functions more rigorous
  - Add `deep` parameter, so you can use old "shallow" type check for performance reasons if needed
- Add Shapefile to `CkanDefaultFormatsStratum`
- Fix `ArcGisMapServerCatalogItem` metadata bug
- Remove legend traits from CatalogMemberMixin, replacing them with LegendOwnerTraits, and add tests to enforce correct use of legends.
- Add better support for retreiving GeoJsonCatalogItem data through APIs, including supporting geojson nested within json objects
- Fixed `ContinuousColorMap` min/max value bug.
- `TableStyle.outlierColor` is now only used if `zFilter` is active, or `colorTraits.outlierColor` is defined
- Add `forceConvertResultsToV8` to `WebProcessingServiceCatalogFunction`. If your WPS processes are returning v7 json, you will either need to set this to `true`, or set `version: 0.0.1` in JSON output (which will then be automatically converted to v8)
- Cleanup `CatalogFunction` error handling
- Fix `SelectAPolygonParameterEditor` feature picking (tsified)
- Add `WebMapServiceCatalogItem.rectangle` support for multiple WMS layers
- Fix picked feature highlighting for ArcGis REST API features (and TSify `featureDataToGeoJson`)
- Re-enable GeoJSON simple styling - now if more than 50% of features have [simple-style-spec properties](https://github.com/mapbox/simplestyle-spec) - automatic styling will be disabled (this behaviour can be disabled by setting `forceCesiumPrimitives = false`)
- Don't show `TableMixin` `legends` or `mapItems` if no data
- Fix `GeoJsonCatalogItem.legends`
- Add `isOpen` to `TerriaReferenceTraits`

#### 8.1.14 - 2021-12-13

- **Breaking changes**:
  - `Result.throwIfUndefined()` will now only throw if `result.value` is undefined - regardless of `result.error`

* Reimplement option to zoom on item when adding it to workbench, `zoomOnAddToWorkbench` is added to `MappableTraits`.
* Update terria-js cesium to `1.81.3`
* Re-allowed models to be added to `workbench` if the are not `Mappable` or `Chartable`
* Moved `WebMapServiceCatalogItem.GetCapbilitiesStratum` to `lib\Models\Catalog\Ows\WebMapServiceCapabilitiesStratum.ts`
* Moved `WebMapServiceCatalogItem.DiffStratum` to `DiffableMixin`
* `callWebCoverageService` now uses version WCS `2.0.0`
  - All WCS export functionality is now in `ExportWebCoverageServiceMixin`
  - Added `WebCoverageServiceParameterTraits` to `WebMapServiceCatalogItemTraits.linkedWcsParameters`. It includes `outputFormat` and `outputCrs`
  - Will attempt to use native CRS and format (from `DescribeCoverage`)
  - No longer sets `width` or `height` - so export will now return native resolution
* Anonymize user IP when using google analytics.
* Fix crash when TableMixin-based catalog item had invalid date values
* Fix `WebMapServiceCatalogItem.styles` if `supportsGetLegendGraphics = false`. This means that if a WMS server doesn't support `GetLegendGraphics` requests, the first style will be set as the default style.

#### 8.1.13 - 2021-12-03

- Paramerterised the support email on the help panel to use the support email in config
- Refactored `TableColumn get type()` to move logic into `guessColumnTypeFromValues()`
- `TableMixin.activeStyle` will set `TableColumnType = hidden` for `scalar` columns with name `"id"`, `"_id_"` or `"fid"`
- Fix bug `TableColumn.type = scalar` even if there were no values.
- Table columns named `"easting"` and `"northing"` are now hidden by default from styles
- `TableColumn.type = enum` requires at least 2 unique values (including null) to be selected by default
- Tweak automatic `TableColumn.type = Enum` for wider range of values
- Exporting `TableMixin` will now add proper file extensions
- Added `TimeVaryingTraits.timeLabel` trait to change label on `DateTimeSelectorSection` (defaults to "Time:")
  - This is set to `timeColumn.title`
- `TableColumn` will try to generate prettier `title` by un-camel casing, removing underscores and capitalising words
- `TableStyle` `startDates`, `finishDates` and `timeIntervals` will only set values for valid `rowGroups` (invalid rows will be set to `null`). For example, this means that rows with invalid regions will be ignored.
- Add "Disable style" option to `TableMixin.styleDimensions` - it can be enabled with `TableTraits.showDisableStyleOption`
- Added `timeDisableDimension` to `TableMixin` - this will render a checkbox to disable time dimension if `rowGroups` only have a single time interval per group (i.e. features aren't "moving" across time) - it can be enabled with `TableTraits.showDisableTimeOption` - `TableAutomaticStylesStratum` will automatically enable this if at least 50% of rowGroups only have one unique time interval (i.e. they don't change over time)\
- Remove border from region mapping if no data
- Add `baseMapContrastColor` and `constrastColor` to `BaseMapModel`
- Fixed `TableMixin.defaultTableStyle.legends` - `defaultTableStyle` is now not observable - it is created once in the `contructor`
- Removed `Terria.configParameters.enableGeojsonMvt` - geojson-vt/Protomaps is now used by default
- `GpxCatalogItem` now uses `GeojsonMixin`
- Add an external link icon to external hyperlink when using method `parseCustomHtmlToReact`. This feature can be switched off by passing `{ disableExternalLinkIcon: true }` in `context` argument.
- Tsify `sendFeedback.ts` and improve error messages/notifications
- Removed unused overrideState from many DataCatalog React components.
- Fixed a bug where adding a timeseries dataset from the preview map's Add to map button didn't add the dataset to the `timelineStack`.
- Fixed incorrect colour for catalog item names in the explorer panel when using dynamic theming.
- Moved `CatalogIndex` loading from constructor (called in `Terria.start`) to `CatalogSearchProvider.doSearch` - this means the index will only be loaded when the user does their first search
- Add basic auth support to `generateCatalogIndex`, fix some bugs and improve performance
- Update terria-js cesium to `1.81.2`
- Add `uniqueId` as fallback to `nameInCatalog`
- Remove duplicated items from `OpenDataSoftGroup` and `SocrataGroup`

#### 8.1.12 - 2021-11-18

- Bigger zoom control icons.
- Modified "ideal zoom" to zoom closer to tilesets and datasources.
- Added `configParameters.feedbackPostamble`. Text showing at the bottom of feedback form, supports the internationalization using the translation key
- `GeoJsonMixin.style["stroke-opacity"]` will now also set `polygonStroke.alpha` and `polylineStroke.alpha`
- Reduce `GeoJsonMixin` default stroke width from `2` to `1`
- Add `TableMixin` styling to `GeoJsonMixin` - it will treat geojson feature properties as "rows" in a table - which can be styled in the same way as `TableMixin` (eg CSV). This is only enabled for geojson-vt/Protomaps (which requires `Terria.configParameters.enableGeojsonMvt = true`). For more info see `GeojsonMixin.forceLoadMapItems()`
  - This can be disabled using `GeojsonTraits.disableTableStyle`
- Opacity and splitting is enabled for Geojson (if using geojson-vt/protomaps)
- Replaced `@types/geojson` Geojson types with `@turf/helpers`
- In `GeojsonMixin` replaced with `customDataLoader`, `loadFromFile` and `loadFromUrl` with `forceLoadGeojsonData`
- `GeojsonMixin` will now convert all geojson objects to FeatureCollection
- Exporting `GeojsonMixin` will now add proper file extensions
- `WebFeatureServiceCatalogItem` now uses `GeoJsonMixin`
- Fix `ProtomapsImageryProvider` geojson feature picking over antimeridian
- Add Socrata group to "Add web data
- Added "marker-stroke-width", "polyline-stroke-width", "polygon-stroke-width" to `GeojsonStyleTraits` (Note these are not apart of [simplestyle-spec](https://github.com/mapbox/simplestyle-spec/tree/master/1.1.0) and can only be used with `geojson-vt`)
- Add a method refreshCatalogMembersFromMagda to Terria class.
- Renable `useNativeResolution` on mobile
- Store `useNativeResolution`, `baseMaximumScreenSpaceError` as local properties
- Moved CKAN default `supportedFormats` to `CkanDefaultFormatsStratum`
- Add properties to `CkanResourceFormatTraits`
  - `maxFileSize` to filter out resources with large files (default values: GeoJSON = 150MB, KML = 30MB, CZML = 50MB)
  - `removeDuplicates` (which defaults to true) so we don't get duplicate formats for a dataset (it will check `resource.name`)
    - If there are multiple matches, then the newest (from resource.created property) will be used
  - `onlyUseIfSoleResource` to give a given resource format unless that is all that exists for a dataset
- Add CKAN `useSingleResource`, if `true`, then the highest match from `supportedResourceFormats` will be used for each dataset
- ArcGis Map/Feature Service will now set CRS from `latestWkid` if it exists (over `wkid`)
- Fix CKAN ArcGisFeatureService resources
- ArcGisFeatureServer will now set `outSR=4326` so we don't need to reproject client-side

#### 8.1.11 - 2021-11-15

- Fix `SettingsPanel` type issue

#### 8.1.10 - 2021-11-15

- Fix `CswCatalogGroup` XML types
- Added `MAINCODE` aliases for all ABS Statistical Area regions that were missing them.
- Fixed `superGet` replacement in webpack builds with babel versions `7.16.0` and above.

#### 8.1.9 - 2021-11-01

- TSify workbench splitter control and fix broken styling.
- Fix app crash when opening AR tool.

#### 8.1.8 - 2021-10-29

- Tsified `SettingPanel`
- Moved `setViewerMode` function from `Terria` class to `ViewerMode`
- Refactored checkbox to use children elements for label instead of label
  property, `isDisabled`, `isChecked` and `font-size: inherit` style is passed
  to each child element (so propper styling is maintained)
- Fix an internal bug where Cesium.prototype.observeModelLayer() fails to remove 3D tilesets in certain cases.
- Rename `TerriaError._shouldRaiseToUser` to `overrideRaiseToUser`
  - Note: `userProperties.ignoreError = "1"` will take precedence over `overrideRaiseToUser = true`
- Fix `overrideRaiseToUser` bug causing `overrideRaiseToUser` to be set to `true` in `TerriaError.combine`
- Add `rollbar.warning` for `TerriaErrorSeverity.Warning`
- Disable `zFilter` by default
- Remove use of word "outlier" in zFilter dimension and legend item (we now use "Extreme values")
- Add `cursor:pointer` to `Checkbox`
- Fix `MapNavigation` getter/setter `visible` bug.
  - Replace `CompositeBarItemController` `visible` setter with `setVisible` function
- Use `yarn` in CI scripts (and upgrade node to v14)
- Fix app crash when previewing a nested reference in the catalog (eg when viewing an indexed search result where the result is a reference).
- Ported feaure from v7 to set WMS layers property from the value of `LAYERS`, `layers` or `typeName` from query string of CKAN resource URL.

#### 8.1.4 - 2021-10-15

- Make flex-search usage (for `CatalogIndex`) web-worker based
- Add `completeKnownContainerUniqueIds` to `Model` class - This will recursively travese tree of knownContainerUniqueIds models to return full list of dependencies
- Add all models from `completeKnownContainerUniqueIds` to shareData.models (even if they are empty)

#### 8.1.3 - 2021-10-14

- Reimplement map viewer url param
- Added `terriaError.importance` property. This can be set to adjust which error messages are presented to the user.
  - `terriaErrorNotification` and `WarningBox` will use the error message with highest importance to show to the user ("Developer details" remains unchanged)
- Add `terriaError.shouldRaiseToUser` override, this can be used to raise errors with `Warning` severity.
- `terriaError.raisedToError` will now check if **any** `TerriaError` has been raised to the user in the tree.
- `workbench.add()` will now keep items which only return `Warning` severity `TerriaErrors` after loading.
- Improve SDMX error messages for no results
- Fix SDMX FeatureInfoSection time-series chart to only show if data exists.
- Improve GeoJSON CRS projection error messages
- Add `Notification` `onDismiss` and `ignore` properties.
- Fix `AsyncLoader` result bug
- Remove `Terria.error` event handler
- Refactor `workbench.add` to return `Result`
- Consolidated network request / CORS error message - it is now in `t("core.terriaError.networkRequestMessage")`.
  - It can be injected into other translation strings like so: `"groupNotAvailableMessage": "$t(core.terriaError.networkRequestMessage)"`
  - Or, you can use `networkRequestError(error)` to wrap up existing `TerriaError` objects
- Fix incorrect default `configParameters.feedbackPreamble`
- Fix incorrect default `configParameters.proj4def` - it is now `"proj4def/"`
- Fix Branding component. It wasn't wrapped in `observer` so it kept getting re-rendered
- Add `FeedbackLink` and `<feedbacklink>` custom component - this can be used to add a button to open feedback dialog (or show `supportEmail` in feedback is disabled)
- Fix `ContinuousColorMap` `Legend` issue due to funky JS precision
- Fix mobx computed cycle in `CkanDatasetStratum` which was making error messages for failed loading of CKAN items worse.

#### 8.1.2 - 2021-10-01

- Removed duplicate Help icon and tooltip from the map navigation menu at the bottom as it is now shown in the top menu.
- Fixed a bug where the app shows a scrollbar in some instances.
- Wrap clean initSources with action.
- Modified `TerriaReference` to retain its name when expanded. Previously, when the reference is expanded, it will assume the name of the group or item of the target.
- Proxy `catalogIndex.url`

#### 8.1.1 - 2021-09-30

- **Breaking changes:**
  - `blacklist` has been renamed to `excludeMembers` for `ArcGisPortalCatalogGroup` and `CkanCatalogGroup`.

* Tsifyied and refactored `RegionProvider` and `RegionProviderList`, and re-enabled `loadRegionIDs`
* `TableColorMap` `minimumValue` and `maximumValue` will now take into account valid regions.
* `tableMixin.loadRegionProviderList()` is now called in `tableMixin.forceLoadMapItems()` instead of `mappableMixin.loadMapItems()`
* Add TableColumn and TableStyle `ready` computed property. Columns will only be rendered if `ready` is `true`. At the moment it is only used to wait until `loadRegionIDs` has finished.
* Moved region mapping `ImageryProvider` code to `lib/Table/createRegionMappedImageryProvider.ts`
* Fix `ChartPanel` import `Result` bug.
* Improve handling of featureInfoTemplate for composite catalog items.
* Mobile help menu will now show a link to map user guide if it is configured in `Terria.configParameters.helpItems`.
* Fixed the layout of items in mobile navigation
* Add Mapbox Vector Tile support. This is using [protomaps.js](https://github.com/protomaps/protomaps.js) in the new `ProtomapsImageryProvider`. This includes subset of MVT style specification JSON support.
* `MapboxVectorCanvasTileLayer` is now called `ImageryProviderLeafletGridLayer`
* `CesiumTileLayer` is now called `ImageryProviderLeafletTileLayer`.
* Added `geojson-vt` support to `GeoJsonMixin`, which will tile geojson into vector tiles on the fly, and use the new `ProtomapsImageryProvider`.
* Added `configParameter.enableGeojsonMvt` temporary feature flag for experimental Geojson-Mapbox vector tiles. Default is `false`.
* Added `forceCesiumPrimitives` to `GeoJsonTraits`. This can be used to render cesium primitives instead of Mapbox vector-tiles (if `configParameter.enableGeojsonMvt` is `true`)
* Add `scale` observable to `TerriaViewer`. This will give distance between two pixels at the bottom center of the screen in meters.
* Fixed `withControlledVisibility` method to inherit `propTypes` of its wrapped component.
* Added `MinMaxLevelMixin` and `MinMaxLevelTraits` to handle defining min and max scale denominator for layers.
* Extracted function `scaleToDenominator` to core - for conversion of scale to zoom level.
* Share/start data conversion will now only occur if `version` property is `0.x.x`. Previously, it was `version` property is **not** `8.x.x`
* Filter table column values by Z Score. This is controlled by the following `TableColorStyleTraits`:
  - `zScoreFilter` - Treat values outside of specifed z-score as outliers, and therefore do not include in color scale. This value is magnitude of z-score - it will apply to positive and negative z-scores. For example a value of `2` will treat all values that are 2 or more standard deviations from the mean as outliers. This must be defined to be enabled - currently it is only enabled for SDMX (with `zScoreFilter=4`).
  - `zScoreFilterEnabled - True, if z-score filter is enabled
  - `rangeFilter` - This is applied after the `zScoreFilter`. It is used to effectively 'disable' the zScoreFilter if it doesn't cut at least the specified percange of the range of values (for both minimum and maximum value). For exmaple if `rangeFilter = 0.2`, then the zScoreFilter will only be effective if it cuts at least 20% of the range of values from the minimum and maximum value
* Add `outlierColor` to `ContinuousColorMap`
* Add `placement` to `SelectableDimension`. This can be used to put `SelectableDimension` below legend using `placement = "belowLegend`
* Add `SelectableDimensionCheckbox` (and rename `SelectableDimension` to `SelectableDimensionSelect`)
* Add `outlierFilterDimension` checkbox `SelectableDimension` to workbench to enable/disable dimension
* Extend `tableStyle.rowGroups` to regions
* Fix `spreadFinishTime` bug
* Fix diverging `ContinuousColorMap` - it will now center color scale around 0.
* Refactor `SocrataMapViewCatalogItem` to use `GeoJsonMixin`
* `SocrataCatalogGroup` will not not return groups for Facets if there is only one - so it skips an unnecessary group level.
* Update protomaps.js to `1.5.0`
* SDMX will now disable the region column if less than 2 valid regions have been found
* Set `spreadStartTime` and `spreadFinishTime` to `true` for SDMX
* Add SDMX `metadataURLs` from dataflow annotations
* Improve SDMX chart titles
* `TableMixin` will now remove data if an error occurs while calling `forceLoadTableData`
* Make `regionColumn` `isNullable` - this means region column can be disabled by setting to `null`.
* Fix scalar column color map with a single value
* TableMixin will now clear data if an error occurs while calling `forceLoadTableData`
* `TableMixin` will now not return `mapItems` or `chartItems` if `isLoading`
* SDMX will now use `initialTimeSource = stop`
* Fix `duplicateModels` duplicating observables across multiple models
* Support group models in workbench -- All members will be automatically added to the map.
* Added location search button to welcome modal in mobile view.
* Add `DataUrlTraits` to `CatalogMemberTraits.dataUrls`. It contains an array of data URLS (with optional `title` which will render a button). It is handled the same as `MetadataUrls` except there is a `type` property which can be set to `wcs`, `wfs`... to show info about the URL.
* Made search location bar span full width in mobile view.
* Automatically hide mobile modal window when user is interacting with the map.
* Disabled feature search in mobile
* Disabled export (clip&ship) in mobile
* Fixed misplaced search icon in mobile safari.
* Prevents story text from covering the whole screen in mobile devices.
* Add `CatalogIndex`, `CatalogIndexReference` and `generateCatalogIndex()` script. These can be used to generate a static JSON index of a terria catalog - which can then be searched through using `flexsearch`
* Added `weakReference` flag `ReferenceMixin`, this can be used to treat References more like a shortcut (this means that `sourceReference` isn't used when models are shared/added to the workbench - the `target` is used instead)
* GroupMixin.isMixedInto and MappableMixin.isMixedInto are now more strict - and won't pass for for References with `isMappable` or `isGroup`.
* `Workbench.add` can now handle nested `References` (eg `CatalogIndexReference -> CkanReference -> WMSCatalogItem`).
* Add `description` trait to `CatalogMemberReferenceTraits`
* Added `excludeMembers` property to `GroupTraits` (this replaced the `blacklist` property in v7). It is an array of strings of excluded group and item names. A group or item name that appears in this list will not be shown to the user. This is case-insensitive and will also apply to all child/nested groups
* Fixes an app crash on load in iOS-Safari mobile which was happening when rendering help panel tooltips.
* Fixed `WebMapServiceCatalogItem` not sending additional `parameters` in `GetFeatureInfo` queries.
* Changed mobile header icons and improved styling.
* Fixed a problem with computeds and AsyncLoader when loading `mapItems` (and hence children's `mapItems`) of a CompositeCatalogItem.
* Fix `YDYRCatalogFunction` `description`
* Extend input field for search in mobile view to full width of the page.
* Automatically hide mobile modal window when user is interacting with the map (like picking a point or drawing a shape).
* Adjusted styling of x-axis labels in feature info panel to prevent its clipping.
* When expanding charts from the same catalog item, we now create a new item if the expanded chart has a different title from the previously expanded chart for the same item. This behavior matches the behavior in `v7`.
* Improve status message when feature info panel chart is loading
* Fix broken chart panel download button.
* Changed @vx/_ dependencies to @visx/_ which is the new home of the chart library
* The glyph style used for chart points can now be customized.
* Added `TerriaReference` item, useful for mounting a catalog tree from an external init file at any position in the current map's catalog tree.
* Changed @vx/_ dependencies to @visx/_ which is the new home of the chart library
* The glyph style used for chart points can now be customized.
* Chart tooltip and legend bar can now fit more legends gracefully.

#### 8.1.0 - 2021-09-08

- **Breaking changes:**
  - Overhaul of map navigation: items no longer added inside UserInterface using <Nav> jsx.

* New version of map navigation ([#5062](https://github.com/TerriaJS/terriajs/pull/5062))
  - It consists of
    - a high level api `MapNavigationModel` for managing the navigation items, which is responsible for managing the state of navigation items. It is passing commands to invidual item controller.
    - a `MapNavigationItemController` that holds and control the state of navigation item. When new navigation item is created it should extend controller and provide the definition on how it state should be updated.
  - Terria exposes instance of navigation model to the world.
  - Converted all existing navigation items to utilise new navigation model, and registered them in terria navigation model (`registerMapNavigations.tsx`).
  - Resolved issue with some navigation items not being clickable on mobile due to overlap from others.
* Fixed a bug in Difference tool where difference image was showing with zero opacity in some situations.
* Fixed `CzmlCatalogItem` to react correctly to input data changes.

#### 8.0.1 - 2021-09-06

- Added `catalog-converter` support for v7 `#start` data.
- add french Help button translation
- Enable FeatureInfoSectionSpec tests
- Add `itemProperties` to `ArcGisMapServerCatalogGroupTraits` so that `ArcGisMapServerCatalogGroup` can override relevant traits of its layers.
- Add `feature` object to `FeatureInfoSection.getTemplateData`
- Add a way to replace text in feature info templates. See [Replace text](doc/connecting-to-data/customizing-data-appearance/feature-info-template.md) for details.
- Fixed unnecessary model reloads or recomputing of `mapItems` when switching between story scenes.
- Fixed story reset button.
- Moved help button to the top menu

#### 8.0.0 - 2021-08-13

- **Breaking changes**:
  - Require `translate#` in front of translatable content id in `config.json` (i.e. `helpContent`).
  - `colorPalette` no longer supports a list of CSS colors (eg `rgb(0,0,255)-rgb(0,255,0)-rgb(255,0,0)`). Instead please use `binColors`.
  - Organise `Traits` folder into `Traits/Decorators` and `Traits/TraitsClasses`
  - Renamed all mixin instance type definitions to `XMixin.Instance`.
  - Basemaps are now defined as `baseMaps` object (see [baseMaps object docs](./doc/customizing/initialization-files.md#basemaps))
    - list of available basemaps is defined in `baseMaps.items`. This list is combined with default base maps so it's possible to override defaults
    - definition of `initBaseMapId` and `initBaseMapName` are moved to `baseMaps.defaultBaseMapId` and `baseMaps.defaultBaseMapName`
    - `previewBaseMapId` is moved to `baseMaps.previewBaseMapId`
    - implemented `baseMaps.enabledBaseMaps` array of base map ids to define a list of baseMaps available to user
    - updated docs for `baseMaps`
  - `$color-splitter` and `theme.colorSplitter` has been replaced with `$color-secondary` and `theme.colorSecondary`
  - `canZoomTo` has bee replaced with `disableZoomTo` in `MappableTraits`
  - `showsInfo` has been replaced with `disableAboutData` in `CatalogMemberTraits`
  - `AsyncLoader` loadXXX methods now return `Result` with `errors` **they no longer throw errors** - if you need errors to be thrown you can use `(await loadXX).throwIfError()`.
  - Removed `openGroup()` - it is replaced by `viewState.viewCatalogMember`
  - Renamed `ReferenceMixin.is` to `ReferenceMixin.isMixedInto`

* Fixed a bug with numeric item search where it sometimes fails to return all matching values.
* Respect order of objects from lower strata in `objectArrayTrait`.
* Fix datetime button margin with scroll in workbench.
* Fix checkbox when click happen on svg icon. (#5550)
* Added progress indicator when loading item search tool.
* Add `nullColor` to `ConstantColorMap` - used when `colorColumn` is of type `region` to hide regions where rows don't exist.
* `TableStyles` will only be created for `text` columns if there are no columns of type `scalar`, `enum` or `region`.
* Moved `TableStyle.colorMap` into `TableColorMap`
* Replaced `colorbrewer.json` with `d3-scale-chromatic` - we now support d3 color scales (in addition to color brewer) - see https://github.com/d3/d3-scale-chromatic
* Added `ContinuousColorMap` - it will now be used by default for `scalar` columns
  - To use `DiscreteColorMap` - you will need to set `numberOfBins` to something other than `0`.
* `TableColorMap` default color palette for `scalar` columns is not `Reds` instead of `RdYlOr`
* Legends for `scalar` columns will now calculate optimal `numberFormatOptions.maximumFractionDigits` and `numberFormatOptions.minimumFractionDigits`
* Fix sharing user added data of type "Auto-detect".
* #5605 tidy up format string used in `MagdaReference`
* Fix wms feature info returning only one feature
* `WebMapServiceCatalogGroup` will now create layer auto-IDs using `Name` field to avoid ID clashes.
* Added `GroupMixin` `shareKey` generation for members - if the group has `shareKeys`.
* Organise `Traits` folder into `Traits/Decorators` and `Traits/TraitsClasses
* Organise `Traits` folder into `Traits/Decorators` and `Traits/TraitsClasses`
* I18n-ify shadow options in 3DTiles and some strings in feature info panel.
* Fix `StyledIcon` css `display` clash
* Limit `SelectableDimension` options to 1000 values
* Added support for `SocrataCatalogGroup` and `SocrataMapViewCatalogGroup`
  - Notes on v7 to v8 Socrata integration:
    - Share links are not preserved
    - Added basic support for dataset resources
* Organise `Models` directory into multiple sub-directories (#5626)
  - New model related classes are moved to `Models/Definition`
  - Catalog related files are moved to `Models/Catalog`
    - ESRI, OWS, GTFS and CKAN related files are moved to their own sub-directories in `Models/Catalog/`
    - Other Catalog items related files are moved to `Models/Catalog/CatalogItems`
    - Other Catalog items related files are moved to `Models/Catalog/CatalogGroups`
    - Catalog functions related files are moved to `Models/Catalog/CatalogFunction`
  - Removed unused Models files
* Modified BadgeBar to be more tolerant to longer strings
* Added `MapboxMapCatalogItem`.
* Added `MapboxStyleCatalogItem`.
* Fix splitter thumb icon vertical position
* Renamed all mixin instance type definitions to `XMixin.Instance`.
* Clean up `ViewControl` colors
  - `$color-splitter` and `theme.colorSplitter` has been replaced with `$color-secondary` and `theme.colorSecondary`
* Clean up `SplitterTraits`
  - `SplitterTraits` is now included in `RasterLayerTraits`
  - Removed `supportsSplitter` variable
  - Added `disableSplitter` trait
* Clean up `canZoomTo`
  - Replaced with `disableZoomTo` in `MappableTraits`
* Clean up `showsInfo`
  - Replaced with `disableAboutData` in `CatalogMemberTraits`
* Add `TerriaErrorSeverity` enum, values can be `Error` or `Warning`.
  - Errors with severity `Error` are presented to the user. `Warning` will just be printed to console.
  - By default, errors will use `Error`
  - `TerriaErrorSeverity` will be copied through nested `TerriaErrors` on creation (eg if you call `TerriaError.from()` on a `Warning` then the parent error will also be `Warning`)
  - Loading models from share links or stories will use `Warning` if the model is **not in the workbench**, otherwise it will use `Error`.
* In `terriaErrorNotification` - show `error.message` (as well as `error.stack`) if `error.stack` is defined
* `AsyncLoader` now has an observable `result` property.
* `viewState.viewCatalogMember()` now handles loading catalog members, opening groups and showing "Add Data" window.
* Fix `MagdaReference` `forceLoadReference` bug.
* Clean up `CkanCatalogGroup` loading - errors are no-longer swallowed.
* Clean up `3dTilesMixin` loading - errors are no-longer swallowed.
* Fix `DataPreviewSections` info section bug.
* Move `FeedbackForm` `z-index` to same as `Notification` - this is so it will appear above Data catalog.
* Added `result.raiseError()`, `result.pushErrorTo()` and `result.clone()` helper methods - and `Result.combine()` convenience function
* Renamed `ReferenceMixin.is` to `ReferenceMixin.isMixedInto`
* Added support for logging to external error service and configuring it via config parameters. See `errorService` in [client configuration](doc/customizing/client-side-config.md).
* Fix `DiscreteColorMap` bug with `binColors` and added warning message if `colorPalette` is invalid.
* Fix `EnumColorMap` bug with `binColors`
* Moved d3-scale-chromatic code into `tableColorMap.colorScaleCategorical()` and `tableColorMap.colorScaleContinuous()`
* Disabled welcome popup for shared stories
* Add WMS support for default value of time dimension.
* Make CompositeCatalogItem sync visibility to its members.
* Add `description` and `example` static properties to `Trait`, and added `@traitClass` decorator.
* Add `parent` property to `Trait`, which contains parent `TraitClass`.
* New model-generated documentation in `generateDocs.ts`
* Refactored some `Traits` classes so they use `mixTraits` instead of extending other `Traits` classes.
* Allow translation of some components.
* Fixed a bug which prevented adding any reference catalog item while the story is playing.
* Bumped terriajs-server to ^3.3.3

#### 8.0.0-alpha.87

- Re-add basemap images to terriajs rather than requiring all TerriaMaps to have those basemap images. Default basemaps will use those images.
- Data from TableMixin always overrides other feature information (e.g. from vector tiles in region mapping) by column name and title for feature info templating (consistent with v7).
- Fixed point entity creation for TableMixin where different columns are used for point size and colour.
- Changed MappableMixin's initialMessage to show while map items are loaded. Map items could be displayed behind the disclaimer before a user accepts the disclaimer.
- Fixed a cyclic dependency between initialMessage and app spinner (globe gif greysreen) that caused the app spinner to be present forever when loading a share link.
- Removed hardcoded credit links and made it configurable via terria config parameters.
- Disable `TableMixin` time column if only one unique time interval

#### 8.0.0-alpha.86

- **Breaking changes**:
  - `EnumColorMap` will only be used for enum `TableColumns` with number of unique values <= number of bins

* Add `options` to CSV papaparsing
* `TableMixin` will now only show points **or** region mapping - not both
* Add `FeatureInfoMixin` support for 2D vector features (in Cesium only)
* `TableStyles` are now hidden from the "Display Variable" selector if the number of colors (enumColors or numberOfBins) is less than 2. As a ColorMap with a single color isn't super useful.
* Improved default `TableColumn.isSampled` - it will be false if a binary column is detected (0 or 1)
* Improved default Table charting - now a time column will be used for xAxis by default
* Added `spreadFinishTime` - which works same way as `spreadStartTime` - if `true`, finish time of feature will be "spread" so that all features are displayed at the latest time step.
* Added support for `OpenDataSoft` - only point or region based features + timeseries
* `GeoJsonMixin`-based catalog items with polygon features can be extruded if a `heightProperty` is specified.
* Bugfix to make time-based geojson work when there are multiple features with the same time property value.
* Add `czmlTemplate` to `GeoJsonTraits` - it can be used to replace GeoJSON Point features with a CZML packet.
* Made the moment points in the chart optionally clickable.

#### 8.0.0-alpha.85

- **Breaking changes**:
  - Removed `registerAnalytics.js`
  - Removed `HelpMenuPanel.jsx`

* Added analytic events related to story, share and help menu items, Also refactored events to use category and action enums.
* Remove table style `SelectableDimension` from SDMX
* `GyroscopeGuidance` can now be translated.
* Wraps tool title bar text using `...`.

#### 8.0.0-alpha.84

- Fix `ArcGisMapServerCatalogGroup` infinite loading by removing the cycle of calling `loadMembers` that was present in the `DataCatalogGroup` React component. However calling `loadMembers` is still not cached as it should for `ArcGisMapServerCatalogGroup`, and the infinite loading bug could return.
- Fix bug `selectableDimensions` bug in `Cesium3dTilesMixin` and `GltfCatalogItem`.

#### 8.0.0-alpha.83

- Add `modelDimensions` to `CatalogMemberMixin` - this can be used to apply model stratum with a `SelectableDimension` (i.e. a drop-down menu).
- `GeoJsonMixin`-based catalog items can now be styled based on to their properties through traits.
- `GeoJsonMixin`-based catalog items can now vary over time if a `timeProperty` is specified.

#### 8.0.0-alpha.82

- **Breaking changes**:
  - IndexedItemSearchProvider: (bounding) `radius` option is no longer supported in `resultsData.csv` of search indexes.

* Show a toast and spinner icon in the "Ideal zoom" button when the map is zooming.
* `zoomTo()` will return a promise that resolves when the zoom animation is complete.
* Modifies `IndexedItemSearchProvider` to reflect changes to `terriajs-indexer` file format.
* Move feature info timeseries chart funtion to `lib\Table\getChartDetailsFn.ts`
* Fix feature info timeseries chart for point (lat/long) timeseries
* Feature info chart x-values are now be sorted in acending order
* Remove merging rows by ID for `PER_ROW` data in `ApiTableCatalogItem`
* Make `ApiTableCatalogItem` more compatible with Table `Traits`
  - `keyToColumnMapping` has been removed, now columns must be defined in `columns` `TableColumnTraits` to be copied from API responses.
* Move notification state change logic from ViewState into new class `NotificationState`
* Catalog items can now show a disclaimer or message before loading through specifying `InitialMessageTraits`
* Added Leaflet hack to remove white-gaps between tiles (https://github.com/Leaflet/Leaflet/issues/3575#issuecomment-688644225)
* Disabled pedestrian mode in mobile view.
* Pedestrian mode will no longer respond to "wasd" keys when the user is typing in some input field.
* Fix references to old `viewState.notification`.
* wiring changeLanguage button to useTranslation hook so that it can be detected in client maps
* Add `canZoomTo` to `TableMixin`
* SDMX changes:
  - Add better SDMX server error messages
  - `conceptOverrides` is now `modelOverrides` - as dataflow dimension traits can now be overridden by codelist ID (which is higher priortiy than concept ID)
  - Added `regionTypeReplacements` to `modelOverride`- to manually override detected regionTypes
  - `modelOverrides` are created for SDMX common concepts `UNIT_MEASURE`, `UNIT_MULT` and `FREQ`
    - `UNIT_MEASURE` will be displayed on legends and charts
    - `UNIT_MULT` will be used to multiple the primary measure by `10^x`
    - `FREQ` will be displayed as "units" in Legends and charts (eg "Monthly")
  - Single values will now be displayed in `ShortReportSections`
  - Custom feature info template to show proper dimension names + time-series chart
  - Smarter region-mapping
  - Removed `viewMode` - not needed now due to better handling of time-series
* Fix `DimensionSelector` Select duplicate ids.
* Add Leaflet splitter support for region mapping
* Fix Leaflet splitter while zooming and panning map
* Split `TableMixin` region mapping `ImageryParts` and `ImageryProvider` to improve opacity/show performance
* Removed `useClipUpdateWorkaround` from Mapbox/Cesium TileLayers (for Leaflet) - because we no longer support IE
* Fix overwriting `previewBaseMapId` with `initBaseMapId` by multiple `initData`.
* GeoJSON Mixin based catalog items can now call an API to retrieve their data as well as fetching it from a url.
* Changes to loadJson and loadJsonBlob to POST a request body rather than always make a GET request.
* Added ApiRequestTraits, and refactor ApiTableCatalogItemTraits to use it. `apiUrl` is now `url`.

#### 8.0.0-alpha.81

- Fix invalid HTML in `DataPreviewSections`.
- Fix pluralisation of mapDataState to support other languages.
- Fix CSW `Stratum` name bug.
- Add `#configUrl` hash parameter for **dev environment only**. It can be used to overwrite Terria config URL.

#### 8.0.0-alpha.80

- Removed `Disclaimer` deny or cancel button when there is no `denyAction` associated with it.

#### 8.0.0-alpha.79

- Make `InfoSections` collapsible in `DataPreview`. This adds `show` property to `InfoSectionTraits`.
  - `WebMapServiceCatalogItem` service description and data description are now collapsed by default.
- Revert commit https://github.com/TerriaJS/terriajs/commit/668ee565004766b64184cd2941bbd53e05068ebb which added `enzyme` devDependency.
- Aliases `lodash` to `lodash-es` and use `babel-plugin-lodash` reducing bundle size by around 1.09MB.
- Fix CkanCatalogGroup filterQuery issue. [#5332](https://github.com/TerriaJS/terriajs/pull/5332)
- Add `cesiumTerrainAssetId` to config.json to allow configuring default terrain.
- Added in language toggle and first draft of french translation.json
  - This is enabled via language languageConfiguration.enabled inside config.json and relies on the language being both enumerated inside languageConfiguration.langagues and availble under {code}/translation.json
- Updated to terriajs-cesium 1.81
- Create the Checkbox component with accessibility in mind.
- Convert `FeedbackForm` to typescript.

#### 8.0.0-alpha.78

- Add `ignoreErrors` url parameter.

#### 8.0.0-alpha.77

- **Breaking changes**:
  - `terria.error.raiseEvent` and `./raiseErrorToUser.ts` have been replaced with `terria.raiseErrorToUser`.
  - `terria.error.addEventListener` has been replaced with `terria.addErrorEventListener`

* New Error handling using `Result` and `TerriaError` now applied to initial loading, `updateModelFromJson()`, `upsertModelFromJson()` and `Traits.fromJson()`. This means errors will propagate through these functions, and a stacktrace will be displayed.
  - `Result` and the new features of `TerriaError` should be considered unstable and may be extensively modified or removed in future 8.0.0-alpha.n releases
* New `terriaErrorNotification()` function, which wraps up error messages.
* `TerriaError` can now contain "child" errors - this includes a few new methods: `flatten()` and `createParentError()`. It also has a few new convenience functions: `TerriaError.from()` and `TerriaError.combine()`.
* Convert `Branding.jsx` to `.tsx`
* Added `configParams.brandBarSmallElements` to set Branding elements for small screen (also added theme props)
* Add `font` variables and `fontImports` to theme - this can be used to import CSS fonts.
* Convert `lib/Styled` `.jsx` files to `.tsx` (including Box, Icon, Text). The most significant changes to these interfaces are:
  - `Box` no longer accepts `<Box positionAbsolute/>` and this should now be passed as `<Box position="absolute"/>`.
  - `Text`'s `styledSize` has been removed. Use the `styledFontSize` prop.
  - `ButtonAsLabel` no longer accepts `dark`. A dark background is now used when `light` is false (or undefined).
* Fixes CZML catalog item so that it appears on the timeline.
* Enable `theme` config parameter. This can now be used to override theme properties.

#### 8.0.0-alpha.76

- Added support for setting custom concurrent request limits per domain through `configParameters.customRequestSchedulerLimits`.
- Added `momentChart` to region-mapped timeseries
- Add time-series chart (in FeatureInfo) for region-mapped timeseries
- Only show `TableMixin` chart if it has more than one
- Add `TableChartStyle` name trait.

#### 8.0.0-alpha.75

- Fix `NotificationWindow` bug with `message`.
- Re-add `loadInitSources` to `Terria.updateApplicationUrl()`
- Added support for `elements` object in catalogue files (aka init files).
  - Using this object you can hide/show most UI elements individually.
  - See https://github.com/TerriaJS/terriajs/pull/5131. More in-depth docs to come.

#### 8.0.0-alpha.74

- Fix JS imports of `TerriaError`

#### 8.0.0-alpha.73

- Add `title` parameter in `raiseErrorToUser` to overwrite error title.
- Added some error handling in `Terria.ts` to deal with loading init sources.
- TSify `updateApplicationOnHashChange` + remove `loadInitSources` from `Terria.updateApplicationUrl()`

#### 8.0.0-alpha.72

- **Breaking changes**:
  - Added clippingRectangle to ImageryParts.
  - Any item that produces ImageryParts in mapItems (any raster items) must now also provide a clippingRectangle.
  - This clippingRectangle should be derived from this.cesiumRectangle (a new computed property) & this.clipToRectangle as demonstrated in many raster catalog items (e.g. OpenStreetMapCatalogItem.ts).

* Adds experimental ApiTableCatalogItem.
* Fixes a bug where FeatureInfoDownload tries to serialize a circular object
* Added `removeDuplicateRows` to `TableTraits`
* `forceLoadTableData` can now return undefined - which will leave `dataColumnMajor` unchanged
* Fix sharing preview item.
* Added z-index to right button group in mobile header menu
* Added cesiumRectangle computed property to MappableMixin. This is computed from the `rectangle` Trait.
* Fixed a Cesium render crash that occured when a capabilities document specified larger bounds than the tiling scheme's supported extent (bug occured with esri-mapServer but wms was probably also affected).
* In fixing Cesium render crash above clipping rectangles are now added to Cesium ImageryLayer (or Leaflet CesiumTileLayer) rather than being included in the ImageryProvider. ImageryParts has been updated to allow passing the clipping rectangle through to Cesium.ts and Leaflet.ts where ImageryLayer/CesiumTileLayer objects are created.

#### 8.0.0-alpha.71

- Fix accidental translation string change in 8.0.0-alpha.70

#### 8.0.0-alpha.70

- **Breaking changes**:
  - Merge `Chartable` and `AsyncChartableMixin` into new **`ChartableMixin`** + `loadChartItems` has been replaced by `loadMapItems`.
  - To set base map use `terriaViewer.setBaseMap()` instead of `terriaViewer.basemap = ...`
  - Incorrect usage of `AsyncLoader` **will now throw errors**

* Add `hideInBaseMapMenu` option to `BaseMapModel`.
* Change default basemap images to relative paths.
* Add `tileWidth` and `tileHeight` traits to `WebMapServiceCatalogItem`.
* Add docs about `AsyncLoader`
* Remove interactions between AsyncLoaders (eg calling `loadMetadata` from `forceLoadMapItems`)
* ... Instead, `loadMapItems` will call `loadMetadata` before triggering its own `AsyncLoader`
* Add `isLoading` to `CatalogMemberMixin` (combines `isLoading` from all the different `AsyncLoader`)
* Move `Loader` (spinner) from `Legend` to `WorkbenchItem`.
* Merge `Chartable` and `AsyncChartableMixin` into **`ChartableMixin`** + remove `AsyncLoader` functionality from `ChartableMixin` - it is now all handled by `loadMapItems`.
* Removed `AsyncLoader` functionality from `TableMixin` - it is now handled by `loadMapItems`.
  - `TableMixin.loadRegionProviderList()` is now called in `MappableMixin.loadMapItems()`
* Added `TerriaViewer.setBaseMap()` function, this now calls `loadMapItems` on basemaps
* Fix load of persisted basemap
* Fix sharing of base map
* Added backward compatibility for `baseMapName` in `initData` (eg share links)
* Add `WebMapService` support for WGS84 tiling scheme

#### 8.0.0-alpha.69

- **Breaking changes**:
  - Basemaps are now configured through catalog JSON instead of TerriaMap - see https://github.com/TerriaJS/terriajs/blob/13362e8b6e2a573b26e1697d9cfa5bae328f7cff/doc/customizing/initialization-files.md#basemaps

* Updated terriajs-cesium to version 1.79.1
* Make base maps configurable from init files and update documentation for init files [#5140](https://github.com/TerriaJS/terriajs/pull/5140).

#### 8.0.0-alpha.68

- Remove points from rectangle `UserDrawing`
- Fix clipboard typing error.
- Ported `WebProcessingServiceCatalogGroup`.
- Add CSW Group support
- Revert "remove wmts interfaces from ows interfaces" (873aa70)
- Add `math-expression-evaluator` library and `ColumnTransformationTraits`. This allows expressions to be used to transform column values (for example `x+10` to add 10 to all values).
- Fix bug in `TableColumn.title` getter.
- Add support for TableColumn quarterly dates in the format yyyy-Qx (eg 2020-Q1).
- Fix region mapping feature highlighting.
- Update clipboard to fix clipboard typing error.
- Added direction indicator to the pedestrian mode minimap.
- Limit up/down look angle in pedestrian mode.
- Automatically disable pedestrian mode when map zooms to a different location.
- Add support for time on `ArcGisMapServerCatalogItem`
- Merge `Mappable` and `AsyncMappableMixin` into **`MappableMixin`**.
- Fixed a issue when multiple filters are set to Cesium3DTilesCatalogItem
- Async/Awaitify `Terria.ts` + fix share links loading after `loadInitSources`.
- Tsified `TerriaError` + added support for "un-rendered" `I18nTranslateString`
- Tsified `raiseErrorToUser` + added `wrapErrorMessage()` to wrap error message in something more user friendly (using `models.raiseError.errorMessage` translation string).

#### 8.0.0-alpha.67

- TSify `Loader` function.
- Added walking mode to pedestrian mode which clamps the pedestrain to a fixed height above the surface.
- Upgraded catalog-converter to fix dependency version problem and ensure that all imports are async to reduce main bundle size.

#### 8.0.0-alpha.66

- **Breaking changes**:
  - Changed merging behaviour of Trait legends (of type `LegendTraits`) in `CatalogMemberTraits`. This affects legends on all `CatalogMember` models. Legend objects in higher strata now replace values in lower strata that match by index, rather than merging properties with them.

* Add `MetadataUrlTraits` to `CatalogMemberTraits.metadataUrls`. It contains an array of metadata URLS (with optional `title` which will render a button)
* Restore `cesiumTerrainUrl` config parameter. [#5124](https://github.com/TerriaJS/terriajs/pull/5124)
* I18n-ify strings in settings panel. [#5124](https://github.com/TerriaJS/terriajs/pull/5124)
* Moved `DataCustodianTraits` into `CatalogMemberTraits` and `CatalogMemberReferenceTraits`.
* `TableMixin` styles ("Display variables") will now look for column title if style title is undefined
* Add fallback colours when Color.fromCssColorString is used.
* Allow nullable `timeColumn` in table styles. Useful for turning off auto-detection of time columns.
* Added tool for searching inside catalog items. Initial implementation works for indexed 3d tilesets.
* Added support for shapefile with `ShapefileCatalogItem`
* Added `GeoJsonMixin` for handling the loading of geojson data.
* Extended the `GeoJsonCatalogItem` to support loading of zip files.
* Fixed broken feature highlighting for raster layers.
* Show a top angle view when zooming to a small feature/building from the item search result.
* Fix `TableTimeStyleTraits.idColumns` trait type.
* Added a new `lineAndPoint` chart type
* CustomChartComponent now has a "chart-type" attribute
* Fix `ArcGisMapServerCatalogItem` layer ID and legends bug
* Re-add region mapping `applyReplacements`.
* Added `SearchParameterTraits` to item search for setting a human readable `name` or passing index specific `queryOptions` for each parameter through the catalog.
* Added `AttributionTraits` to mappable and send it as property when creating Cesium's data sources and imagery providers. [#5167](https://github.com/TerriaJS/terriajs/pull/5167)
* Fixed an issue where a TerriaMap sometimes doesn't build because of typing issues with styled-components.
* Renamed `options` to `providerOptions` in `SearchableItemTraits`.
* Fix `CkanCatalogGroup.groupBy = "none"` members
* Fix `TableMixin` region mapping feature props and make Long/Lat features use column titles (if it exists) to match v7 behaviour.
* Add support for `CkanItemReference` `wms_layer` property
* Add support for `ArcGisMapServerCatalogGroup` to use `sublayerIds`.
* Added Pedestrian mode for easily navigating the map at street level.
* Clean up `LayerOrderingTraits`, remove `WorkbenchItem` interface, fix `keepOnTop` layer insert/re-ordering.
* Remove `wordBreak="break-all"` from Box surrounding DataPreview
* Re-added merging of csv row properties and vector tile feature properties for feature info (to match v7 behaviour).
* Fixes a bug in pedestrian mode where dropping the pedestrian in northern hemisphere will position the camera underground.
* Implement highlight/hide all actions for results of item search.
* Disable pickFeatures for WMS `_nextImageryParts`.
* Fix Leaflet `ImageryLayer` feature info sorting
* Fix hard-coded colour value in Story
* Use `configParameters.cesiumIonAccessToken` in `IonImageryCatalogItem`
* Added support for skipping comments in CSV files
* Fix WMS GetLegendGraphics request `style` parameter
* Loosen Legend `mimeType` check - so now it will treat the Legend URL as an image if the `mimeType` matches **OR** the file extension matches (previously, if `mimeType` was defined, then it wouldn't look at filetype extension)
* Fix `DiffTool` date-picker label `dateComparisonB`
* Fix app crash when switching different tools.
* Create `merge` `TraitsOption` for `objectArrayTrait`
* Move `Description` `metadataUrls` above `infoSections`.
* Upgraded i18next and i18next-http-backend to fix incompatibility.
* Added support for dd/mm/yyyy, dd-mm-yyyy and mm-dd-yyyy date formats.

#### 8.0.0-alpha.65

- Fixed SDMX-group nested categories
- SDMX-group will now remove top-level groups with only 1 child

#### 8.0.0-alpha.64

- Fixed WMS style selector bug.
- `layers` trait for `ArcGisMapServerCatalogItem` can now be a comma separated string of layer IDs or names. Names will be auto-converted to IDs when making the request.

#### 8.0.0-alpha.63

- Add `v7initializationUrls` to terria config. It will convert catalogs to v8 and print warning messages to console.
- Add `shareKeys` support for Madga map-config maps (through `terria` aspect)
- Revert WMS-group item ID generation to match v7
- Add `addShareKeysToMembers` to `GroupMixin` to generate `shareKeys` for dynamic groups (eg `wms-group)
- Added `InitDataPromise` to `InitSources`
- Add reverse `modelIdShareKeysMap` map - `model.id` -> `shareKeys`
- Upgraded `catalog-converter` to 0.0.2-alpha.4
- Reverted Legend use of `object` instead of `img` - sometimes it was showing html error responses
- Legend will now hide if an error is thrown
- Update youtube urls to nocookie version
- Share link conversion (through `catalog-converter`) is now done client-side
- Fix Geoserver legend font colour bug
- Remove legend broken image icon
- Added high-DPI legends for geoserver WMS (+ font size, label margin and a few other tweaks)
- `LegendTraits` is now part of `CatalogMemberTraits`
- Add `imageScaling` to `LegendTraits`
- WMS now `isGeoserver` if "geoserver` is in the URL
- Add WMS `supportsGetLegendRequest` trait
- Improved handling of WMS default styles

#### 8.0.0-alpha.62

- Fixed an issue with not loading the base map from init file and an issue with viewerMode from init files overriding the persisted viewerMode
- Fixed issues surrounding tabbed catalog mode
- Now uses `catalog-converter` to convert terriajs json in WPS response from v7 to v8.
- Fixed a bug in `UserDrawing` which caused points to not be plotted on the map.
- Fixed app crash when switching between different types of parameter in `GeoJsonParameterEditor`.
- Fixed errors when previewing an item in a group that is open by default (`isOpen: true` in init file).
- Fixed mobx warnings when loading geojson catalog items.
- Add `multiplierDefaultDeltaStep` Trait, which tries to calculate sensible multiplier for `DistrectelyTimeVarying` datasets. By default it is set to 2, which results in a new timestep being displayed every 2 seconds (on average) if timeline is playing.
- Hide info sections with empty content in the explorer preview.
- Port `shareKeys` from version 7
- Update/re-enable `GeoJsonCatalogItemSpec` for v8.
- add `DataCustodianTraits` to `WebMapServiceCatalogGroupTraits`
- Changed behaviour of `updateModelFromJson` such that catalog groups with the same id/name from different json files will be merged into one single group.
- Fixed error when selecting an existing polygon in WPS input form.
- Upgraded `catalog-converter` to 0.0.2-alpha.3.

#### 8.0.0-alpha.61

- New `CatalogFunctionMixin` and `CatalogFunctionJobMixin`
- Tsified `FunctionParameters`
- New `YourDataYourRegions` `CatalogFunctionMixin`
- Added `inWorkbench` property
- Added `addModelToTerria` flag to `upsertModelFromJson` function
- Added `DataCustodianTraits` to `WebMapServiceCatalogItem`
- Added `disableDimensionSelectors` trait to `WebMapServiceCatalogItem`. Acheives the same effect of `disableUserChanges` in v7.
- Temporarily stopped using `papaparse` for fetching Csv urls till an upstream bug is fixed.
- Fix async bug with loading `ReferenceMixin` and then `Mappable` items in `initSources`
- Remove `addToWorkbench`, it has been replaced with `workbench.add`
- Improve handling of `ArcGisMapServerCatalogItem` when dealing with tiled layers.
- Ensure there aren't more bins than unique values for a `TableStyle`
- Add access control properties to items fetched from Esri Portal.
- Improves magda based root group mimic behaviour introdcued in 8.0.0-alpha.57 by adding `/` to `knownContainerUniqueIds` when `map-config*` is encountered
- Fixed broken chart disclaimers in shared views.
- Fixed a bug where chart disclaimers were shown even for chart items disabled in the workbench.
- Fixed a bug where charts with titles containing the text "lat" or "lon" were hidden from feature info panel.
- Fixed a bug that occurred when loading config from magda. `initializationUrls` are now applied even if `group` aspect is not set

#### 8.0.0-alpha.60

- Fix WMS legend for default styles.
- Request transparent legend from GeoServer.
- Reverted the following due to various issues with datasets:
  - Add basic routing support
  - Add better page titles when on various routes of the application
  - Add prerendering support on `/catalog/` routes (via `prerender-end` event &
    allowing TerriaMap to hit certain routes)

#### 8.0.0-alpha.59

- Update magda error message
- Add a short report section if trying to view a `3d-tiles` item in a 2d map.
- Fix bug in `Terria.interpretStartData`.
- Add `ThreddsCatalogGroup` model.
- Port `supportsColorScaleRange`, `colorScaleMinimum` and `colorScaleMaximimum` from `master` to `WebMapServiceCatalogItem` model.
- Ported MapboxVectorTileCatalogItem ("mvt").
- When expanding a chart from the feature info panel, we now place a colored dot on the map where the chart was generated from.
- Add basic routing support
- Add better page titles when on various routes of the application
- Add prerendering support on `/catalog/` routes (via `prerender-end` event &
  allowing TerriaMap to hit certain routes)
- Update `WorkbenchButton` to allow for links rather than buttons, including
  changing About Data to a link

#### 8.0.0-alpha.58

- Add `FeatureInfoTraits` to `ArcGisMapServerCatalogItem`
- Fix zooming bug for datasets with invalid bounding boxes.
- Add new model for `ArcGisTerrainCatalogItem`.
- Add 3D Tiles to 'Add web data' dropdown.
- Fix naming of item in a `CkanCatalogGroup` when using an item naming scheme other than the default.

#### 8.0.0-alpha.57

- Fix memoization of `traitsClassToModelClass`.
- Chart expanded from feature info panel will now by default show only the first chart line.
- Chart component attribtues `column-titles` and `column-units` will now accept a simpler syntax like: "Time,Speed" or "ms,kmph"
- Fix presentation of the WMS Dimension metadata.
- Magda based maps now mimic "root group uniqueId === '/'" behaviour, so that mix and matching map init approaches behave more consistently

#### 8.0.0-alpha.56

- Add `itemProperties` trait to `WebMapMapCatalogGroup`.
- Add support for `formats` traits within `featureInfoTemplate` traits.
- Fix handling of `ArcGisPortalItemReference` for when a feature layer contains multiple sublayers.
- Implemented new compass design.

#### 8.0.0-alpha.55

- Upgraded to patched terriajs-cesium v1.73.1 to avoid build error on node 12 & 14.

#### 8.0.0-alpha.54

- Add a `infoAsObject` property to the `CatalogMemberMixin` for providing simpler access to `info` entries within templating
- Add a `contentAsObject` trait to `InfoSectionTraits` where a json object is more suitable than a string.
- Add `serviceDescription` and `dataDescription` to `WebMapServiceCatalogItem` info section.
- Extend `DataPreviewSections.jsx` to support Mustache templates with context provided by the catalog item.
- Add support for `initializationUrls` when loading configuration from Magda.
- Add `:only-child` styling for `menu-bar.scss` to ensure correctly rounded corners on isolated buttons.
- Improve Branding component for mobile header
- Add support for `displayOne` configuration parameter to choose which brand element to show in mobile view
- Update Carto basemaps URL and attribution.
- Add `clipToRectangle` trait to `RasterLayerTraits` and implement on `WebMapServiceCatalogItem`, `ArcGisMapServiceCatalogItem`, `CartoMapCatalogItem`, `WebMapTileServiceCatalogItem`.
- Allow Magda backed maps to use an inline `terria-init` catalog without it getting overwritten by map-config before it can be parsed
- Deprecated `proxyableDomainsUrl` configuration parameter in favour of `serverconfig` route
- Ported a support for `GpxCatalogItem`.
- Feature info is now shareable.
- Add option `canUnsetFeaturePickingState` to `applyInitData` for unsetting feature picking state if it is missing from `initData`. Useful for showing/hiding feature info panel when switching through story slides.
- Properly render for polygons with holes in Leaflet.
- Fixes a bug that showed the chart download button when there is no downloadable source.
- Add `hideWelcomeMessage` url parameter to allow the Welcome Message to be disabled for iframe embeds or sharing scenarios.
- Ensure the `chartDisclaimer` is passed from catalog items to derived chart items.
- Don't calculate a `rectangle` on a `ArcGisPortalReferenceItem` as they appear to contain less precision than the services they point to.
- Allow an `ArcGisPortalReferenceItem` to belong to multiple `CatalogGroup`'s.
- Fix argis reference bug.
- Made possible to internationalize tour contend.
- Added TileErrorHandlerMixin for handling raster layer tile errors.
- Fixed a bug that caused the feature info chart for SOS items to not load.
- SOS & CSV charts are now shareable.

#### 8.0.0-alpha.53

- Ported an implementation of CatalogSearchProvider and set it as the default
- Notification window & SatelliteImageryTimeFilterSection now uses theme colours
- Improved look and feel of `StyledHtml` parsing
- Fix `applyAriaId` on TooltipWrapper causing prop warnings
- Make share conversion notification more pretty (moved from `Terria.ts` to `shareConvertNotification.tsx`)
- Tsxify `Collapsible`
- `ShortReportSections` now uses `Collapsible`
- Add `onToggle`, `btnRight`, `btnStyle`, `titleTextProps` and `bodyBoxProps` props in `Collapsible`
- Add `Notification.message` support for `(viewState: ViewState) => React.ReactNode`
- Added splitting support to `WebMapTileServiceCatalogItem`.

#### 8.0.0-alpha.52

- Prevent duplicate loading of GetCapabilities
- Update the `GtfsCatalogItem` to use the `AutoRefreshingMixin`.
- Add a condition to the `AutoRefreshingMixin` to prevent unnecessary polling when an item is disabled in the workbench.
- Upgraded to Cesium v1.73.
- Removed any references to `BingMapsApi` (now deprecated).
- Add support for resolving `layers` parameter from `Title` and not just `Name` in `WebMapServiceCatalogItem`.
- Change TrainerBar to show all steps even if `markdownDescription` is not provided

#### 8.0.0-alpha.51

- Add WMTS group/item support
- Create `OwsInterfaces` to reduce duplicate code across OWS servies
- Fix story prompt being permanent/un-dismissable
- Fixed a bug that caused the feature info chart for SOS items to not load.

#### 8.0.0-alpha.50

- Support for searching WFS features with WebFeatureServiceSearchProvider
- WFS-based AustralianGazetteerSearchProvider
- Fixed a bug causing users to be brought back to the Data Catalogue tab when clicking on an auto-detected user added catalogue item.
- Fixed a bug causing Data Preview to not appear under the My Data tab.
- Fix WMS style `DimensionSelector` for layers with no styles
- Add WMS legend for items with no styles
- Add warning messages if catalog/share link has been converted by `terriajs-server`.
- Update the scroll style in `HelpVideoPanel` and `SidePanel` helpful hints.
- Updated leaflet attribution to match the style of cesium credits.
- Remove `@computed` props from `WebFeatureServiceCapabilities`
- Fixed bug causing the Related Maps dropdown to be clipped.
- Add SDMX-json support for groups and items (using SDMX-csv for data queries)
- `TableMixin` now uses `ExportableMixin` and `AsyncMappableMixin`
- Move region provider loading in `TableMixin` `forceLoadTableMixin` to `loadRegionProviderList`
- Added `TableAutomaticStylesStratum.stratumName` instead of hard-coded strings
- Added `Dimension` interface for `SelectableDimension` - which can be used for Traits
- Make `SelectableDimension.options` optional

#### 8.0.0-alpha.49

- WMS GetFeatureInfo fix to ensure `style=undefined` is not sent to server
- Add support for splitting CSVs (TableMixins) that are using region mapping.
- `addUserCatalogMember` will now call `addToWorkbench` instead of `workbench.add`.
- Replaces `ShadowSection` with `ShadowMixin` using `SelectableDimensions`
- Fix Webpack Windows path issue
- Updated icons for view and edit story in the hamburger menu.
- Implemented new design for story panel.

#### 8.0.0-alpha.48

- Allow `cacheDuration` to be set on `ArcGisPortalCatalogGroup` and `ArcGisPortalItemReference`.
- Set default `ArcGisPortalCatalogGroup` item sorting by title using REST API parameter.
- Call `registerCatalogMembers` before running tests and remove manual calls to `CatalogMemberFactory.register` and `UrlMapping.register` in various tests so that tests reflect the way the library is used.
- Updated stratum definitions which used hardcoded string to use `CommonStrata` values.

#### 8.0.0-alpha.47

- Removed hard coded senaps base url.
- Added option for manual Table region mapping with `enableManualRegionMapping` TableTrait. This provides `SelectableDimensions` for the region column and region type.
- Added WMS Dimensions (using `SelectableDimensions`)
- Added WMS multi-layer style, dimension and legend support.
- Merged the `StyleSelector` and `DimensionsSelector`, and created a `SelectableDimensions` interface.
- Added `chartColor` trait for DiscretelyTimeVarying items.
- Replaced all instances of `createInfoSection` and `newInfo` with calls to `createStratumInstance` using an initialisation object.
- Added trait `leafletUpdateInterval` to RasterLayerTraits.
- Fix styling of WFS and GeoRSS.
- Fixed a bug that caused re-rendering of xAxis of charts on mouse move. Chart cursor should be somewhat faster as a result of this fix.
- Fixed a bug that caused some catalogue items to remain on the map after clicking "Remove all" on the workbench.
- Deleted old `ChartDisclaimer.jsx`
- Moved `DiscretelyTimeVaryingMixin` from `TableAutomaticStylesStratum` to `TableMixin`
- Added basic region-mapping time support
- Add short report to `ArcGisFeatureServerItem` for exceeding the feature limit.
- Added shift-drag quick zoom

#### 8.0.0-alpha.46

- Fixed i18n initialisation for magda based configurations

#### 8.0.0-alpha.45

- Upgraded to Cesium v1.71.
- Change `ExportableData` interface to `ExportableMixin` and add `disableExport` trait.
- Add basic WFS support with `WebFeatureServiceCatalogGroup` and `WebFeatureServiceCatalogItem`
- Update style of diff tool close button to match new design
- Remove sass code from the `HelpPanel` component
- Added an option for translation override from TerriaMap
- Help content, trainer bar & help terms can use translation overrides
- Accepts `backend` options under a new `terria.start()` property, `i18nOptions`
- Use `wms_api_url` for CKAN resources where it exists
- Tsxified `DateTimePicker` and refactored `objectifiedDates` (moved to `DiscretelyTimeVaryingMixin`).
- Update style of 'Change dates' button in delta to be underlined
- Fix issue with delta 'Date comparison' shifting places when querying new location
- Shows a disabled splitter button when entering diff
- Make Drag & Drop work again (tsxify `DragDropFile.tsx` and refactor `addUserFiles.ts`)
- Add `TimeVarying.is` function

#### 8.0.0-alpha.44

- Pass `format` trait on `TableColumnTraits` down to `TableAutomaticStylesStratum` for generating legends
- Add `multipleTitles` and `maxMultipleTitlesShowed` to `LegendItemTraits`
- Aggregate legend items in `createLegendItemsFromEnumColorMap` by colour, that is merge legend items with the same colour (using `multipleTitles`)
- Only generate `tableStyles` for region columns if no other styles exist
- TableAutomaticStylesStratum & CsvCatalogItem only returns unique `discreteTimes`s now
- Specified specific terriajs config for ForkTsCheckerWebpackPlugin

#### 8.0.0-alpha.43

- Replace `@gov.au/page-alerts` dependency with our own warning box component. This removes all `pancake` processes which were sometimes problematic.

#### 8.0.0-alpha.42

- Added ArcGIS catalog support via ArcGisPortalItemReference

#### 8.0.0-alpha.41

- Add `cacheDuration` and `forceProxy` to `UrlTraits` and add `cacheDuration` defaults to various catalog models.
- Tsify `proxyCatalogItemUrl`.
- Simplified SidePanel React refs by removing the double wrapping of the `withTerriaRef()` HOC
- Merged `withTerriaRef()` HOC with `useRefForTerria()` hook logic
- Breadcrumbs are always shown instead of only when doing a catalog search

#### 8.0.0-alpha.40

- Improve info section of `WebMapServiceCatalogItem` with content from GetCapabilities
- Re-implement `infoSectionOrder` as `CatalogMember` trait.
- Add `infoWithoutSources` getter to `CatalogMemberMixin` to prevent app crash when using `hideSources`
- Add support for nested WMS groups
- Added breadcrumbs when clicking on a catalogue item from a catalogue search

#### 8.0.0-alpha.39

- Development builds sped up by 3~20x - ts-loader is now optional & TypeScript being transpiled by babel-loader, keeping type check safety on a separate thread

#### 8.0.0-alpha.38

- Add `show` to `ShortReportTraits` and Tsxify `ShortReport`
- Convert `ShortReport` to styled-components, add accordian-like UI
- 3D tiles support is now implemented as a Mixin.

#### 8.0.0-alpha.37

- Add `refreshEnabled` trait and `AsyncMappableMixin` to `AutoRefreshMixin`
- Ensure `CkanCatalogGroup` doesn't keep re-requesting data when opening and closing groups.
- Add `typeName` to `CatalogMemberMixin`
- Add `header` option to `loadText`
- Add `isMixedInto` function for `AsyncMappableMixin` and `AsyncChartableMixin`
- Added file upload support for `GltfCatalogItem`. The supported extension is glb.
- Improve runtime themeing via styled components across main UI components
- Updated default welcome video defaults to a newer, slower video
- Difftool will now pick any existing marked location (like from a search result) and filter imagery for that location.
- Updated labelling & copy in Difftool to clarify workflow
- ChartCustomComponent now `abstract`, no longer specific to CSV catalog items. Implement it for custom feature info charts.
- Update date picker to use theme colours
- Removed some sass overrides on `Select` through `StyleSelectorSection`
- Update LeftRightSection to use theme colours
- Ported `GeoRssCatalogItem` to mobx, added support to skip entries without geometry.
- Update Difftool BottomPanel UI to clearer "area filter" and date pickers
- Update Difftool BottomPanel to load into Terria's BottomDock
- Rearrange MapButton layout in DOM to properly reflow with BottomDock
- Update Difftool MainPanel to not get clipped by BottomDock
- Rearrange MapDataCount to exist inside MapColumn for more correct DOM structure & behaviour
- Re-added chart disclaimer.

#### mobx-36

- Added `pointer-events` to `MapNavigation` and `MenuBar` elements, so the bar don't block mouse click outside of the button.
- Fixes "reminder pop-up" for help button being unclickable
- Use `useTranslation` instead of `withTranslation` in functional component (`MapDataCount`)
- Make welcome video url and placeholder configurable via configparameters
- Added `ExportableData` interface.
- Added `ExportData` component for data catalog.
- Added WCS "clip and ship" for WMS
- Added basic CSV export function
- Extend `UserDrawing` to handle rectangles
- Tsxify `MapInteractionMode`
- Changed default orientation for `GltfCatalogItem` to no rotation, instead of zero rotation wrt to terrain
- Added a title to welcome message video

#### mobx-35

- Add "Upload" to tour points
- Add tooltips anywhere required in UI via `parseCustomMarkdownToReactWithOptions` & customisable via `helpContentTerms`
- Add "map state" map data count to highlight state of map data
- Add a reminder "pop-up" that shows the location of the help button
- Fix bug causing story pop-up to be off screen
- Fix bug causing helpful hints to be cut off on smaller screens
- Changed the `Tool` interface, now accepting prop `getToolComponent` instead of `toolComponent`
- Added `ToolButton` for loading/unloading a tool
- Added `TransformationTraits` that can be used to change position/rotation/scale of a model.
- Merge master into mobx. This includes:
  - Upgraded to Cesium v1.68.
  - Story related enhancements:
    - Added a title to story panel with ability to close story panel.
    - Added a popup on remove all stories.
    - Added button for sharing stories.
    - Added a question popup on window close (if there are stories on the map so users don't lose their work).
- Added a new `editor` Icon
- Changed `ToolButton` to show the same icon in open/close state. Previously it showed a close icon in close state.

#### mobx-34

- Bug fix for `DatePicker` in `BottomDock` causing app crash
- Made changes to the video modals: close button has been added, pressing escape now closes the component and some basic unit tests created
- Updated the video modal for _Data Stories: Getting Started_ to use the new `VideoGuide` component
- Tweaked MyData/AddData tabs to make it possible to invoke them without using the `ExplorerWindow` component and also customize the extensions listed in the dropdown.
- Fix the timeline stack handling for when there are multiple time-enabled layers
- Ported timeseries tables.
- Extended the support for styles for ESRI ArcGis Feature Server. Line styles are supported for lines and polygon outlines in both Cesium and Leaflet viewer. #4405
- Fix polygon outline style bug.
- Add a unit test for polygon outline style.
- Add TrainerPane/TrainerBar "Terry the task trainer"
- Use `1.x.x` of `karma-sauce-launcher` to fix CI build failures
- Stop unknown icons specified in config.json from crashing UI
- Creates a `ShadowTraits` class that is shared by `GltfCatalogItem` and `Cesium3DTilesCatalogItem`.
- Fixed a bug where user added data was removed from catalogue when Remove from map button in data catalog is clicked.
- Fix leaflet zoom to work when bounding rectangle exists but doesn't have bounds defined

#### mobx-33

- Updated generic select so icon doesn't block click
- Re-added loading bar for leaflet & cesium viewers

#### mobx-32

- Made expanded SOS chart item shareable.
- Fixed a regression bug where the time filter is shown for all satellite imagery items
- Add unit tests for `WelcomeMessage` and `Disclaimer`
- Fixed minor UI errors in console
- Replaced helpful hints text with the new version
- Made the shapes of some of the workbench components rounded
- Add `clampToGround` property on to holes within polygons in `GeoJsonCatalogItem`
- Set default `clampToGround` trait to `true` for `GeoJsonCatalogItem`
- Fixed a bug where WMS items caused type errors in newer babel and typescript builds, due to mixed mixin methods on DiffableMixin & DiscretelyTimeVaryingMixin
- Fixed a bug where KmlCatalogItem did not use the proxy for any urls.
- Add support for `CkanCatalogGroup` and `CkanItemReference`.
- Added unit test to ensure getAncestors behaviour
- Hide the chart legend if there are more than four items to prevent things like FeatureInfo being pushed out of the view and the map resizing.
- Prevent addedByUser stack overflow
- Fixed a chart bug where moment points do not stick to the basis item when they are of different scale.
- Fixed a bug where the moment point selection highlight is lost when changing the satellite imagery date.
- Removed sass from Clipboard
- Updated LocationSearchResults to support multiple search providers
- Replaced lifesaver icon on the help button with a question mark button
- Fix handling of points and markers around the anti-meridian in the `LeafletVisualizer`.
- Fixed difference tool losing datepicker state by keeping it mounted
- Disabled unhelpful Help button when in `useSmallScreenInterface`
- Fixed a bug where a single incorrect catalog item in a group would prevent subsequent items from loading.
- Improved catalog parsing to include a stub (`StubCatalogItem`) when terriajs can't parse something

#### mobx-31

- Fixes broken time filter location picker when other features are present on the map.
- Fixes the feature info panel button to show imagery at the selected location.
- Added `hideSource` trait to `CatalogMemberTraits`. When set to true source URL won't be visible in the explorer window.
- Added `Title`, `ContactInformation`, `Fees` to the `CapabilitiesService` interface so they are pulled on metadata load.
- Resolved name issue of `WebMapServiceCapabilities`. Now it returns a name resolved from `capabilities` unless it is set by user.
- Added setting of `isOpenInWorkbench`, `isExperiencingIssues`, `hideLegendInWorkbench`, `hideSource` strats for `WebMapServiceCatalogItem` from `WebMapServiceCatalogGroup`.

#### mobx-30

- Ported welcome message to mobx with new designs
- Updated CI clientConfig values to include new help panel default
- Bumped explicit base typescript to 3.9.2
- Lock rollbar to 2.15.2
- Ported disclaimer to mobx with new designs
- Added diff tool for visualizing difference (delta) of images between 2 dates for services that support it.
- Updated workbench ViewingControls styles to line up with icons
- Prevent re-diff on workbench items that are already a diff
- Updated splitter to force trigger resizes so it catches up on any animation delays from the workbench
- Update workbench to trigger resize events onTransitionEnd on top of view-model-triggers
- Added satellite imagery to help panel
- Stop disclaimer clashing with welcome message by only loading WelcomeMessage after disclaimer is no longer visible
- Fixes a difftool bug where left/right items loose their split direction settings when the tool is reset
- Fixes a splitter bug where split direction is not applied to new layers.
- Re-added satellite guide prompt option via `showInAppGuides`
- Changed tour "go back 1 tour point" messaging from "previous" to "back"

#### mobx-29

- Fix handling of urls on `Cesium3DTilesCatalogItem` related to proxying and getting confused between Resource vs URL.
- Renamed `UrlReference.createUrlReferenceFromUrlReference` to `UrlReference.createCatalogMemberFromUrlReference`
- Moved url to catalog member mapping from `createUrlRefernceFromUrl.register` to `UrlToCatalogMemberMapping` (now in `UrlReference.ts` file)
- Added in-app tour framework & base tour items
- Make the help panel customisable for different maps by modifying `config.json`
- Added generic styled select
- Remove maxZoom from leaflet map.
- Run & configure prettier on terriajs lib/ json files
- Changed most of the icons for the `MapNavigation` section (on the right hand side) of the screen
- Added a close button to story panel
- Made `MapIconButton` to animate when expanding
- Remove requirement for browser to render based on make half pixel calculations for the Compass & stop it jumping around when animating

#### mobx-28

- Fix SASS exports causing some build errors in certain webpack conditions

#### mobx-1 through mobx-27

- Fixed DragDropFile and `createCatalogItemFromFileOrUrl` which wasn't enabled/working in mobx, added tests for `createCatalogItemFromFileOrUrl` and renamed `createCatalogItemFromUrl` to `createUrlRefernceFromUrl`.
- Fixed bug in StratumOrder where `sortBottomToTop` would sort strata in the wrong order.
- Allow member re-ordering via GroupMixin's `moveMemberToIndex`
- Fixed a bug where `updateModelFromJson` would ignore its `replaceStratum` parameter.
- Re-added Measure Tool support
- Re-added `CartoMapCatalogItem`
- Re-implemented `addedByUser` to fix bug where previews of user added data would appear in the wrong tab.
- Added header options for loadJson5, & allow header overrides on MagdaReference loading
- Re-added some matcher-type mappings in `registerCatalogMembers`.
- Added `UrlReference` to represent catalog items created from a url with an auto-detected type.
- Modified `upsertModelFromJson` so that when no `id` is provided, the `uniqueId` generated from `localId` or `name` is incremented if necessary to make it unique.
- Re-enable search components if SearchProvider option provided
- Modified tests to not use any real servers.
- Fixed bug causing workbench items to be shared in the wrong order.
- Fix bug where urls in the feature info panel weren't turned into hyperlinks
- Fix preview map's base map and bounding rectangle size
- Fixed positioning of the buttons at the bottom and the timeline component on mobile
- Added `hasLocalData` property to indicate when a catalog item contains local data. This property is used to determine whether the item can be shared or not.
- Fixed bug causing user added data to not be shared. Note that user added catalog item urls are now set at the user stratum rather than the definition stratum.
- Added the ability to filter location search results by an app-wide bounding box configuration parameter
- Re-introduce UI elements for search when a catalogSearchProvider is provided
- Fix bug that prevented live transport data from being hidden
- Hide opacity control for point-table catalog items.
- Fixed bug where `Catalog` would sometimes end up with an undefined `userAddedDataGroup`.
- Show About Data for all items by default.
- Fixed translation strings for the descriptive text about WMS and WFS URLs in the data catalogue.
- Fix bug that throws an error when clicking on ArcGIS Map Service features
- Fix initialisation of `terria`'s `shareDataService`.
- Support Zoom to Data on `CsvCatalogItem` when data has lat-lon columns.
- Add a trait called `showShadowUi` to `Cesium3DTilesCatalogItem` which hide shadows on workbench item UI.
- Re-added `ArcGisFeatureServerCatalogItem` and `ArcGisFeatureServerCatalogGroup`
- Prevent TerriaMap from crashing when timeline is on and changing to 2D
- Rewrite charts using `vx` svg charting library.
- Fixed bug causing `ArcGisFeatureServerCatalogItem` to throw an error when a token is included in the proxy url.
- Fix a bug for zooming to `ArcGisMapServerCatalogItem` layers
- Modified creation of catalog item from urls to set the item name to be the url at the defaults stratum rather than the definition stratum. This prevents actual item names at load strata from being overridden by a definition stratum name which is just a url.
- Fixed a bug causing highlighting of features with `_cesium3DTileFeature` to sometimes stop working. Also changed highlight colour to make it more visible.
- Fixed bug causing user added data with an auto-detected data type to not be shared properly.
- Modified `addToWorkbench` so that when a catalog item fails to load it is removed from the workbench and an error message is displayed.
- Add support for feature picking on region mapped datasets
- Revamp map buttons at top to support two menu configuration
- Viewer (2d/3d/3d-non-terrain) & basemap preferences are persisted to local storage again, and loaded back at startup
- Dramatically simplified map button styling (pre-styled-components)
- Allow DropdownPanel(InnerPanel) to show centered instead of offset toward the left
- Added AccessControlMixin for tracking access control of a given MagdaReference
- Add a legend title trait
- Show private or public dataset status on data catalog UI via AccessControlMixin
- Added `pointSizeMap` to `TableStyle` to allow point size to be scaled by value
- Added `isExperiencingIssues` to `CatalogMemberTraits`. When set to true, an alert is displayed above the catalog item description.
- Add gyroscope guidance
- Enable StyleSelectorSection workbench control for `WebMapServiceCatalogItem`
- New-new ui
- Add WIP help panes
- Added "Split Screen Mode" into workbench
- Moved excess workbench viewing controls into menu
- Updated bottom attribution styling
- Begin styled components themeing
- Make `clampToGround` default to true for `ArcGisFeatureServerCatalogItemTraits` to stop things from floating
- Add fix for `WebMapServiceCatalogItem` in `styleSelector` to prevent crash.
- Revert changes to `StyleSelectorSelection` component and refactor `WebMapServiceCatalogItem` styleSelector getter.
- Added a temporary fix for bug where a single model failing to load in `applyInitData` in `Terria` would cause other models in the same `initData` object to not load as well.
- Change gyroscope focus/hover behaviour to move buttons on hover
- Stop showing previewed item when catalog is closed
- Prevent `StoryPanel.jsx` from reloading magda references on move through story.
- Add google analytics to mobx
- Fixed google analytics on story panel
- Fixed path event name undefined labelling
- Enable zoomTo and splitter on `CartoMapCatalogItem`.
- Added name to `MapServerStratum` in `ArcGisMapServerCatalogItem`.
- Readded basic `CompositeCatalogItem`.
- Ported Augmented Reality features
- Fixed bug causing "Terrain hides underground features" checkbox to sometimes become out of sync between `SettingPanel` and `WorkbenchSplitScreen`.
- Ports the Filter by Location" feature for Satellite imagery. The property name setting is renamed to `timeFilterPropertyName` from `featureTimesProperty`.
- Made split screen window in workbench hidden when viewer is changed to 3D Smooth and 2D
- Tidy Help UI code
- Added `allowFeatureInfoRequests` property to `Terria` and prevent unnecessary feature info requests when creating `UserDrawing`s.
- Tidied up analytics port, fixed `getAncestors` & added `getPath` helper
- Updated upload icon to point upwards
- Prevent catalog item names from overflowing and pushing the collapse button off the workbench
- Stopped analytics launch event sending bad label
- Add .tsx tests for UI components
- Provide a fallback name for an `ArcGisServerCatalogItem`
- Ensure `CesiumTileLayer.getTileUrl` returns a string.
- Polished help UI to match designs
- Adds methods `removeModelReferences` to Terria & ViewState for unregistering and removing models from different parts of the UI.
- Add basic support for various error provider services, implementing support for Rollbar.
- Add trait to enabling hiding legends for a `CatalogMember` in the workbench.
- Added new help menu item on how to navigate 3d data
- Add traits to customize color blending and highlight color for `Cesium3DTilesCatalogItem`
- Reimplemented splitting using `SplitItemReference`.
- Fix bug that caused contents on the video panel of the help UI to overlay the actual video
- Overhauled location search to be a dropdown instead of list of results
- Fixed bug causing full app crash or viewer zoom refresh when using 3D view and changing settings or changing the terrain provider.
- Implements `SensorObservationServiceCatalogItem`.
- Add support for styling CSVs using a region mapped or text columns.
- Update Compass UI to include larger rotation target, remove sass from compass
- Link Compass "help" button to `navigation` HelpPanelItem (requires generalisation later down the track)
- Improve keyboard traversal through right-hand-side map icon buttons
- Link Compass Gyroscope guidance footer text to `navigation` HelpPanelItem (requires generalisation later down the track)
- Removed hardcoded workbench & Panel button colours
- Ensure CSV column names are trimmed of whitespace.
- Really stop analytics launch event sending bad & now empty & now finally the real label
- Re-added `ArcGisMapServerCatalogGroup` and `ArcGisServerGroup`.
- Tidy Compass UI animations, styles, titles
- Bumped mobx minor to 4.15.x, mobx-react major to 6.x.x
- Add `dateFormat` trait to `TimeVaryingTraits` to allowing formatting of datestrings in workbench and bottomdock.
- Tidy Gyroscope Guidance positioning
- Fixed FeatureInfoPanel using old class state
- Fixed MapIconButton & FeedbackButton proptypes being defined incorrectly
- Implement SenapsLocationsCatalogItem
- Update papaparse and improve handling for retrieveing CSVs via chunking that have no ContentLenth header

### v7.11.17

- Moved strings in DateTimeSelector and FeatureInfoPanel into i18next translation file.

### v7.11.16

- Fixed a bug where the timeline would not update properly when the timeline panel was resized.

### v7.11.15

- Fixed a bug when clicking the expand button on a chart in feature info when the clicked feature was a polygon.

### v7.11.14

- Update CARTO Basemaps CDN URL and attribution.
- Fixed issue with node 12 & 14 introduced in Cesium upgrade.

### v7.11.13

- Upgraded to Cesium v1.73.
- Removed any references to `BingMapsApi` (now deprecated).

### v7.11.12

- Fixed a crash with GeoJsonCatalogItem when you set a `stroke-opacity` in `styles`.

### v7.11.11

- If `showIEMessage` is `true` in config.json, warn IE11 users that support is ending.

### v7.11.10

- Remove caching from TerriaJsonCatalogFunction requests.
- Upgraded minimum node-sass version to one that has binaries for node v14.

### v7.11.9

- Update Geoscience Australia Topo basemap.
- Remove caching from WPS requests.
- Fix entity outline alpha value when de-selecting a feature.

### v7.11.8

- Upgraded to terriajs-cesium v1.71.3 which fixes a bug running gulp tasks on node v14.

### v7.11.7

- Add additional region mapping boundaries.

### v7.11.6

- Rework the handling of point datasets on the anti-meridian when using LeafletJS.
- Fix indices in some translation strings including strings for descriptions of WMS and WMS service.
- Upgraded to Cesium v1.71.

### v7.11.5

- Added `GeoRssCatalogItem` for displaying GeoRSS files comming from rss2 and atom feeds.
- Bug fix: Prevent geojson files from appearing twice in the workbench when dropped with the .json extension
- Story related enhancements:
  - Added a title to story panel with ability to close story panel.
  - Added a popup on remove all stories.
  - Added button for sharing stories.
  - Added a question popup on window close (if there are stories on the map so users don't lose their work).
- Pinned `html-to-react` to version 1.3.4 to avoid IE11 incompatibility with newer version of deep dependency `entities`. See https://github.com/fb55/entities/issues/209
- Added a `MapboxStyleCatalogItem` for showing Mapbox styles.
- Add a `tileErrorThresholdBeforeDisabling` parameter to `ImageryLayerCatalogItem` to allow a threshold to set for allowed number of tile failures before disabling the layer.

### v7.11.4

- Add support for `classBreaks` renderer to `ArcGisFeatureServerCatalogItem`.
- Upgraded to Cesium v1.68.
- Replace `defineProperties` and `freezeObject` to `Object.defineProperties` and `Object.freeze` respectively.
- Bumped travis build environment to node 10.
- Upgraded to `generate-terriajs-schema` to v1.5.0.

### v7.11.3

- Added babel dynamic import plugin for webpack builds.
- `ignoreUnknownTileErrors` will now also ignore HTTP 200 responses that are not proper images.

### v7.11.2

- Pass minimumLevel, in Cesium, to minNativeZoom, in Leaflet.
- Upgraded to Cesium v1.66.

### v7.11.1

- Fix for color of markers on the map associated with chart items

### v7.11.0

- Fix draggable workbench/story items with translation HOC
- Added first revision of "delta feature" for change detection of WMS catalog items which indicate `supportsDeltaComparison`
- Improve menu bar button hover/focus states when interacting with its panel contents
- Add ability to set opacity on `GeoJsonCatalogItem`
- Expanded test cases to ensure WorkbenchItem & Story have the correct order of components composed
- Fix broken catalog functions when used with translation HOC
- Fix bug with momentPoints chart type when plotting against series with null values
- Make the default `Legend` width a little smaller to account for the workbench scrollbar
- Bug fix for expanding chart - avoid creating marker where no lat lon exists.
- Add a `ChartDisclaimer` component to display an additional disclaimer above the chart panel in the bottom dock.
- Add `allowFeatureInfoRequests` property to `Terria` and prevent unnecessary feature info requests when creating `UserDrawing`s.
- Removes unsupported data that is drag and dropped from the workbench and user catalog.
- Adjusted z-index values so that the explorer panel is on top of the side panel and the notification window appears at the very top layer.
- Allow `CkanCatalogItem` names to be constructed from dataset and resource names where multiple resources are available for a single dataset
- Set the name of ArcGis MapServer CatalogGroup and CatalogItem on load
- Improve autodetecting WFS format, naming of the WFS catalog group and retaining the zoomToExtent
- Remove unnecessary nbsp; from chart download and expand buttons introduced through internationalization.
- Fix story prompt flag not being set after dismissing story, if `showFeaturePrompts` has been enabled

### v7.10.0

- Added proper basic internationalisation beginnings via i18next & react-i18next
- Fixed a bug where calling `openAddData()` or `closeCatalog()` on ViewState did not correctly apply the relevant `mobileViewOptions` for mobile views.
- Fixed filter by available dates on ImageryLayerCatalogItem not copying to the clone when the item is split.
- Fixed an error in `regionMapping.json` that causes some states to be mismatched when using Australian state codes in a column labelled "state". It is still recommended to use "ste", "ste_code" or "ste_code_2016" over "state" for column labels when matching against Australian state codes.
- Fixed bug where "User data" catalog did not have add-buttons.
- Added ability to re-add "User data" CSV items once removed from workbench.
- Changed catalog item event labels to include the full catalog item path, rather than just the catalog item name.
- Added support for `openAddData` option in config.json. If true, the "Add Data" dialog is automatically opened at startup.
- Welcome message, in-app guides & new feature prompts are now disabled by default. These can be re-enabled by setting the `showWelcomeMessage`, `showInAppGuides` & `showFeaturePrompts` options in config.json.
- Updated Welcome Message to pass its props to `WelcomeMessagePrimaryBtnClick` & `WelcomeMessageSecondaryBtnClick` overrides
- Welcome message, in-app guides & new feature prompts are now disabled by default. These can be re-enabled by setting the `showWelcomeMessage`, `showInAppGuides` & `showFeaturePrompts` options in config.json.
- Updated Welcome Message to pass its props to `WelcomeMessagePrimaryBtnClick` & `WelcomeMessageSecondaryBtnClick` overrides.
- Fixed a bug in anti-meridian handling causing excessive memory use.
- Handled coordinate conversion for GeoJson geometries with an empty `coordinates` array.
- Fixed height of My Data drag and drop box in Safari and IE.

### v7.9.0

- Upgraded to Cesium v1.63.1. This upgrade may cause more problems than usual because Cesium has switched from AMD to ES6 modules. If you run into problems, please contact us: https://terria.io/contact

### v7.8.0

- Added ability to do in-app, "static guides" through `<Guide />`s
- Added in-app Guide for time enabled WMS items
- Initial implementation of language overrides to support setting custom text throughout the application.
- Added ability to pass `leafletUpdateInterval` to an `ImageryLayerCatalogItem` to throttle the number of requests made to a server.

### v7.7.0

- Added a quality slider for the 3D map to the Map panel, allowing control of Cesium's maximumScreenSpaceError and resolutionScale properties.
- Allowed MapboxMapCatalogItems to be specified in catalog files using type `mapbox-map`.
- We now use styles derived from `drawingInfo` from Esri Feature Services.
- Chart related enhancements:
  - Added momentPoints chart type to plot points along an available line chart.
  - Added zooming and panning on the chart panel.
  - Various preventative fixes to prevent chart crashes.
- Increased the tolerance for intermittent tile failures from time-varying raster layers. More failures will now be allowed before the layer is disabled.
- Sensor Observation Service `GetFeatureOfInterest` requests no longer erroneously include `temporalFilters`. Also improved the generated request XML to be more compliant with the specification.
- Fixed a bug where differences in available dates for `ImageryLayerCatalogItem` from original list of dates vs a new list of dates, would cause an error.
- Improved support for layers rendered across the anti-meridian in 2D (Leaflet).
- Fixed a crash when splitting a layer with a `momentPoints` chart item.
- Fixed a crash when the specified Web Map Service (WMS) layer could not be found in the `GetCapabilities` document and an alternate legend was not explicitly specified.

### v7.6.11

- Added a workaround for a bug in Google Chrome v76 and v77 that caused problems with sizing of the bottom dock, such as cutting off the timeline and flickering on and off over the map.
- Set cesium rendering resolution to CSS pixel resolution. This is required because Cesium renders in native device resolution since 1.61.0.

### v7.6.10

- Fixed error when opening a URL shared from an explorer tab. #3614
- Resolve a bug with `SdmxJsonCatalogItem`'s v2.0 where they were being redrawn when dimensions we're changed. #3659
- Upgrades terriajs-cesium to 1.61.0

### v7.6.9

- Automatically set `linkedWcsCoverage` on a WebMapServiceCatalogItem.

### v7.6.8

- Added ability in TerriaJsonCatalogFunction to handle long requests via HTTP:202 Accepted.

### v7.6.7

- Fixed share disclaimer to warn only when user has added items that cannot be shared.

### v7.6.6

- Basemaps are now loaded before being enabled & showed

### v7.6.5

- Add the filename to a workbench item from a drag'n'dropped file so it isn't undisplayed as 'Unnamed item'.
- Fixed inability to share SOS items.
- Added an option to the mobile menu to allow a story to be resumed after it is closed.
- The "Introducing Data Stories" prompt now only needs to be dismissed once. Previously it would continue to appear on every load until you clicked the "Story" button.
- Fixed a crash that could occur when the feature info panel has a chart but the selected feature has no chart data.
- Fixed a bug where the feature info panel would show information on a vector tile region mapped dataset that had no match.

### v7.6.4

- Add scrollbar to dropdown boxes.
- Add support for SDMX version 2.1 to existing `SdmxJsonCatalogItem`.
- Add a warning when sharing a map describing datasets which will be missing.
- Enable the story panel to be ordered to the front.
- Disable the autocomplete on the title field when adding a new scene to a story.
- Fix SED codes for regionmapping

### v7.6.3

- Fixed a bug with picking features that cross the anti-meridian in 2D mode .
- Fixed a bug where `ArcGisMapServerCatalogItem` legends were being created during search.
- Fixed a bug where region mapping would not accurately reflect share link parameters.

### v7.6.2

- Fixed a bug that made some input boxes unreadable in some web browsers.

### v7.6.1

- Fixed a bug that prevented the "Feedback" button from working correctly.
- Fix a bug that could cause a lot of extra space to the left of a chart on the feature info panel.

### v7.6.0

- Added video intro to building a story
- Allow vector tiles for region mapping to return 404 for empty tiles.

### v7.5.2

- Upgraded to Cesium v1.58.1.
- Charts are now shared in share & story links

### v7.5.1

- Fixed a bug in Cesium that prevented the new Bing Maps "on demand" basemaps from working on `https` sites.

### v7.5.0

- Added the "Story" feature for building and sharing guided tours of maps and data.
- Added sharing within the data catalog to share a given catalog group or item
- Switched to using the new "on demand" versions of the Bing Maps aerial and roads basemaps. The previous versions are deprecated.

### v7.4.1

- Remove dangling comma in `regionMapping.json`.
- `WebMapServicCatalogItem` now includes the current `style` in generated `GetLegendGraphic` URLs.

### v7.4.0

- Upgraded to Cesium v1.57.
- Fixed a bug where all available styles were being retrieved from a `GetCapabilities` for each layer within a WMS Group resulting in memory crashes on WMSs with many layers.
- Support State Electoral Districts 2018 and 2016 (SED_Code_2018, SED_Code_2016, SED_Name_2018, SED_Name_2016)

### v7.3.0

- Added `GltfCatalogItem` for displaying [glTF](https://www.khronos.org/gltf/) models on the 3D scene.
- Fixed a bug where the Map settings '2D' button activated '3D Smooth' view when configured without support for '3D Terrain'.
- Added `clampToTerrain` property to `GeoJsonCatalogItem`.
- When clicking a polygon in 3D Terrain mode, the white outline is now correctly shown on the terrain surface. Note that Internet Explorer 11 and old GPU hardware cannot support drawing the highlight on terrain, so it will not be drawn at all in these environments.

### v7.2.1

- Removed an extra close curly brace from `regionMapping.json`.

### v7.2.0

- Added `hideLayerAfterMinScaleDenominator` property to `WebMapServiceCatalogItem`. When true, TerriaJS will show a message and display nothing rather than silently show a scaled-up version of the layer when the user zooms in past the layer's advertised `MinScaleDenominator`.
- Added `GeoJsonParameterEditor`.
- Fixed a bug that resulted in blank titles for catalog groups loaded from automatically detected (WMS) servers
- Fixed a bug that caused some chart "Expand" options to be hidden.
- Added `CED_CODE18` and `CED_NAME18` region types to `regionMapping.json`. These are now the default for CSV files that reference `ced`, `ced_code` and `ced_name` (previously the 2016 versions were used).
- Improved support for WMTS, setting a maximum level to request tiles at.

### v7.1.0

- Support displaying availability for imagery layers on charts, by adding `"showOnChart": true" or clicking a button in the UI.
- Added a `featureTimesProperty` property to all `ImageryLayerCatalogItem`s. This is useful for datasets that do not have data for all locations at all times, such as daily sensor swaths of near-real-time or historical satellite imagery. The property specifies the name of a property returned by the layer's feature information query that indicates the times when data is available at that particular location. When this property is set, TerriaJS will display an interface on the workbench to allow the user to filter the times to only those times where data is available at a particular location. It will also display a button at the bottom of the Feature Information panel allowing the user to filter for the selected location.
- Added `disablePreview` option to all catalog items. This is useful when the preview map in the catalog will be slow to load.
- When using the splitter, the feature info panel will now show only the features on the clicked side of the splitter.
- Vector polygons and polylines are now higlighted when clicked.
- Fixed a bug that prevented catalog item split state (left/right/both) from being shared for CSV layers.
- Fixed a bug where the 3D globe would not immediately refresh when toggling between the "Terrain" and "Smooth" viewer modes.
- Fixed a bug that could cause the chart panel at the bottom to flicker on and off rapidly when there is an error loading chart data.
- Fixed map tool button positioning on small-screen devices when viewing time series layers.

### v7.0.2

- Fixed a bug that prevented billboard images from working on the 2D map.
- Implemented "Zoom To" support for KML, CZML, and other vector data sources.
- Upgraded to Cesium v1.55.

### v7.0.1

- Breaking Changes:
  - TerriaJS no longer supports Internet Explorer 9 or 10.
  - An application-level polyfill suite is now highly recommended, and it is required for Internet Explorer 11 compatibility. The easiest approach is to add `<script src="https://cdn.polyfill.io/v2/polyfill.min.js"></script>` to the `<head>` element of your application's HTML page, which will deliver a polyfill suite tailored to the end-user's browser.
  - TerriaJS now requires Node.js v8.0 or later.
  - TerriaJS now requires Webpack v4.0 or later.
  - TerriaJS now uses Gulp v4.0. If you have Gulp 3 installed globally, you'll need to use `npm run gulp` to run TerriaJS gulp tasks, or upgrade your global Gulp to v4 with `npm install -g gulp@4`.
  - TerriaJS now uses Babel v7.0.
  - Removed `UrthecastCatalogItem`, `UrthecastCatalogGroup`, and `registerUrthcastCatalogItems`. The Urthecast functionality was dependent on an npm package that hadn't been updated in three years and had potential security vulnerabilities. Please [let us know](https://gitter.im/TerriaJS/terriajs) if you were using this functionality.

### v6.5.0

- Add support for rendering Mapbox Vector Tiles (MVT) layers. Currently, polygons are the only supported geometry type, and all polygons are drawn with the same outline and fill colors.
- `wwwroot/data/regionMapping.json` is now the default region mapping file (rather than a file provided by TerriaMap), and needs to be explicitly overridden by a `regionMappingDefinitionsUrl` setting in config.json.

### v6.4.0

- The Feature Info panel can now be moved by clicking and dragging it.
- The map tool buttons are now arranged horizontally instead of vertically on small-screen mobile devices.
- When using a Web Map Service (WMS) catalog item with the `linkedWcsUrl` and `linkedWcsCoverage` properties, we now pass the selected WMS style to the Web Coverage Service (WCS) so that it can optionally return different information based on the selected style.
- Added `stationIdWhitelist` and `stationIdBlacklist` properties to `SensorObservationServiceCatalogItem` to allow filtering certain monitoring stations in/out.
- Fixed a bug that caused a crash when attempting to use a `style` attribute on an `<a>` tag in Markdown+HTML strings such as feature info templates.
- Fixed a bug that displaced the chart dropdown list on mobile Safari.

### v6.3.7

- Upgraded to Cesium v1.53.

### v6.3.6

- Dragging/dropping files now displays a more subtle notification rather than opening the large Add Data / My Data panel.
- The `sendFeedback` function can now be used to send additional information if the server is configured to receive it (i.e. `devserverconfig.json`).
- Made custom feedback controls stay in the lower-right corner of the map.
- Improved the look of the toolbar icons in the top right, and added an icon for the About page.

### v6.3.5

- Changed the title text for the new button next to "Add Data" on the workbench to "Load local/web data".
- Fixed a bug that caused the area to the right of the Terria log on the 2D map to be registered as a click on the logo instead of a click on the map.
- Fixed a bug that caused the standard "Give Feedback" button to fail to open the feedback panel.
- Swapped the positions of the group expand/collapse icon and the "Remove from catalogue" icon on the My Data panel, for more consistent alignment.
- Made notifications honor the `width` and `height` properties. Previously, these values were ignored.

### v6.3.4

- Added the ability to add custom components to the feedback area (lower right) of the user interface.

### v6.3.3

- Upgraded to Cesium v1.51.

### v6.3.2

- Added "filterByProcedures" property to "sos" item (default: true). When false, the list of procedures is not passed as a filter to GetFeatureOfInterest request, which works better for BoM Water Data Online services.

### v6.3.1

- Fixed a bug that caused the compass control to be misaligned in Internet Explorer 11.

### v6.3.0

- Changed the "My Data" interface to be much more intuitive and tweaked the visual style of the catalog.
- Added `CartoMapCatalogItem` to connect to layers using the [Carto Maps API](https://carto.com/developers/maps-api/).

## v6.2.3

- Made it possible to configure the compass control's colors using CSS.

### v6.2.2

- Removed the Terria logo from the preview map and made the credit there smaller.
- Fall back to the style name in the workbench styles dropdown when no title is given for a style in WMS GetCapabilities.

### v6.2.1

- We now use Cesium Ion for the Bing Maps basemaps, unless a `bingMapsKey` is provided in [config.json](https://docs.terria.io/guide/customizing/client-side-config/#parameters). You can control this behavior with the `useCesiumIonBingImagery` property. Please note that if a `bingMapsKey` is not provided, the Bing Maps geocoder will always return no results.
- Added a Terria logo in the lower left of the map. It can be disabled by setting `"hideTerriaLogo": true` in `config.json`.
- Improved the credits display on the 2D map to be more similar to the 3D credits.
- Fixed a bug that caused some legends to be missing or incomplete in Apple Safari.

### v6.2.0

- Added a simple WCS "clip and ship" functionality for WMS layers with corresponding a WCS endpoint and coverage.
- Fixed problems canceling drag-and-drop when using some web browsers.
- Fixed a bug that created a time period where no data is shown at the end of a time-varying CSV.
- Fixed a bug that could cause endless tile requests with certain types of incorrect server responses.
- Fixed a bug that could cause endless region tile requests when loading a CSV with a time column where none of the column values could actually be interpreted as a time.
- Added automatic retry with jittered, exponential backoff for tile requests that result in a 5xx HTTP status code. This is especially useful for servers that return 503 or 504 under load. Previously, TerriaJS would frequently disable the layer and hit the user with an error message when accessing such servers.
- Updated British National Grid transform in `Proj4Definitions` to a more accurate (~2 m) 7 parameter version https://epsg.io/27700.
- Distinguished between 3D Terrain and 3D Smooth in share links and init files.
- Upgraded to Cesium v1.50.

### v6.1.4

- Fixed a bug that could cause the workbench to appear narrower than expected on some systems, and the map to be off-center when collapsing the workbench on all systems.

### v6.1.3

- When clicking a `Split` button on the workbench, the new catalog item will no longer be attached to the timeline even if the original was. This avoids a confusing situation where both catalog items would be locked to the same time.
- Added KMZ to the whitelisted formats for `MagdaCatalogItem`.
- Fixed a bug that caused a crash when switching to 2D with vector data already on the map, including when visiting a share link with vector data when the map ends up being 2D.
- The "Hide Workbench" button is now attached to the side of the Workbench, instead of on the opposite side of the screen from it.

### v6.1.2

- Fixed a bug that prevented `BingMapsSearchProviderViewModel` and other uses of `loadJsonp` from working correctly.

### v6.1.1

- Upgraded to terriajs-server v2.7.4.

### v6.1.0

- The previous default terrain provider, STK World Terrain, has been deprecated by its provider. _To continue using terrain in your deployed applications, you *must* obtain a Cesium Ion key and add it to `config.json`_. See https://cesium.com/ to create an Ion account. New options are available in `config.json` to configure terrain from Cesium Ion or from another source. See https://terria.io/Documentation/guide/customizing/client-side-config/#parameters for configuration details.
- Upgraded to Cesium v1.48.
- Added `Cesium3DTilesCatalogItem` for visualizing [Cesium 3D Tiles](https://github.com/AnalyticalGraphicsInc/3d-tiles) datasets.
- Added `IonImageryCatalogItem` for accessing imagery assets on [Cesium Ion](https://cesium.com/).
- Added support for Cesium Ion terrain assets to `CesiumTerrainProvider`. To use an asset from Ion, specify the `ionAssetId` and optionally the `ionAccessToken` and `ionServer` properties instead of specifying a `url`.
- Fixed a bug that could cause legends to be missing from `WebMapServiceCatalogItems` that had `isEnabled` set to true.

### v6.0.5

- Added `rel="noreferrer noopener"` to all `target="_blank"` links. This prevents the target page from being able to navigate the source tab to a new page.
- Fixed a bug that caused the order of items on the Workbench to change when visiting a share link.

### v6.0.4

- Changed `CesiumSelectionIndicator` to no longer use Knockout binding. This will avoid a problem in some environments, such as when a Content Security Policy (CSP) is in place.

### v6.0.3

- Fixed a bug that prevented users from being able to enter coordinates directly into catalog function point parameter fields.

### v6.0.2

- Fixed a bug that prevented interaction with the 3D map when the splitter was active.

### v6.0.1

- Added `parameters` property to `ArcGisMapServerCatalogItem`, allowing arbitrary parameters to be passed in tile and feature info requests.

### v6.0.0

- Breaking Changes:
  - An application-level polyfill suite is now required for Internet Explorer 9 and 10 compatibility. The easiest approach is to add `<script src="https://cdn.polyfill.io/v2/polyfill.min.js"></script>` to the `<head>` element of your application's HTML page.
  - In TerriaJS v7.0.0 (the _next_ major release), a polyfill suite may be required for Internet Explorer 11 as well. Adopting the approach above now will ensure you don't need to worry about it then.
- Overhauled support for printing. There is now a Print button on the Share panel that will provide a much better printable form of the map than the browser's built-in print feature. If a user uses the browser's print button instead, a message at the top will suggest using the TerriaJS Print feature and open the Share panel. Calling `window.print` (e.g. on a TerriaJS instance inside an iframe) will invoke the new TerriaJS print feature directly.
- Fixed a bug that caused `Leaflet.captureScreenshot` to show all layers on both sides even with the splitter active.
- Fixed a bug that prevented some vector features from appearing in `Leaflet.captureScreenshot`.
- Added ability to move the splitter thumb position vertically so that users can move it to prevent occlusions.
- Added `TerriaJsonCatalogFunction`. This catalog function allows an arbitrary HTTP GET to be invoked with user-provided parameters and return TerriaJS catalog JSON.
- Fixed a bug that could cause the feature info panel to sometimes be nearly transparent in Internet Explorer 11.
- Fixed a bug that caused an expanded preview chart's workbench item to erroneously show the date picker.
- Updated `MagdaCatalogItem` to match Magda project

### 5.7.0

- Added `MagdaCatalogItem` to load details of a catalog item from [Magda](https://github.com/TerriaJS/magda).
- Fixed a bug that could cause a time-dynamic WMS layer to fail to ever show up on the map if the initial time on the timeline was outside the intervals where the layer had data.
- Fixed a bug which could cause a crash during load from share link when the layer default is to not `useOwnClock` but the share link has `useOwnClock` set.
- Fixed an issue that caused a 'This data source is already shown' error in particular circumstances.

### 5.6.4

- Fixed a bug causing an error message when adding tabular data to the workbench before it was loaded.

### 5.6.3

- Display of Lat Lon changed from 3 deciml places to 5 decimal places - just over 1m precision at equator.
- Fixed a bug that caused the timeline to appear when changing the time on the workbench for a layer not attached to the timeline.
- The workbench date/time picker is now available for time varying point and region CSVs.
- Fixed a bug that caused the workbench date picker controls to disappear when the item was attached to the timeline and the timeline's current time was outside the valid range for the item.

### 5.6.2

- Renamed search marker to location marker.
- Added the clicked coordinates to the bottom of the feature info panel. Clicking the marker icon will cause the location to be indicated on the map.
- The location marker is now included in shared map views.
- Fixed a bug that could cause split WMS layers to show the incorrect layer data for the date shown in the workbench.
- Refactored current time handling for `CatalogItem` to reduce the complexity and number of duplicated current time states.
- Fixed feature info updating when the time is changed from the workbench for `TableCatalogItem`.
- Change the workbench catalog item date picker so that updating the date does not disable the timeslider.
- Fix a bug that meant that, when the current time was updated on an `ImageryCatalogItem` while the layer wasn't shown, the old time was still shown when the layer was re-enabled.
- Added `{{terria.currentTime}}` to feature info template.
- Added a way to format times within a feature info tempate. E.g. `{{#terria.formatDateTime}}{"format": "dd-mm-yyyy HH:MM:ss"}{{terria.currentTime}}{{/terria.formatDateTime}}`.
- Fixed a bug that caused the selection indicator to float strangely when visiting a share link with a selected feature.
- Fixed a bug that caused a region to be selected even when clicking on a hole in that region.
- Fixed a bug that prevented the selection indicator from following moving features on the 2D map.
- Fixed a bug that caused Leaflet to stop rendering further points in a layer and throw errors when calculating extent when one point had invalid characters in the latitude or longitude field.
- We now default to `autoPlay: false` if it's not specified in `config.json`.
- Changed search box placeholders to more precisely reflect their functionality.
- CartoDB basemaps are now always loaded over HTTPS.

### 5.6.1

- Fixed a bug that could cause the workbench UI to hang when toggling concepts, particularly for an `SdmxJsonCatalogItem`.
- Added previous and next buttons to workbench catalog item date picker.

### 5.6.0

- Upgraded to Cesium 1.41.

### 5.5.7

- Added support for using tokens to access WMS layers, particularly using the WMS interface to ArcGIS servers.

### 5.5.6

- Tweaked the sizing of the feature info panel.
- Fixed a bug that caused `ArcGisMapServerCatalogItem` to always use the server's single fused map cache, if available. Now, if the `layers` property is specified, we request individual dynamic layers and ignore the fused map cache.

### 5.5.5

- Fixed a bug that caused the feature info panel to stop working after clicking on a location search marker.
- Added support for ArcGIS tokens on the 2D map. Previously, tokens only worked reliably in 3D.
- Improved handling of tile errors, making it more consistent between 2D and 3D.
- Fixed a bug that prevented the Add Data button from working Internet Explorer 9 unless the DevTools were also open.
- Improved the sizing of the feature info panel so it is less likely to completely obscure the map.

### 5.5.4

- Fixed a serious bug that prevented opening the Data Catalog in Internet Explorer.
- Fixed some problems with the Terria Spatial Analytics `CatalogFunctions`.

### 5.5.3

- Fixed a bug in SDMX-JSON when using `cannotSum`.

### 5.5.2

- Deprecated SDMX-JSON catalog items' `cannotDisplayPercentMap` in favour of `cannotSum`.
- Updated `cannotSum` so that it does not display a total in some cases, as well as suppressing the regional-percentage checkbox. `cannotSum` can be either a mapping of concept ids to the values that prevent summing, or simply `true` to always prevent summing.
- Fixed a bug that caused an error when Splitting a layer that does not have a `clock`.

### 5.5.1

- Added `cannotDisplayPercentMap` to SDMX-JSON catalog items, to optionally turn off the "display as a percentage of regional total" checkbox when the data is not a count (eg. a rate or an average).

### 5.5.0

- Added the ability to split the screen into a left-side and right-side, and show raster and region mapped layers on only one side of the splitter.
- Added the ability to use a tabbed catalog in the explorer panel on desktop site. Setting `tabbedCatalog` parameter to `true` in `config.json` causes top-level groups in the catalog to list items in separate explorer panel tabs.
- Added the ability to use vector tile properties in feature info templates when using region mapping (data row attributes will overwrite vector tile properties with the same name)
- Properties available in feature info templates are now JSON parsed and replaced by their javascript object if they start with `[` or `{` and parse successfully
- Decreased flickering of time-varying region mapped layers by pre-rendering the next time interval.
- Fixed a bug in `WebMapServiceCatalogItem` that could cause a WMS time time dimension to be interpreted incorrectly if it was specified only using dates (not times) and with a periodicity of less than a day.

### 5.4.5

- Improved behaviour of SDMX-JSON items when no data is available.

### 5.4.4

- Added support for specifying namespaced layer names in the `WebMapServiceCatalogItem` `layers` property.
- Made TerriaJS tolerant of XML/HTML inside text elements in WMS GetCapabilities without being properly wrapped in `CDATA`.

### 5.4.3

- Fixed a build problem on case-sensitive file systems (e.g. most Linux systems).

### 5.4.2

- We no longer show the Zoom To button on the workbench when there is no rectangle to zoom to.

### 5.4.1

- Fixed a bug when sharing SDMX-JSON catalog items.
- Improved display of "Add Data" panel on small screens when Feedback and Feature Info panels are open.
- Added "search in data catalog" link to mobile search.
- Added a button to automatically copy share url into clipboard in share panel.
- Added `initFragmentPaths` property to the `parameters` section of `config.json`. It can be used to specify an array of base paths for resolving init fragments in the URL.
- Modified `CkanCatalogItem` to exclude files that advertise themselves as KML files but have the file extension .ZIP.
- Removed "View full size image" link on the share panel. Chrome 60 removed the ability to navigate to a data URI, and other browsers are expected to follow this lead.

### 5.4.0

- Breaking change: removed some old types that haven't been used since the new React-based user interface in v4.0.0, specifically `KnockoutHammerBinding`, `KnockoutMarkdownBinding`, `PopupMessageConfirmationViewModel`, `PopupMessageViewModel`, and `PopupViewModel`.
- Added the ability to use tokens from terriajs-server for layers requiring ESRI tokens.
- Catalog group items are now sorted by their in-catalog name

### 5.3.0

- Added the ability to use the analytics region picker with vector tile region mapping by specifiying a WMS server & layer for analytics only.
- Updated the client side validation to use the server-provided file size limit when drag/dropping a file requiring the conversion service.
- `zoomOnEnable` now works even for a catalog item that is initially enabled in the catalog. Previously, it only worked for catalog items enabled via the user interface or otherwise outside of the load process.
- Added `initialTimeSource` property to `CsvCatalogItem` so it is possible to specify the value of the animation timeline at start from init files.
- Added to documentation for customizing data appearance.
- Added `CatalogShortcut` for creating tool items for linking to a `CatalogItem`.
- Renamed `ViewState.viewCatalogItem()` to `viewCatalogMember` to reflect that it can be used for all `CatalogMembers`, not just `CatalogItems`.
- Fixed a bug that could cause a crash when switching to 2D when the `initialView` was just a `Rectangle` instead of a `CameraView`.
- Fixed a bug that caused multiple layers with generated, gradient legends to all show the same legend on the Workbench.

### 5.2.11

- Pinned `urijs` to v1.18.10 to work around a breaking change in v1.18.11.

### 5.2.10

- Improved the conversion of Esri polygons to GeoJSON by `featureDataToGeoJson`. It now correctly handles polygons with holes and with multiple outer rings.
- Added some fields to the dataset info page for `CkanCatalogItem`.
- Fixed a bug that could cause some layers, especially the Bing Maps basemap, to occasionally be missing from the 2D map.
- Fixed a bug that could cause the selected time to move to the end time when sharing a map with a time-dynamic layer.

### 5.2.9

- A catalog item's `cacheDuration` property now takes precedence over the cache duration specified by the code. Previously, the `cacheDuration` would only override the default duration (2 weeks).

### 5.2.8

- Added option to expand the HTML embed code and toggle URL shorting for the share link.
- The Share feature now includes the current time selected on the timeline, so that anyone visiting a share link will see the map at the intended time.

### 5.2.7

- Added the Latitude and Longitude to the filename for the Feature Information file download.
- Added the time to the timeline labels when zoomed in to a single day. Previously, the label sometimes only showed the date.

### 5.2.6

- Added the ability to disable the conversion service so that no user data is sent outside of the client by setting `conversionServiceBaseUrl` to `false` in the `parameters` section of `config.json`.
- Added the ability to disable the location button by setting `disableMyLocation` to `true` in the `parameters` section of `config.json`.
- Fixed a bug that caused the share functionality to fail (both screenshot and share link) in 2d mode.
- Fixed a bug with explicitly styled enum columns in Internet Explorer.
- Fixed a bug that caused the selected column in a csv to be the second column when a time column is present.

### 5.2.5

- Fixed a bug with `forceProxy: true` which meant that vector tiles would try, and fail, to load over the proxy.
- Added documentation for customizing data appearance, and folded in existing but orphaned documentation for creating feature info templates.
- Changed the LocateMe button so that it toggles and continuously updates the location when Augmented Reality is enabled.
- Added the ability to set SDMX-JSON region names from a region type dimension, using a Mustache template. This was required so regions can be mapped to specific years, even if not specified by the SDMX-JSON server.
- Added `viewermode` to the users persistent local storage to remember the last `ViewerMode` used.
- Added the ability to customize the preamble text on the feedback form ("We would love to hear from you!") by setting `feedbackPreamble` in the `parameters` section of `config.json`.

### 5.2.4

- Fixed a bug that prevented error messages, such as when a dataset fails to load, from being shown to the user. Instead, the errors were silently ignored.

### 5.2.3

- Fixed a bug that gave expanded Sensor Observation Service charts poor names.
- Fixed a bug that prevented some table-based datasets from loading.

### 5.2.2

- Fixed download of selected dataset (as csv) so that quotes are handled in accordance with https://tools.ietf.org/html/rfc4180. As a result, more such downloads can be directly re-loaded in Terria by dragging and dropping them.

### 5.2.1

- Changed the default opacity for points from CSV files without a value column to 1.0 (previously it was 0.6). This is a workaround for a Cesium bug (https://github.com/AnalyticalGraphicsInc/cesium/issues/5307) but really a better choice anyway.
- Fixed a bug which meant non-standard properties of some table data sources (eg. csv, SOS, SDMX-JSON) were missing in the feature info panel, because of a breaking change in Cesium 1.33.

### 5.2.0

- Fixed a bug that caused layer disclaimers to fail to appear when the layer was enabled via a share link. Since the user was unable to accept the disclaimer, the layer also failed to appear.
- Added `AugmentedVirtuality` (user facing feature name Augmented Reality) to allow users to use their mobile device's orientation to set the camera view.
- Added the `showFeaturesAtAllTimes` option to Sensor Observation Service items. This improves the user experience if the server returns
  some features starting in 1990, say, and some starting in 1995, so that the latter still appear (as grey points with no data) in 1990.
- Fixed a bug that prevented preview charts in the feature info panel from updating when the user changed the Sensor Observation Service frequency.
- Fixed a bug that allowed the user to de-select all the display choices for Sensor Observation Service items.
- Improved the appearance of charts where all the y-values are null. (It now shows "No preview available".)
- Upgraded to Leaflet 1.0.3 for the 2D and preview maps.
- Upgraded to [Cesium 1.33](https://github.com/AnalyticalGraphicsInc/cesium/blob/1.33/CHANGES.md) for the 3D view.

### 5.1.1

- Fixed a bug that caused an 'added' and a 'shown' event for "Unnamed Item" to be logged to Google Analytics when previewing an item in the catalog.
- Added a 'preview' Google Analytics event when a catalog item is shown on the preview map in the catalog.
- Fixed a bug that prevented csv files with missing dates from loading.
- Fixed a bug that could cause an error when adding a layer without previewing it first.

### 5.1.0

- Fixed a bug that prevented `WebMapServiceCatalogItem` from acting as a time-dynamic layer when the time dimension was inherited from a parent layer.
- `WebMapServiceCatalogItem` now supports WMS 1.1.1 style dimensions (with an `Extent` element) in addition to the 1.3.0 style (`Dimension` only).
- `WebMapServiceCatalogItem` now passes dates only (rather than dates and times) to the server when the TIME dimension uses the `start/stop/period` form, `start` is a date only, and `period` does not include hours, minutes, or seconds.
- `WebMapServiceCatalogItem` now supports years and months (in addition to days, hours, minutes, and seconds) in the period specified of a TIME dimension.
- `WebMapServiceCatalogItem` now ignores [leap seconds](https://en.wikipedia.org/wiki/Leap_second) when evaluating ISO8601 periods in a time dimension. As a result, 2 hours after `2016-06-30T23:00:00Z` is now `2016-07-01T01:00:00Z` instead of `2016-07-01T00:59:59Z` even though a leap second at the end of June 2016 makes that technically 2 hours and 1 second. We expect that this is more likely to align with the expectations of WMS server software.
- Added option to specify `mobileDefaultViewerMode` in the `parameters` section of `config.json` to specify the default view mode when running on a mobile platform.
- Added support for `itemProperties` to `CswCatalogGroup`.
- Added `terria.urlEncode` function for use in feature info templates.
- Fixed a layout problem that caused the coordinates on the location bar to be displayed below the bar itself in Internet Explorer 11.
- Updated syntax to remove deprecation warnings with React version 15.5.

### 5.0.1

- Breaking changes:
  - Starting with this release, TerriaJS is meant to be built with Webpack 2. The best way to upgrade your application is to merge from [TerriaMap](https://github.com/TerriaJS/TerriaMap). If you run into trouble, post a message on the [TerriaJS forum](https://groups.google.com/forum/#!forum/terriajs).
  - Removed the following previously-deprecated modules: `registerKnockoutBindings` (no replacement), `AsyncFunctionResultCatalogItem` (now `ResultPendingCatalogItem`), `PlacesLikeMeFunction` (now `PlacesLikeMeCatalogFunction`), `SpatialDetailingFunction` (now `SpatialDetailingCatalogFunction`), and `WhyAmISpecialFunction` (now `WhyAmISpecialCatalogFunction`).
  - Removed `lib/Sass/StandardUserInterface.scss`. It is no longer necessary to include this in your application.
  - Removed the previously-deprecated third pararameter, `getColorCallback`, of `DisplayVariablesConcept`. Pass it inside the `options` parameter instead.
  - Removed the following previously-deprecated properties from `TableColumn`: `indicesIntoUniqueValues` (use `uniqueValues`), `indicesOrValues` (use `values`), `indicesOrNumericalValues` (use `uniqueValues` or `numericalValues`), and `usesIndicesIntoUniqueValues` (use `isEnum`).
  - Removed the previously-deprecated `dataSetID` property from `AbsIttCatalogItem`. Use `datasetId` instead.
  - Removed the previously-deprecated `allowGroups` property from `CkanCatalogItem`. Use `allowWmsGroups` or `allowWfsGroups` instead.
  - Removed the previously-deprecated `RegionMapping.setRegionColumnType` function. Use the `setRegionColumnType` on an _instance_ of `RegionMapping` instead.
  - Removed the previously-deprecated `regionMapping.regionDetails[].column` and `.disambigColumn`. Use `.columnName` and `.disambigColumnName` instead.
  - Removed the previously-deprecated `options.regionMappingDefinitionsUrl` parameter from the `Terria` constructor. Set the `regionMappingDefinitionsUrl` inside `parameters` in `config.json` instead.
- Fixed a bug in `WebMapServiceCatalogItem` that prevented TerriaJS from correctly determining the projections supported by a WMS layer when supported projections are inherited from parent layers.
- Changed "no value" colour of region-mapped data to fully transparent, not black.
- Fixed an issue where expanding a chart from an SDMX-JSON or SOS feature twice, with different data choices selected, would overwrite the previous chart.
- Improved SDMX-JSON items to still show properly, even if the `selectedInitially` property is invalid.
- Added `Score` column to `GNAFAddressGeocoder` to indicate relative quality, which maps as default variable.

### 4.10.5

- Improved error message when accessing the user's location under http with Chrome.
- When searching locations, the button to instead search the catalog is now above the results instead of below them.
- Changed "go to full screen mode" tooltip to "Hide workbench", and "Exit Full Screen" button to "Show Workbench". The term "full screen" was misleading.
- Fixed a bug where a chartable (non-geo-spatial) CSV file with a column including the text "height" would not let the user choose the "height" column as the y-axis of a chart.
- Added support for non-default x-axes for charts via `<chart x-column="x">` and the new `tableStyle.xAxis` parameter.
- Added support for a `charSet` parameter on CSV catalog items, which overrides the server's mime-type if present.

### 4.10.4

- Added the ability for `CkanCatalogGroup` to receive results in pages, rather than all in one request. This will happen automatically when the server returns partial results.
- Improved the performance of the catalog UI by not creating React elements for the contents of a group until that group is opened.
- Close polygons used as input to a `CatalogFunction` by making the last position the same as the first one.
- Added support for a new `nameInCatalog` property on all catalog members which overrides `name` when displayed in the catalog, if present.
- Added `terria.urlEncodeComponent` function for use in feature info templates.
- `yAxisMin` and `yAxisMax` are now honored when multiple charts are active, by using the minimum `yAxisMin` and the maximum `yAxisMax` of all charts.

### 4.10.3

- Locked third-party dependency proj4 to v2.3.x because v2.4.0 breaks our build.

### 4.10.2

- New sections are now merged info `CatalogMember.info` when `updateFromJson` is called multiple times, rather than the later `info` completely replacing the earlier one. This is most useful when using `itemProperties` to override some of the info sections in a child catalog item.
- Fixed a bug where csv files with a date column would sometimes fail if a date is missing.

### 4.10.1

- Improved the SDMX-JSON catalog item to handle huge dimensions, allow a blacklist, handle bad responses better, and more.
- Fixed a bug that prevented the proxy from being used for loading legends, even in situations where it is necessary such as an `http` legend accessed from an `https` site.
- Added link to re-download local files, noting that TerriaJS may have done additional processing (eg. geocoding).

### 4.10.0

- Changed defaults:
  - `WebProcessingServiceCatalogFunction` now defaults to invoking the `Execute` service via an HTTP POST with XML encoding rather than an HTTP GET with KVP encoding. This is a more sensible default because the WPS specification requires that servers support POST/XML while GET/KVP is optional. Plus, POST/XML allows large input parameters, such as a polygon descibing all of Australia, to be successfully passed to the WPS process. To force use of GET/KVP, set the `executeWithHttpGet` property to `true`.
- Fixed problems with third-party dependencies causing `npm install` and `npm run gulp` to fail.

### 4.9.0

- Added a help overlay system. A TerriaJS application can define a set of help sequences that interactively walk the user through a task, such as adding data to the map or changing map settings. The help sequences usually appear as a drop-down Help menu in the top-right corner.
- Fixed a bug with calculating bounding rectangles in `ArcGisCatalogItem` caused by changes to `proj4` package.
- Fixed a bug preventing chart axis labels from being visible on a white background.
- Fixed a bug that caused the Feedback panel to appear below the chart panel, making it difficult to use.

### 4.8.2

- Fixed a bug that prevented a `shareUrl` specified in `config.json` from actually being used by the `ShareDataService`.
- Adding a JSON init file by dropping it on the map or selecting it from the My Data tab no longer adds an entry to the Workbench and My Data catalog.
- WPS return type can now be `application/vnd.terriajs.catalog-member+json` which allows a json catalog member to be returned in WPS along with the usual attributes to control display.
- `chartLineColor` tableStyle attribute added, allowing per column specification of chart line color.
- Fixed a bug that caused a `WebMapServiceCatalogItem` inside a `WebMapServiceCatalogGroup` to revert to defaults from GetCapabilities instead of using shared properties.
- Fix a bug that prevented drawing the marker and zooming to the point when searching for a location in 2D.
- Fixed a bug where `WebMapTileServiceCatalogItem` would incorrectly interpret a bounding box and return only the lower left corner causing Cesium to crash on render.
- Fixed a bug that caused the feedback form to be submitted when unchecking "Share my map view".

### 4.8.1

- `CkanCatalogGroup` now automatically adds the type of the resource (e.g. `(WMS)`) after the name when a dataset contains multiple resources that can be turned into catalog items and `useResourceName` is false.
- Added support for ArcGIS FeatureServers to `CkanCatalogGroup` and `CkanCatalogItem`. In order for `CkanCatalogGroup` to include FeatureServers, `includeEsriFeatureServer` must be set to true.
- Changed default URL for the share service from `/share` to `share` and made it configurable by specifying `shareUrl` in config.json. This helps with deployments in subdirectories.

### 4.8.0

- Fixed a bug that prevented downloading data from the chart panel if the map was started in 2D mode.
- Changed the default opacity of table data to 0.8 from 0.6.
- Added the ability to read dates in the format "2017-Q2".
- Improved support for SDMX-JSON, including showing values as a percent of regional totals, showing the selected conditions in a more concise format, and fixing some bugs.
- Updated `TableCatalogItem`s to show a download URL in About This Dataset, which downloads the entire dataset as csv, even if the original data was more complex (eg. from an API).
- The icon specified to the `MenuPanel` / `DropdownPanel` theme can now be either the identifier of an icon from `Icon.GLYPHS` or an actual SVG `require`'d via the `svg-sprite-loader`.
- Fixed a bug that caused time-varying points from a CSV file to leave a trail on the 2D map.
- Add `Terria.filterStartDataCallback`. This callback gives an application the opportunity to modify start (share) data supplied in a URL before TerriaJS loads it.
- Reduced the size of the initial TerriaJS JavaScript code by about 30% when starting in 2D mode.
- Upgraded to [Cesium 1.29](https://github.com/AnalyticalGraphicsInc/cesium/blob/1.29/CHANGES.md).

### 4.7.4

- Renamed `SpatialDetailingFunction`, `WhyAmISpecialFunction`, and `PlacesLikeMeFunction` to `SpatialDetailingCatalogFunction`, `WhyAmISpecialCatalogFunction`, and `PlacesLikeMeCatalogFunction`, respectively. The old names will be removed in a future release.
- Fixed incorrect tooltip text for the Share button.
- Improved the build process and content of the user guide documentation.

### 4.7.3

- Canceled pending tile requests when removing a layer from the 2D map. This should drastically improve the responsiveness when dragging the time slider of a time-dynamic layer in 2D mode.
- Added the data source and data service details to the "About this dataset" (preview) panel.
- Fixed a bug introduced in 4.7.2 which made the Feature Info panel background too pale.

### 4.7.2

- Updated GNAF API to new Lucene-based backend, which should improve performance.
- Updated custom `<chart>` tag to allow a `colors` attribute, containing comma separated css strings (one per column), allowing users to customize chart colors. The `colors` attribute in charts can also be passed through from a WPS ComplexData response.
- Updated styling of Give Feedback form.
- Improved consistency of "Search" and "Add Data" font sizes.
- Improved flexibility of Feature Info Panel styling.
- Fixed a bug that could cause an extra `/` to be added to end of URLs by `ArcGisMapServerCatalogItem`, causing some servers to reject the request.
- Added a workaround for a bug in Internet Explorer 11 on Windows 7 that could cause the user interface to hang.

### 4.7.1

- Fixed a bug where providing feedback did not properly share the map view.
- Updated to terriajs-server 2.6.2.
- Fixed a bug leading to oversized graphics being displayed from WPS calls.

### 4.7.0

- Added the ability for users to share their view of the map when providing feedback.
- Extra components can now be added to FeatureInfoSection.
- Updated "Download Data" in FeatureInfoSection to "Download Data for this Feature".
- Fixed the color of visited links in client apps with their own css variables.
- Fixed a bug that prevented the scale bar from displaying correctly.

### 4.6.1

- Added support for creating custom WPS types, and for reusing `Point`, `Polygon`, and `Region` editors in custom types.
- Fixed a bug that caused the legend to be missing for WMS catalog items where the legend came from GetCapabilities but the URL did not contain `GetLegendGraphic`.

### 4.6.0

- Changed defaults:
  - The `clipToRectangle` property of raster catalog items (`WebMapServiceCatalogItem`, `ArcGisMapServerCatalogItem`, etc.) now defaults to `true`. It was `false` in previous releases. Using `false` prevents features (especially point features) right at the edge of the layer's rectangle from being cut off when the server reports too tight a rectangle, but also causes the layer to load much more slowly in many cases. Starting in this version, we favour performance and the much more common case that the rectangle can be trusted.
- Made `WebMapServiceCatalogItem` tolerant of a `GetCapabilities` where a `LegendURL` element does not have an `OnlineResource` or a `Dimension` does not have any values.
- Added support for 'Long' type hint to CSV data for specifying longitude.
- The marker indicating the location of a search result is now placed correctly on the terrain surface.
- `CatalogFunction` region parameters are now selected on the main map rather than the preview map.
- Some regions that were previously not selectable in Analytics, except via autocomplete, are now selectable.
- Added hover text that shows the position of data catalog search results in the full catalog.
- Widened scrollbars and improve their contrast.
- Removed the default maximum number of 10 results when searching the data catalog.
- Allow users to browse for JSON configuration files when adding "Local Data".
- Made it easier to use custom fonts and colors in applications built on TerriaJS, via new SCSS variables.
- Fixed a bug that caused a `CswCatalogGroup` to fail to load if the server had a `references` element without a `protocol`.

### 4.5.1

- The order of the legend for an `ArcGisMapServerCatalogItem` now matches the order used by ArcGIS itself.
- Large legends are now scaled down to fit within the width of the workbench panel.
- Improved the styling of links inside the Feature Information panel.
- Fixed a bug that could cause the Feature Information panel's close button to initially appear in the wrong place, and then jump to the right place when moving the mouse near it.

### 4.5.0

- Added support for the Sensor Observation Service format, via the `SensorObservationServiceCatalogItem`.
- Added support for end date columns in CSV data (automatic with column names containing `end_date`, `end date`, `end_time`, `end time`; or set in json file using `isEndDate` in `tableStyle.columns`.
- Fixed calculation of end dates for moving-point CSV files, which could lead to points disappearing periodically.
- Fixed a bug that prevented fractional seconds in time-varying WMS periodicity.
- Added the ability to the workbench UI to select the `style` to use to display a Web Map Service (WMS) layer when multiple styles are available.
- Added the ability to the workbench UI to select from among the available dimensions of a Web Map Service (WMS) layer.
- Improved the error reporting and handling when specifying invalid values for the WMS COLORSCALERANGE parameter in the UI.
- Added the ability to drag existing points when creating a `UserDrawing`.
- Fixed a bug that could cause nonsensical legends for CSV columns with all null values.
- Fixed a bug that prevented the Share panel from being used at all if the URL shortening service encountered an error.
- Fixed a bug that could cause an error when adding multiple catalog items to the map quickly.
- Tweaked the z-order of the window that appears when hovering over a chart series, so that it does not appear on top of the Feature Information panel.
- Fixed a bug that could lead to incorrect colors in a legend for a CSV file with explicit `colorBins` and cut off at a minimum and maximum.
- We now show the feature info panel the first time a dataset is added, containing a suggestion to click the map to learn more about a location. Also improved the wording for the feature info panel when there is no data.
- Fixed support for time-varying feature info for vector tile based region mapping.
- `updateApplicationOnMessageFromParentWindow` now also allows messages from the `opener` window, i.e. the window that opened the page by calling `window.open`. The parent or opener may now also send a message with an `allowOrigin` property to specify an origin that should be allowed to post messages.
- Fixed a bug that prevented charts from loading http urls from https.
- The `isNcWMS` property of `WebMapServiceCatalogItem` is now set to true, and the COLORSCALERANGE controls are available in the UI, for ncWMS2 servers.
- Added the ability to prevent CSVs with time and `id` columns from appearing as moving points, by setting `idColumns` to either `null` or `[]`.
- Fixed a bug that prevented default parameters to `CatalogFunction`s from being shown in the user interface.
- Fixed a problem that made `BooleanParameter`s show up incorrectly in the user interface.
- Embedded `<chart>` elements now support two new optional attributes:
  - `title`: overrides the title that would otherwise be derived from the name of the feature.
  - `hide-buttons`: If `"true"`, the Expand and Download buttons are hidden from the chart.
- Fixed a bug in embedded `<collapsible>` elements that prevented them from being expandable.
- Improved SDMX-JSON support to make it possible to change region type in the UI.
- Deprecated `RegionMapping.setRegionColumnType` in favour of `RegionMapping.prototype.setRegionColumnType`. `regionDetails[].column` and `.disambigColumn` have also been deprecated.

### 4.4.1

- Improved feature info display of time-varying region-mapped csvs, so that chart is still shown at times with no data.
- Fix visual hierarchy of groups and items in the catalog.

### 4.4.0

- Fixed a bug that caused Cesium (3D view) to crash when plotting a CSV with non-numerical data in the depth column.
- Added automatic time-series charts of attributes to the feature info of time-varying region-mapped csvs.
- Refactored Csv, AbsItt and Sdmx-Json catalog items to depend on a common `TableCatalogItem`. Deprecated `CsvCatalogItem.setActiveTimeColumn` in favour of `tableStructure.setActiveTimeColumn`.
- Error in geocoding addresses in csv files now shows in dialog box.
- Fixed CSS styling of the timeline and added padding to the feature info panel.
- Enhanced JSON support to recognise JSON5 format for user-added files.
- Deprecated `indicesIntoUniqueValues`, `indicesOrValues`, `indicesOrNumericalValues` and `usesIndicesIntoUniqueValues` in `TableColumn` (`isEnum` replaces `usesIndicesIntoUniqueValues`).
- Added support for explicitly colouring enum columns using a `tableStyle.colorBins` array of `{"value":v, "color":c}` objects
- Improved rendering speed when changing the display variable for large lat/lon csv files.
- Default to moving feature CSVs if a time, latitude, longitude and a column named `id` are present.
- Fixed a bug so units flow through to charts of moving CSV features.
- Fixed a bug that prevented the `contextItem` of a `CatalogFunction` from showing during location selection.
- Fixed a bug that caused `&amp;` to appear in some URLs instead of simply `&`, leading to an error when visiting the link.
- Added the ability to pass a LineString to a Web Processing Service.
- Fixed a bug that prevented `tableStyle.dataVariable` = `null` from working.
- Uses a smarter default column for CSV files.
- Fixed a bug that caused an error message to appear repeatedly when there was an error downloading tiles for a base map.
- Fixed a bug that caused WMS layer names and WFS type names to not be displayed on the dataset info page.
- We now preserve the state of the feature information panel when sharing. This was lost in the transition to the new user interface in 4.0.0.
- Added a popup message when using region mapping on old browsers without an `ArrayBuffer` type (such as Internet Explorer 9). These browsers won't support vector tile based region mapping.
- Fixed bug where generic parameters such as strings were not passed through to WPS services.
- Fixed a bug where the chart panel did not update with polled data files.
- Removed the Australian Hydrography layer from `createAustraliaBaseMapOptions`, as the source is no longer available.
- Fixed a bug that caused the GetCapabilities URL of a WMS catalog item to be shown even when `hideSource` was set to true.
- Newly-added user data is now automatically selected for the preview map.
- Fixed a bug where selecting a new column on a moving point CSV file did not update the chart in the feature info panel.
- Fixed dropdowns dropping from the bounds of the screen in Safari.
- Fixed a bug that prevented the feature info panel from updating with polled lat/lon csvs.
- Improved handing of missing data in charts, so that it is ignored instead of shown as 0.

### 4.3.3

- Use react-rangeslider 1.0.4 because 1.0.5 was published incorrectly.

### 4.3.2

- Fixed css styling of shorten URL checkbox.

### 4.3.1

- Added the ability to specify the URL to the `serverConfig` service in `config.json` as `parameters.serverConfigUrl`.

### 4.3.0

- Added `Terria.batchGeocoder` property. If set, the batch geocoder is used to resolve addresses in CSV files so that they can be shown as points on the map.
- Added `GnafAddressGeocoder` to resolve Australian addresses using the GNAF API.
- Added a loading indicator for user-added files.
- Fixed a bug that prevented printing the map in the 2D mode.
- Fixed a bug when changing between x-axis units in the chart panel.
- Moved all Terria styles into CSS-modules code (except Leaflet) - `lib/Sass/StandardUserInterface.scss` no longer needs to be imported and now only includes styles for backwards compatibility.

### 4.2.1

- Fixed bug that prevented the preview map displaying on mobile devices.

### 4.2.0

- There is a known bug in this version which prevents the user from being able to choose a region for some Analytics functions.
- Added support for ArcGis FeatureServers, using the new catalog types `esri-featureServer` and `esri-featureServer-group`. Catalog type `esri-group` can load REST service, MapServer and FeatureServer endpoints. (For backwards compatibility, catalog type `esri-mapServer-group` continues to work for REST service as well as MapServer endpoints.)
- Enumeration parameter now defaults to what is shown in UI, and if parameter is optional, '' is default.
- Adds bulk geocoding capability for Australian addresses. So GnafAPI can be used with batches of addresses, if configured.
- Fixed a bug that caused the selection indicator to get small when near the right edge of the map and to overlap the side panel when past the left edge.
- Map controls and menus now become translucent while the explorer window (Data Catalog) is visible.
- Removed find-and-replace for cesium workers from the webpack build as it's done in terriajs-cesium now.
- Legend images that fail to load are now hidden entirely.
- Improved the appearance of the opacity slider and added a percentage display.
- AllowedValues for LiteralData WPS input now works even if only one value specified.
- Fixed bug in WPS polygon datatype to return valid polygon geojson.
- Fix regression: cursor changes in UserDrawing now functions in 2D as well as 3D.
- Updated to [Cesium](http://cesiumjs.org) 1.23 (from 1.20). See the [change log](https://github.com/AnalyticalGraphicsInc/cesium/blob/1.23/CHANGES.md) for details.
- Fixed a bug which prevented feature info showing for Gpx-, Ogr-, WebFeatureService-, ArcGisFeatureServer-, and WebProcessingService- CatalogItems.
- Added support for a wider range of SDMX-JSON data files, including the ability to sum over dimensions via `aggregatedDimensionIds`.
- Added support for `tableStyle.colorBins` as array of values specifying the boundaries between the color bins in the legend, eg. `[3000, 3500, 3900, 4000]`. `colorBins` can still be an integer specifying the number of bins, in which case Terria determines the boundaries.
- Made explorer panel not rendered at all when hidden and made the preview map destroy itself when unmounted - this mitigates performance issues from having Leaflet running in the background on very busy vector datasets.
- Fixed a bug which prevented time-varying CZML feature info from updating.
- Added support for moving-point csv files, via an `idColumns` array on csv catalog items. By default, feature positions, color and size are interpolated between the known time values; set `isSampled` to false to prevent this. (Color and size are never interpolated when they are drawn from a text column.)
- Added support for polling csv files with a partial update, and by using `idColumns` to identify features across updates.
- Added a time series chart to the Feature Info Panel for sampled, moving features.
- Fixed a bug which sometimes prevented feature info from appearing when two region-mapped csv files were displayed.
- Fixed the preview map extent being one item behind what was actually selected.

### 4.1.2

- Fixed a bug that prevented sharing from working in Internet Explorer.

### 4.1.1

- Stopped IE9 from setting bizarre inline dimensions on custom branding images.
- Fixed workbench reordering in browsers other than Chrome.
- URLs on the dataset info page are now auto-selected by clicked, making them easier to copy.

### 4.1.0

- Made the column title for time-based CSV exports from chart default to 'date'
- Stopped the CSV creation webworker from being run multiple times on viewing a chart.
- Removed the empty circles from non-selected base maps on the Map settings panel.
- Prevented text from being selected when dragging the compass control.
- Added the `MeasureTool` to allow users to interactively measure the distance between points.
- Worked around a problem in the Websense Web Filter that caused it to block access to some of the TerriaJS Web Workers due to a URL in the license text in a comment in a source file.

### 4.0.2

- Fixed a bug that prevented opening catalog groups on iOS.
- Fixed a CSS warning.

### 4.0.1

- Fixed a bug that caused an error message to be formatted incorrectly when displayed to the user.

### 4.0.0

- Rewrote the TerriaJS user interface using React. We believe the new interface is a drastic improvement, incorporating user feedback and the results of usability testing. Currently, it is a bit harder to customize than our old user interface, so if your application has extensive customizations, we suggest delaying upgrading to this version for a little while logner.
- Added support for non-geospatial CSV files, which display in a new chart panel.
- Added support for customisable tags in Feature Info templates.
- Implemented [`<chart>` and `<collapsible>`](https://github.com/TerriaJS/terriajs/blob/4.0.0/lib/ReactViews/Custom/registerCustomComponentTypes.js#L52-L106) tags in Feature Info templates.
- Added support for [polling](https://github.com/TerriaJS/terriajs/blob/4.0.0/lib/Models/Polling.js) for updates to CSV files.
- `CswCatalogGroup` will now include Web Processing Services from the catalog if configured with `includeWps` set to true.
- `WebMapServiceCatalogItem` will now detect ncWMS servers and set isNcWMS to true.
- New `ShareDataService` which can store and resolve data. Currently it is used as a replacement for Google URL Shortener, which can't handle long URLs.
- New `ServerConfig` object which provides configuration information about the server, including which domains can be proxied for. This changes the way CorsProxy is initialised.
- Added partial support for the SDMX-JSON format.
- `UserDrawing` added for drawing lines and polygons on the map.
- CkanCatalogGroup's `filterQuery` items can now be specified as objects instead of URL-encoded strings.

### 3.5.0

- Ungrouped items in CKAN catalog items are now grouped under an item whose title is determined by .ungroupedTitle (default: "No group").
- CKAN's default search regex for KMLs also includes KMZ.
- Add documentation of camera properties.

### 3.4.0

- Support JSON5 (http://json5.org/) use in init files and config files, so comments can be used and object keys don't need to be quoted.
- Fixed a bug that caused the `corsProxyBaseUrl` specified in `config.json` to be ignored.
- Fixed a bug preventing downloading feature info data in CSV format if it contained nulls.
- Added support for the WMS Style/MetadataURL tag in layer description.
- Long titles in locally-generated titles now word-wrap in most web browsers.
- Long auto-generated legend titles now word wrap in most web browsers.

### 3.3.0

- Support `parameters` property in WebFeatureServiceCatalogItem to allow accessing URLs that need additional parameters.
- Fixed a bug where visiting a shared link with a time-series layer would crash load.
- Added a direct way to format numbers in feature info templates, eg. `{{#terria.formatNumber}}{"useGrouping": true, "maximumFractionDigits": 3}{{value}}{{/terria.formatNumber}}`. The quotes around the keys are optional.
- When the number of unique values in a CSV column exceeds the number of color bins available, the legend now displays "XX other values" as the label for the last bucket rather than simply "Other".
- CSV columns with up to 21 unique values can now be fully displayed in the legend. Previously, the number of bins was limited to 9.
- Added `cycle` option to `tableColumnStyle.colorBinMethod` for enumeration-type CSV columns. When the number of unique values in the column exceeds the number of color bins available, this option makes TerriaJS color all values by cycling through the available colors, rather than coloring only the most common values and lumping the rest into an "Other" bucket.
- Metadata and single data files (e.g. KML, GeoJSON) are now consistently cached for one day instead of two weeks.
- `WebMapServiceCatalogItem` now uses the legend for the `style` specified in `parameters` when possible. It also now includes the `parameters` when building a `GetLegendGraphic` URL.
- Fixed a bug that prevented switching to the 3D view after starting the application in 2D mode.

### 3.2.1

- Fixed a bug on IE9 which prevented shortened URLs from loading.
- Fixed a map started with smooth terrain being unable to switch to 3D terrain.
- Fixed a bug in `CkanCatalogItem` that prevented it from using the proxy for dataset URLs.
- Fixed feature picking when displaying a point-based vector and a region mapped layer at the same time.
- Stopped generation of WMS intervals being dependent on JS dates and hence sensitive to DST time gaps.
- Fixed a bug which led to zero property values being considered time-varying in the Feature Info panel.
- Fixed a bug which prevented lat/lon injection into templates with time-varying properties.

### 3.2.0

- Deprecated in this version:
  - `CkanCatalogItem.createCatalogItemFromResource`'s `options` `allowGroups` has been replaced with `allowWmsGroups` and `allowWfsGroups`.
- Added support for WFS in CKAN items.
- Fixed bug which prevented the terria-server's `"proxyAllDomains": true` option from working.
- Added support in FeatureInfoTemplate for referencing csv columns by either their name in the csv file, or the name they are given via `TableStyle.columns...name` (if any).
- Improved CSV handling to ignore any blank lines, ie. those containing only commas.
- Fixed a bug in `CswCatalogGroup` that prevented it from working in Internet Explorer.

### 3.1.0

- Only trigger a search when the user presses enter or stops typing for 3 seconds. This will greatly reduce the number of times that searches are performed, which is important with a geocoder like Bing Maps that counts each geocode as a transaction.
- Reduced the tendency for search to lock up the web browser while it is in progress.
- Include "engines" attribute in package.json to indicate required Node and NPM version.
- For WMS catalog items that have animated data, the initial time of the timeslider can be specified with `initialTimeSource` as `start`, `end`, `present` (nearest date to present), or with an ISO8601 date.
- Added ability to remove csv columns from the Now Viewing panel, using `"type": "HIDDEN"` in `tableStyle.columns`.

### 3.0.0

- TerriaJS-based application are now best built using Webpack instead of Browserify.
- Injected clicked lat and long into templates under `{{terria.coords.latitude}}` and `{{terria.coords.longitude}}`.
- Fixed an exception being thrown when selecting a region while another region highlight was still loading.
- Added `CesiumTerrainCatalogItem` to display a 3D surface model in a supported Cesium format.
- Added support for configuration of how time is displayed on the timeline - catalog items can now specify a dateFormat hash
  in their configuration that has formats for `timelineTic` (what is displayed on the timeline itself) and `currentTime`
  (which is the current time at the top-left).
- Fixed display when `tableStyle.colorBins` is 0.
- Added `fogSettings` option to init file to customize fog settings, introduced in Cesium 1.16.
- Improved zooming to csvs, to include a small margin around the points.
- Support ArcGis MapServer extents specified in a wider range of projections, including GDA MGA zones.
- WMS legends now use a bigger font, include labels, and are anti-aliased when we can determine that the server is Geoserver and supports these options.
- Updated to [Cesium](http://cesiumjs.org) 1.20. Significant changes relevant to TerriaJS users include:
  - Fixed loading for KML `NetworkLink` to not append a `?` if there isn't a query string.
  - Fixed handling of non-standard KML `styleUrl` references within a `StyleMap`.
  - Fixed issue in KML where StyleMaps from external documents fail to load.
  - Added translucent and colored image support to KML ground overlays
  - `GeoJsonDataSource` now handles CRS `urn:ogc:def:crs:EPSG::4326`
  - Fix a race condition that would cause the terrain to continue loading and unloading or cause a crash when changing terrain providers. [#3690](https://github.com/AnalyticalGraphicsInc/cesium/issues/3690)
  - Fix issue where the `GroundPrimitive` volume was being clipped by the far plane. [#3706](https://github.com/AnalyticalGraphicsInc/cesium/issues/3706)
  - Fixed a reentrancy bug in `EntityCollection.collectionChanged`. [#3739](https://github.com/AnalyticalGraphicsInc/cesium/pull/3739)
  - Fixed a crash that would occur if you added and removed an `Entity` with a path without ever actually rendering it. [#3738](https://github.com/AnalyticalGraphicsInc/cesium/pull/3738)
  - Fixed issue causing parts of geometry and billboards/labels to be clipped. [#3748](https://github.com/AnalyticalGraphicsInc/cesium/issues/3748)
  - Fixed bug where transparent image materials were drawn black.
  - Fixed `Color.fromCssColorString` from reusing the input `result` alpha value in some cases.
- Added support for time-series data sets with gaps - these are skipped when scrubbing on the timeline or playing.

### 2.3.0

- Share links now contain details about the picked point, picked features and currently selected feature.
- Reorganised the display of disclaimers so that they're triggered by `CatalogGroup` and `CatalogItem` models, which trigger `terria.disclaimerEvent`, which is listened to by DisclaimerViewModel`. `DisclaimerViewModel` must be added by the map that's using Terria.
- Added a mechanism for hiding the source of a CatalogItem in the view info popup.
- Added the `hideSource` flag to the init json for hiding the source of a CatalogItem in the View Info popup.
- Fixed a bug where `CatalogMember.load` would return a new promise every time it was called, instead of retaining the one in progress.
- Added support for the `copyrightText` property for ArcGis layers - this now shows up in info under "Copyright Text"
- Showed a message in the catalog item info panel that informs the user that a catalog item is local and can't be shared.
- TerriaJS now obtains its list of domains that the proxy will proxy for from the `proxyableDomains/` service. The URL can be overridden by setting `parameters.proxyableDomainsUrl` in `config.json`.
- Updated to [Cesium](http://cesiumjs.org) 1.19. Significant changes relevant to TerriaJS users include:
  - Improved KML support.
    - Added support for `NetworkLink` refresh modes `onInterval`, `onExpire` and `onStop`. Includes support for `viewboundScale`, `viewFormat`, `httpQuery`.
    - Added partial support for `NetworkLinkControl` including `minRefreshPeriod`, `cookie` and `expires`.
    - Added support for local `StyleMap`. The `highlight` style is still ignored.
    - Added support for `root://` URLs.
    - Added more warnings for unsupported features.
    - Improved style processing in IE.

### 2.2.1

- Improved legend and coloring of ENUM (string) columns of CSV files, to sort first by frequency, then alphabetically.

### 2.2.0

- Warn user when the requested WMS layer doesn't exist, and try to provide a suggestion.
- Fixed the calculation of a CSV file's extent so that missing latitudes and longitudes are ignored, not treated as zero.
- Improved the user experience around uploading files in a format not directly supported by TerriaJS and optionally using the conversion service.
- Improved performance of large CSV files, especially the loading time, and the time taken to change the display variable of region-mapped files.
- Added support for CSV files with only location (lat/lon or region) columns, and no value columns, using a file-specific color. Revised GeoJSON display to draw from the same palette of colors.
- Fixed a bug that prevented GeoJSON styles from being applied correctly in some cases.
- Fixed an error when adding a CSV with one line of data.
- Fixed error when adding a CSV file with numeric column names.
- Polygons and polylines are now highlighted on click when the geometry is available.
- Improved legend and coloring of ENUM (string) columns of CSV files; only the most common values are colored differently, with the rest shown as 'Other'.
- Added support for running the automated tests on the local system (via `gulp test`), on BrowserStack (via `gulp test-browserstack`), and on Sauce Labs (via `gulp test-saucelabs`).
- Changed `tableStyle`'s `format` to only accept `useGrouping`, `maximumFractionDigits` and `styling: "percent"` options. Previously some other options may have worked in some browsers.
- Improved color palette for string (ENUM) columns of CSV files.
- Improved CSV loading to ignore any completely blank lines after the header row (ie. lines which do not even have commas).
- Added support for grouping catalog items retrieved from a CSW server according to criteria specified in the init file (via the `metadataGroups` property) or from a `domainSpecification` and a call to the `GetDomain` service on the CSW server.
- Added `UrlTemplateCatalogItem`, which can be used to access maps via a URL template.
- Improved ABS display (to hide the regions) when a concept is deselected.
- Improved readability of ArcGIS catalog items and legends by replacing underscores with spaces.
- `ArcGisMapServerCatalogItem` metadata is now cached by the proxy for only 24 hours.
- Improved the feature info panel to update the display of time-varying region-mapped CSV files for the current time.
- Updated to [Cesium](http://cesiumjs.org) 1.18. Significant changes relevant to TerriaJS users include:
  - Improved terrain performance by up to 35%. Added support for fog near the horizon, which improves performance by rendering less terrain tiles and reduces terrain tile requests. [#3154](https://github.com/AnalyticalGraphicsInc/cesium/pull/3154)
  - Reduced the amount of GPU and CPU memory used by terrain by using compression. The CPU memory was reduced by up to 40%, and approximately another 25% in Chrome.
  - Fixed an issue where the sun texture is not generated correctly on some mobile devices. [#3141](https://github.com/AnalyticalGraphicsInc/cesium/issues/3141)
  - Cesium now honors window.devicePixelRatio on browsers that support the CSS imageRendering attribute. This greatly improves performance on mobile devices and high DPI displays by rendering at the browser-recommended resolution. This also reduces bandwidth usage and increases battery life in these cases.

### 2.1.1

- Fixed sharing of time-varying czml files; the timeline was not showing on the shared link.
- Fixed sharing of user-added time-varying csv files.
- Fixed a bug in `CkanCatalogItem` that made it build URLs incorrectly when given a base URL ending in a slash.

### 2.1.0

- Moved `TableColumn`, `TableStructure`, and the classes based on `Concept` to `lib/Map`. Moved `LegendHelper` to `lib/Models`.
- Added column-specific styling to CSV files, using a new `tableStyle.columns` json parameter. This is an object whose keys are column names or indices, and whose values are objects of column-specific tableStyle parameters. See the CSV column-specific group in `wwwroot/test/init/test-tablestyle.json` for an example. [#1097](https://github.com/TerriaJS/terriajs/issues/1097)
- Added the following column-specific `tableStyle` parameters:
  - `name`: renames the column.
  - `type`: sets the column type; can be one of LON, LAT, ALT, TIME, SCALAR, or ENUM.
  - `format`: sets the column number format, using the format of the [Javascript Intl options parameter](https://developer.mozilla.org/en-US/docs/Web/JavaScript/Reference/Global_Objects/Number/toLocaleString), eg. `{"format": {"useGrouping": true, "maximumFractionDigits": 2}}` to add thousands separators to numbers and show only two decimal places. Only the `useGrouping`, `maximumFractionDigits` and `styling: "percent"` options are guaranteed to work in all browsers.
- Added column-specific formatting to the feature info panel for all file types, eg. `"featureInfoTemplate" : {"template": "{{SPEED}} m/s", "formats": {"SPEED": {"maximumFractionDigits": 2}}}`. The formatting options are the same as above.
- Changed the default number format in the Feature Info Panel to not separate thousands with commas.
- Fixed a bug that caused the content on the feature info panel to be rendered as pure HTML instead of as mixed HTML / Markdown.
- Changed the default for `tableStyle.replaceWithZeroValues` to `[]`, ie. nothing.
- Changed the default for `tableStyle.replaceWithNullValues` to `["-", "na", "NA"]`.
- Changed the default for `tableStyle.nullLabel` to '(No value)'.
- Application name and support email can now be set in config.json's "parameters" section as "appName" and "supportEmail".
- Fixed showWarnings in config json not being respected by CSV catalog items.
- Fixed hidden region mapped layers being displayed when variable selection changes.
- Fixed exporting raw data as CSV not escaping commas in the data itself.

### 2.0.1

- Fixed a bug that caused the last selected ABS concept not to appear in the feature info panel.

### 2.0.0

- The following previously-deprecated functionality was removed in this version:
  - `ArcGisMapServerCatalogGroup`
  - `CatalogItemControl`
  - `CatalogItemDownloadControl`
  - Calling `BrandBarViewModel.create` with more than one parameter.
  - `CatalogMemberControl.leftSideItemControls`
  - `CatalogMemberControl.rightSideItemControls`
  - `DataCatalogTabViewModel.getRightSideItemControls`
  - `DataCatalogTabViewModel.getLeftSideItemControls`
  - `registerCatalogItemControls`
  - `AusGlobeViewer`
- Streamlined CSV handling framework. Breaking changes include the APIs of (not including those which begin with `_`):
  - `CsvCatalogItem`: `rowProperties`, `rowPropertiesByCode`, `dynamicUpdate` have been removed.
  - `AbsIttCatalogItem`: Completely rewritten. The `dataSetID` json parameter has been deprecated in favor of `datasetId` (different capitalization).
  - For the 2011 Australian Census data, requires `sa4_code_2011` to appear as an alias in `regionMapping.json` (it was previously missing in NationalMap).
  - `TableDataSource`: Completely rewritten and moved from `Map` to `Models` directory. Handles csvs with latitude & longitude columns.
  - `RegionMapping`: Used instead of TableDataSource for region-mapped csvs.
  - `DataTable` and `DataVariable` have been replaced with new classes, `TableStructure` and `TableColumn`.
  - `RegionProvider`: `loadRegionsFromWfs`, `processRegionIds`, `applyReplacements`, `findRegionIndex` have been made internal functions.
  - `RegionProviderList`: `chooseRegionProvider` has been changed and renamed `getRegionDetails`.
  - `ColorMap`: `fromArray` and `fromString` have been removed, with the constructor taking on that functionality.
  - `LegendUrl` has been moved to the `Map` directory.
  - `TableStyle`: `loadColorMap` and `chooseColorMap` have been removed. Moved from `Map` to `Models` directory.
  - `FeatureInfoPanelSectionViewModel`: its constructor now takes a `FeatureInfoPanelViewModel` as its first argument, instead of `Terria`.
  - `Models/ModelError` has been replaced with `Core/TerriaError`.
- Removed blank feature info sections for uncoloured regions of region-mapped CSVs.
- Recognises the CSV datetime formats: YYYY, YYYY-MM and YYYY-MM-DD HH:MM(:SS).
- Introduced five new json tableStyle parameters:
  - `replaceWithZeroValues`: Defaults to `[null, "-"]`. These values are coloured as if they were zero if they appear in a list with numbers. `null` catches missing values.
  - `replaceWithNullValues`: Defaults to `["na", "NA"]`. These values are coloured as if they were null if they appear in a list with numbers.
  - `nullColor`: A css string. Defaults to black. This colour is used to display null values. It is also used to colour points when no variable is selected.
  - `nullLabel`: A string used to label null or blank values in the legend. Defaults to ''.
  - `timeColumn`: Provide the name or index (starting at 0) of a csv column, if any. Defaults to the first time column found, if any. Use `null` to explicitly disregard all time columns.
- Removed variables consisting only of html tags from the Now Viewing panel.
- Added support for the csv datetime formats: YYYY, YYYY-MM and YYYY-MM-DD HH:MM(:SS).
- Improved formatting of datetimes from csv files in the feature info panel.
- Removed variables consisting only of html tags from the Now Viewing panel.
- Improved handling of rows with missing dates in csv time columns.
- Introduced four new json tableStyle parameters:
  - `replaceWithZeroValues`: Defaults to `[null, '-']`. These values are coloured as if they were zero if they appear in a csv column with numbers. `null` catches missing values. These rows are ignored if they appear in a csv time column.
  - `replaceWithNullValues`: Defaults to `['na', 'NA']`. These values are coloured as if they were null if they appear in a csv column with numbers. These rows are ignored if they appear in a csv time column.
  - `nullColor`: A css string. Defaults to a dark blue. This colour is used to display null values (but it does not appear on the legend). It is also used to colour points when no variable is selected.
  - `timeColumn`: Provide the name or index (starting at 0) of a csv column, if any. Defaults to the first time column found, if any. Use `null` to explicitly disregard all time columns.
- Added id matching for catalog members:
- Improved formatting of datetimes from csv files in the feature info panel.
- Removed variables consisting only of HTML tags from the Now Viewing panel.
- Added ID matching for catalog members:
  - An `id` field can now be set in JSON for catalog members
  - When sharing an enabled catalog item via a share link, the share link will reference the catalog item's ID
    rather than its name as is done currently.
  - The ID of an item should be accessed via `uniqueId` - if a catalog member doesn't have an ID set, this returns a
    default value of the item's name plus the ID of its parent. This means that if all the ancestors of a catalog
    member have no ID set, its ID will be its full path in the catalog.
  - This means that if an item is renamed or moved, share links that reference it will still work.
  - A `shareKeys` property can be also be set that contains an array of all ids that should lead to this item. This means
    that a share link for an item that didn't previously have an ID set can still be used if it's moved, as long as it
    has its old default ID set in `shareKeys`
  - Old share links will still work as long as the items they lead to aren't renamed or moved.
  - Refactor of JSON serialization - now rather than passing a number of flags that determine what should and shouldn't be
    serialized, an `itemFilter` and `propertyFilter` are passed in options. These are usually composed of multiple filters,
    combined using `combineFilters`.
  - An index of all items currently in the catalog against all of that item's shareKeys is now maintained in `Catalog`
    and can be used for O(1) lookups of any item regardless of its location.
  - CatalogMembers now contain a reference to their parent CatalogGroup - this means that the catalog tree can now be
    traversed in both directions.
  - When serializing user-added items in the catalog, the children of `CatalogGroup`s with the `url` property set are
    not serialized. Settings like `opacity` for their descendants that need to be preserved are serialized separately.
- Generated legends now use SVG (vector) format, which look better on high resolution devices.
- Created new Legend class, making it easy to generate client-side legends for different kinds of data.
- Generate client-side legends for ArcGIS MapServer catalog items, by fetching JSON file, instead of just providing link to external page.
- Fix Leaflet feature selection when zoomed out enough that the world is repeated.
- Improved handling of lat/lon CSV files with missing latitude or longitude values.
- Fixed a bug that prevented `SocrataCataloGroup` from working in Internet Explorer 9.
- Added `CkanCatalogItem`, which can be used to reference a particular resource of any compatible type on a CKAN server.
- Fixed a bug that caused the Now Viewing tab to display incorrectly in Internet Explorer 11 when switching directly to it from the Data Catalogue tab.

### 1.0.54

- Fixed a bug in `AbsIttCatalogItem` that caused no legend to be displayed.

### 1.0.53

- Improved compatibility with Internet Explorer 9.
- Made `CswCatalogGroup` able to find geospatial datasets on more CSW servers.
- Allow WMS parameters to be specified in json in uppercase (eg. STYLES).

### 1.0.52

- Added `MapBoxMapCatalogItem`, which is especially useful for base maps. A valid access token must be provided.
- Added a `getContainer()` method to Terria's `currentViewer`.
- Dramatically improved the performance of region mapping.
- Introduced new quantisation (color binning) methods to dramatically improve the display of choropleths (numerical quantities displayed as colors) for CSV files, instead of always using linear. Four values for `colorBinMethod` are supported:
  - "auto" (default), usually means "ckmeans"
  - "ckmeans": use "CK means" method, an improved version of Jenks Even Breaks to form clusters of values that are as distinct as possible.
  - "quantile": use quantiles, evenly distributing values between bins
  - "none": use the previous linear color mapping method.
- The default style for CSV files is now 7 color bins with CK means method.
- Added support for color palettes from Color Brewer (colorbrewer2.org). Within `tableStyle`, use a value like `"colorPalette": "10-class BrBG"`.
- Improved the display of legends for CSV files, accordingly.
- URLs for legends are now encapsulated in a `LegendUrl` model, which accepts a mime type that will affect how the
  legend is rendered in the sidebar.
- Added support for the Socrata "new backend" with GeoJSON download to `SocrataCatalogGroup`.
- Moved URL config parameters to config.json, with sensible defaults. Specifically:
  - regionMappingDefinitionsUrl: 'data/regionMapping.json',
  - conversionServiceBaseUrl: '/convert/',
  - proj4ServiceBaseUrl: '/proj4/',
  - corsProxyBaseUrl: '/proxy/'
- Deprecated terria.regionMappingDefinitionsUrl (set it in config.json or leave it as default).

### 1.0.51

- Fixed a typo that prevented clearing the search query
- Added support for Nominatim search API hosted by OpenStreetMap (http://wiki.openstreetmap.org/wiki/Nominatim) with `NominatimSearchProviderViewModel`. This works by merging to 2 queries : one with the bounding parameter for the nearest results, and the other without the bounding parameter. The `countryCodes` property can be set to limit the result to a set of specific countries.
- Added `MapProgressBarViewModel`. When added to the user interface with `MapProgressBarViewModel.create`, it shows a bar at the top of the map window indicating tile load progress.
- We no longer show the entity's ID (which is usually a meaningless GUID) on the feature info panel when the feature does not have a name. Instead, we leave the area blank.
- Fixed a bug with time-dynamic imagery layers that caused features to be picked from the next time to be displayed, in addition to the current one.
- Replace `.` and `#` with `_` in property names meant to be used with `featureInfoTemplate`, so that these properties can be accessed by the [mustache](https://mustache.github.io/) templating engine.
- Added support for time-varying properties (e.g. from a CZML file) on the feature info panel.
- `Cesium.zoomTo` now takes the terrain height into account when zooming to a rectangle.

### 1.0.50

- Put a white background behind legend images to fix legend images with transparent background being nearly invisible.
- Search entries are no longer duplicated for catalog items that appear in multiple places in the Data Catalogue
- Fixed the layer order changing in Cesium when a CSV variable is chosen.
- Layer name is now shown in the catalog item info panel for ESRI ArcGIS MapServer layers.
- Retrieve WFS or WCS URL associated with WMS data sources using DescribeLayer if no dataUrl is present.
- Downgrade Leaflet to 0.7.3 to fix specific feature clicking problems with 2D maps.
- Use `PolylineGraphics` instead of `PolygonGraphics` for unfilled polygons with an outline width greater than 1. This works around the fact that Cesium does not support polygons with outline width great than 1 on Windows due to a WebGL limitation.
- Sorted ABS age variables numerically, not alphabetically.
- Removed extra space at the bottom of base map buttons.
- Share links now remember the currently active tab in the `ExplorerPanelViewModel`.
- Fixed a bug that prevented region mapping from working over HTTPS.
- The proxy is now used to avoid a mixed content warning when accessing an HTTP dataset from an HTTPS deployment of TerriaJS.
- Added `CameraView.fromLookAt` and `CameraView.fromPositionHeadingPitchRoll` functions. These functions can be used to position the camera in new ways.

### 1.0.49

- Fixed a bug that caused poor performance when clicking a point on the map with lots of features and then closing the feature information panel.
- Apply linkify, instead of markdown, to properties shown in the Feature Info Panel.
- Fixed a bug that prevented feature scaling by value.
- Fixed a bug that prevented the csv `displayDuration` from working.
- Fixed a bug that ignored which column of the csv file to show as the legend initially.
- `NowViewingTabViewModel` is now composed of a number of sections. Each section is given the opportunity to determine whether it applies to each catalog item. Custom sections may be added by adding them to NowViewingTabViewModel.sections`.
- `CsvCatalogItem` and `AbsIttCatalogItem` now expose a `concepts` property that can be used to adjust the display.
- Added `Terria.cesiumBaseUrl` property.
- The user interface container DOM element may now be provided to `TerriaViewer` by specifying `uiContainer` in its options. Previously it always used an element named `ui`.
- Legend URLs are now accessed via the proxy, if applicable.
- Fixed a bug that prevented feature scaling by value.
- Added support for [Urthecast](https://www.urthecast.com/) with `UrthecastCatalogGroup`.
- Fixed a bug that caused a `TypeError` on load when the share URL included enabled datasets with an order different from their order in the catalog.
- Improved the message that is shown to the user when their browser supports WebGL but it has a "major performance caveat".
- Fixed a bug that could cause an exception in some browsers (Internet Explorer, Safari) when loading a GeoJSON with embedded styles.
- Fixed a bug with Leaflet 2D map where clicks on animation controls or timeline would also register on the map underneath causing undesired feature selection and, when double clicked, zooming (also removed an old hack that disabled dragging while using the timeline slider)
- Changed Australian Topography base map server and updated the associated thumbnail.
- Added `updateApplicationOnMessageFromParentWindow` function. After an app calls this function at startup, TerriaJS can be controlled by its parent window when embedded in an `iframe` by messages sent with `window.postMessage`.

### 1.0.48

- Added the ability to disable feature picking for `ArcGisMapServerCatalogItem`.
- Disabled feature picking for the Australian Topography and Australian Hydrography base layers created by `createAustraliaBaseMapOptions`.

### 1.0.47

- Make it possible to disable CSV region mapping warnings with the `showWarnings` init parameter.
- The `name` of a feature from a CSV file is now taken from a `name` or `title` column, if it exists. Previously the name was always "Site Data".
- Fixed a bug that caused time-dynamic WMS layers with just one time to not be displayed.
- Underscores are now replaced with spaces in the feature info panel for `GeoJsonCatalogItem`.
- Added Proj4 projections to the location bar. Clicking on the bar switches between lats/longs and projected coordinates. To enable this, set `useProjection` to `true`
- Show information for all WMS features when a location is clicked.
- Fixed a bug that caused an exception when running inside an `<iframe>` and the user's browser blocked 3rd-party cookies.
- HTML and Markdown text in catalog item metadata, feature information, etc. is now formatted in a more typical way. For example, text inside `<h1>` now looks like a heading. Previously, most HTML styling was stripped out.
- Supports FeatureInfoTemplates on all catalog item types (previously only available on ImageryLayers).
- Apply markdown to properties shown in the Feature Info Panel.
- Add `includeCzml` option to CkanCatalogGroup.
- Fixed a bug that caused `WebMapServiceCatalogItem` to incorrectly populate the catalog item's metadata with data from GetCapabilities when another layer had a `Title` with the same value as the expected layer's `Name`.
- Update the default Australian topography basemap to Geoscience Australia's new worldwide layer (http://www.ga.gov.au/gisimg/rest/services/topography/National_Map_Colour_Basemap/MapServer)
- Allow color maps in CSV catalog items to be expressed as strings: colorMapString: "red-white-blue".
- Updated to [Cesium](http://cesiumjs.org) 1.15. Significant changes relevant to TerriaJS users include:
  - Added support for the [glTF 1.0](https://github.com/KhronosGroup/glTF/blob/master/specification/README.md) draft specification.
  - Added support for the glTF extensions [KHR_binary_glTF](https://github.com/KhronosGroup/glTF/tree/master/extensions/Khronos/KHR_binary_glTF) and [KHR_materials_common](https://github.com/KhronosGroup/glTF/tree/KHR_materials_common/extensions/Khronos/KHR_materials_common).
  - `ImageryLayerFeatureInfo` now has an `imageryLayer` property, indicating the layer that contains the feature.
  - Make KML invalid coordinate processing match Google Earth behavior. [#3124](https://github.com/AnalyticalGraphicsInc/cesium/pull/3124)

### 1.0.46

- Fixed an incorrect require (`URIjs` instead of `urijs`).

### 1.0.45

- Major refactor of `CsvCatalogItem`, splitting region-mapping functionality out into `RegionProvider` and `RegionProviderList`. Dozens of new test cases. In the process, fixed a number of bugs and added new features including:
  - Regions can be matched using regular expressions, enabling matching of messy fields like local government names ("Baw Baw", "Baw Baw Shire", "Baw Baw (S)", "Shire of Baw Baw" etc).
  - Regions can be matched using a second field for disambiguation (eg, "Campbelltown" + "SA")
  - Drag-and-dropped datasets with a time column behave much better: rather than a fixed time being allocated to each row, each row occupies all the time up until the next row is shown.
  - Enumerated fields are colour coded in lat-long files, consist with region-mapped files.
  - Feedback is now provided after region mapping, showing which regions failed to match, and which matched more than once.
  - Bug: Fields with names starting with 'lon', 'lat' etc were too aggressively matched.
  - Bug: Numeric codes beginning with zeros (eg, certain NT 08xx postcodes) were treated as numbers and failed to match.
  - Bug: Fields with names that could be interpreted as regions weren't available as data variables.
- Avoid mixed content warnings when using the CartoDB basemaps.
- Allow Composite catalog items
- Handle WMS time interval specifications (time/time and time/time/periodicity)
- Moved `url` property to base CatalogItem base class. Previously it was defined separately on most derived catalog items.
- Most catalog items now automatically expose a `dataUrl` that is the same as their `url`.
- Added custom definable controls to `CatalogMember`s.
  - To define a control, subclass `CatalogMemberControl` and register the control in `ViewModels/registerCatalogMemberControl` with a unique control name, control class and required property name.
  - If a `CatalogMember` has a property with the required property name either directly on the member or in its `customProperties` object, the control will appear in the catalog with the member and will fire the `activate` function when clicked.
  - Controls can be registered to appear on both the left and right side using `registerLeftSideControl` and `registerRightSideControl` respectively.
  - An example can be seen in the `CatalogMemberDownloadControl`
  - Currently top level members do not show controls.
- The `LocationBarViewModel` now shows the latitude and longitude coordinates of the mouse cursor in 2D as well as 3D.
- The `LocationBarViewModel` no longer displays a misleading elevation of 0m when in "3D Smooth" mode.
- Added `@menu-bar-right-offset` LESS parameter to control the right position of the menu bar.
- Added `forceProxy` flag to all catalog members to indicate that an individual item should use the proxy regardless of whether the domain is in the list of domains to proxy.
- Allow a single layer of an ArcGIS MapServer to be added through the "Add Data" interface.
- Added `WfsFeaturesCatalogGroup`. This group is populated with a catalog item for each feature queried from a WFS server.
- The Feature Info panel now shows all selected features in an accordion control. Previously it only showed the first one.
- Added `featureInfoTemplate` property to `CatalogItem`. It is used to provide a custom Markdown or HTML template to display when a feature in the catalog item is clicked. The template is parameterized on the properties of the feature.
- Updated to [Cesium](http://cesiumjs.org) 1.14. Significant changes relevant to TerriaJS users include:
  - Fixed issues causing the terrain and sky to disappear when the camera is near the surface. [#2415](https://github.com/AnalyticalGraphicsInc/cesium/issues/2415) and [#2271](https://github.com/AnalyticalGraphicsInc/cesium/issues/2271)
  - Fixed issues causing the terrain and sky to disappear when the camera is near the surface. [#2415](https://github.com/AnalyticalGraphicsInc/cesium/issues/2415) and [#2271](https://github.com/AnalyticalGraphicsInc/cesium/issues/2271)
  - Provided a workaround for Safari 9 where WebGL constants can't be accessed through `WebGLRenderingContext`. Now constants are hard-coded in `WebGLConstants`. [#2989](https://github.com/AnalyticalGraphicsInc/cesium/issues/2989)
  - Added a workaround for Chrome 45, where the first character in a label with a small font size would not appear. [#3011](https://github.com/AnalyticalGraphicsInc/cesium/pull/3011)
  - Fixed an issue with drill picking at low frame rates that would cause a crash. [#3010](https://github.com/AnalyticalGraphicsInc/cesium/pull/3010)

### 1.0.44

- Fixed a bug that could cause timeseries animation to "jump" when resuming play after it was paused.
- Make it possible for catalog item initialMessage to require confirmation, and to be shown every time.
- When catalog items are enabled, the checkbox now animates to indicate that loading is in progress.
- Add `mode=preview` option in the hash portion of the URL. When present, it is assumed that TerriaJS is being used as a previewer and the "small screen warning" will not be shown.
- Added `maximumLeafletZoomLevel` constructor option to `TerriaViewer`, which can be used to force Leaflet to allow zooming closer than its default of level 18.
- Added the `attribution` property to catalog items. The attribution is displayed on the map when the catalog item is enabled.
- Remove an unnecessary instance of the Cesium InfoBox class when viewing in 2D
- Fixed a bug that prevented `AbsIttCatalogGroup` from successfully loading its list of catalog items.
- Allow missing URLs on embedded data (eg. embedded czml data)
- Fixed a bug loading URLs for ArcGIS services names that start with a number.
- Updated to [Cesium](http://cesiumjs.org) 1.13. Significant changes relevant to TerriaJS users include:
  - The default `CTRL + Left Click Drag` mouse behavior is now duplicated for `CTRL + Right Click Drag` for better compatibility with Firefox on Mac OS [#2913](https://github.com/AnalyticalGraphicsInc/cesium/pull/2913).
  - Fixed an issue where non-feature nodes prevented KML documents from loading. [#2945](https://github.com/AnalyticalGraphicsInc/cesium/pull/2945)

### 1.0.43

- Fixed a bug that prevent the opened/closed state of groups from being preserved when sharing.

### 1.0.42

- Added a `cacheDuration` property to all catalog items. The new property is used to specify, using Varnish-like notation (e.g. '1d', '10000s') the default length of time to cache URLs related to the catalog item.
- Fix bug when generating share URLs containing CSV items.
- Improve wording about downloading data from non-GeoJSON-supporting WFS servers.

### 1.0.41

- Improvements to `AbsIttCatalogItem` caching from the Tools menu.

### 1.0.40

- `ArcGisMapServerCatalogItem` now shows "NoData" tiles by default even after showing the popup message saying that max zoom is exceeded. This can be disabled by setting its `showTilesAfterMessage` property to false.

### 1.0.39

- Fixed a race condition in `AbsIttCatalogItem` that could cause the legend and map to show different state than the Now Viewing UI suggested.
- Fixed a bug where an ABS concept with a comma in its name (e.g. "South Eastern Europe,nfd(c)" in Country of Birth) would cause values for concept that follow to be misappropriated to the wrong concepts.

### 1.0.38

- `AbsIttCatalogItem` now allows the region type to be set on demand rather than only at load time.
- `CsvCatalogItem` can now have no display variable selected, in which case all points are the same color.

### 1.0.37

- Added `CswCatalogGroup` for populating a catalog by querying an OGC CSW service.
- Added `CatalogMember.infoSectionOrder` property, to allow the order of info sections to be configured per catalog item when necessary.
- Fixed a bug that prevented WMTS layers with a single `TileMatrixSetLink` from working correctly.
- Added support for WMTS layers that can only provide tiles in JPEG format.
- Fixed testing and caching of ArcGis layers from tools and added More information option for imagery layers.
- TerriaJS no longer requires Google Analytics. If a global `ga` function exists, it is used just as before. Otherwise, events are, by default, logged to the console.
- The default event analytics behavior can be specified by passing an instance of `ConsoleAnalytics` or `GoogleAnalytics` to the `Terria` constructor. The API key to use with `GoogleAnalytics` can be specified explicitly to its constructor, or it can be specified in the `parameter.googleAnalyticsKey` property in `config.json`.
- Made polygons drastically faster in 2D.
- TerriaJS now shortens share URLs by default when a URL shortener is available.
- Added Google Analytics reporting of the application URL. This is useful for tracking use of share URLs.
- Added the ability to specify a specific dynamic layer of an ArcGIS Server using just a URL.

### 1.0.36

- Calculate extent of TopoJSON files so that the viewer correctly pans+zooms when a TopoJSON file is loaded.
- Fixed a bug that caused the `Terria#clock` to keep ticking (and therefore using CPU / battery) once started even after selecting a non-time-dynamic dataset.
- Fixed a bug that caused the popup message to appear twice when a dataset failed to load.
- Added layer information to the Info popup for WMS datasets.
- Added ability to filter catalog search results by:
  - type: `is:wms`, `-is:esri-mapserver`. A result must match any 'is:' and no '-is:'.
  - url: `url:vic.gov.au`, `-url:nicta.com.au`. A result must match any 'url:', and no '-url:'.
- Added ability to control the number of catalog search results: `show:20`, `show:all`

### 1.0.35

- Polygons from GeoJSON datasets are now filled.
- Left-aligned feature info table column and added some space between columns.
- Added `EarthGravityModel1996`.
- Extended `LocationBarViewModel` to show heights relative to a geoid / mean sea level model. By default, EGM96 is used.
- Added support for styling GeoJSON files, either in catalog (add .style{} object) or embedded directly in the file following the [SimpleStyle spec](https://github.com/mapbox/simplestyle-spec).
- Fixed a bug that caused the 3D view to use significant CPU time even when idle.
- Added CartoDB's Positron and Dark Matter base maps to `createGlobalBaseMapOptions`.
- Added support for subdomains to `OpenStreetMapCatalogItem`.

### 1.0.34

- Fixed a bug that prevented catalog items inside groups on the Search tab from being enabled.
- Added `PopupMessageConfirmationViewModel`. It prevents the Popup from being closed unless the confirm button is pressed. Can also optionally have a deny button with a custom action.
- Added support for discovering GeoJSON datasets from CKAN.
- Added support for zipped GeoJSON files.
- Made `KmlCatalogItem` use the proxy when required.
- Made `FeatureInfoPanelViewModel` use the white panel background in more cases.
- Significantly improved the experience on devices with small screens, such as phones.
- Fixed a bug that caused only the portion of a CKAN group name before the first comma to be used.

### 1.0.33

- Added the `legendUrls` property to allow a catalog item to optionally have multiple legend images.
- Added a popup message when zooming in to the "No Data" scales of an `ArcGisMapServerCatalogItem`.
- Added `CatalogGroup.sortFunction` property to allow custom sorting of catalog items within a group.
- Added `ImageryLayerCatalogItem.treat403AsError` property.
- Added a title text when hovering over the label of an enabled catalog item. The title text informs the user that clicking will zoom to the item.
- Added `createBingBaseMapOptions` function.
- Added an option to `KnockoutMarkdownBinding` to optionally skip HTML sanitization and therefore to allow unsafe HTML.
- Upgraded to Cesium 1.11.
- `CatalogItem.zoomTo` can now zoom to much smaller bounding box rectangles.

### 1.0.32

- Fixed CKAN resource format matching for KML, CSV, and Esri REST.

### 1.0.31

- Added support for optionally generating shorter URLs when sharing by using the Google URL shortening service.

### 1.0.30

- `WebMapServiceCatalogItem` and `ArcGisMapServerCatalogItem` now augment directly-specified metadata with metadata queried from the server.
- "Data Details" and "Service Details" on the catalog item info panel are now collapsed by default. This improves the performance of the panel and hides some overly technical details.
- `ArcGisMapServerCatalogItem.layers` can now specify layer names in addition to layer IDs. Layer names are matched in a case-insensitive manner and only if a direct ID match is not found.
- `itemProperties` are now applied through the normal JSON loading mechanism, so properties that are represented differently in code and in JSON will now work as well.
- Added support for `csv-geo-*` (e.g. csv-geo-au) to `CkanCatalogGroup`.
- The format name used in CKAN can now be specified to `CkanCatalogGroup` using the `wmsResourceFormat`, `kmlResourceFormat`, `csvResourceFormat`, and `esriMapServerResourceFormat` properties. These properties are all regular expressions. When the format of a CKAN resource returned from `package_search` matches one of these regular expressions, it is treated as that type within TerriaJS.
- `CkanCatalogGroup` now fills the `dataUrl` property of created items by pointing to the dataset's page on CKAN.
- The catalog item information panel now displays `info` sections in a consistent order. The order can be overridden by setting `CatalogItemInfoViewModel.infoSectionOrder`.
- An empty `description` or `info` section is no longer shown on the catalog item information panel. This can be used to remove sections that would otherwise be populated from dataset metadata.

### 1.0.29

- Add support for loading init files via the proxy when necessary.
- Switched to using the updated URL for STK World Terrain, `//assets.agi.com/stk-terrain/v1/tilesets/world/tiles`.

### 1.0.28

- Fixed a bug that prevented links to non-image (e.g. ArcGIS Map Server) legends from appearing on the Now Viewing panel.

### 1.0.27

- Use terriajs-cesium 1.10.7, fixing a module load problem in really old browers like IE8.

### 1.0.25

- Fixed incorrect date formatting in the timeline and animation controls on Internet Explorer 9.
- Add support for CSV files with longitude and latitude columns but no numeric value column. Such datasets are visualized as points with a default color and do not have a legend.
- The Feature Information popup is now automatically closed when the user changes the `AbsIttCatalogItem` filter.

### 1.0.24

- Deprecated:
  - Renamed `AusGlobeViewer` to `TerriaViewer`. `AusGlobeViewer` will continue to work until 2.0 but using it will print a deprecation warning to the browser console.
  - `BrandBarViewModel.create` now takes a single `options` parameter. The container element, which used to be specified as the first parameter, should now be specified as the `container` property of the `options` parameter. The old function signature will continue to work until 2.0 but using it will print a deprecation warning to the browser console.
- `WebMapServiceCatalogItem` now determines its rectangle from the GetCapabilities metadata even when configured to use multiple WMS layers.
- Added the ability to specify the terrain URL or the `TerrainProvider` to use in the 3D view when constructing `TerriaViewer`.
- `AbsIttCatalogItem` styles can now be set using the `tableStyle` property, much like `CsvCatalogItem`.
- Improved `AbsIttCatalogItem`'s tolerance of errors from the server.
- `NavigationViewModel` can now be constructed with a list of `controls` to include, instead of the standard `ZoomInNavigationControl`, `ResetViewNavigationControl`, and `ZoomOutNavigationControl`.
- Fixed a bug that caused the brand bar to slide away with the explorer panel on Internet Explorer 9.

### 1.0.23

- Fixed a bug that prevented features from being pickable from ABS datasets on the 2D map.
- Fixed a bug that caused the Explorer Panel tabs to be missing or misaligned in Firefox.

### 1.0.22

- Changed to use JPEG instead of PNG format for the Natural Earth II basemap. This makes the tile download substantially smaller.

### 1.0.21

- Added an `itemProperties` property to `AbsIttCatalogGroup`.
- Added a `nowViewingMessage` property to `CatalogItem`. This message is shown by the `NowViewingAttentionGrabberViewModel` when the item is enabled. Each unique message is shown only once.

### 1.0.20

- Added the ability to specify SVG icons on Explorer Panel tabs.
- Added an icon to the Search tab.
- Added support for accessing Australian Bureau of Statistics data via the ABS-ITT API, using `AbsIttCatalogGroup` and `AbsIttCatalogItem`.
- The Now Viewing panel now contains controls for selecting which column to show in CSV datasets.

### 1.0.19

- Added `NowViewingAttentionGrabberViewModel`. It calls attention the Now Viewing tab the first time a catalog item is enabled.
- Added `isHidden` property to catalog items and groups. Hidden items and groups do not show up in the catalog or in search results.

### 1.0.18

- Added `featureInfoFields` property to `CsvCatalogItem.tableStyle`. It allows setting which fields to show in the Feature Info popup, and the name to use for each.
- Added `OpenStreetMapCatalogItem` for connecting to tile servers using the OpenStreetMap tiling scheme.
- Added `CkanCatalogGroup.allowEntireWmsServers` property. When set and the group discovers a WMS resource without a layer parameter, it adds a catalog item for the entire server instead of ignoring the resource.
- Added `WebMapTileServiceCatalogGroup` and `WebMapTileServiceCatalogItem` for accessing WMTS servers.
- Handle the case of an `ArcGisMapServerCatalogItem` with an advertised extent that is outside the valid range.
- We now pass ArcGIS MapServer metadata, when it's available, through to Cesium's `ArcGisMapServerImageryProvider` so that it doesn't need to re-request the metadata.
- Changed the style of the Menu Bar to have visually-separate menu items.
- Added support for SVG menu item icons to `MenuBarViewModel`.
- Improved popup message box sizing.

### 1.0.17

- Upgraded to TerriajS Cesium 1.10.2.
- Added `ImageryLayerCatalogItem.isRequiredForRendering`. This is set to false by default and to true for base maps. Slow datasets with `isRequiredForRendering=false` are less likely to prevent other datasets from appearing in the 3D view.
- The "Dataset Testing" functionality (on the hidden Tools menu accessible by adding `#tools=1` to the URL) now gives up tile requests and considers them failed after two seconds. It also outputs some JSON that can be used as the `blacklist` property to blacklist all of the datasets that timed out.
- Added a feature to count the total number of datasets from the hidden Tools menu.
- Fixed a bug that caused the 2D / 3D buttons the Maps menu to get out of sync with the actual state of the map after switching automatically to 2D due to a performance problem.

### 1.0.16

- Deprecated:
  - `ArcGisMapServerCatalogGroup` has been deprecated. Please use `ArcGisCatalogGroup` instead.
- Replaced Cesium animation controller with TerriaJS animation controller.
- Replaced Cesium Viewer widget with the CesiumWidget when running Cesium.
- Added the ability to turn a complete ArcGIS Server, or individual folders within it, into a catalog group using `ArcGisCatalogGroup`.

### 1.0.15

- Fix imagery attribution on the 2D map.

### 1.0.14

- Fixed share URL generation when the application is not running at the root directory of its web server.
- Fixed a bug that caused Internet Explorer 8 users to see a blank page instead of a message saying their browser is incompatible.

### 1.0.13

- Breaking changes:
  - Added a required `@brand-bar-height` property.
- `ExplorerPanelViewModel` can now be created with `isOpen` initially set to false.
- TerriaJS now raises an error and hides the dataset when asked to show an `ImageryLayerCatalogItem` in Leaflet and that catalog item does not use the Web Mercator (EPSG:3857) projection. Previously, the dataset would silently fail to display.
- Improved error handling in `CzmlCatalogItem`, `GeoJsonCatalogItem`, and `KmlCatalogItem`.
- Made the `clipToRectangle` property available on all `ImageryProvider`-based catalog items, not just `WebMapServiceCatalogItem`.
- Added `CatalogMember.isPromoted` property. Promoted catalog groups and items are displayed above non-promoted groups and items.
- Add support for ArcGIS MapServer "Raster Layers" in addition to "Feature Layers".

### 1.0.12

- Allow Esri ArcGIS MapServers to be added via the "Add Data" panel.
- Adds `baseMapName` and `viewerMode` fields to init files and share links. `baseMapName` is any base map name in the map settings panel and `viewerMode` can be set to `'2d'` or `'3d'`.
- Added `tableStyle.legendTicks` property to `CsvCatalogItem`. When specified, the generated legend will have the specified number of equally-spaced lines with labels in its legend.

### 1.0.11

- Fixed a bug that prevented HTML feature information from showing up with a white background in Internet Explorer 9 and 10.
- Fixed a bug that prevented WMS GetCapabilities properties, such as CRS, from being properly inherited from the root layer.
- Tweaked credit / attribution styling.

### 1.0.10

- Added support for a developer attribution on the map.
- Fixed a bug that could cause results from previous async catalog searches to appear in the search results.

### 1.0.9

- Show Cesium `ImageryProvider` tile credits / attribution in Leaflet when using `CesiumTileLayer`.

### 1.0.8

- `WebMapServiceCatalogGroup` now populates the catalog using the hierarchy of layers returned by the WMS server in GetCapabilities. To keep the previous behavior, set the `flatten` property to true.
- Potentially breaking changes:
  - The `getFeatureInfoAsGeoJson` and `getFeatureInfoAsXml` properties have been removed. Use `getFeatureInfoFormats` instead.
- Added support for text/html responses from WMS GetFeatureInfo.
- Make the `FeatureInfoPanelViewModel` use a white background when displaying a complete HTML document.
- `KnockoutMarkdownBinding` no longer tries to interpret complete HTML documents (i.e. those that contain an <html> tag) as Markdown.
- The feature info popup for points loaded from CSV files now shows numeric columns with a missing value as blank instead of as 1e-34.
- `ArcGisMapServerCatalogItem` now offers metadata, used to populate the Data Details and Service Details sections of the catalog item info panel.
- `ArcGisMapServerCatalogGroup` now populates a "Service Description" and a "Data Description" info section for each catalog item from the MapServer's metadata.
- The `metadataUrl` is now populated (and shown) from the regular MapServer URL.
- Added 'keepOnTop' flag support for imageryLayers in init file to allow a layer to serve as a mask.
- Added 'keepOnTop' support to region mapping to allow arbitrary masks based on supported regions.
- Checkboxes in the Data Catalogue and Search tabs now have a larger clickable area.

### 1.0.7

- `CatalogItemNameSearchProviderViewModel` now asynchronously loads groups so items in unloaded groups can be found, too.
- Do not automatically fly to the first location when pressing Enter in the Search input box.
- Changed `ArcGisMapServerCatalogItem` to interpret a `maxScale` of 0 from an ArcGIS MapServer as "not specified".
- Added an `itemProperties` property to `ArcGisMapServerCatalogGroup`, allowing properties of auto-discovered layers to be specified explicitly.
- Added `validDropElements`, `validDropClasses`, `invalidDropElements`, and `invalidDropClasses` properties to `DragDropViewModel` for finer control over where dropping is allowed.
- Arbitrary parameters can now be specified in `config.json` by adding them to the `parameters` property.

### 1.0.6

- Added support for region mapping based on region names instead of region numbers (example in `public/test/countries.csv`).
- Added support for time-dynamic region mapping (example in `public/test/droughts.csv`).
- Added the ability to specify CSV styling in the init file (example in `public/init/test.json`).
- Improved the appearance of the legends generated with region mapping.
- Added the ability to region-map countries (example in `public/test/countries.csv`).
- Elminated distracting "jumping" of the selection indicator when picking point features while zoomed in very close to the surface.
- Fixed a bug that caused features to be picked from all layers in an Esri MapServer, instead of just the visible ones.
- Added support for the WMS MinScaleDenominator property and the Esri MapServer maxScale property, preventing layers from disappearing when zoomed in to close to the surface.
- Polygons loaded from KML files are now placed on the terrain surface.
- The 3D viewer now shows Bing Maps imagery unmodified, matching the 2D viewer. Previously, it applied a gamma correction.
- All catalog items now have an `info` property that allows arbitrary sections to be shown for the item in the info popup.
- `CkanCatalogGroup` now has a `groupBy` property to control whether catalog items are grouped by CKAN group ("group"), CKAN organization ("organization"), or not grouped at all ("none").
- `CkanCatalogGroup` now has a `useResourceName` property to control whether the name of the catalog item is derived from the resource (true), or the dataset itself (false).
- The catalog item info page now renders a much more complete set of Markdown and HTML elements.<|MERGE_RESOLUTION|>--- conflicted
+++ resolved
@@ -30,13 +30,10 @@
 - Add `showFeatureInfoDownloadWithTemplate` to `FeatureInfoTraits` - Toggle to show feature info download **if** a `template` has been provided. If no `template` is provided, then download will always show.
 - Fix support for `initUrls` in `startData.initSources`
 - Propagate `knownContainerUniqueIds` across references and their target.
-<<<<<<< HEAD
+- Show scrollbar for story content in Safari iOS.
+- Use `document.baseURI` for building share links instead of `window.location`.
 - Make srsName and outputFormat for WFS requests dynamic
 - [The next improvement]
-=======
-- Show scrollbar for story content in Safari iOS.
-- Use `document.baseURI` for building share links instead of `window.location`.
->>>>>>> 0714eedc
 
 #### 8.2.13 - 2022-09-01
 
