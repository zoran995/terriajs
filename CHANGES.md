--- conflicted
+++ resolved
@@ -1,102 +1,15 @@
-<<<<<<< HEAD
-Change Log
-==========
+# Change Log
 
 #### next release (8.2.13)
 
-* Fix pedestrian drop behaviour so that the camera heading stays unchanged even after the drop
-* Improve the CKAN model robustness by removing leading and trailing spaces in wms layer names.
-* Load all `InitSources` sequentially instead of asyncronosly
-* Fix `DOMPurify.sanitize` call in `PrintView`
-* Fix support for `initUrls` in `startData.initSources`
-* [The next improvement]
-
-#### release 8.2.12 - 2022-08-10
-
-* Dropped "optional" from the prompt text in file upload modal for both local and web data.
-* Changed the text for the first file upload option from "Auto-detect (recommended)" to simply "File type" for local files and "File or web service type" for web urls.
-* Automatically suffix supported extension list to the entries in file type dropdown to improve clarity.
-* Removed IFC from upload file type (until further testing).
-* Move `CkanCatalogGroup` "ungrouped" group to end of members
-
-#### release 8.2.11 - 2022-08-08
-
-* Add ability to customise the getting started video in the StoryBuilder panel
-* Set cesium base URL by default so that cesium assets are resolved correctly
-* Add `cesiumBaseUrl` to `TerriaOptions` for overriding the default cesium base url setting
-* Fix broken Bing map logo in attributions
-* Added ability to customise the getting started video in the StoryBuilder panel.
-* Fixed a bug where menu items were rendered in the wrong style if the window was resized from small to large, or large to small.
-* Strongly type `item` in WorkbenchItem and remove `show` toggle for non `Mappable` items.
-* Add `configParameters.regionMappingDefinitionsUrls` - to support multiple URLs for region mapping definitions  - if multiple provided then the first matching region will be used (in order of URLs)
-  * `configParameters.regionMappingDefinitionsUrl` still exists but is deprecated - if defined it will override `regionMappingDefinitionsUrls`
-* `TableMixin.matchRegionProvider` now returns `RegionProvider` instead of `string` region type. (which exists at `regionProvider.regionType`)
-* Fix `shouldShorten` property in catalog and story `ShareUrl`
-* Fix `shortenShareUrls` user property
-* Add `videoCoverImageOpacity` option to `HelpContentItem` so that we can fade the background of help video panels.
-* Fix a bug where all `HelpVideoPanel`s were being rendered resulting in autoplayed videos playing at random.
-* Add `getFeatureInfoUrl` and `getFeatureInfoParameters` to `WebMapServiceCatalogItemTraits`
-* Fix `SearchBoxAndResults` Trans values
-* Fix `generateCatalogIndex` for nested references
-* Fix `SearchBox` handling of `searchWithDebounce` when `debounceDuration` prop changes. It now fushes instead of cancels.
-
-#### release 8.2.10 - 2022-08-02
-
-* **Breaking changes:**
-  * **Minimum NodeJS version is now 14**
-* Consolidate `HasLocalData` interface
-* Add `GlTf` type definition (v2)
-* Add `gltfModelUrl` to `GltfMixin` - this must be implemented by Models which use `GltfMixin`
-* Moved `GltfCatalogItem` to `lib/Models/Catalog/Gltf/GltfCatalogItem.ts`
-* Add experimental client-side 3D file conversion using [`assimpjs`](https://github.com/kovacsv/assimpjs) ([emscripten](https://emscripten.org) interface for the [assimp](https://github.com/assimp/assimp) library)
-  * This supports `zip` files and `HasLocalData` - but is not in `getDataType` as the scene editor (closed source) is required to geo-reference
-  * Supports over 40 formats - including Collada, obj, Blender, DXF - [full list](https://github.com/assimp/assimp/blob/master/doc/Fileformats.md)
-* Add `description` to `getDataType` - this will be displayed between Step 1 and Step 2
-* Add warning message to `GltfMixin` when showing in 2D mode (Leaflet)
-* Upgrade `husky` to `^8.0.1`
-* Prevent looping when navigating between scenes in StoryPanel using keyboard arrows
-* Fix bug where StoryPanel keyboard navigation persists after closing StoryPanel
-* Fix select when clicking on multiple features in 2D (#5660)
-* Implemented support for `featureInfoUrlTemplate` on 2D vector features (#5660)
-* Implemented FeatureInfoMixin in GeojsonMixin (#5660)
-* `GpxCatalogItem` now use `GeojsonMixin` for loading data. (#5660)
-* `GeoRssCatalogItem` now use `GeojsonMixin` for loading data. (#5660)
-* Upgrade i18next to `v21`
-* Limit workbench item title to 2 lines and show overflow: ellipsis after.
-* Add `allowFeaturePicking` trait to Cesium3dTileMixin.
-* Feature Info now hidden on Cesium3dTiles items if `allowFeaturePicking` set to false. Default is true.
-* Add `initFragmentPaths` support for hostnames different to `configUrl`/`applicationUrl`
-* Add DOMPurify to `parseCustomHtmlToReact` (it was already present in `parseCustomMarkdownToReact`)
-* Update `html-to-react` to `1.4.7`
-* Add `ViewState` React context provider to `StandardUserInterface` - instead of passing `viewState` or `terria` props through components, please use
-  * `useViewState` hook
-  * `withViewState` HOC
-* Move `GlobalTerriaStyles` from `StandardUserInterface` to separate file
-* Add `ExternalLinkWithWarning` component - this will replace all URLs in story body and add a warning message when URLs are clicked on.
-* Fixed a bug where adding `CesiumTerrainCatalogItem` to workbench didn't apply it when `configParameters.cesiumTerrainAssetId` or `configParameters.cesiumTerrainUrl` was set.
-* `CesiumTerrainCatalogItem` will now show a status `In use` or `Not in use` in the workbench.
-* Rewrote `CesiumTerrainCatalogItem` to handle and report network errors.
-* Set `JulianDate.toIso8601` second precision to nanosecond - this prevents weird date strings with scientific/exponent notation (eg `2008-05-07T22:54:45.7275957614183426e-11Z`)
-* Add attribution for Natural Earth II and NASA Black Marble basemaps.
-=======
-# Change Log
-
-#### next release (8.2.14)
-
-- Moved map credits to map column so it don't get hidden by chart panel.
-- [The next improvement]
-
-#### 8.2.13 - 2022-09-01
-
 - Fix pedestrian drop behaviour so that the camera heading stays unchanged even after the drop
-- Fixed a bug causing incorrect loading of EPSG:4326 layers in WMS v1.3.0 by sending wrong `bbox` in GetMap requests.
 - Improve the CKAN model robustness by removing leading and trailing spaces in wms layer names.
 - Load all `InitSources` sequentially instead of asyncronosly
 - Fix `DOMPurify.sanitize` call in `PrintView`
-- Fix warning for WFS item exceeding max displayable features
-- Upgrade prettier to version 2.7.1
-
-#### 8.2.12 - 2022-08-10
+- Fix support for `initUrls` in `startData.initSources`
+- [The next improvement]
+
+#### release 8.2.12 - 2022-08-10
 
 - Dropped "optional" from the prompt text in file upload modal for both local and web data.
 - Changed the text for the first file upload option from "Auto-detect (recommended)" to simply "File type" for local files and "File or web service type" for web urls.
@@ -104,7 +17,7 @@
 - Removed IFC from upload file type (until further testing).
 - Move `CkanCatalogGroup` "ungrouped" group to end of members
 
-#### 8.2.11 - 2022-08-08
+#### release 8.2.11 - 2022-08-08
 
 - Add ability to customise the getting started video in the StoryBuilder panel
 - Set cesium base URL by default so that cesium assets are resolved correctly
@@ -125,7 +38,7 @@
 - Fix `generateCatalogIndex` for nested references
 - Fix `SearchBox` handling of `searchWithDebounce` when `debounceDuration` prop changes. It now fushes instead of cancels.
 
-#### 8.2.10 - 2022-08-02
+#### release 8.2.10 - 2022-08-02
 
 - **Breaking changes:**
   - **Minimum NodeJS version is now 14**
@@ -163,7 +76,91 @@
 - Rewrote `CesiumTerrainCatalogItem` to handle and report network errors.
 - Set `JulianDate.toIso8601` second precision to nanosecond - this prevents weird date strings with scientific/exponent notation (eg `2008-05-07T22:54:45.7275957614183426e-11Z`)
 - Add attribution for Natural Earth II and NASA Black Marble basemaps.
->>>>>>> ed98942e
+
+# Change Log
+
+#### next release (8.2.14)
+
+- Moved map credits to map column so it don't get hidden by chart panel.
+- [The next improvement]
+
+#### 8.2.13 - 2022-09-01
+
+- Fix pedestrian drop behaviour so that the camera heading stays unchanged even after the drop
+- Fixed a bug causing incorrect loading of EPSG:4326 layers in WMS v1.3.0 by sending wrong `bbox` in GetMap requests.
+- Improve the CKAN model robustness by removing leading and trailing spaces in wms layer names.
+- Load all `InitSources` sequentially instead of asyncronosly
+- Fix `DOMPurify.sanitize` call in `PrintView`
+- Fix warning for WFS item exceeding max displayable features
+- Upgrade prettier to version 2.7.1
+
+#### 8.2.12 - 2022-08-10
+
+- Dropped "optional" from the prompt text in file upload modal for both local and web data.
+- Changed the text for the first file upload option from "Auto-detect (recommended)" to simply "File type" for local files and "File or web service type" for web urls.
+- Automatically suffix supported extension list to the entries in file type dropdown to improve clarity.
+- Removed IFC from upload file type (until further testing).
+- Move `CkanCatalogGroup` "ungrouped" group to end of members
+
+#### 8.2.11 - 2022-08-08
+
+- Add ability to customise the getting started video in the StoryBuilder panel
+- Set cesium base URL by default so that cesium assets are resolved correctly
+- Add `cesiumBaseUrl` to `TerriaOptions` for overriding the default cesium base url setting
+- Fix broken Bing map logo in attributions
+- Added ability to customise the getting started video in the StoryBuilder panel.
+- Fixed a bug where menu items were rendered in the wrong style if the window was resized from small to large, or large to small.
+- Strongly type `item` in WorkbenchItem and remove `show` toggle for non `Mappable` items.
+- Add `configParameters.regionMappingDefinitionsUrls` - to support multiple URLs for region mapping definitions - if multiple provided then the first matching region will be used (in order of URLs)
+  - `configParameters.regionMappingDefinitionsUrl` still exists but is deprecated - if defined it will override `regionMappingDefinitionsUrls`
+- `TableMixin.matchRegionProvider` now returns `RegionProvider` instead of `string` region type. (which exists at `regionProvider.regionType`)
+- Fix `shouldShorten` property in catalog and story `ShareUrl`
+- Fix `shortenShareUrls` user property
+- Add `videoCoverImageOpacity` option to `HelpContentItem` so that we can fade the background of help video panels.
+- Fix a bug where all `HelpVideoPanel`s were being rendered resulting in autoplayed videos playing at random.
+- Add `getFeatureInfoUrl` and `getFeatureInfoParameters` to `WebMapServiceCatalogItemTraits`
+- Fix `SearchBoxAndResults` Trans values
+- Fix `generateCatalogIndex` for nested references
+- Fix `SearchBox` handling of `searchWithDebounce` when `debounceDuration` prop changes. It now fushes instead of cancels.
+
+#### 8.2.10 - 2022-08-02
+
+- **Breaking changes:**
+  - **Minimum NodeJS version is now 14**
+- Consolidate `HasLocalData` interface
+- Add `GlTf` type definition (v2)
+- Add `gltfModelUrl` to `GltfMixin` - this must be implemented by Models which use `GltfMixin`
+- Moved `GltfCatalogItem` to `lib/Models/Catalog/Gltf/GltfCatalogItem.ts`
+- Add experimental client-side 3D file conversion using [`assimpjs`](https://github.com/kovacsv/assimpjs) ([emscripten](https://emscripten.org) interface for the [assimp](https://github.com/assimp/assimp) library)
+  - This supports `zip` files and `HasLocalData` - but is not in `getDataType` as the scene editor (closed source) is required to geo-reference
+  - Supports over 40 formats - including Collada, obj, Blender, DXF - [full list](https://github.com/assimp/assimp/blob/master/doc/Fileformats.md)
+- Add `description` to `getDataType` - this will be displayed between Step 1 and Step 2
+- Add warning message to `GltfMixin` when showing in 2D mode (Leaflet)
+- Upgrade `husky` to `^8.0.1`
+- Prevent looping when navigating between scenes in StoryPanel using keyboard arrows
+- Fix bug where StoryPanel keyboard navigation persists after closing StoryPanel
+- Fix select when clicking on multiple features in 2D (#5660)
+- Implemented support for `featureInfoUrlTemplate` on 2D vector features (#5660)
+- Implemented FeatureInfoMixin in GeojsonMixin (#5660)
+- `GpxCatalogItem` now use `GeojsonMixin` for loading data. (#5660)
+- `GeoRssCatalogItem` now use `GeojsonMixin` for loading data. (#5660)
+- Upgrade i18next to `v21`
+- Limit workbench item title to 2 lines and show overflow: ellipsis after.
+- Add `allowFeaturePicking` trait to Cesium3dTileMixin.
+- Feature Info now hidden on Cesium3dTiles items if `allowFeaturePicking` set to false. Default is true.
+- Add `initFragmentPaths` support for hostnames different to `configUrl`/`applicationUrl`
+- Add DOMPurify to `parseCustomHtmlToReact` (it was already present in `parseCustomMarkdownToReact`)
+- Update `html-to-react` to `1.4.7`
+- Add `ViewState` React context provider to `StandardUserInterface` - instead of passing `viewState` or `terria` props through components, please use
+  - `useViewState` hook
+  - `withViewState` HOC
+- Move `GlobalTerriaStyles` from `StandardUserInterface` to separate file
+- Add `ExternalLinkWithWarning` component - this will replace all URLs in story body and add a warning message when URLs are clicked on.
+- Fixed a bug where adding `CesiumTerrainCatalogItem` to workbench didn't apply it when `configParameters.cesiumTerrainAssetId` or `configParameters.cesiumTerrainUrl` was set.
+- `CesiumTerrainCatalogItem` will now show a status `In use` or `Not in use` in the workbench.
+- Rewrote `CesiumTerrainCatalogItem` to handle and report network errors.
+- Set `JulianDate.toIso8601` second precision to nanosecond - this prevents weird date strings with scientific/exponent notation (eg `2008-05-07T22:54:45.7275957614183426e-11Z`)
+- Add attribution for Natural Earth II and NASA Black Marble basemaps.
 
 #### 8.2.9 - 2022-07-13
 
