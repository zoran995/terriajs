# Change Log

#### next release (8.4.0)

<<<<<<< HEAD
- **Breaking change:** Replaced `node-sass` with (dart) `sass`
  - You will need to update your `TerriaMap` to use `sass` instead of `node-sass`.
=======
- Added `apiColumns` to `ApiTableCatalogItem` - this can now be used to specify `responseDataPath` per table column.
>>>>>>> 57a5e8c6
- [The next improvement]

#### 8.3.9 - 2023-11-24

- **Breaking change:** new Search Provider model
  - Added SearchProviderMixin to connect searchProviders with a model system
  - Created a simple base Mixin (`SearchProviderMixin`) to attach SearchProviders to the Model system and enable easier creation of new search providers.
  - Made SearchProviders configurable from `config.json`.
  - See [0011-configurable-search-providers ADR](./architecture/0011-configurable-search-providers.md) and [Search providers customization](./doc/customizing/search-providers.md) for more details
- Make all icons in `CatalogGroup` black by default and white when a catalog group is focused, selected or hovered over. Improve lock icon position in workbench.

#### 8.3.8 - 2023-11-15

- Fix maximum call stack size exceeded on Math.min/max when creating Charts
- Fix boolean flag in `MyDataTab` displaying number
- Remove `jsx-control-statements` dependency
- Fix WMS nested group IDs - nested groups with the same name were not being created
- WMS `isEsri` default value will now check for case-insensitive `mapserver/wmsserver` (instead of `MapServer/WMSServer`)
- Tweak ArcGis MapServer WMS `GetFeatureInfo` default behaviour
  - Add `application/geo+json` and `application/vnd.geo+json` default `GetFeatureInfo` (after `application/json` in priority list)
  - Add `application/xml` default `GetFeatureInfo`. (if `isEsri` is true, then this will be used before `text/html`)
- Added many remaining ASGS 2021 region types to region mapping (STE_2021,ILOC_2021,IARE_2021,IREG_2021,RA_2021,SAL_2021,ADD_2021,DZN_2021,LGA_2022,LGA_2023,SED_2021,SED_2022,
  CED_2021,POA_2021,TR_2021,SUA_2021,UCL_2021,SOS_2021,SOSR_2021).
  - See [ASGS 2021](https://www.abs.gov.au/statistics/standards/australian-statistical-geography-standard-asgs-edition-3/jul2021-jun2026/access-and-downloads/digital-boundary-files)
- Added [Melbourne CLUE blocks](https://data.melbourne.vic.gov.au/pages/clue/) to region mapping.
- Fix WMS `GetMap`/`GetFeatureInfo` requests not having `styles` parameter (will use empty string instead of `undefined`)
- Add CesiumIon geocoder
- `CatalogGroup` will now not show members until loaded
- Add `GetTimeseries` support to `WebMapServiceCatalogItem`. This adds a new `supportsGetTimeseries` trait, which when true will replace `GetFeatureInfo` with `GetTimeseries` requests. It will also change `info_format` to `text/csv`, and show a chart in the feature info panel. Servers which advertise `GetTimeseries` capability will have this trait set to true by default. `GetTimeseries` requests will have `time = ""`.

#### 8.3.7 - 2023-10-26

- Fix `WebMapServiceCatalogItem` `allowFeaturePicking`
- Allow translation of TableStylingWorkflow.
- Fix "Remove all" not removing selected/picked features
- Fix crash on empty GeoJSON features
- Add `tableFeatureInfoContext` support to `GeoJsonMixin.createProtomapsImageryProvider`
- Fix `GeoJsonMixin` timeline animation for lines/polygons
- Fix bug in mismatched GeoJSON Feature `_id_` and TableMixin `rowId` - this was causing incorrect styling when using `filterByProperties` or features had `null` geometry
- Fix splitter for `GeoJsonMixin` (lines and polygon features only)
- Fix share links with picked features from `ProtomapsImageryProvider`
- Added on screen attribution and Google logo for Google Photorealistic 3D Tiles.
- Add `hideDefaultDescription` to `CatalogMemberTraits` - if true, then no generic default description will be shown when `description` is empty.

#### 8.3.6 - 2023-10-03

- Fixed a bug where incorrect "Remove all" icon is shown when the trait `displayGroup` of some group types (e.g.`wms-group`) is set to `true` but the members have not been populated yet.
- Fix regression in `excludeMembers`, `id` and `name` should be lower-case for comparing.

#### 8.3.5 - 2023-09-26

- Allow a story to use iframe tag if the source is youtube, youtube-nocookie or vimeo.
- Add `includeMembersRegex` to `GroupTraits`. This can be used to filter group members by id/name using a regular expression.

#### 8.3.4 - 2023-09-15

- Add `timeWindowDuration`, `timeWindowUnit` and `isForwardTimeWindow` traits to esri-mapServer type to support time window query.
- Move map credits to map column so it don't get hidden by chart panel
- TSify `MapColumn` module and reorganize components directory structure.
- Add null check to `WebMapServiceCatalogItem` `rectangle` calculation - and now we ascend tree of WMS `Layers` until we find a rectangle.
- Fix multi level nesting in ArcGIS Mapserver.

#### 8.3.3 - 2023-09-07

- Fixed broken point dragging interaction for user drawing in 3D mode.
- Fixed rectangle drawing in 2D mode.
- Added EPSG:7855 to `Proj4Definitions`.

#### 8.3.2 - 2023-08-11

- Fixed a bug when restoring timefilter from a share link having more than one imagery item with the same base URL (but different layer names).
- Fix WPS duplicate display of analysis results when loaded through a share URL
- Upgraded babel packages.

#### 8.3.1 - 2023-06-29

- **Breaking changes:**
  - Switched GoogleAnalytics to use Google Analytics 4 properties. Google's Universal properties no longer accept data from 01/07/2023, so migration is necessary anyway.
- Fix error when adding deeply nested references in search results.
- Add new option `focusWorkbenchItems` to `initialCamera` setting to focus the camera on workbench items when the app loads.
- Fixed bug where sharelinks created with no visible horizon would default to homeCamera view
- Improved calculation of 2D view from 3D view when no horizon visible
- Improve WMS and WFS error messages when requested layer names or type names are not present in GetCapabilities.

#### 8.3.0 - 2023-05-22

- **Breaking changes:**

  - **Upgraded Mobx to version 6.7.x**
  - **Upgraded Typescript to version 4.9.x**
  - See https://github.com/TerriaJS/terriajs/discussions/6787 for how to upgrade your map

#### 8.2.29 - 2023-05-18

- Fix app crash when rendering feature info with a custom title.
- Added new `CkanCatalogGroup` traits `resourceIdTemplate` and `restrictResourceIdTemplateToOrgsWithNames` to generate custom resource IDs for CKAN resources with unstable IDs.
- Fix `acessType` resolution for `MagdaReference` so that it uses the default terria resolution strategy when `magdaRecord` is not defined.

#### 8.2.28 - 2023-04-28

- Refactored TerriaViewer to expose a promise `terriaViewer.viewerLoadPromise` for async loading of viewers.
- Fix location point ideal zoom bug in 3D mode map.
- Add `EPSG:7844` to `Proj4Definitions`.
- TSify `Proj4Definitions` and `Reproject` modules.
- Update the docs for `excludeMembers`: mention the group/item id support
- Simplified `MapToolbar` API.

#### 8.2.27 - 2023-04-05

- Change icon used for display group remove button
- Make access control UI compatible to Magda v1 and v2 with v2 overriding v1.
- Remove karma-sauce-launcher dependency
- Add method `addFileDragDropListener` for receiving callbacks when user drags-n-drops a file.
- Improve `BoxDrawing` drag interaction.
- Fix a bug where `BoxDrawing` sometimes causes the map to loose pan and zoom interactivity.
- Optimize `LocationBar` component to reduce number of renders on mouse move.
- Optimize `Compass` component to reduce renders on each frame.
- Add `children` optional property to StandardUserInterfaceProps interface
- Add support for ArcGis MapServer with `TileOnly` capability - for example layers served from ArcGis Online. This is supported through `ArcGisMapServerCatalogItem`, `ArcGisMapServerCatalogGroup` and `ArcGisCatalogGroup`.

#### 8.2.26 - 2023-03-21

- Upgraded to terriajs-server 4.0.0.
- Added new `gulp dev` task that runs terriajs-server and `gulp watch` (incremental specs build) at the same time.

#### 8.2.25 - 2023-03-20

- Export `registerUrlHandlerForCatalogMemberType` for registering new url handler for catalog types.
- BoxDrawing changes:
  - Adds a new option called disableVerticalMovement to BoxDrawing which if set to true disables up/down motion of the box when dragging the top/bottom sides of the box.
  - Keeps height (mostly) steady when moving the box laterally on the map. Previously the height of the box used to change wrt to the ellipsoid/surface.
  - Fixes a bug that caused map panning and zooming to break when interacting with multiple active BoxDrawings.
  - Removed some code that was causing too much drift between mouse cursor and model when moving the model laterally on the map.
- Replaces addRemoteUploadType and addLocalUploadType with addOrReplaceRemoteFileUploadType and addOrReplaceLocalFileUploadType.

#### 8.2.24 - 2023-03-06

- Reimplement error message and default to 3d smooth mode when Cesium Ion Access Token is invalid.
- Layers shown via a share URL are now logged as a Google Analytics event
- Show an Add All / Remove All button for catalog groups when an optional `displayGroup` trait is true
- Rename the Map Settings "Raster Map Quality" slider to be just "Map Quality" as it also affects other things than raster data.
- Dragn-n-drop should respect disableZoomTo setting
- Fixed #6702 Terrain Hides Underground Features not working
- Add className prop for MyData tab so that it can be styled externally

#### 8.2.23 - 2023-01-06

- Only add groups to `CatalogIndex` if they aren't empty
- `BoxDrawing` improvements:
  - Added option `drawNonUniformScaleGrips` to enable/disable uniform-scaling
  - Set limit on the size of scaling grips relative to the size of the box
  - Small improvement to move interaction that prevents the box from locking up when trying to move at a camera angle parallel to the ground
  - Restore modified map state to the previous setting when interaction stops
- Fix bug in Cesium and Leaflet maps that resulted in `DataSource`s getting rendered even after their parent items are removed from the workbench.
- GltfMixin changes:
  - Refactors code to use stable `DataSource` and `Entity` values instead of re-creating them everytime `mapItems` is recomputed.
  - Disable zoom to for the item when position is unknown.
- Add `UploadDataTypes` API for extending the supported local and remote upload data types.
- Add option to upload terria web data (via url to json file/service)
- Refactor `Cesium3dTileMixin`.
- Updated related maps to fit mobile screens.
- Extend `responseDataPath` trait of `ApiTableCatalogItem` with support for mapping over arrays and collecting nested object values.
- Add `MapToolbar.addToolButton()` API for adding a tool button to the map navigation menu.
- Add `ActionBar` component for showing a floating menu bar at the bottom of the map.

#### 8.2.22 - 2022-12-02

- Protomaps Polygon features now only use `PolygonSymbolizer` (instead of `PolygonSymbolizer` and `LineSymbolizer`)
- Add `horizontalOrigin` and `verticalOrigin` to `TableLabelTraits`
- `TableStylingWorkflow` improvements:
  - Add more options to advanced mode (style title, hide style, long/lat column, time properties)
  - "Style" dropdown now shows `TableStyles` instead of `TableColumns`
  - Show "Variable" in "Fill color" if color column name doesn't match style name (eg style isn't generated by `TableAutomaticStylesStratum`)
  - Add symbology dropdown to advanced mode (was only showing in basic mode)
  - Add label and trail styling
  - When creating a new `bin` or `enum` value, the `null` ("default") values will be copied across.
- Move all Table related Traits to `lib/Traits/TraitsClasses/Table/` directory
- Handle errors thrown in `Cesium._attachProviderCoordHooks`. This fixes a bug where some WMTS layers break feature picking.
- Fix `Legend` outline bug - where invalid `boxStyle` meant old legend styles may be visible
- Fix `baseMapContrastColor` reactivity in `GeojsonMixin` - mvt was not updating when the basemap changes
- Add `SelectableDimensionMultiEnum` - A enum SelectableDimension that allows multiple values to be selected
- Fix `SelectableDimensionNumeric` handling of invalid values
- `ColorStyleLegend` will use `colorColumn` title by default. It will fallback to `TableStyle.title`
- Add `children` optional property to StandardUserInterfaceProps interface
- Fix `MapboxVectorTileCatalogItem` feature highlighting - this requires use of `idProperty` trait (also added `idProperty` to `ProtomapsImageryProvider`)
- Fix `MapboxVectorTileCatalogItem` `fillColor` also applying to Line features
- Add `maximumNativeZoom` to `ProtomapsImageryProvider`
- Fix image markers (eg `marker = "data:image/png;base64,..."`)
- Fix `AssimpCatalogItem` to correctly handle zip archives that contain files inside a root folder.

#### 8.2.21 - 2022-11-10

- Add check for WFS `layer.OtherSRS` in `buildSrsNameObject`
- Add `overridesBaseUrl` to `LanguageOptions`. This can be used to set the base URL for language override namespace translation files (see [client-side-config.md#LanguageConfiguration](./doc/customizing/client-side-config.md#LanguageConfiguration))
- Add `aboutButtonHrefUrl` to `configParameters`. Defaults to `"about.html"`. If set to `null`, then the About button will not be shown.
- Add `refreshIntervalTemplate` to `OpenDataSoftCatalogItemTraits` - this can be used to set `refreshInterval` using Mustache template rendered on ODS Dataset JSON object
- Add `plugins` property to `ConfigParameters` type
- Add more supported 4326 and 3857 CRS strings for WFS (eg `"urn:ogc:def:crs:EPSG::3857"` and `"urn:x-ogc:def:crs:EPSG:3857"`)

#### 8.2.20 - 2022-10-20

- Handle errors thrown in `ImageryProviderLeafletTileLayer.pickFeatures`. This fixes a bug where some WMTS layers break feature picking (in Leaflet/2D mode)

#### 8.2.19 - 2022-10-20

- Handle errors thrown in `Cesium._attachProviderCoordHooks`. This fixes a bug where some WMTS layers break feature picking.

#### 8.2.18 - 2022-10-19

- Fix `RelatedMaps` default broken URLs
- Add `mergeGroupsByName` trait to `GroupTraits` - this will merge all group members with the same name
- Fix bug with "propagate `knownContainerUniqueIds` across references and their target" - missing `runInAction`
- Add Carto v3 Maps API support for `table` and `query` endpoint (only GeoJSON - not MVT yet)
- Moved `activeStyle` default from `TableMixin` to `TableAutomaticStyleStratum`. The default `activeStyle` will now not pick a `hidden` `TableStyle`.
- Pin `flexsearch` version to `0.7.21` - as incorrect types are shipped in version `0.7.31`
- Only preload next timestep of timeseries rasters (WMS & ArcGIS MapServer) when animating the item on the map.
- Added error message if cesium stops rendering
- Add `enabled` to `TableStyleMapTraits` - which defaults to `true`
- Add `TableLabelStyleTraits` - this can be used to add `LabelGraphics` to point features (table or geojson)
- Add `TableTrailStyleTraits` - this can be used to add `PathGraphics` to time-series point features (table or geojson)
- Added missing `proxyCatalogItemUrl` to GeoJson, Shapefile, Gltf and AssImp catalog items.
- Added support for `OpenDataSoftCatalogGroup` with more than 100 datasets.
- Added `refreshIntervalTemplate` to `OpenDataSoftCatalogItemTraits` - this can be used to set `refreshInterval` using Mustache template rendered on ODS Dataset JSON object.
- Performance optimisation for time-series `TableMixin`
- Tweak `generateCatalogIndex` to use less memory. (+ add `diffCatalogIndex.js` script to show added/removed members between two catalog index files)
- Migrated `/#tools=1` to version 8.
- Removed dummy function `Terria.getUserProperty`.
- Removed unused version 7 React components.
- Fix Cesium `stoppedRenderingMessage`

#### 8.2.17 - 2022-09-23

- Fix region mapping feature `rowIds` incorrect type.

#### 8.2.16 - 2022-09-23

- Make srsName and outputFormat for WFS requests dynamic
- Added `excludeInactiveDatasets` to `CkanCatalogGroup` (`true` by default). This will filter out CKAN Datasets which have `state` or `data_state` (data.gov.au specific) **not** set to `"active"`.
- Fix `isTerriaFeatureData` bug - not checking `isJsonObject`
- Add `.logError()` to all usage of `updateModelFromJson` where the `Result` object is ignored
- Move `RelatedMaps` to terriajs. They are now generated from `configParameters` (see [`doc/customizing/client-side-config.md`](./doc/customizing/client-side-config.md#relatedmap))

#### 8.2.15 - 2022-09-16

- Fix bug with "propagate `knownContainerUniqueIds` across references and their target" - missing `runInAction`

#### 8.2.14 - 2022-09-15

- Moved map credits to map column so it don't get hidden by chart panel.
- TSified `FeatureInfo*.tsx`
  - `describeFromProperties` is now `generateCesiumInfoHTMLFromProperties`
  - `FeatureInfoSection` has been split up into `FeatureInfoSection.tsx`, `getFeatureProperties`, `mustacheExpressions` and `generateCesiumInfoHTMLFromProperties`
- Fix `{{terria.currentTime}}` in feature info template
- Add `{{terria.rawDataTable}}` in feature info template - to show raw data HTML table
- Added `TableFeatureInfoStratum` - which adds default feature info template to `TableMixin`
- Add `FeatureInfoContext` - used to inject properties into `FeatureInfoSections` context. These properties will be accessible from `featureInfoTemplate` mustache template.
  - `tableFeatureInfoContext` adds time series chart properties using `FeatureInfoContext` (`getChartDetails` has been removed)
- Move `maximumShownFeatureInfos` from `WebMapServiceCatalogItemTraits` to `MappableTraits`
- Remove `featureInfoUrlTemplate` from `OpenDataSoftCatalogItem` - as it is incompatible with time varying datasets
- Removed `formatNumberForLocale` - we now use `Number.toLocaleString`
- Rename `Feature` to `TerriaFeature` - improve typing and usage across code-base
  - Added `data: TerriaFeatureData` - which is used to pass Terria-specific properties around (eg `rowIds`)
- Added `loadingFeatureInfoUrl` to `FeatureInfoUrlTemplateMixin`
- Move `Cesium.ts` `ImageryLayer` feature picking to `cesium.pickImageryLayerFeatures()`
- Move `lib/Core/propertyGetTimeValues.js` into `lib/ReactViews/FeatureInfo/getFeatureProperties.ts`
- Add `showFeatureInfoDownloadWithTemplate` to `FeatureInfoTraits` - Toggle to show feature info download **if** a `template` has been provided. If no `template` is provided, then download will always show.
- Fix support for `initUrls` in `startData.initSources`
- Propagate `knownContainerUniqueIds` across references and their target.
- Show scrollbar for story content in Safari iOS.
- Use `document.baseURI` for building share links instead of `window.location`.

#### 8.2.13 - 2022-09-01

- Fix pedestrian drop behaviour so that the camera heading stays unchanged even after the drop
- Fixed a bug causing incorrect loading of EPSG:4326 layers in WMS v1.3.0 by sending wrong `bbox` in GetMap requests.
- Improve the CKAN model robustness by removing leading and trailing spaces in wms layer names.
- Load all `InitSources` sequentially instead of asyncronosly
- Fix `DOMPurify.sanitize` call in `PrintView`
- Fix warning for WFS item exceeding max displayable features
- Upgrade prettier to version 2.7.1

#### 8.2.12 - 2022-08-10

- Dropped "optional" from the prompt text in file upload modal for both local and web data.
- Changed the text for the first file upload option from "Auto-detect (recommended)" to simply "File type" for local files and "File or web service type" for web urls.
- Automatically suffix supported extension list to the entries in file type dropdown to improve clarity.
- Removed IFC from upload file type (until further testing).
- Move `CkanCatalogGroup` "ungrouped" group to end of members

#### 8.2.11 - 2022-08-08

- Add ability to customise the getting started video in the StoryBuilder panel
- Set cesium base URL by default so that cesium assets are resolved correctly
- Add `cesiumBaseUrl` to `TerriaOptions` for overriding the default cesium base url setting
- Fix broken Bing map logo in attributions
- Added ability to customise the getting started video in the StoryBuilder panel.
- Fixed a bug where menu items were rendered in the wrong style if the window was resized from small to large, or large to small.
- Strongly type `item` in WorkbenchItem and remove `show` toggle for non `Mappable` items.
- Add `configParameters.regionMappingDefinitionsUrls` - to support multiple URLs for region mapping definitions - if multiple provided then the first matching region will be used (in order of URLs)
  - `configParameters.regionMappingDefinitionsUrl` still exists but is deprecated - if defined it will override `regionMappingDefinitionsUrls`
- `TableMixin.matchRegionProvider` now returns `RegionProvider` instead of `string` region type. (which exists at `regionProvider.regionType`)
- Fix `shouldShorten` property in catalog and story `ShareUrl`
- Fix `shortenShareUrls` user property
- Add `videoCoverImageOpacity` option to `HelpContentItem` so that we can fade the background of help video panels.
- Fix a bug where all `HelpVideoPanel`s were being rendered resulting in autoplayed videos playing at random.
- Add `getFeatureInfoUrl` and `getFeatureInfoParameters` to `WebMapServiceCatalogItemTraits`
- Fix `SearchBoxAndResults` Trans values
- Fix `generateCatalogIndex` for nested references
- Fix `SearchBox` handling of `searchWithDebounce` when `debounceDuration` prop changes. It now fushes instead of cancels.

#### 8.2.10 - 2022-08-02

- **Breaking changes:**
  - **Minimum NodeJS version is now 14**
- Consolidate `HasLocalData` interface
- Add `GlTf` type definition (v2)
- Add `gltfModelUrl` to `GltfMixin` - this must be implemented by Models which use `GltfMixin`
- Moved `GltfCatalogItem` to `lib/Models/Catalog/Gltf/GltfCatalogItem.ts`
- Add experimental client-side 3D file conversion using [`assimpjs`](https://github.com/kovacsv/assimpjs) ([emscripten](https://emscripten.org) interface for the [assimp](https://github.com/assimp/assimp) library)
  - This supports `zip` files and `HasLocalData` - but is not in `getDataType` as the scene editor (closed source) is required to geo-reference
  - Supports over 40 formats - including Collada, obj, Blender, DXF - [full list](https://github.com/assimp/assimp/blob/master/doc/Fileformats.md)
- Add `description` to `getDataType` - this will be displayed between Step 1 and Step 2
- Add warning message to `GltfMixin` when showing in 2D mode (Leaflet)
- Upgrade `husky` to `^8.0.1`
- Prevent looping when navigating between scenes in StoryPanel using keyboard arrows
- Fix bug where StoryPanel keyboard navigation persists after closing StoryPanel
- Fix select when clicking on multiple features in 2D (#5660)
- Implemented support for `featureInfoUrlTemplate` on 2D vector features (#5660)
- Implemented FeatureInfoMixin in GeojsonMixin (#5660)
- `GpxCatalogItem` now use `GeojsonMixin` for loading data. (#5660)
- `GeoRssCatalogItem` now use `GeojsonMixin` for loading data. (#5660)
- Upgrade i18next to `v21`
- Limit workbench item title to 2 lines and show overflow: ellipsis after.
- Add `allowFeaturePicking` trait to Cesium3dTileMixin.
- Feature Info now hidden on Cesium3dTiles items if `allowFeaturePicking` set to false. Default is true.
- Add `initFragmentPaths` support for hostnames different to `configUrl`/`applicationUrl`
- Add DOMPurify to `parseCustomHtmlToReact` (it was already present in `parseCustomMarkdownToReact`)
- Update `html-to-react` to `1.4.7`
- Add `ViewState` React context provider to `StandardUserInterface` - instead of passing `viewState` or `terria` props through components, please use
  - `useViewState` hook
  - `withViewState` HOC
- Move `GlobalTerriaStyles` from `StandardUserInterface` to separate file
- Add `ExternalLinkWithWarning` component - this will replace all URLs in story body and add a warning message when URLs are clicked on.
- Fixed a bug where adding `CesiumTerrainCatalogItem` to workbench didn't apply it when `configParameters.cesiumTerrainAssetId` or `configParameters.cesiumTerrainUrl` was set.
- `CesiumTerrainCatalogItem` will now show a status `In use` or `Not in use` in the workbench.
- Rewrote `CesiumTerrainCatalogItem` to handle and report network errors.
- Set `JulianDate.toIso8601` second precision to nanosecond - this prevents weird date strings with scientific/exponent notation (eg `2008-05-07T22:54:45.7275957614183426e-11Z`)
- Add attribution for Natural Earth II and NASA Black Marble basemaps.

#### 8.2.9 - 2022-07-13

- Pin `html-to-react` to `1.4.5` due to ESM module in dependency (`parse5`) breaking webpack
- Add step to `"Deploy TerriaMap"` action to save `yarn.lock` after `sync-dependencies` (for debug purposes)
- TSIfy `SharePanel`
- Move `includeStoryInShare` out of `ViewState` into local state
- Implement ability to navigate between scenes in StoryPanel using keyboard arrows
- Rename `FeatureInfoMixin` to `FeatureInfoUrlTemplateMixin`
- Move `featureInfoTemplate` and `showStringIfPropertyValueIsNull` from `FeatureInfoTraits` to `MappableTraits` (all mappable catalog items)
- Remove `FeatureInfoUrlTemplateTraits` from all models that don't use `FeatureInfoUrlTemplateMixin`
- Fix "Regions: xxx" short report showing for non region mapped items
- Fix `showInChartPanel` default for mappable items

#### 8.2.8 - 2022-07-04

- Improve Split/compare error handling
- Fix `itemProperties` split bug
- Table styling is disabled if `MultiPoint` are in GeoJSON
- Add `GeoJsonTraits.useOutlineColorForLineFeatures` - If enabled, `TableOutlineStyleTraits` will be used to color Line Features, otherwise `TableColorStyleTraits` will be used.
- Fix feature highliting for `Line`, `MultiLine` and `MultiPoint`
- Await Internationalisation initialisation in `Terria.start`
- `UserDrawing.messageHeader` can now also be `() => string`

#### 8.2.7 - 2022-06-30

- Fix `WorkbenchItem` title height
- Add region map info and move "No Data" message to `InfoSections` in `TableAutomaticStylesStratum`
- Fix missing `TableColorStyleTraits.legend` values in `ColorStyleLegend`
- Fix `DateTimeSelectorSection.changeDateTime()` binding.
- `RegionProvider.find*Variable` functions now try to match with and without whitespace (spaces, hyphens and underscores)
- Clean up `regionMapping.json` descriptions
- Implement Leaflet credits as a react component, so it is easier to maintain them. Leaflet view now show terria extra credits.
- Implement Cesium credits as a react component, so it is easier to maintain them.
- Implement data attribution modal for map data attributions/credits. Used by both Leaflet and Cesium viewers.
- Fixed translation of Leaflet and Cesium credits.
- TSXify `ChartPanelDownloadButton`
- `ChartPanelDownloadButton` will now only export columns which are visible in chart
- Cleanup `Mixin` and `Traits` inheritance
- Wrap the following components in `observer` - `ChartItem`, `LineChart`, (chart) `Legends`, `ChartPanelDownloadButton`
- Improve TerriaReference error logging
- Fix handling GeoJSON if features have null geometry
- Fix bug where map tools names appear as translation strings
- Allow IFC files to be added to a map from local or web data (Requires non-open source plugin)
- Rename `useTranslationIfExists` to `applyTranslationIfExists` so it doesn't look like a React hook.
- Added a required parameter i18n to `applyTranslationIfExists` to avoid having stale translated strings when the language changes.
- Fix `StoryBuilder` remove all text color
- Fix `FeatureInfoPanel` `Loader` color

#### 8.2.6 - 2022-06-17

- **Breaking changes:**
  - Changed translation resolution. Now the "translation" namespace loads only from `${terria.baseUrl}/languages/{{lng}}/translation.json` (TerriaJS assets) and "languageOverrides" loads from `languages/{{lng}}/languageOverrides.json` (a TerriaMap's assets)
- Removed EN & FR translation files from bundle. All translation files are now loaded on demand.
- Moved translation files from `lib/Language/*/translation.json` to `wwwroot/languages/*/translation.json`.
- Fixed default 3d-tiles styling to add a workaround for a Cesium bug which resulted in wrong translucency value for point clouds.
- Remove Pell dependency, now replaced with TinyMCE (WYSIWYG editor library).
- Added `beforeRestoreAppState` hook for call to `Terria.start()` which gets called before state is restored from share data.
- Made `order` optional for `ICompositeBarItem`.
- Fix `includes` path for `url-loader` rule so that it doesn't incorrectly match package names with `terriajs` as prefix.
- Add help button for bookmarking sharelinks to SharePanel (if that help item exists in config)

#### 8.2.5 - 2022-06-07

- Add Google Analytics event for drag and drop of files onto map.
- Allow users to choose whether Story is included in Share
- Fixed bug that broke Cesium when WebGL was not available. Reverts to Leaflet.
- Fixed bug where `new Terria()` constructror would try to access `document` and throw an error when running in NodeJS.
- Add WPS support for `Date` (additional to existing `DateTime`) and support for `ComplexData` `Date`/`DateTime` WPS Inputs.
- TSXified `StandardUserInterface` and some other components. If your TerriaMap imports `StandardUserInterface.jsx` remove the `.jsx` extension so webpack can find the new `.tsx` file.
- Fix use of `baseMapContrastColor` in region mapping/protomaps and remove `MAX_SELECTABLE_DIMENSION_OPTIONS`.
- `mapItems` can now return arbitrary Cesium primitives.
- Added progress of 3DTiles data source loading to Progress Bar.
- ProgressBar colour now depends on baseMapContrastColor - improves visibility on light map backgrounds.
- Update `terriajs-cesium` to `1.92.0`.
- Replace Pell WYSIWYG editor library with TinyMCE, allows richer editing of Stories in the Story Builder
- Added support for using Compare / Split Screen mode with Cesium 3D Tiles.
- Fix `BottomDock.handleClick` binding
- Use the theme base font to style story share panel.
- Fix problem with Story Prompt not showing
- Fix global body style (font and focus purple)
- Add `color:inherit` to `Button`

#### 8.2.4 - 2022-05-23

- Update protomaps to `1.19.0` - now using offical version.
- Fix Table/VectorStylingWorkflow for datasets with no columns/properties to visualise
- Improve default `activeStyle` in `TableMixin` - if no `scalar` style is found then find first style with enum, text and finally region.
- Add Mustache template support to `modelDimensions` for string properties in `option.value` (with the catalog member as context)
- Added a check for disableExport in ChartPanelDownloadButton.jsx. Prevents download button rendering.
- Fix `CatalogIndex` types
- Moved code for retrieving a model by id, share key or CatalogIndex to a new function `terria.getModelByIdShareKeyOrCatalogIndex`.
- Updated handling of `previewedItemId` to use new function `terria.getModelByIdShareKeyOrCatalogIndex`. This will now use CatalogIndex if the `previewedItemId` cannot be found in models or model share keys.
- Fixed a race condition inside ModalPopup that caused the explorer panel (data catalogue) to be stuck hidden until refresh.
- Fix bug that broke the `DiffTool` preventing it from opening.
- TSify `BottomDock` and `measureElement` components.
- Fixed a bug in `GltfMixin` which resulted in some traits missing from `GltfCatalogItem` and broke tools like the scene editor.
- Leaflet attribution can be set through `config.leafletAttributionPrefix`. Attribution HTML string to show on Leaflet maps. Will use Leaflet's default if undefined. To hide Leaflet attribution - set `leafletAttributionPrefix:""`
- Re-add missing `helpPanel.mapUserGuide` translation string
- Fix `sortMembersBy` for child `Groups` and `References`
- Add `raiseError` convenience method to `TerriaError`
- Improve `filterOutUndefined` types
- Add [Maki icons](https://labs.mapbox.com/maki-icons/) - these can be used in `TablePointStyleTraits`. For example `marker = "hospital"`
- Rename `ProtomapsImageryProvider.duplicate()` to `ProtomapsImageryProvider.clone()`.
- Add [`ts-essentials` library](https://github.com/ts-essentials/ts-essentials) - "a set of high-quality, useful TypeScript types that make writing type-safe code easier"
- `GeojsonMixin` improvements
  - `uveMvt` is now `useTableStylingAndProtomaps`
  - If `useTableStylingAndProtomaps` is true, then protomaps is used for Line and Polygon features, and `TableMixin` is used for Point features (see `createLongitudeLatitudeFeaturePerRow()`)
  - `GeoJsonTraits.style` is now only supported by Cesium primitives (if defined, then `useTableStylingAndProtomaps` will be false). Instead you can use `TableStyleTraits`
- `TableMixin` improvements
  - Add new `TableStyleMap` model, this is used to support `enum`, `bin` and `null` styles for the following:
    - `TablePointStyleTraits` - this supports markers (URLs or Maki icons) and rotation, width, height and pixelOffset.
    - Add `TableOutlineStyleTraits` - this supports color and width.
  - Legends are now handled by `TableAutomaticLegendStratum`
  - Legends will be merged across `TableStyleMaps` and `TableColorMap` - for example, marker icons will be shown in legend with correct colors. See `MergedStyleMapLegend`
  - Default `activeStyle` is now picked by finding the first column of type `scalar`, and then the first column of type `enum`, then `text` and then finally `region`.
- `ArcGisFeatureServiceCatalogItem` now uses Table styling and `protomaps`
- Adapted `BaseModel.addObject` to handle adding objects to `ArrayTraits` with `idProperty="index"` and `isRemoval`. The new object will be placed at the end of the array (across all strata).
- Add `allowCustomInput` property to `SelectableDimensionGroup` - if true then `react-select` will allow custom user input.
- `TableStylingWorkflow` improvements
  - Better handling of swapping between different color scheme types (eg enum or bin)
  - Add point, outline and point-size traits

#### 8.2.3 - 2022-04-22

- **Breaking changes:**
  - `CkanItemReference` no longer copies `default` stratum to target - please use `itemProperties` instead.
- **Revert** Use CKAN Dataset `name` property for WMS `layers` as last resort.
- Add support for `WebMapServiceCatalogGroup` to `CkanItemReference` - this will be used instead of `WebMapServiceCatalogItem` if WMS `layers` can't be identified from CKAN resource metadata.
  - Add `allowEntireWmsServers` to `CkanCatalogGroupTraits` - defaults to `true`
- Ignore WMS `Layers` with duplicate `Name` properties
- Fix selectable dimensions passing reactive objects and arrays to updateModelFromJson (which could cause problems with array detection).

#### 8.2.2 - 2022-04-19

- Fixed a whitescreen with PrintView.

#### 8.2.1 - 2022-04-13

- Fixed selectable-dimension checkbox group rendering bug where the group is hidden when it has empty children.

#### 8.2.0 - 2022-04-12

- **Breaking changes:**
  - Multiple changes to `GtfsCatalogItem`:
    - Removed `apiKey` in favour of more general `headers`
    - Removed unused `bearingDirectionProperty` & `compassDirectionProperty`
    - `image` is no longer resolved relative to the TerriaJS asset folder. This will allow using relative URLs for assets that aren't inside the TerriaJS asset folder. Prepend "build/TerriaJS/" (the value of `terria.baseUrl`) to any existing relative `image` urls.
- Added `colorModelsByProperty` to `GtfsCatalogItem` which will colour 1 model differently for different vehichles based on properties matched by regular expression. E.g. colour a vehicle model by which train line the vehicle is travelling on.
- Fixed a bug where cross-origin billboard images threw errors in Leaflet mode when trying to recolour the image.
- Changed rounding of the numbers of the countdown timer in the workbench UI for items that use polling. The timer wil now show 00:00 for at most 500ms (instead of a full second). This means that for timers that are a multiple of 1000ms the timer will now show 00:01 for the last second before polling, instead of 00:00.
- TSified `BuildShareLink`, `InitSourceData` and `ShareData`.
- Added `HasLocalData` interface - which has `hasLocalData` property to implement.
- Added `ModelJson` interface - which provides loose type hints for Model JSON.
- Added `settings` object to `InitSourceData` - provides `baseMaximumScreenSpaceError, useNativeResolution, alwaysShowTimeline, baseMapId, terrainSplitDirection, depthTestAgainstTerrainEnabled` - these properties are now saved in share links/stories.
- Moved `setAlwaysShowTimeline` logic from `SettingsPanel` to `TimelineStack.ts`.

#### 8.1.27 - 2022-04-08

- Use CKAN Dataset `name` property for WMS `layers` as last resort.
- Set CKAN Group will now set CKAN Item `name` in `definition` stratum.
- Ignore GeoJSON Features with no geometry.
- Fix feedback link styling.
- Improve `CatalogIndexReference` error messages.

#### 8.1.26 - 2022-04-05

- **Breaking changes**
  - All dynamic groups (eg `WebMapServiceCatalogGroup`) will create members and set `definition` strata (instead of `underride`)
- New `GltfMixin`, which `GltfCatalogItem` now uses.
- Hook up `beforeViewerChanged` and `afterViewerChanged` events so they are
  triggered on viewer change. They are raised only on change between 2D and 3D
  viewer mode.
- Removed references to conversion service which is no longer used in version >=8.0.0.
- Added experimental routing system - there may be breaking changes to this system in subsequent patch releases for a short time. The routes currently include:
  - `/story/:share-id` ➡ loads share JSON from a URL `${configParameters.storyRouteUrlPrefix}:share-id` (`configParameters.storyRouteUrlPrefix` must have a trailing slash)
  - `/catalog/:id` ➡ opens the data catalogue to the specified member
- Fixed a polyline position update bug in `LeafletVisualizer`. Polylines with time varying position will now correctly animate in leaflet mode.
- Change button cursor to pointer
- Add `GeoJsonTraits.filterByProperties` - this can be used to filter GeoJSON features by properties
- Add GeoJSON `czmlTemplate` support for `Polygon/MultiPolygon`
- Add custom `heightOffset` property to `czmlTemplate`
- Fixed a bug where Cesium3DTilePointFeature info is not shown when being clicked.
- Added optional `onDrawingComplete` callback to `UserDrawing` to receive drawn points or rectangle when the drawing is complete.
- Fixed a bug in `BoxDrawing` where the box can be below ground after initialization even when setting `keepBoxAboveGround` to true.
- Add `itemProperties`, `itemPropertiesByType` and `itemPropertiesByIds` to `GroupTraits` and `ReferenceTraits`.
  - Properties set `override` strata
  - Item properties will be set in the following order (highest to lowest priority) `itemPropertiesByIds`, `itemPropertiesByType`, `itemProperties`.
  - If a parent group has `itemProperties`, `itemPropertiesByType` or `itemPropertiesByIds` - then child groups will have these values copied to `underride` when the parent group is loaded
  - Similarly with references.
- Fix `viewCatalogMember` bug - where `_previewItem` was being set too late.
- Improve error message in `DataPreview` for references.
- Fix alignment of elements in story panel and move some styling from scss to styled components
- Click on the stories button opens a story builder (button on the left from story number)
- Added ASGS 2021 regions to region mapping:
  - SA1-4 (e.g. sa3_code_2021)
  - GCCSA
  - STE & AUS (aliased to existing 2011/2016 data due to no change in geometry, names & codes)
- Added LGA regions from 2019 & 2021 to region mapping - only usable by lga code
- Increase `ForkTsCheckerWebpackPlugin` memoryLimit to 4GB
- Add `renderInline` option to markdownToHtml/React + TSify files
- Organise `lib/Map` into folder structure
- When `modelDimensions` are changed, `loadMapItems()` is automatically called
- Add `featureCounts` to `GeoJsonMixin` - this tracks number of GeoJSON Features by type
- Add `polygon-stroke`, `polyline-stroke` and `marker-stroke` to GeoJSON `StyleTraits` - these are only applied to geojson-vt features (not Cesium Primitives)
- TableMixin manual region mapping dimensions are now in a `SelectableDimensionGroup`
- Fix misc font/color styles
- Create reusable `StyledTextArea` component
- `Collapsible` improvements:
  - Add `"checkbox"` `btnStyle`
  - `onToggle` can now stop event propagation
  - `title` now supports custom markdown
- Add `rightIcon` and `textLight` props to `Button`
- New `addTerriaScrollbarStyles` scss mixin
- `TableAutomaticStylesStratum` now creates `styles` for every column - but will hide columns depending on `TableColumnType`
- `TableAutomaticStylesStratum.numberFormatOptions` is now `TableStyle.numberFormatOptions`
- Implement `TableColorStyleTraits.legendTicks` - this will determine number of ticks for `ContinuousColorMap` legends
- `DiscreteColorMap` will now use `minimumValue`/`maximumValue` to calculate bins
- `SelectableDimensions` improvements
  - Add `color`, `text`, `numeric` and `button` types
  - Add `onToggle` function to `SelectableDimensionGroup`
  - `Group` and `CheckboxGroup` now share the same UI and use `Collapsible`
  - `enum` (previously `select`) now uses `react-select` component
  - `color` uses `react-color` component
  - `DimensionSelectorSection` / `DimensionSelector*` are now named the same as the model - eg `SelectableDimension`
- Create `Portal`, `PortalContainer`,`SidePanelContainer` and `WorkflowPanelContainer`. There are used by `WorkflowPanel`.
- Create `WorkflowPanel` - a basic building block for creating Workflows that sit on top of the workbench
  - It has three reusable components, `Panel`, `PanelButton`, `PanelMenu`
- Create `selectableDimensionWorkflow` - This uses `WorkflowPanel` to show `SelectableDimensions` in a separate side panel.
  - `TableStylingWorkflow` - set styling options for TableMixin models
  - `VectorStylingWorkflow` - this extends `TableStylingWorkflow` - used to set styling options for GeoJsonMixin models (for Protomaps/geojson-vt only)
- Create `viewingControls` concept. This can be used to add menu items to workbench items menu (eg "Remove", "Export", ...)
  - TSXify `ViewingControls`
- Add temporary `legendButton` property - this is used to show a "Custom" button above the Legend if custom styling has been applied
  - This uses new `TableStyle.isCustom` property
- Move workbench item controls from `WorkbenchItem.jsx` `WorkbenchItemControls.tsx`
- Add `UrlTempalteImageryCatalogItem`, rename `RasterLayerTraits` to `ImageryProviderTraits` and add some properties.
- Added `ViewingControlsMenu` for making catalog wide extensions to viewing controls options.
- Added `MapToolbar`, a simpler API for adding buttons to the map navigation menu for the most common uses cases.
- Added `BoxDrawing` creation methods `fromTransform` and `fromTranslationRotationScale`.
- Fixed a bug where `zoom` hangs for catalog items with trait named `position`.
- Moved workflows to `Models/Workflows` and added helper method `runWorkflow` to invoke a workflow.
- Change NaturalEarth II basemap to use `url-template-imagery`
- Remove Gnaf API related files as the service was terminated.

#### 8.1.25 - 2022-03-16

- Fix broken download link for feature info panel charts when no download urls are specified.
- Fixed parameter names of WPS catalog functions.
- Improve WMS 1.1.1 support
  - Added `useWmsVersion130` trait - Use WMS version 1.3.0. True by default (unless `url` has `"version=1.1.1"` or `"version=1.1.0"`), if false, then WMS version 1.1.1 will be used.
  - Added `getFeatureInfoFormat` trait - Format parameter to pass to GetFeatureInfo requests. Defaults to "application/json", "application/vnd.ogc.gml", "text/html" or "text/plain" - depending on GetCapabilities response
- Add `legendBackgroundColor` to `LegendOwnerTraits` and `backgroundColor` to `LegendTraits`
- Add `sld_version=1.1.0` to `GetLegendGraphics` requests
- Filter `"styles","version","format","srs","crs"` conflicting query parameters from WMS `url`
- WMS `styles`, `tileWidth`, `tileHeight` and `crs`/`srs` will use value in `url` if it is defined (similar to existing behavior with `layers`)
- WMS will now show warning if invalid `layers` (eg if the specified `layers` don't exist in `GetCapabilities`)
- ArcGisFeatureServerCatalogItem can now load more than the maximum feature limit set by the server by making multiple requests, and uses GeojsonMixin
- Avoid creating duplication in categories in ArcGisPortalCatalogGroup.
- Fix `CatalogMemberMixin.hasDescription` null bug
- `TableStyle` now calculates `rectangle` for point based styles
- Fixed error installing dependencies by changing dependency "pell" to use github protocol rather than unencrypted Git protocol, which is no longer supported by GitHub as of 2022-03-15.

#### 8.1.24 - 2022-03-08

- Ignores duplicate model ids in members array in `updateModelFromJson`
- Add support for `crs` property in GeoJSON `Feature`
- Add feature highlighting for Protomaps vector tiles
- Add back props `localDataTypes` and `remoteDataTypes` to the component `MyData` for customizing list of types shown in file upload modal.

#### 8.1.23 - 2022-02-28

- **Breaking changes**:
  - `IDEAL ZOOM` can be customised by providing `lookAt` or `camera` for `idealZoom` in `MappableTraits`. The `lookAt` takes precedence of `camera` if both exist. The values for `camera` can be easily obtained from property `initialCamera` by calling shared link api .

* Fixed crash caused by ArcGisMapServerCatalogItem layer missing legend.
* Refactored StoryPanel and made it be collapsible
* Added animation.ts as a utility function to handle animation end changes (instead of using timeout)
* Fixed a bug where `buildShareLink` serialised the feature highlight model & geometry. Picked features are still serialised and geometry is reloaded on accessing the share link.

#### 8.1.22 - 2022-02-18

- Added play story button in mobile view when there is an active story
- `IDEAL ZOOM` can be customised by providing `idealZoom` property in `MappableTraits`.
- Fix `AddData` options

#### 8.1.21 - 2022-02-08

- Fixed bug where WMS layer would crash terria if it had no styles, introduced in 8.1.14

#### 8.1.20 - 2022-02-04

- Fixed whitescreen on Print View in release/production builds

#### 8.1.19 - 2022-01-25

- Add WMS support for `TIME=current`
- Only show `TableMixin.legends` if we have rows in dataColumnMajor and mapItems to show
- Add `WebMapServiceCatalogGroup.perLayerLinkedWcs`, this can be used to enable `ExportWebCoverageService` for **all** WMS layers. `item.linkedWcsCoverage` will be set to the WMS layer `Name` if it is defined, layer `Title` otherwise.
- MagdaReference can use addOrOverrideAspects trait to add or override "terria" aspect of target.
- Added new print preview page that opens up in a new window
- TSXified PrintView

#### 8.1.18 - 2022-01-21

- Add missing default Legend to `TableAutomaticStylesStratum.defaultStyle`
- Fix a bug in CompositeCatalogItem that causes share URLs to become extremely long.
- Fix `OpacitySection` number precision.
- Add `sortMembersBy` to `GroupTraits`. This can be set to sort group member models - For example `sortMembersBy = "name"` will alphabetically sort members by name.
- Remove `theme.fontImports` from `GlobalTerriaStyles` - it is now handled in `TerriaMap/index.js`
- Add check to `featureDataToGeoJson.getEsriFeature` to make sure geometry exists

#### 8.1.17 - 2022-01-12

- **Breaking changes**:
  - Minimum node version is now 12 after upgrading node-sass dependency

* Automatically cast property value to number in style expressions generated for 3d tiles filter.
* Re-enable procedure and observable selectors for SOS items.
* Fix broken "Ideal zoom" for TableMixin items.
* The opacity of 3d tiles can now be changed with the opacity slider in the workbench
* RasterLayerTraits and Cesium3dTilesTraits now share the newly created OpacityTraits
* `disableOpacityControl` is now a trait and can be set in the catalog.
* TSXified OpacitySection
* Upgrade compiler target from es2018 to es2019
* Fix default table style legends
* Remove SOS defaults legend workaround
* Update NodeJS version to 14 in `npm-publish` GitHub action

#### 8.1.16 - 2021-12-23

- Added region mapping support for Commonwealth Electoral Divisions as at 2 August 2021 (AEC) as com_elb_name_2021.

#### 8.1.15 - 2021-12-22

- Fix sharelink bug, and make `isJson*` type checks more rigorous
- Remove `uniqueId` from `CatalogMemberMixin.nameInCatalog` and add it as fallback to `CatalogMemberMixin.name`
- Add `shareKeys` and `nameInCatalog` to `CatalogIndexReference`.
- Remove `description` field from `CatalogIndex`
  - The `CatalogIndex` can now be used to resolve models in sharelinks
- Add support for zipped `CatalogIndex` json files.
- Fix `SplitReferences` which use `shareKeys`
- Make `isJson*` type assertion functions more rigorous
  - Add `deep` parameter, so you can use old "shallow" type check for performance reasons if needed
- Add Shapefile to `CkanDefaultFormatsStratum`
- Fix `ArcGisMapServerCatalogItem` metadata bug
- Remove legend traits from CatalogMemberMixin, replacing them with LegendOwnerTraits, and add tests to enforce correct use of legends.
- Add better support for retreiving GeoJsonCatalogItem data through APIs, including supporting geojson nested within json objects
- Fixed `ContinuousColorMap` min/max value bug.
- `TableStyle.outlierColor` is now only used if `zFilter` is active, or `colorTraits.outlierColor` is defined
- Add `forceConvertResultsToV8` to `WebProcessingServiceCatalogFunction`. If your WPS processes are returning v7 json, you will either need to set this to `true`, or set `version: 0.0.1` in JSON output (which will then be automatically converted to v8)
- Cleanup `CatalogFunction` error handling
- Fix `SelectAPolygonParameterEditor` feature picking (tsified)
- Add `WebMapServiceCatalogItem.rectangle` support for multiple WMS layers
- Fix picked feature highlighting for ArcGis REST API features (and TSify `featureDataToGeoJson`)
- Re-enable GeoJSON simple styling - now if more than 50% of features have [simple-style-spec properties](https://github.com/mapbox/simplestyle-spec) - automatic styling will be disabled (this behaviour can be disabled by setting `forceCesiumPrimitives = false`)
- Don't show `TableMixin` `legends` or `mapItems` if no data
- Fix `GeoJsonCatalogItem.legends`
- Add `isOpen` to `TerriaReferenceTraits`

#### 8.1.14 - 2021-12-13

- **Breaking changes**:
  - `Result.throwIfUndefined()` will now only throw if `result.value` is undefined - regardless of `result.error`

* Reimplement option to zoom on item when adding it to workbench, `zoomOnAddToWorkbench` is added to `MappableTraits`.
* Update terria-js cesium to `1.81.3`
* Re-allowed models to be added to `workbench` if the are not `Mappable` or `Chartable`
* Moved `WebMapServiceCatalogItem.GetCapbilitiesStratum` to `lib\Models\Catalog\Ows\WebMapServiceCapabilitiesStratum.ts`
* Moved `WebMapServiceCatalogItem.DiffStratum` to `DiffableMixin`
* `callWebCoverageService` now uses version WCS `2.0.0`
  - All WCS export functionality is now in `ExportWebCoverageServiceMixin`
  - Added `WebCoverageServiceParameterTraits` to `WebMapServiceCatalogItemTraits.linkedWcsParameters`. It includes `outputFormat` and `outputCrs`
  - Will attempt to use native CRS and format (from `DescribeCoverage`)
  - No longer sets `width` or `height` - so export will now return native resolution
* Anonymize user IP when using google analytics.
* Fix crash when TableMixin-based catalog item had invalid date values
* Fix `WebMapServiceCatalogItem.styles` if `supportsGetLegendGraphics = false`. This means that if a WMS server doesn't support `GetLegendGraphics` requests, the first style will be set as the default style.

#### 8.1.13 - 2021-12-03

- Paramerterised the support email on the help panel to use the support email in config
- Refactored `TableColumn get type()` to move logic into `guessColumnTypeFromValues()`
- `TableMixin.activeStyle` will set `TableColumnType = hidden` for `scalar` columns with name `"id"`, `"_id_"` or `"fid"`
- Fix bug `TableColumn.type = scalar` even if there were no values.
- Table columns named `"easting"` and `"northing"` are now hidden by default from styles
- `TableColumn.type = enum` requires at least 2 unique values (including null) to be selected by default
- Tweak automatic `TableColumn.type = Enum` for wider range of values
- Exporting `TableMixin` will now add proper file extensions
- Added `TimeVaryingTraits.timeLabel` trait to change label on `DateTimeSelectorSection` (defaults to "Time:")
  - This is set to `timeColumn.title`
- `TableColumn` will try to generate prettier `title` by un-camel casing, removing underscores and capitalising words
- `TableStyle` `startDates`, `finishDates` and `timeIntervals` will only set values for valid `rowGroups` (invalid rows will be set to `null`). For example, this means that rows with invalid regions will be ignored.
- Add "Disable style" option to `TableMixin.styleDimensions` - it can be enabled with `TableTraits.showDisableStyleOption`
- Added `timeDisableDimension` to `TableMixin` - this will render a checkbox to disable time dimension if `rowGroups` only have a single time interval per group (i.e. features aren't "moving" across time) - it can be enabled with `TableTraits.showDisableTimeOption` - `TableAutomaticStylesStratum` will automatically enable this if at least 50% of rowGroups only have one unique time interval (i.e. they don't change over time)\
- Remove border from region mapping if no data
- Add `baseMapContrastColor` and `constrastColor` to `BaseMapModel`
- Fixed `TableMixin.defaultTableStyle.legends` - `defaultTableStyle` is now not observable - it is created once in the `contructor`
- Removed `Terria.configParameters.enableGeojsonMvt` - geojson-vt/Protomaps is now used by default
- `GpxCatalogItem` now uses `GeojsonMixin`
- Add an external link icon to external hyperlink when using method `parseCustomHtmlToReact`. This feature can be switched off by passing `{ disableExternalLinkIcon: true }` in `context` argument.
- Tsify `sendFeedback.ts` and improve error messages/notifications
- Removed unused overrideState from many DataCatalog React components.
- Fixed a bug where adding a timeseries dataset from the preview map's Add to map button didn't add the dataset to the `timelineStack`.
- Fixed incorrect colour for catalog item names in the explorer panel when using dynamic theming.
- Moved `CatalogIndex` loading from constructor (called in `Terria.start`) to `CatalogSearchProvider.doSearch` - this means the index will only be loaded when the user does their first search
- Add basic auth support to `generateCatalogIndex`, fix some bugs and improve performance
- Update terria-js cesium to `1.81.2`
- Add `uniqueId` as fallback to `nameInCatalog`
- Remove duplicated items from `OpenDataSoftGroup` and `SocrataGroup`

#### 8.1.12 - 2021-11-18

- Bigger zoom control icons.
- Modified "ideal zoom" to zoom closer to tilesets and datasources.
- Added `configParameters.feedbackPostamble`. Text showing at the bottom of feedback form, supports the internationalization using the translation key
- `GeoJsonMixin.style["stroke-opacity"]` will now also set `polygonStroke.alpha` and `polylineStroke.alpha`
- Reduce `GeoJsonMixin` default stroke width from `2` to `1`
- Add `TableMixin` styling to `GeoJsonMixin` - it will treat geojson feature properties as "rows" in a table - which can be styled in the same way as `TableMixin` (eg CSV). This is only enabled for geojson-vt/Protomaps (which requires `Terria.configParameters.enableGeojsonMvt = true`). For more info see `GeojsonMixin.forceLoadMapItems()`
  - This can be disabled using `GeojsonTraits.disableTableStyle`
- Opacity and splitting is enabled for Geojson (if using geojson-vt/protomaps)
- Replaced `@types/geojson` Geojson types with `@turf/helpers`
- In `GeojsonMixin` replaced with `customDataLoader`, `loadFromFile` and `loadFromUrl` with `forceLoadGeojsonData`
- `GeojsonMixin` will now convert all geojson objects to FeatureCollection
- Exporting `GeojsonMixin` will now add proper file extensions
- `WebFeatureServiceCatalogItem` now uses `GeoJsonMixin`
- Fix `ProtomapsImageryProvider` geojson feature picking over antimeridian
- Add Socrata group to "Add web data
- Added "marker-stroke-width", "polyline-stroke-width", "polygon-stroke-width" to `GeojsonStyleTraits` (Note these are not apart of [simplestyle-spec](https://github.com/mapbox/simplestyle-spec/tree/master/1.1.0) and can only be used with `geojson-vt`)
- Add a method refreshCatalogMembersFromMagda to Terria class.
- Renable `useNativeResolution` on mobile
- Store `useNativeResolution`, `baseMaximumScreenSpaceError` as local properties
- Moved CKAN default `supportedFormats` to `CkanDefaultFormatsStratum`
- Add properties to `CkanResourceFormatTraits`
  - `maxFileSize` to filter out resources with large files (default values: GeoJSON = 150MB, KML = 30MB, CZML = 50MB)
  - `removeDuplicates` (which defaults to true) so we don't get duplicate formats for a dataset (it will check `resource.name`)
    - If there are multiple matches, then the newest (from resource.created property) will be used
  - `onlyUseIfSoleResource` to give a given resource format unless that is all that exists for a dataset
- Add CKAN `useSingleResource`, if `true`, then the highest match from `supportedResourceFormats` will be used for each dataset
- ArcGis Map/Feature Service will now set CRS from `latestWkid` if it exists (over `wkid`)
- Fix CKAN ArcGisFeatureService resources
- ArcGisFeatureServer will now set `outSR=4326` so we don't need to reproject client-side

#### 8.1.11 - 2021-11-15

- Fix `SettingsPanel` type issue

#### 8.1.10 - 2021-11-15

- Fix `CswCatalogGroup` XML types
- Added `MAINCODE` aliases for all ABS Statistical Area regions that were missing them.
- Fixed `superGet` replacement in webpack builds with babel versions `7.16.0` and above.

#### 8.1.9 - 2021-11-01

- TSify workbench splitter control and fix broken styling.
- Fix app crash when opening AR tool.

#### 8.1.8 - 2021-10-29

- Tsified `SettingPanel`
- Moved `setViewerMode` function from `Terria` class to `ViewerMode`
- Refactored checkbox to use children elements for label instead of label
  property, `isDisabled`, `isChecked` and `font-size: inherit` style is passed
  to each child element (so propper styling is maintained)
- Fix an internal bug where Cesium.prototype.observeModelLayer() fails to remove 3D tilesets in certain cases.
- Rename `TerriaError._shouldRaiseToUser` to `overrideRaiseToUser`
  - Note: `userProperties.ignoreError = "1"` will take precedence over `overrideRaiseToUser = true`
- Fix `overrideRaiseToUser` bug causing `overrideRaiseToUser` to be set to `true` in `TerriaError.combine`
- Add `rollbar.warning` for `TerriaErrorSeverity.Warning`
- Disable `zFilter` by default
- Remove use of word "outlier" in zFilter dimension and legend item (we now use "Extreme values")
- Add `cursor:pointer` to `Checkbox`
- Fix `MapNavigation` getter/setter `visible` bug.
  - Replace `CompositeBarItemController` `visible` setter with `setVisible` function
- Use `yarn` in CI scripts (and upgrade node to v14)
- Fix app crash when previewing a nested reference in the catalog (eg when viewing an indexed search result where the result is a reference).
- Ported feaure from v7 to set WMS layers property from the value of `LAYERS`, `layers` or `typeName` from query string of CKAN resource URL.

#### 8.1.4 - 2021-10-15

- Make flex-search usage (for `CatalogIndex`) web-worker based
- Add `completeKnownContainerUniqueIds` to `Model` class - This will recursively travese tree of knownContainerUniqueIds models to return full list of dependencies
- Add all models from `completeKnownContainerUniqueIds` to shareData.models (even if they are empty)

#### 8.1.3 - 2021-10-14

- Reimplement map viewer url param
- Added `terriaError.importance` property. This can be set to adjust which error messages are presented to the user.
  - `terriaErrorNotification` and `WarningBox` will use the error message with highest importance to show to the user ("Developer details" remains unchanged)
- Add `terriaError.shouldRaiseToUser` override, this can be used to raise errors with `Warning` severity.
- `terriaError.raisedToError` will now check if **any** `TerriaError` has been raised to the user in the tree.
- `workbench.add()` will now keep items which only return `Warning` severity `TerriaErrors` after loading.
- Improve SDMX error messages for no results
- Fix SDMX FeatureInfoSection time-series chart to only show if data exists.
- Improve GeoJSON CRS projection error messages
- Add `Notification` `onDismiss` and `ignore` properties.
- Fix `AsyncLoader` result bug
- Remove `Terria.error` event handler
- Refactor `workbench.add` to return `Result`
- Consolidated network request / CORS error message - it is now in `t("core.terriaError.networkRequestMessage")`.
  - It can be injected into other translation strings like so: `"groupNotAvailableMessage": "$t(core.terriaError.networkRequestMessage)"`
  - Or, you can use `networkRequestError(error)` to wrap up existing `TerriaError` objects
- Fix incorrect default `configParameters.feedbackPreamble`
- Fix incorrect default `configParameters.proj4def` - it is now `"proj4def/"`
- Fix Branding component. It wasn't wrapped in `observer` so it kept getting re-rendered
- Add `FeedbackLink` and `<feedbacklink>` custom component - this can be used to add a button to open feedback dialog (or show `supportEmail` in feedback is disabled)
- Fix `ContinuousColorMap` `Legend` issue due to funky JS precision
- Fix mobx computed cycle in `CkanDatasetStratum` which was making error messages for failed loading of CKAN items worse.

#### 8.1.2 - 2021-10-01

- Removed duplicate Help icon and tooltip from the map navigation menu at the bottom as it is now shown in the top menu.
- Fixed a bug where the app shows a scrollbar in some instances.
- Wrap clean initSources with action.
- Modified `TerriaReference` to retain its name when expanded. Previously, when the reference is expanded, it will assume the name of the group or item of the target.
- Proxy `catalogIndex.url`

#### 8.1.1 - 2021-09-30

- **Breaking changes:**
  - `blacklist` has been renamed to `excludeMembers` for `ArcGisPortalCatalogGroup` and `CkanCatalogGroup`.

* Tsifyied and refactored `RegionProvider` and `RegionProviderList`, and re-enabled `loadRegionIDs`
* `TableColorMap` `minimumValue` and `maximumValue` will now take into account valid regions.
* `tableMixin.loadRegionProviderList()` is now called in `tableMixin.forceLoadMapItems()` instead of `mappableMixin.loadMapItems()`
* Add TableColumn and TableStyle `ready` computed property. Columns will only be rendered if `ready` is `true`. At the moment it is only used to wait until `loadRegionIDs` has finished.
* Moved region mapping `ImageryProvider` code to `lib/Table/createRegionMappedImageryProvider.ts`
* Fix `ChartPanel` import `Result` bug.
* Improve handling of featureInfoTemplate for composite catalog items.
* Mobile help menu will now show a link to map user guide if it is configured in `Terria.configParameters.helpItems`.
* Fixed the layout of items in mobile navigation
* Add Mapbox Vector Tile support. This is using [protomaps.js](https://github.com/protomaps/protomaps.js) in the new `ProtomapsImageryProvider`. This includes subset of MVT style specification JSON support.
* `MapboxVectorCanvasTileLayer` is now called `ImageryProviderLeafletGridLayer`
* `CesiumTileLayer` is now called `ImageryProviderLeafletTileLayer`.
* Added `geojson-vt` support to `GeoJsonMixin`, which will tile geojson into vector tiles on the fly, and use the new `ProtomapsImageryProvider`.
* Added `configParameter.enableGeojsonMvt` temporary feature flag for experimental Geojson-Mapbox vector tiles. Default is `false`.
* Added `forceCesiumPrimitives` to `GeoJsonTraits`. This can be used to render cesium primitives instead of Mapbox vector-tiles (if `configParameter.enableGeojsonMvt` is `true`)
* Add `scale` observable to `TerriaViewer`. This will give distance between two pixels at the bottom center of the screen in meters.
* Fixed `withControlledVisibility` method to inherit `propTypes` of its wrapped component.
* Added `MinMaxLevelMixin` and `MinMaxLevelTraits` to handle defining min and max scale denominator for layers.
* Extracted function `scaleToDenominator` to core - for conversion of scale to zoom level.
* Share/start data conversion will now only occur if `version` property is `0.x.x`. Previously, it was `version` property is **not** `8.x.x`
* Filter table column values by Z Score. This is controlled by the following `TableColorStyleTraits`:
  - `zScoreFilter` - Treat values outside of specifed z-score as outliers, and therefore do not include in color scale. This value is magnitude of z-score - it will apply to positive and negative z-scores. For example a value of `2` will treat all values that are 2 or more standard deviations from the mean as outliers. This must be defined to be enabled - currently it is only enabled for SDMX (with `zScoreFilter=4`).
  - `zScoreFilterEnabled - True, if z-score filter is enabled
  - `rangeFilter` - This is applied after the `zScoreFilter`. It is used to effectively 'disable' the zScoreFilter if it doesn't cut at least the specified percange of the range of values (for both minimum and maximum value). For exmaple if `rangeFilter = 0.2`, then the zScoreFilter will only be effective if it cuts at least 20% of the range of values from the minimum and maximum value
* Add `outlierColor` to `ContinuousColorMap`
* Add `placement` to `SelectableDimension`. This can be used to put `SelectableDimension` below legend using `placement = "belowLegend`
* Add `SelectableDimensionCheckbox` (and rename `SelectableDimension` to `SelectableDimensionSelect`)
* Add `outlierFilterDimension` checkbox `SelectableDimension` to workbench to enable/disable dimension
* Extend `tableStyle.rowGroups` to regions
* Fix `spreadFinishTime` bug
* Fix diverging `ContinuousColorMap` - it will now center color scale around 0.
* Refactor `SocrataMapViewCatalogItem` to use `GeoJsonMixin`
* `SocrataCatalogGroup` will not not return groups for Facets if there is only one - so it skips an unnecessary group level.
* Update protomaps.js to `1.5.0`
* SDMX will now disable the region column if less than 2 valid regions have been found
* Set `spreadStartTime` and `spreadFinishTime` to `true` for SDMX
* Add SDMX `metadataURLs` from dataflow annotations
* Improve SDMX chart titles
* `TableMixin` will now remove data if an error occurs while calling `forceLoadTableData`
* Make `regionColumn` `isNullable` - this means region column can be disabled by setting to `null`.
* Fix scalar column color map with a single value
* TableMixin will now clear data if an error occurs while calling `forceLoadTableData`
* `TableMixin` will now not return `mapItems` or `chartItems` if `isLoading`
* SDMX will now use `initialTimeSource = stop`
* Fix `duplicateModels` duplicating observables across multiple models
* Support group models in workbench -- All members will be automatically added to the map.
* Added location search button to welcome modal in mobile view.
* Add `DataUrlTraits` to `CatalogMemberTraits.dataUrls`. It contains an array of data URLS (with optional `title` which will render a button). It is handled the same as `MetadataUrls` except there is a `type` property which can be set to `wcs`, `wfs`... to show info about the URL.
* Made search location bar span full width in mobile view.
* Automatically hide mobile modal window when user is interacting with the map.
* Disabled feature search in mobile
* Disabled export (clip&ship) in mobile
* Fixed misplaced search icon in mobile safari.
* Prevents story text from covering the whole screen in mobile devices.
* Add `CatalogIndex`, `CatalogIndexReference` and `generateCatalogIndex()` script. These can be used to generate a static JSON index of a terria catalog - which can then be searched through using `flexsearch`
* Added `weakReference` flag `ReferenceMixin`, this can be used to treat References more like a shortcut (this means that `sourceReference` isn't used when models are shared/added to the workbench - the `target` is used instead)
* GroupMixin.isMixedInto and MappableMixin.isMixedInto are now more strict - and won't pass for for References with `isMappable` or `isGroup`.
* `Workbench.add` can now handle nested `References` (eg `CatalogIndexReference -> CkanReference -> WMSCatalogItem`).
* Add `description` trait to `CatalogMemberReferenceTraits`
* Added `excludeMembers` property to `GroupTraits` (this replaced the `blacklist` property in v7). It is an array of strings of excluded group and item names. A group or item name that appears in this list will not be shown to the user. This is case-insensitive and will also apply to all child/nested groups
* Fixes an app crash on load in iOS-Safari mobile which was happening when rendering help panel tooltips.
* Fixed `WebMapServiceCatalogItem` not sending additional `parameters` in `GetFeatureInfo` queries.
* Changed mobile header icons and improved styling.
* Fixed a problem with computeds and AsyncLoader when loading `mapItems` (and hence children's `mapItems`) of a CompositeCatalogItem.
* Fix `YDYRCatalogFunction` `description`
* Extend input field for search in mobile view to full width of the page.
* Automatically hide mobile modal window when user is interacting with the map (like picking a point or drawing a shape).
* Adjusted styling of x-axis labels in feature info panel to prevent its clipping.
* When expanding charts from the same catalog item, we now create a new item if the expanded chart has a different title from the previously expanded chart for the same item. This behavior matches the behavior in `v7`.
* Improve status message when feature info panel chart is loading
* Fix broken chart panel download button.
* Changed @vx/_ dependencies to @visx/_ which is the new home of the chart library
* The glyph style used for chart points can now be customized.
* Added `TerriaReference` item, useful for mounting a catalog tree from an external init file at any position in the current map's catalog tree.
* Changed @vx/_ dependencies to @visx/_ which is the new home of the chart library
* The glyph style used for chart points can now be customized.
* Chart tooltip and legend bar can now fit more legends gracefully.

#### 8.1.0 - 2021-09-08

- **Breaking changes:**
  - Overhaul of map navigation: items no longer added inside UserInterface using <Nav> jsx.

* New version of map navigation ([#5062](https://github.com/TerriaJS/terriajs/pull/5062))
  - It consists of
    - a high level api `MapNavigationModel` for managing the navigation items, which is responsible for managing the state of navigation items. It is passing commands to invidual item controller.
    - a `MapNavigationItemController` that holds and control the state of navigation item. When new navigation item is created it should extend controller and provide the definition on how it state should be updated.
  - Terria exposes instance of navigation model to the world.
  - Converted all existing navigation items to utilise new navigation model, and registered them in terria navigation model (`registerMapNavigations.tsx`).
  - Resolved issue with some navigation items not being clickable on mobile due to overlap from others.
* Fixed a bug in Difference tool where difference image was showing with zero opacity in some situations.
* Fixed `CzmlCatalogItem` to react correctly to input data changes.

#### 8.0.1 - 2021-09-06

- Added `catalog-converter` support for v7 `#start` data.
- add french Help button translation
- Enable FeatureInfoSectionSpec tests
- Add `itemProperties` to `ArcGisMapServerCatalogGroupTraits` so that `ArcGisMapServerCatalogGroup` can override relevant traits of its layers.
- Add `feature` object to `FeatureInfoSection.getTemplateData`
- Add a way to replace text in feature info templates. See [Replace text](doc/connecting-to-data/customizing-data-appearance/feature-info-template.md) for details.
- Fixed unnecessary model reloads or recomputing of `mapItems` when switching between story scenes.
- Fixed story reset button.
- Moved help button to the top menu

#### 8.0.0 - 2021-08-13

- **Breaking changes**:
  - Require `translate#` in front of translatable content id in `config.json` (i.e. `helpContent`).
  - `colorPalette` no longer supports a list of CSS colors (eg `rgb(0,0,255)-rgb(0,255,0)-rgb(255,0,0)`). Instead please use `binColors`.
  - Organise `Traits` folder into `Traits/Decorators` and `Traits/TraitsClasses`
  - Renamed all mixin instance type definitions to `XMixin.Instance`.
  - Basemaps are now defined as `baseMaps` object (see [baseMaps object docs](./doc/customizing/initialization-files.md#basemaps))
    - list of available basemaps is defined in `baseMaps.items`. This list is combined with default base maps so it's possible to override defaults
    - definition of `initBaseMapId` and `initBaseMapName` are moved to `baseMaps.defaultBaseMapId` and `baseMaps.defaultBaseMapName`
    - `previewBaseMapId` is moved to `baseMaps.previewBaseMapId`
    - implemented `baseMaps.enabledBaseMaps` array of base map ids to define a list of baseMaps available to user
    - updated docs for `baseMaps`
  - `$color-splitter` and `theme.colorSplitter` has been replaced with `$color-secondary` and `theme.colorSecondary`
  - `canZoomTo` has bee replaced with `disableZoomTo` in `MappableTraits`
  - `showsInfo` has been replaced with `disableAboutData` in `CatalogMemberTraits`
  - `AsyncLoader` loadXXX methods now return `Result` with `errors` **they no longer throw errors** - if you need errors to be thrown you can use `(await loadXX).throwIfError()`.
  - Removed `openGroup()` - it is replaced by `viewState.viewCatalogMember`
  - Renamed `ReferenceMixin.is` to `ReferenceMixin.isMixedInto`

* Fixed a bug with numeric item search where it sometimes fails to return all matching values.
* Respect order of objects from lower strata in `objectArrayTrait`.
* Fix datetime button margin with scroll in workbench.
* Fix checkbox when click happen on svg icon. (#5550)
* Added progress indicator when loading item search tool.
* Add `nullColor` to `ConstantColorMap` - used when `colorColumn` is of type `region` to hide regions where rows don't exist.
* `TableStyles` will only be created for `text` columns if there are no columns of type `scalar`, `enum` or `region`.
* Moved `TableStyle.colorMap` into `TableColorMap`
* Replaced `colorbrewer.json` with `d3-scale-chromatic` - we now support d3 color scales (in addition to color brewer) - see https://github.com/d3/d3-scale-chromatic
* Added `ContinuousColorMap` - it will now be used by default for `scalar` columns
  - To use `DiscreteColorMap` - you will need to set `numberOfBins` to something other than `0`.
* `TableColorMap` default color palette for `scalar` columns is not `Reds` instead of `RdYlOr`
* Legends for `scalar` columns will now calculate optimal `numberFormatOptions.maximumFractionDigits` and `numberFormatOptions.minimumFractionDigits`
* Fix sharing user added data of type "Auto-detect".
* #5605 tidy up format string used in `MagdaReference`
* Fix wms feature info returning only one feature
* `WebMapServiceCatalogGroup` will now create layer auto-IDs using `Name` field to avoid ID clashes.
* Added `GroupMixin` `shareKey` generation for members - if the group has `shareKeys`.
* Organise `Traits` folder into `Traits/Decorators` and `Traits/TraitsClasses
* Organise `Traits` folder into `Traits/Decorators` and `Traits/TraitsClasses`
* I18n-ify shadow options in 3DTiles and some strings in feature info panel.
* Fix `StyledIcon` css `display` clash
* Limit `SelectableDimension` options to 1000 values
* Added support for `SocrataCatalogGroup` and `SocrataMapViewCatalogGroup`
  - Notes on v7 to v8 Socrata integration:
    - Share links are not preserved
    - Added basic support for dataset resources
* Organise `Models` directory into multiple sub-directories (#5626)
  - New model related classes are moved to `Models/Definition`
  - Catalog related files are moved to `Models/Catalog`
    - ESRI, OWS, GTFS and CKAN related files are moved to their own sub-directories in `Models/Catalog/`
    - Other Catalog items related files are moved to `Models/Catalog/CatalogItems`
    - Other Catalog items related files are moved to `Models/Catalog/CatalogGroups`
    - Catalog functions related files are moved to `Models/Catalog/CatalogFunction`
  - Removed unused Models files
* Modified BadgeBar to be more tolerant to longer strings
* Added `MapboxMapCatalogItem`.
* Added `MapboxStyleCatalogItem`.
* Fix splitter thumb icon vertical position
* Renamed all mixin instance type definitions to `XMixin.Instance`.
* Clean up `ViewControl` colors
  - `$color-splitter` and `theme.colorSplitter` has been replaced with `$color-secondary` and `theme.colorSecondary`
* Clean up `SplitterTraits`
  - `SplitterTraits` is now included in `RasterLayerTraits`
  - Removed `supportsSplitter` variable
  - Added `disableSplitter` trait
* Clean up `canZoomTo`
  - Replaced with `disableZoomTo` in `MappableTraits`
* Clean up `showsInfo`
  - Replaced with `disableAboutData` in `CatalogMemberTraits`
* Add `TerriaErrorSeverity` enum, values can be `Error` or `Warning`.
  - Errors with severity `Error` are presented to the user. `Warning` will just be printed to console.
  - By default, errors will use `Error`
  - `TerriaErrorSeverity` will be copied through nested `TerriaErrors` on creation (eg if you call `TerriaError.from()` on a `Warning` then the parent error will also be `Warning`)
  - Loading models from share links or stories will use `Warning` if the model is **not in the workbench**, otherwise it will use `Error`.
* In `terriaErrorNotification` - show `error.message` (as well as `error.stack`) if `error.stack` is defined
* `AsyncLoader` now has an observable `result` property.
* `viewState.viewCatalogMember()` now handles loading catalog members, opening groups and showing "Add Data" window.
* Fix `MagdaReference` `forceLoadReference` bug.
* Clean up `CkanCatalogGroup` loading - errors are no-longer swallowed.
* Clean up `3dTilesMixin` loading - errors are no-longer swallowed.
* Fix `DataPreviewSections` info section bug.
* Move `FeedbackForm` `z-index` to same as `Notification` - this is so it will appear above Data catalog.
* Added `result.raiseError()`, `result.pushErrorTo()` and `result.clone()` helper methods - and `Result.combine()` convenience function
* Renamed `ReferenceMixin.is` to `ReferenceMixin.isMixedInto`
* Added support for logging to external error service and configuring it via config parameters. See `errorService` in [client configuration](doc/customizing/client-side-config.md).
* Fix `DiscreteColorMap` bug with `binColors` and added warning message if `colorPalette` is invalid.
* Fix `EnumColorMap` bug with `binColors`
* Moved d3-scale-chromatic code into `tableColorMap.colorScaleCategorical()` and `tableColorMap.colorScaleContinuous()`
* Disabled welcome popup for shared stories
* Add WMS support for default value of time dimension.
* Make CompositeCatalogItem sync visibility to its members.
* Add `description` and `example` static properties to `Trait`, and added `@traitClass` decorator.
* Add `parent` property to `Trait`, which contains parent `TraitClass`.
* New model-generated documentation in `generateDocs.ts`
* Refactored some `Traits` classes so they use `mixTraits` instead of extending other `Traits` classes.
* Allow translation of some components.
* Fixed a bug which prevented adding any reference catalog item while the story is playing.
* Bumped terriajs-server to ^3.3.3

#### 8.0.0-alpha.87

- Re-add basemap images to terriajs rather than requiring all TerriaMaps to have those basemap images. Default basemaps will use those images.
- Data from TableMixin always overrides other feature information (e.g. from vector tiles in region mapping) by column name and title for feature info templating (consistent with v7).
- Fixed point entity creation for TableMixin where different columns are used for point size and colour.
- Changed MappableMixin's initialMessage to show while map items are loaded. Map items could be displayed behind the disclaimer before a user accepts the disclaimer.
- Fixed a cyclic dependency between initialMessage and app spinner (globe gif greysreen) that caused the app spinner to be present forever when loading a share link.
- Removed hardcoded credit links and made it configurable via terria config parameters.
- Disable `TableMixin` time column if only one unique time interval

#### 8.0.0-alpha.86

- **Breaking changes**:
  - `EnumColorMap` will only be used for enum `TableColumns` with number of unique values <= number of bins

* Add `options` to CSV papaparsing
* `TableMixin` will now only show points **or** region mapping - not both
* Add `FeatureInfoMixin` support for 2D vector features (in Cesium only)
* `TableStyles` are now hidden from the "Display Variable" selector if the number of colors (enumColors or numberOfBins) is less than 2. As a ColorMap with a single color isn't super useful.
* Improved default `TableColumn.isSampled` - it will be false if a binary column is detected (0 or 1)
* Improved default Table charting - now a time column will be used for xAxis by default
* Added `spreadFinishTime` - which works same way as `spreadStartTime` - if `true`, finish time of feature will be "spread" so that all features are displayed at the latest time step.
* Added support for `OpenDataSoft` - only point or region based features + timeseries
* `GeoJsonMixin`-based catalog items with polygon features can be extruded if a `heightProperty` is specified.
* Bugfix to make time-based geojson work when there are multiple features with the same time property value.
* Add `czmlTemplate` to `GeoJsonTraits` - it can be used to replace GeoJSON Point features with a CZML packet.
* Made the moment points in the chart optionally clickable.

#### 8.0.0-alpha.85

- **Breaking changes**:
  - Removed `registerAnalytics.js`
  - Removed `HelpMenuPanel.jsx`

* Added analytic events related to story, share and help menu items, Also refactored events to use category and action enums.
* Remove table style `SelectableDimension` from SDMX
* `GyroscopeGuidance` can now be translated.
* Wraps tool title bar text using `...`.

#### 8.0.0-alpha.84

- Fix `ArcGisMapServerCatalogGroup` infinite loading by removing the cycle of calling `loadMembers` that was present in the `DataCatalogGroup` React component. However calling `loadMembers` is still not cached as it should for `ArcGisMapServerCatalogGroup`, and the infinite loading bug could return.
- Fix bug `selectableDimensions` bug in `Cesium3dTilesMixin` and `GltfCatalogItem`.

#### 8.0.0-alpha.83

- Add `modelDimensions` to `CatalogMemberMixin` - this can be used to apply model stratum with a `SelectableDimension` (i.e. a drop-down menu).
- `GeoJsonMixin`-based catalog items can now be styled based on to their properties through traits.
- `GeoJsonMixin`-based catalog items can now vary over time if a `timeProperty` is specified.

#### 8.0.0-alpha.82

- **Breaking changes**:
  - IndexedItemSearchProvider: (bounding) `radius` option is no longer supported in `resultsData.csv` of search indexes.

* Show a toast and spinner icon in the "Ideal zoom" button when the map is zooming.
* `zoomTo()` will return a promise that resolves when the zoom animation is complete.
* Modifies `IndexedItemSearchProvider` to reflect changes to `terriajs-indexer` file format.
* Move feature info timeseries chart funtion to `lib\Table\getChartDetailsFn.ts`
* Fix feature info timeseries chart for point (lat/long) timeseries
* Feature info chart x-values are now be sorted in acending order
* Remove merging rows by ID for `PER_ROW` data in `ApiTableCatalogItem`
* Make `ApiTableCatalogItem` more compatible with Table `Traits`
  - `keyToColumnMapping` has been removed, now columns must be defined in `columns` `TableColumnTraits` to be copied from API responses.
* Move notification state change logic from ViewState into new class `NotificationState`
* Catalog items can now show a disclaimer or message before loading through specifying `InitialMessageTraits`
* Added Leaflet hack to remove white-gaps between tiles (https://github.com/Leaflet/Leaflet/issues/3575#issuecomment-688644225)
* Disabled pedestrian mode in mobile view.
* Pedestrian mode will no longer respond to "wasd" keys when the user is typing in some input field.
* Fix references to old `viewState.notification`.
* wiring changeLanguage button to useTranslation hook so that it can be detected in client maps
* Add `canZoomTo` to `TableMixin`
* SDMX changes:
  - Add better SDMX server error messages
  - `conceptOverrides` is now `modelOverrides` - as dataflow dimension traits can now be overridden by codelist ID (which is higher priortiy than concept ID)
  - Added `regionTypeReplacements` to `modelOverride`- to manually override detected regionTypes
  - `modelOverrides` are created for SDMX common concepts `UNIT_MEASURE`, `UNIT_MULT` and `FREQ`
    - `UNIT_MEASURE` will be displayed on legends and charts
    - `UNIT_MULT` will be used to multiple the primary measure by `10^x`
    - `FREQ` will be displayed as "units" in Legends and charts (eg "Monthly")
  - Single values will now be displayed in `ShortReportSections`
  - Custom feature info template to show proper dimension names + time-series chart
  - Smarter region-mapping
  - Removed `viewMode` - not needed now due to better handling of time-series
* Fix `DimensionSelector` Select duplicate ids.
* Add Leaflet splitter support for region mapping
* Fix Leaflet splitter while zooming and panning map
* Split `TableMixin` region mapping `ImageryParts` and `ImageryProvider` to improve opacity/show performance
* Removed `useClipUpdateWorkaround` from Mapbox/Cesium TileLayers (for Leaflet) - because we no longer support IE
* Fix overwriting `previewBaseMapId` with `initBaseMapId` by multiple `initData`.
* GeoJSON Mixin based catalog items can now call an API to retrieve their data as well as fetching it from a url.
* Changes to loadJson and loadJsonBlob to POST a request body rather than always make a GET request.
* Added ApiRequestTraits, and refactor ApiTableCatalogItemTraits to use it. `apiUrl` is now `url`.

#### 8.0.0-alpha.81

- Fix invalid HTML in `DataPreviewSections`.
- Fix pluralisation of mapDataState to support other languages.
- Fix CSW `Stratum` name bug.
- Add `#configUrl` hash parameter for **dev environment only**. It can be used to overwrite Terria config URL.

#### 8.0.0-alpha.80

- Removed `Disclaimer` deny or cancel button when there is no `denyAction` associated with it.

#### 8.0.0-alpha.79

- Make `InfoSections` collapsible in `DataPreview`. This adds `show` property to `InfoSectionTraits`.
  - `WebMapServiceCatalogItem` service description and data description are now collapsed by default.
- Revert commit https://github.com/TerriaJS/terriajs/commit/668ee565004766b64184cd2941bbd53e05068ebb which added `enzyme` devDependency.
- Aliases `lodash` to `lodash-es` and use `babel-plugin-lodash` reducing bundle size by around 1.09MB.
- Fix CkanCatalogGroup filterQuery issue. [#5332](https://github.com/TerriaJS/terriajs/pull/5332)
- Add `cesiumTerrainAssetId` to config.json to allow configuring default terrain.
- Added in language toggle and first draft of french translation.json
  - This is enabled via language languageConfiguration.enabled inside config.json and relies on the language being both enumerated inside languageConfiguration.langagues and availble under {code}/translation.json
- Updated to terriajs-cesium 1.81
- Create the Checkbox component with accessibility in mind.
- Convert `FeedbackForm` to typescript.

#### 8.0.0-alpha.78

- Add `ignoreErrors` url parameter.

#### 8.0.0-alpha.77

- **Breaking changes**:
  - `terria.error.raiseEvent` and `./raiseErrorToUser.ts` have been replaced with `terria.raiseErrorToUser`.
  - `terria.error.addEventListener` has been replaced with `terria.addErrorEventListener`

* New Error handling using `Result` and `TerriaError` now applied to initial loading, `updateModelFromJson()`, `upsertModelFromJson()` and `Traits.fromJson()`. This means errors will propagate through these functions, and a stacktrace will be displayed.
  - `Result` and the new features of `TerriaError` should be considered unstable and may be extensively modified or removed in future 8.0.0-alpha.n releases
* New `terriaErrorNotification()` function, which wraps up error messages.
* `TerriaError` can now contain "child" errors - this includes a few new methods: `flatten()` and `createParentError()`. It also has a few new convenience functions: `TerriaError.from()` and `TerriaError.combine()`.
* Convert `Branding.jsx` to `.tsx`
* Added `configParams.brandBarSmallElements` to set Branding elements for small screen (also added theme props)
* Add `font` variables and `fontImports` to theme - this can be used to import CSS fonts.
* Convert `lib/Styled` `.jsx` files to `.tsx` (including Box, Icon, Text). The most significant changes to these interfaces are:
  - `Box` no longer accepts `<Box positionAbsolute/>` and this should now be passed as `<Box position="absolute"/>`.
  - `Text`'s `styledSize` has been removed. Use the `styledFontSize` prop.
  - `ButtonAsLabel` no longer accepts `dark`. A dark background is now used when `light` is false (or undefined).
* Fixes CZML catalog item so that it appears on the timeline.
* Enable `theme` config parameter. This can now be used to override theme properties.

#### 8.0.0-alpha.76

- Added support for setting custom concurrent request limits per domain through `configParameters.customRequestSchedulerLimits`.
- Added `momentChart` to region-mapped timeseries
- Add time-series chart (in FeatureInfo) for region-mapped timeseries
- Only show `TableMixin` chart if it has more than one
- Add `TableChartStyle` name trait.

#### 8.0.0-alpha.75

- Fix `NotificationWindow` bug with `message`.
- Re-add `loadInitSources` to `Terria.updateApplicationUrl()`
- Added support for `elements` object in catalogue files (aka init files).
  - Using this object you can hide/show most UI elements individually.
  - See https://github.com/TerriaJS/terriajs/pull/5131. More in-depth docs to come.

#### 8.0.0-alpha.74

- Fix JS imports of `TerriaError`

#### 8.0.0-alpha.73

- Add `title` parameter in `raiseErrorToUser` to overwrite error title.
- Added some error handling in `Terria.ts` to deal with loading init sources.
- TSify `updateApplicationOnHashChange` + remove `loadInitSources` from `Terria.updateApplicationUrl()`

#### 8.0.0-alpha.72

- **Breaking changes**:
  - Added clippingRectangle to ImageryParts.
  - Any item that produces ImageryParts in mapItems (any raster items) must now also provide a clippingRectangle.
  - This clippingRectangle should be derived from this.cesiumRectangle (a new computed property) & this.clipToRectangle as demonstrated in many raster catalog items (e.g. OpenStreetMapCatalogItem.ts).

* Adds experimental ApiTableCatalogItem.
* Fixes a bug where FeatureInfoDownload tries to serialize a circular object
* Added `removeDuplicateRows` to `TableTraits`
* `forceLoadTableData` can now return undefined - which will leave `dataColumnMajor` unchanged
* Fix sharing preview item.
* Added z-index to right button group in mobile header menu
* Added cesiumRectangle computed property to MappableMixin. This is computed from the `rectangle` Trait.
* Fixed a Cesium render crash that occured when a capabilities document specified larger bounds than the tiling scheme's supported extent (bug occured with esri-mapServer but wms was probably also affected).
* In fixing Cesium render crash above clipping rectangles are now added to Cesium ImageryLayer (or Leaflet CesiumTileLayer) rather than being included in the ImageryProvider. ImageryParts has been updated to allow passing the clipping rectangle through to Cesium.ts and Leaflet.ts where ImageryLayer/CesiumTileLayer objects are created.

#### 8.0.0-alpha.71

- Fix accidental translation string change in 8.0.0-alpha.70

#### 8.0.0-alpha.70

- **Breaking changes**:
  - Merge `Chartable` and `AsyncChartableMixin` into new **`ChartableMixin`** + `loadChartItems` has been replaced by `loadMapItems`.
  - To set base map use `terriaViewer.setBaseMap()` instead of `terriaViewer.basemap = ...`
  - Incorrect usage of `AsyncLoader` **will now throw errors**

* Add `hideInBaseMapMenu` option to `BaseMapModel`.
* Change default basemap images to relative paths.
* Add `tileWidth` and `tileHeight` traits to `WebMapServiceCatalogItem`.
* Add docs about `AsyncLoader`
* Remove interactions between AsyncLoaders (eg calling `loadMetadata` from `forceLoadMapItems`)
* ... Instead, `loadMapItems` will call `loadMetadata` before triggering its own `AsyncLoader`
* Add `isLoading` to `CatalogMemberMixin` (combines `isLoading` from all the different `AsyncLoader`)
* Move `Loader` (spinner) from `Legend` to `WorkbenchItem`.
* Merge `Chartable` and `AsyncChartableMixin` into **`ChartableMixin`** + remove `AsyncLoader` functionality from `ChartableMixin` - it is now all handled by `loadMapItems`.
* Removed `AsyncLoader` functionality from `TableMixin` - it is now handled by `loadMapItems`.
  - `TableMixin.loadRegionProviderList()` is now called in `MappableMixin.loadMapItems()`
* Added `TerriaViewer.setBaseMap()` function, this now calls `loadMapItems` on basemaps
* Fix load of persisted basemap
* Fix sharing of base map
* Added backward compatibility for `baseMapName` in `initData` (eg share links)
* Add `WebMapService` support for WGS84 tiling scheme

#### 8.0.0-alpha.69

- **Breaking changes**:
  - Basemaps are now configured through catalog JSON instead of TerriaMap - see https://github.com/TerriaJS/terriajs/blob/13362e8b6e2a573b26e1697d9cfa5bae328f7cff/doc/customizing/initialization-files.md#basemaps

* Updated terriajs-cesium to version 1.79.1
* Make base maps configurable from init files and update documentation for init files [#5140](https://github.com/TerriaJS/terriajs/pull/5140).

#### 8.0.0-alpha.68

- Remove points from rectangle `UserDrawing`
- Fix clipboard typing error.
- Ported `WebProcessingServiceCatalogGroup`.
- Add CSW Group support
- Revert "remove wmts interfaces from ows interfaces" (873aa70)
- Add `math-expression-evaluator` library and `ColumnTransformationTraits`. This allows expressions to be used to transform column values (for example `x+10` to add 10 to all values).
- Fix bug in `TableColumn.title` getter.
- Add support for TableColumn quarterly dates in the format yyyy-Qx (eg 2020-Q1).
- Fix region mapping feature highlighting.
- Update clipboard to fix clipboard typing error.
- Added direction indicator to the pedestrian mode minimap.
- Limit up/down look angle in pedestrian mode.
- Automatically disable pedestrian mode when map zooms to a different location.
- Add support for time on `ArcGisMapServerCatalogItem`
- Merge `Mappable` and `AsyncMappableMixin` into **`MappableMixin`**.
- Fixed a issue when multiple filters are set to Cesium3DTilesCatalogItem
- Async/Awaitify `Terria.ts` + fix share links loading after `loadInitSources`.
- Tsified `TerriaError` + added support for "un-rendered" `I18nTranslateString`
- Tsified `raiseErrorToUser` + added `wrapErrorMessage()` to wrap error message in something more user friendly (using `models.raiseError.errorMessage` translation string).

#### 8.0.0-alpha.67

- TSify `Loader` function.
- Added walking mode to pedestrian mode which clamps the pedestrain to a fixed height above the surface.
- Upgraded catalog-converter to fix dependency version problem and ensure that all imports are async to reduce main bundle size.

#### 8.0.0-alpha.66

- **Breaking changes**:
  - Changed merging behaviour of Trait legends (of type `LegendTraits`) in `CatalogMemberTraits`. This affects legends on all `CatalogMember` models. Legend objects in higher strata now replace values in lower strata that match by index, rather than merging properties with them.

* Add `MetadataUrlTraits` to `CatalogMemberTraits.metadataUrls`. It contains an array of metadata URLS (with optional `title` which will render a button)
* Restore `cesiumTerrainUrl` config parameter. [#5124](https://github.com/TerriaJS/terriajs/pull/5124)
* I18n-ify strings in settings panel. [#5124](https://github.com/TerriaJS/terriajs/pull/5124)
* Moved `DataCustodianTraits` into `CatalogMemberTraits` and `CatalogMemberReferenceTraits`.
* `TableMixin` styles ("Display variables") will now look for column title if style title is undefined
* Add fallback colours when Color.fromCssColorString is used.
* Allow nullable `timeColumn` in table styles. Useful for turning off auto-detection of time columns.
* Added tool for searching inside catalog items. Initial implementation works for indexed 3d tilesets.
* Added support for shapefile with `ShapefileCatalogItem`
* Added `GeoJsonMixin` for handling the loading of geojson data.
* Extended the `GeoJsonCatalogItem` to support loading of zip files.
* Fixed broken feature highlighting for raster layers.
* Show a top angle view when zooming to a small feature/building from the item search result.
* Fix `TableTimeStyleTraits.idColumns` trait type.
* Added a new `lineAndPoint` chart type
* CustomChartComponent now has a "chart-type" attribute
* Fix `ArcGisMapServerCatalogItem` layer ID and legends bug
* Re-add region mapping `applyReplacements`.
* Added `SearchParameterTraits` to item search for setting a human readable `name` or passing index specific `queryOptions` for each parameter through the catalog.
* Added `AttributionTraits` to mappable and send it as property when creating Cesium's data sources and imagery providers. [#5167](https://github.com/TerriaJS/terriajs/pull/5167)
* Fixed an issue where a TerriaMap sometimes doesn't build because of typing issues with styled-components.
* Renamed `options` to `providerOptions` in `SearchableItemTraits`.
* Fix `CkanCatalogGroup.groupBy = "none"` members
* Fix `TableMixin` region mapping feature props and make Long/Lat features use column titles (if it exists) to match v7 behaviour.
* Add support for `CkanItemReference` `wms_layer` property
* Add support for `ArcGisMapServerCatalogGroup` to use `sublayerIds`.
* Added Pedestrian mode for easily navigating the map at street level.
* Clean up `LayerOrderingTraits`, remove `WorkbenchItem` interface, fix `keepOnTop` layer insert/re-ordering.
* Remove `wordBreak="break-all"` from Box surrounding DataPreview
* Re-added merging of csv row properties and vector tile feature properties for feature info (to match v7 behaviour).
* Fixes a bug in pedestrian mode where dropping the pedestrian in northern hemisphere will position the camera underground.
* Implement highlight/hide all actions for results of item search.
* Disable pickFeatures for WMS `_nextImageryParts`.
* Fix Leaflet `ImageryLayer` feature info sorting
* Fix hard-coded colour value in Story
* Use `configParameters.cesiumIonAccessToken` in `IonImageryCatalogItem`
* Added support for skipping comments in CSV files
* Fix WMS GetLegendGraphics request `style` parameter
* Loosen Legend `mimeType` check - so now it will treat the Legend URL as an image if the `mimeType` matches **OR** the file extension matches (previously, if `mimeType` was defined, then it wouldn't look at filetype extension)
* Fix `DiffTool` date-picker label `dateComparisonB`
* Fix app crash when switching different tools.
* Create `merge` `TraitsOption` for `objectArrayTrait`
* Move `Description` `metadataUrls` above `infoSections`.
* Upgraded i18next and i18next-http-backend to fix incompatibility.
* Added support for dd/mm/yyyy, dd-mm-yyyy and mm-dd-yyyy date formats.

#### 8.0.0-alpha.65

- Fixed SDMX-group nested categories
- SDMX-group will now remove top-level groups with only 1 child

#### 8.0.0-alpha.64

- Fixed WMS style selector bug.
- `layers` trait for `ArcGisMapServerCatalogItem` can now be a comma separated string of layer IDs or names. Names will be auto-converted to IDs when making the request.

#### 8.0.0-alpha.63

- Add `v7initializationUrls` to terria config. It will convert catalogs to v8 and print warning messages to console.
- Add `shareKeys` support for Madga map-config maps (through `terria` aspect)
- Revert WMS-group item ID generation to match v7
- Add `addShareKeysToMembers` to `GroupMixin` to generate `shareKeys` for dynamic groups (eg `wms-group)
- Added `InitDataPromise` to `InitSources`
- Add reverse `modelIdShareKeysMap` map - `model.id` -> `shareKeys`
- Upgraded `catalog-converter` to 0.0.2-alpha.4
- Reverted Legend use of `object` instead of `img` - sometimes it was showing html error responses
- Legend will now hide if an error is thrown
- Update youtube urls to nocookie version
- Share link conversion (through `catalog-converter`) is now done client-side
- Fix Geoserver legend font colour bug
- Remove legend broken image icon
- Added high-DPI legends for geoserver WMS (+ font size, label margin and a few other tweaks)
- `LegendTraits` is now part of `CatalogMemberTraits`
- Add `imageScaling` to `LegendTraits`
- WMS now `isGeoserver` if "geoserver` is in the URL
- Add WMS `supportsGetLegendRequest` trait
- Improved handling of WMS default styles

#### 8.0.0-alpha.62

- Fixed an issue with not loading the base map from init file and an issue with viewerMode from init files overriding the persisted viewerMode
- Fixed issues surrounding tabbed catalog mode
- Now uses `catalog-converter` to convert terriajs json in WPS response from v7 to v8.
- Fixed a bug in `UserDrawing` which caused points to not be plotted on the map.
- Fixed app crash when switching between different types of parameter in `GeoJsonParameterEditor`.
- Fixed errors when previewing an item in a group that is open by default (`isOpen: true` in init file).
- Fixed mobx warnings when loading geojson catalog items.
- Add `multiplierDefaultDeltaStep` Trait, which tries to calculate sensible multiplier for `DistrectelyTimeVarying` datasets. By default it is set to 2, which results in a new timestep being displayed every 2 seconds (on average) if timeline is playing.
- Hide info sections with empty content in the explorer preview.
- Port `shareKeys` from version 7
- Update/re-enable `GeoJsonCatalogItemSpec` for v8.
- add `DataCustodianTraits` to `WebMapServiceCatalogGroupTraits`
- Changed behaviour of `updateModelFromJson` such that catalog groups with the same id/name from different json files will be merged into one single group.
- Fixed error when selecting an existing polygon in WPS input form.
- Upgraded `catalog-converter` to 0.0.2-alpha.3.

#### 8.0.0-alpha.61

- New `CatalogFunctionMixin` and `CatalogFunctionJobMixin`
- Tsified `FunctionParameters`
- New `YourDataYourRegions` `CatalogFunctionMixin`
- Added `inWorkbench` property
- Added `addModelToTerria` flag to `upsertModelFromJson` function
- Added `DataCustodianTraits` to `WebMapServiceCatalogItem`
- Added `disableDimensionSelectors` trait to `WebMapServiceCatalogItem`. Acheives the same effect of `disableUserChanges` in v7.
- Temporarily stopped using `papaparse` for fetching Csv urls till an upstream bug is fixed.
- Fix async bug with loading `ReferenceMixin` and then `Mappable` items in `initSources`
- Remove `addToWorkbench`, it has been replaced with `workbench.add`
- Improve handling of `ArcGisMapServerCatalogItem` when dealing with tiled layers.
- Ensure there aren't more bins than unique values for a `TableStyle`
- Add access control properties to items fetched from Esri Portal.
- Improves magda based root group mimic behaviour introdcued in 8.0.0-alpha.57 by adding `/` to `knownContainerUniqueIds` when `map-config*` is encountered
- Fixed broken chart disclaimers in shared views.
- Fixed a bug where chart disclaimers were shown even for chart items disabled in the workbench.
- Fixed a bug where charts with titles containing the text "lat" or "lon" were hidden from feature info panel.
- Fixed a bug that occurred when loading config from magda. `initializationUrls` are now applied even if `group` aspect is not set

#### 8.0.0-alpha.60

- Fix WMS legend for default styles.
- Request transparent legend from GeoServer.
- Reverted the following due to various issues with datasets:
  - Add basic routing support
  - Add better page titles when on various routes of the application
  - Add prerendering support on `/catalog/` routes (via `prerender-end` event &
    allowing TerriaMap to hit certain routes)

#### 8.0.0-alpha.59

- Update magda error message
- Add a short report section if trying to view a `3d-tiles` item in a 2d map.
- Fix bug in `Terria.interpretStartData`.
- Add `ThreddsCatalogGroup` model.
- Port `supportsColorScaleRange`, `colorScaleMinimum` and `colorScaleMaximimum` from `master` to `WebMapServiceCatalogItem` model.
- Ported MapboxVectorTileCatalogItem ("mvt").
- When expanding a chart from the feature info panel, we now place a colored dot on the map where the chart was generated from.
- Add basic routing support
- Add better page titles when on various routes of the application
- Add prerendering support on `/catalog/` routes (via `prerender-end` event &
  allowing TerriaMap to hit certain routes)
- Update `WorkbenchButton` to allow for links rather than buttons, including
  changing About Data to a link

#### 8.0.0-alpha.58

- Add `FeatureInfoTraits` to `ArcGisMapServerCatalogItem`
- Fix zooming bug for datasets with invalid bounding boxes.
- Add new model for `ArcGisTerrainCatalogItem`.
- Add 3D Tiles to 'Add web data' dropdown.
- Fix naming of item in a `CkanCatalogGroup` when using an item naming scheme other than the default.

#### 8.0.0-alpha.57

- Fix memoization of `traitsClassToModelClass`.
- Chart expanded from feature info panel will now by default show only the first chart line.
- Chart component attribtues `column-titles` and `column-units` will now accept a simpler syntax like: "Time,Speed" or "ms,kmph"
- Fix presentation of the WMS Dimension metadata.
- Magda based maps now mimic "root group uniqueId === '/'" behaviour, so that mix and matching map init approaches behave more consistently

#### 8.0.0-alpha.56

- Add `itemProperties` trait to `WebMapMapCatalogGroup`.
- Add support for `formats` traits within `featureInfoTemplate` traits.
- Fix handling of `ArcGisPortalItemReference` for when a feature layer contains multiple sublayers.
- Implemented new compass design.

#### 8.0.0-alpha.55

- Upgraded to patched terriajs-cesium v1.73.1 to avoid build error on node 12 & 14.

#### 8.0.0-alpha.54

- Add a `infoAsObject` property to the `CatalogMemberMixin` for providing simpler access to `info` entries within templating
- Add a `contentAsObject` trait to `InfoSectionTraits` where a json object is more suitable than a string.
- Add `serviceDescription` and `dataDescription` to `WebMapServiceCatalogItem` info section.
- Extend `DataPreviewSections.jsx` to support Mustache templates with context provided by the catalog item.
- Add support for `initializationUrls` when loading configuration from Magda.
- Add `:only-child` styling for `menu-bar.scss` to ensure correctly rounded corners on isolated buttons.
- Improve Branding component for mobile header
- Add support for `displayOne` configuration parameter to choose which brand element to show in mobile view
- Update Carto basemaps URL and attribution.
- Add `clipToRectangle` trait to `RasterLayerTraits` and implement on `WebMapServiceCatalogItem`, `ArcGisMapServiceCatalogItem`, `CartoMapCatalogItem`, `WebMapTileServiceCatalogItem`.
- Allow Magda backed maps to use an inline `terria-init` catalog without it getting overwritten by map-config before it can be parsed
- Deprecated `proxyableDomainsUrl` configuration parameter in favour of `serverconfig` route
- Ported a support for `GpxCatalogItem`.
- Feature info is now shareable.
- Add option `canUnsetFeaturePickingState` to `applyInitData` for unsetting feature picking state if it is missing from `initData`. Useful for showing/hiding feature info panel when switching through story slides.
- Properly render for polygons with holes in Leaflet.
- Fixes a bug that showed the chart download button when there is no downloadable source.
- Add `hideWelcomeMessage` url parameter to allow the Welcome Message to be disabled for iframe embeds or sharing scenarios.
- Ensure the `chartDisclaimer` is passed from catalog items to derived chart items.
- Don't calculate a `rectangle` on a `ArcGisPortalReferenceItem` as they appear to contain less precision than the services they point to.
- Allow an `ArcGisPortalReferenceItem` to belong to multiple `CatalogGroup`'s.
- Fix argis reference bug.
- Made possible to internationalize tour contend.
- Added TileErrorHandlerMixin for handling raster layer tile errors.
- Fixed a bug that caused the feature info chart for SOS items to not load.
- SOS & CSV charts are now shareable.

#### 8.0.0-alpha.53

- Ported an implementation of CatalogSearchProvider and set it as the default
- Notification window & SatelliteImageryTimeFilterSection now uses theme colours
- Improved look and feel of `StyledHtml` parsing
- Fix `applyAriaId` on TooltipWrapper causing prop warnings
- Make share conversion notification more pretty (moved from `Terria.ts` to `shareConvertNotification.tsx`)
- Tsxify `Collapsible`
- `ShortReportSections` now uses `Collapsible`
- Add `onToggle`, `btnRight`, `btnStyle`, `titleTextProps` and `bodyBoxProps` props in `Collapsible`
- Add `Notification.message` support for `(viewState: ViewState) => React.ReactNode`
- Added splitting support to `WebMapTileServiceCatalogItem`.

#### 8.0.0-alpha.52

- Prevent duplicate loading of GetCapabilities
- Update the `GtfsCatalogItem` to use the `AutoRefreshingMixin`.
- Add a condition to the `AutoRefreshingMixin` to prevent unnecessary polling when an item is disabled in the workbench.
- Upgraded to Cesium v1.73.
- Removed any references to `BingMapsApi` (now deprecated).
- Add support for resolving `layers` parameter from `Title` and not just `Name` in `WebMapServiceCatalogItem`.
- Change TrainerBar to show all steps even if `markdownDescription` is not provided

#### 8.0.0-alpha.51

- Add WMTS group/item support
- Create `OwsInterfaces` to reduce duplicate code across OWS servies
- Fix story prompt being permanent/un-dismissable
- Fixed a bug that caused the feature info chart for SOS items to not load.

#### 8.0.0-alpha.50

- Support for searching WFS features with WebFeatureServiceSearchProvider
- WFS-based AustralianGazetteerSearchProvider
- Fixed a bug causing users to be brought back to the Data Catalogue tab when clicking on an auto-detected user added catalogue item.
- Fixed a bug causing Data Preview to not appear under the My Data tab.
- Fix WMS style `DimensionSelector` for layers with no styles
- Add WMS legend for items with no styles
- Add warning messages if catalog/share link has been converted by `terriajs-server`.
- Update the scroll style in `HelpVideoPanel` and `SidePanel` helpful hints.
- Updated leaflet attribution to match the style of cesium credits.
- Remove `@computed` props from `WebFeatureServiceCapabilities`
- Fixed bug causing the Related Maps dropdown to be clipped.
- Add SDMX-json support for groups and items (using SDMX-csv for data queries)
- `TableMixin` now uses `ExportableMixin` and `AsyncMappableMixin`
- Move region provider loading in `TableMixin` `forceLoadTableMixin` to `loadRegionProviderList`
- Added `TableAutomaticStylesStratum.stratumName` instead of hard-coded strings
- Added `Dimension` interface for `SelectableDimension` - which can be used for Traits
- Make `SelectableDimension.options` optional

#### 8.0.0-alpha.49

- WMS GetFeatureInfo fix to ensure `style=undefined` is not sent to server
- Add support for splitting CSVs (TableMixins) that are using region mapping.
- `addUserCatalogMember` will now call `addToWorkbench` instead of `workbench.add`.
- Replaces `ShadowSection` with `ShadowMixin` using `SelectableDimensions`
- Fix Webpack Windows path issue
- Updated icons for view and edit story in the hamburger menu.
- Implemented new design for story panel.

#### 8.0.0-alpha.48

- Allow `cacheDuration` to be set on `ArcGisPortalCatalogGroup` and `ArcGisPortalItemReference`.
- Set default `ArcGisPortalCatalogGroup` item sorting by title using REST API parameter.
- Call `registerCatalogMembers` before running tests and remove manual calls to `CatalogMemberFactory.register` and `UrlMapping.register` in various tests so that tests reflect the way the library is used.
- Updated stratum definitions which used hardcoded string to use `CommonStrata` values.

#### 8.0.0-alpha.47

- Removed hard coded senaps base url.
- Added option for manual Table region mapping with `enableManualRegionMapping` TableTrait. This provides `SelectableDimensions` for the region column and region type.
- Added WMS Dimensions (using `SelectableDimensions`)
- Added WMS multi-layer style, dimension and legend support.
- Merged the `StyleSelector` and `DimensionsSelector`, and created a `SelectableDimensions` interface.
- Added `chartColor` trait for DiscretelyTimeVarying items.
- Replaced all instances of `createInfoSection` and `newInfo` with calls to `createStratumInstance` using an initialisation object.
- Added trait `leafletUpdateInterval` to RasterLayerTraits.
- Fix styling of WFS and GeoRSS.
- Fixed a bug that caused re-rendering of xAxis of charts on mouse move. Chart cursor should be somewhat faster as a result of this fix.
- Fixed a bug that caused some catalogue items to remain on the map after clicking "Remove all" on the workbench.
- Deleted old `ChartDisclaimer.jsx`
- Moved `DiscretelyTimeVaryingMixin` from `TableAutomaticStylesStratum` to `TableMixin`
- Added basic region-mapping time support
- Add short report to `ArcGisFeatureServerItem` for exceeding the feature limit.
- Added shift-drag quick zoom

#### 8.0.0-alpha.46

- Fixed i18n initialisation for magda based configurations

#### 8.0.0-alpha.45

- Upgraded to Cesium v1.71.
- Change `ExportableData` interface to `ExportableMixin` and add `disableExport` trait.
- Add basic WFS support with `WebFeatureServiceCatalogGroup` and `WebFeatureServiceCatalogItem`
- Update style of diff tool close button to match new design
- Remove sass code from the `HelpPanel` component
- Added an option for translation override from TerriaMap
- Help content, trainer bar & help terms can use translation overrides
- Accepts `backend` options under a new `terria.start()` property, `i18nOptions`
- Use `wms_api_url` for CKAN resources where it exists
- Tsxified `DateTimePicker` and refactored `objectifiedDates` (moved to `DiscretelyTimeVaryingMixin`).
- Update style of 'Change dates' button in delta to be underlined
- Fix issue with delta 'Date comparison' shifting places when querying new location
- Shows a disabled splitter button when entering diff
- Make Drag & Drop work again (tsxify `DragDropFile.tsx` and refactor `addUserFiles.ts`)
- Add `TimeVarying.is` function

#### 8.0.0-alpha.44

- Pass `format` trait on `TableColumnTraits` down to `TableAutomaticStylesStratum` for generating legends
- Add `multipleTitles` and `maxMultipleTitlesShowed` to `LegendItemTraits`
- Aggregate legend items in `createLegendItemsFromEnumColorMap` by colour, that is merge legend items with the same colour (using `multipleTitles`)
- Only generate `tableStyles` for region columns if no other styles exist
- TableAutomaticStylesStratum & CsvCatalogItem only returns unique `discreteTimes`s now
- Specified specific terriajs config for ForkTsCheckerWebpackPlugin

#### 8.0.0-alpha.43

- Replace `@gov.au/page-alerts` dependency with our own warning box component. This removes all `pancake` processes which were sometimes problematic.

#### 8.0.0-alpha.42

- Added ArcGIS catalog support via ArcGisPortalItemReference

#### 8.0.0-alpha.41

- Add `cacheDuration` and `forceProxy` to `UrlTraits` and add `cacheDuration` defaults to various catalog models.
- Tsify `proxyCatalogItemUrl`.
- Simplified SidePanel React refs by removing the double wrapping of the `withTerriaRef()` HOC
- Merged `withTerriaRef()` HOC with `useRefForTerria()` hook logic
- Breadcrumbs are always shown instead of only when doing a catalog search

#### 8.0.0-alpha.40

- Improve info section of `WebMapServiceCatalogItem` with content from GetCapabilities
- Re-implement `infoSectionOrder` as `CatalogMember` trait.
- Add `infoWithoutSources` getter to `CatalogMemberMixin` to prevent app crash when using `hideSources`
- Add support for nested WMS groups
- Added breadcrumbs when clicking on a catalogue item from a catalogue search

#### 8.0.0-alpha.39

- Development builds sped up by 3~20x - ts-loader is now optional & TypeScript being transpiled by babel-loader, keeping type check safety on a separate thread

#### 8.0.0-alpha.38

- Add `show` to `ShortReportTraits` and Tsxify `ShortReport`
- Convert `ShortReport` to styled-components, add accordian-like UI
- 3D tiles support is now implemented as a Mixin.

#### 8.0.0-alpha.37

- Add `refreshEnabled` trait and `AsyncMappableMixin` to `AutoRefreshMixin`
- Ensure `CkanCatalogGroup` doesn't keep re-requesting data when opening and closing groups.
- Add `typeName` to `CatalogMemberMixin`
- Add `header` option to `loadText`
- Add `isMixedInto` function for `AsyncMappableMixin` and `AsyncChartableMixin`
- Added file upload support for `GltfCatalogItem`. The supported extension is glb.
- Improve runtime themeing via styled components across main UI components
- Updated default welcome video defaults to a newer, slower video
- Difftool will now pick any existing marked location (like from a search result) and filter imagery for that location.
- Updated labelling & copy in Difftool to clarify workflow
- ChartCustomComponent now `abstract`, no longer specific to CSV catalog items. Implement it for custom feature info charts.
- Update date picker to use theme colours
- Removed some sass overrides on `Select` through `StyleSelectorSection`
- Update LeftRightSection to use theme colours
- Ported `GeoRssCatalogItem` to mobx, added support to skip entries without geometry.
- Update Difftool BottomPanel UI to clearer "area filter" and date pickers
- Update Difftool BottomPanel to load into Terria's BottomDock
- Rearrange MapButton layout in DOM to properly reflow with BottomDock
- Update Difftool MainPanel to not get clipped by BottomDock
- Rearrange MapDataCount to exist inside MapColumn for more correct DOM structure & behaviour
- Re-added chart disclaimer.

#### mobx-36

- Added `pointer-events` to `MapNavigation` and `MenuBar` elements, so the bar don't block mouse click outside of the button.
- Fixes "reminder pop-up" for help button being unclickable
- Use `useTranslation` instead of `withTranslation` in functional component (`MapDataCount`)
- Make welcome video url and placeholder configurable via configparameters
- Added `ExportableData` interface.
- Added `ExportData` component for data catalog.
- Added WCS "clip and ship" for WMS
- Added basic CSV export function
- Extend `UserDrawing` to handle rectangles
- Tsxify `MapInteractionMode`
- Changed default orientation for `GltfCatalogItem` to no rotation, instead of zero rotation wrt to terrain
- Added a title to welcome message video

#### mobx-35

- Add "Upload" to tour points
- Add tooltips anywhere required in UI via `parseCustomMarkdownToReactWithOptions` & customisable via `helpContentTerms`
- Add "map state" map data count to highlight state of map data
- Add a reminder "pop-up" that shows the location of the help button
- Fix bug causing story pop-up to be off screen
- Fix bug causing helpful hints to be cut off on smaller screens
- Changed the `Tool` interface, now accepting prop `getToolComponent` instead of `toolComponent`
- Added `ToolButton` for loading/unloading a tool
- Added `TransformationTraits` that can be used to change position/rotation/scale of a model.
- Merge master into mobx. This includes:
  - Upgraded to Cesium v1.68.
  - Story related enhancements:
    - Added a title to story panel with ability to close story panel.
    - Added a popup on remove all stories.
    - Added button for sharing stories.
    - Added a question popup on window close (if there are stories on the map so users don't lose their work).
- Added a new `editor` Icon
- Changed `ToolButton` to show the same icon in open/close state. Previously it showed a close icon in close state.

#### mobx-34

- Bug fix for `DatePicker` in `BottomDock` causing app crash
- Made changes to the video modals: close button has been added, pressing escape now closes the component and some basic unit tests created
- Updated the video modal for _Data Stories: Getting Started_ to use the new `VideoGuide` component
- Tweaked MyData/AddData tabs to make it possible to invoke them without using the `ExplorerWindow` component and also customize the extensions listed in the dropdown.
- Fix the timeline stack handling for when there are multiple time-enabled layers
- Ported timeseries tables.
- Extended the support for styles for ESRI ArcGis Feature Server. Line styles are supported for lines and polygon outlines in both Cesium and Leaflet viewer. #4405
- Fix polygon outline style bug.
- Add a unit test for polygon outline style.
- Add TrainerPane/TrainerBar "Terry the task trainer"
- Use `1.x.x` of `karma-sauce-launcher` to fix CI build failures
- Stop unknown icons specified in config.json from crashing UI
- Creates a `ShadowTraits` class that is shared by `GltfCatalogItem` and `Cesium3DTilesCatalogItem`.
- Fixed a bug where user added data was removed from catalogue when Remove from map button in data catalog is clicked.
- Fix leaflet zoom to work when bounding rectangle exists but doesn't have bounds defined

#### mobx-33

- Updated generic select so icon doesn't block click
- Re-added loading bar for leaflet & cesium viewers

#### mobx-32

- Made expanded SOS chart item shareable.
- Fixed a regression bug where the time filter is shown for all satellite imagery items
- Add unit tests for `WelcomeMessage` and `Disclaimer`
- Fixed minor UI errors in console
- Replaced helpful hints text with the new version
- Made the shapes of some of the workbench components rounded
- Add `clampToGround` property on to holes within polygons in `GeoJsonCatalogItem`
- Set default `clampToGround` trait to `true` for `GeoJsonCatalogItem`
- Fixed a bug where WMS items caused type errors in newer babel and typescript builds, due to mixed mixin methods on DiffableMixin & DiscretelyTimeVaryingMixin
- Fixed a bug where KmlCatalogItem did not use the proxy for any urls.
- Add support for `CkanCatalogGroup` and `CkanItemReference`.
- Added unit test to ensure getAncestors behaviour
- Hide the chart legend if there are more than four items to prevent things like FeatureInfo being pushed out of the view and the map resizing.
- Prevent addedByUser stack overflow
- Fixed a chart bug where moment points do not stick to the basis item when they are of different scale.
- Fixed a bug where the moment point selection highlight is lost when changing the satellite imagery date.
- Removed sass from Clipboard
- Updated LocationSearchResults to support multiple search providers
- Replaced lifesaver icon on the help button with a question mark button
- Fix handling of points and markers around the anti-meridian in the `LeafletVisualizer`.
- Fixed difference tool losing datepicker state by keeping it mounted
- Disabled unhelpful Help button when in `useSmallScreenInterface`
- Fixed a bug where a single incorrect catalog item in a group would prevent subsequent items from loading.
- Improved catalog parsing to include a stub (`StubCatalogItem`) when terriajs can't parse something

#### mobx-31

- Fixes broken time filter location picker when other features are present on the map.
- Fixes the feature info panel button to show imagery at the selected location.
- Added `hideSource` trait to `CatalogMemberTraits`. When set to true source URL won't be visible in the explorer window.
- Added `Title`, `ContactInformation`, `Fees` to the `CapabilitiesService` interface so they are pulled on metadata load.
- Resolved name issue of `WebMapServiceCapabilities`. Now it returns a name resolved from `capabilities` unless it is set by user.
- Added setting of `isOpenInWorkbench`, `isExperiencingIssues`, `hideLegendInWorkbench`, `hideSource` strats for `WebMapServiceCatalogItem` from `WebMapServiceCatalogGroup`.

#### mobx-30

- Ported welcome message to mobx with new designs
- Updated CI clientConfig values to include new help panel default
- Bumped explicit base typescript to 3.9.2
- Lock rollbar to 2.15.2
- Ported disclaimer to mobx with new designs
- Added diff tool for visualizing difference (delta) of images between 2 dates for services that support it.
- Updated workbench ViewingControls styles to line up with icons
- Prevent re-diff on workbench items that are already a diff
- Updated splitter to force trigger resizes so it catches up on any animation delays from the workbench
- Update workbench to trigger resize events onTransitionEnd on top of view-model-triggers
- Added satellite imagery to help panel
- Stop disclaimer clashing with welcome message by only loading WelcomeMessage after disclaimer is no longer visible
- Fixes a difftool bug where left/right items loose their split direction settings when the tool is reset
- Fixes a splitter bug where split direction is not applied to new layers.
- Re-added satellite guide prompt option via `showInAppGuides`
- Changed tour "go back 1 tour point" messaging from "previous" to "back"

#### mobx-29

- Fix handling of urls on `Cesium3DTilesCatalogItem` related to proxying and getting confused between Resource vs URL.
- Renamed `UrlReference.createUrlReferenceFromUrlReference` to `UrlReference.createCatalogMemberFromUrlReference`
- Moved url to catalog member mapping from `createUrlRefernceFromUrl.register` to `UrlToCatalogMemberMapping` (now in `UrlReference.ts` file)
- Added in-app tour framework & base tour items
- Make the help panel customisable for different maps by modifying `config.json`
- Added generic styled select
- Remove maxZoom from leaflet map.
- Run & configure prettier on terriajs lib/ json files
- Changed most of the icons for the `MapNavigation` section (on the right hand side) of the screen
- Added a close button to story panel
- Made `MapIconButton` to animate when expanding
- Remove requirement for browser to render based on make half pixel calculations for the Compass & stop it jumping around when animating

#### mobx-28

- Fix SASS exports causing some build errors in certain webpack conditions

#### mobx-1 through mobx-27

- Fixed DragDropFile and `createCatalogItemFromFileOrUrl` which wasn't enabled/working in mobx, added tests for `createCatalogItemFromFileOrUrl` and renamed `createCatalogItemFromUrl` to `createUrlRefernceFromUrl`.
- Fixed bug in StratumOrder where `sortBottomToTop` would sort strata in the wrong order.
- Allow member re-ordering via GroupMixin's `moveMemberToIndex`
- Fixed a bug where `updateModelFromJson` would ignore its `replaceStratum` parameter.
- Re-added Measure Tool support
- Re-added `CartoMapCatalogItem`
- Re-implemented `addedByUser` to fix bug where previews of user added data would appear in the wrong tab.
- Added header options for loadJson5, & allow header overrides on MagdaReference loading
- Re-added some matcher-type mappings in `registerCatalogMembers`.
- Added `UrlReference` to represent catalog items created from a url with an auto-detected type.
- Modified `upsertModelFromJson` so that when no `id` is provided, the `uniqueId` generated from `localId` or `name` is incremented if necessary to make it unique.
- Re-enable search components if SearchProvider option provided
- Modified tests to not use any real servers.
- Fixed bug causing workbench items to be shared in the wrong order.
- Fix bug where urls in the feature info panel weren't turned into hyperlinks
- Fix preview map's base map and bounding rectangle size
- Fixed positioning of the buttons at the bottom and the timeline component on mobile
- Added `hasLocalData` property to indicate when a catalog item contains local data. This property is used to determine whether the item can be shared or not.
- Fixed bug causing user added data to not be shared. Note that user added catalog item urls are now set at the user stratum rather than the definition stratum.
- Added the ability to filter location search results by an app-wide bounding box configuration parameter
- Re-introduce UI elements for search when a catalogSearchProvider is provided
- Fix bug that prevented live transport data from being hidden
- Hide opacity control for point-table catalog items.
- Fixed bug where `Catalog` would sometimes end up with an undefined `userAddedDataGroup`.
- Show About Data for all items by default.
- Fixed translation strings for the descriptive text about WMS and WFS URLs in the data catalogue.
- Fix bug that throws an error when clicking on ArcGIS Map Service features
- Fix initialisation of `terria`'s `shareDataService`.
- Support Zoom to Data on `CsvCatalogItem` when data has lat-lon columns.
- Add a trait called `showShadowUi` to `Cesium3DTilesCatalogItem` which hide shadows on workbench item UI.
- Re-added `ArcGisFeatureServerCatalogItem` and `ArcGisFeatureServerCatalogGroup`
- Prevent TerriaMap from crashing when timeline is on and changing to 2D
- Rewrite charts using `vx` svg charting library.
- Fixed bug causing `ArcGisFeatureServerCatalogItem` to throw an error when a token is included in the proxy url.
- Fix a bug for zooming to `ArcGisMapServerCatalogItem` layers
- Modified creation of catalog item from urls to set the item name to be the url at the defaults stratum rather than the definition stratum. This prevents actual item names at load strata from being overridden by a definition stratum name which is just a url.
- Fixed a bug causing highlighting of features with `_cesium3DTileFeature` to sometimes stop working. Also changed highlight colour to make it more visible.
- Fixed bug causing user added data with an auto-detected data type to not be shared properly.
- Modified `addToWorkbench` so that when a catalog item fails to load it is removed from the workbench and an error message is displayed.
- Add support for feature picking on region mapped datasets
- Revamp map buttons at top to support two menu configuration
- Viewer (2d/3d/3d-non-terrain) & basemap preferences are persisted to local storage again, and loaded back at startup
- Dramatically simplified map button styling (pre-styled-components)
- Allow DropdownPanel(InnerPanel) to show centered instead of offset toward the left
- Added AccessControlMixin for tracking access control of a given MagdaReference
- Add a legend title trait
- Show private or public dataset status on data catalog UI via AccessControlMixin
- Added `pointSizeMap` to `TableStyle` to allow point size to be scaled by value
- Added `isExperiencingIssues` to `CatalogMemberTraits`. When set to true, an alert is displayed above the catalog item description.
- Add gyroscope guidance
- Enable StyleSelectorSection workbench control for `WebMapServiceCatalogItem`
- New-new ui
- Add WIP help panes
- Added "Split Screen Mode" into workbench
- Moved excess workbench viewing controls into menu
- Updated bottom attribution styling
- Begin styled components themeing
- Make `clampToGround` default to true for `ArcGisFeatureServerCatalogItemTraits` to stop things from floating
- Add fix for `WebMapServiceCatalogItem` in `styleSelector` to prevent crash.
- Revert changes to `StyleSelectorSelection` component and refactor `WebMapServiceCatalogItem` styleSelector getter.
- Added a temporary fix for bug where a single model failing to load in `applyInitData` in `Terria` would cause other models in the same `initData` object to not load as well.
- Change gyroscope focus/hover behaviour to move buttons on hover
- Stop showing previewed item when catalog is closed
- Prevent `StoryPanel.jsx` from reloading magda references on move through story.
- Add google analytics to mobx
- Fixed google analytics on story panel
- Fixed path event name undefined labelling
- Enable zoomTo and splitter on `CartoMapCatalogItem`.
- Added name to `MapServerStratum` in `ArcGisMapServerCatalogItem`.
- Readded basic `CompositeCatalogItem`.
- Ported Augmented Reality features
- Fixed bug causing "Terrain hides underground features" checkbox to sometimes become out of sync between `SettingPanel` and `WorkbenchSplitScreen`.
- Ports the Filter by Location" feature for Satellite imagery. The property name setting is renamed to `timeFilterPropertyName` from `featureTimesProperty`.
- Made split screen window in workbench hidden when viewer is changed to 3D Smooth and 2D
- Tidy Help UI code
- Added `allowFeatureInfoRequests` property to `Terria` and prevent unnecessary feature info requests when creating `UserDrawing`s.
- Tidied up analytics port, fixed `getAncestors` & added `getPath` helper
- Updated upload icon to point upwards
- Prevent catalog item names from overflowing and pushing the collapse button off the workbench
- Stopped analytics launch event sending bad label
- Add .tsx tests for UI components
- Provide a fallback name for an `ArcGisServerCatalogItem`
- Ensure `CesiumTileLayer.getTileUrl` returns a string.
- Polished help UI to match designs
- Adds methods `removeModelReferences` to Terria & ViewState for unregistering and removing models from different parts of the UI.
- Add basic support for various error provider services, implementing support for Rollbar.
- Add trait to enabling hiding legends for a `CatalogMember` in the workbench.
- Added new help menu item on how to navigate 3d data
- Add traits to customize color blending and highlight color for `Cesium3DTilesCatalogItem`
- Reimplemented splitting using `SplitItemReference`.
- Fix bug that caused contents on the video panel of the help UI to overlay the actual video
- Overhauled location search to be a dropdown instead of list of results
- Fixed bug causing full app crash or viewer zoom refresh when using 3D view and changing settings or changing the terrain provider.
- Implements `SensorObservationServiceCatalogItem`.
- Add support for styling CSVs using a region mapped or text columns.
- Update Compass UI to include larger rotation target, remove sass from compass
- Link Compass "help" button to `navigation` HelpPanelItem (requires generalisation later down the track)
- Improve keyboard traversal through right-hand-side map icon buttons
- Link Compass Gyroscope guidance footer text to `navigation` HelpPanelItem (requires generalisation later down the track)
- Removed hardcoded workbench & Panel button colours
- Ensure CSV column names are trimmed of whitespace.
- Really stop analytics launch event sending bad & now empty & now finally the real label
- Re-added `ArcGisMapServerCatalogGroup` and `ArcGisServerGroup`.
- Tidy Compass UI animations, styles, titles
- Bumped mobx minor to 4.15.x, mobx-react major to 6.x.x
- Add `dateFormat` trait to `TimeVaryingTraits` to allowing formatting of datestrings in workbench and bottomdock.
- Tidy Gyroscope Guidance positioning
- Fixed FeatureInfoPanel using old class state
- Fixed MapIconButton & FeedbackButton proptypes being defined incorrectly
- Implement SenapsLocationsCatalogItem
- Update papaparse and improve handling for retrieveing CSVs via chunking that have no ContentLenth header

### v7.11.17

- Moved strings in DateTimeSelector and FeatureInfoPanel into i18next translation file.

### v7.11.16

- Fixed a bug where the timeline would not update properly when the timeline panel was resized.

### v7.11.15

- Fixed a bug when clicking the expand button on a chart in feature info when the clicked feature was a polygon.

### v7.11.14

- Update CARTO Basemaps CDN URL and attribution.
- Fixed issue with node 12 & 14 introduced in Cesium upgrade.

### v7.11.13

- Upgraded to Cesium v1.73.
- Removed any references to `BingMapsApi` (now deprecated).

### v7.11.12

- Fixed a crash with GeoJsonCatalogItem when you set a `stroke-opacity` in `styles`.

### v7.11.11

- If `showIEMessage` is `true` in config.json, warn IE11 users that support is ending.

### v7.11.10

- Remove caching from TerriaJsonCatalogFunction requests.
- Upgraded minimum node-sass version to one that has binaries for node v14.

### v7.11.9

- Update Geoscience Australia Topo basemap.
- Remove caching from WPS requests.
- Fix entity outline alpha value when de-selecting a feature.

### v7.11.8

- Upgraded to terriajs-cesium v1.71.3 which fixes a bug running gulp tasks on node v14.

### v7.11.7

- Add additional region mapping boundaries.

### v7.11.6

- Rework the handling of point datasets on the anti-meridian when using LeafletJS.
- Fix indices in some translation strings including strings for descriptions of WMS and WMS service.
- Upgraded to Cesium v1.71.

### v7.11.5

- Added `GeoRssCatalogItem` for displaying GeoRSS files comming from rss2 and atom feeds.
- Bug fix: Prevent geojson files from appearing twice in the workbench when dropped with the .json extension
- Story related enhancements:
  - Added a title to story panel with ability to close story panel.
  - Added a popup on remove all stories.
  - Added button for sharing stories.
  - Added a question popup on window close (if there are stories on the map so users don't lose their work).
- Pinned `html-to-react` to version 1.3.4 to avoid IE11 incompatibility with newer version of deep dependency `entities`. See https://github.com/fb55/entities/issues/209
- Added a `MapboxStyleCatalogItem` for showing Mapbox styles.
- Add a `tileErrorThresholdBeforeDisabling` parameter to `ImageryLayerCatalogItem` to allow a threshold to set for allowed number of tile failures before disabling the layer.

### v7.11.4

- Add support for `classBreaks` renderer to `ArcGisFeatureServerCatalogItem`.
- Upgraded to Cesium v1.68.
- Replace `defineProperties` and `freezeObject` to `Object.defineProperties` and `Object.freeze` respectively.
- Bumped travis build environment to node 10.
- Upgraded to `generate-terriajs-schema` to v1.5.0.

### v7.11.3

- Added babel dynamic import plugin for webpack builds.
- `ignoreUnknownTileErrors` will now also ignore HTTP 200 responses that are not proper images.

### v7.11.2

- Pass minimumLevel, in Cesium, to minNativeZoom, in Leaflet.
- Upgraded to Cesium v1.66.

### v7.11.1

- Fix for color of markers on the map associated with chart items

### v7.11.0

- Fix draggable workbench/story items with translation HOC
- Added first revision of "delta feature" for change detection of WMS catalog items which indicate `supportsDeltaComparison`
- Improve menu bar button hover/focus states when interacting with its panel contents
- Add ability to set opacity on `GeoJsonCatalogItem`
- Expanded test cases to ensure WorkbenchItem & Story have the correct order of components composed
- Fix broken catalog functions when used with translation HOC
- Fix bug with momentPoints chart type when plotting against series with null values
- Make the default `Legend` width a little smaller to account for the workbench scrollbar
- Bug fix for expanding chart - avoid creating marker where no lat lon exists.
- Add a `ChartDisclaimer` component to display an additional disclaimer above the chart panel in the bottom dock.
- Add `allowFeatureInfoRequests` property to `Terria` and prevent unnecessary feature info requests when creating `UserDrawing`s.
- Removes unsupported data that is drag and dropped from the workbench and user catalog.
- Adjusted z-index values so that the explorer panel is on top of the side panel and the notification window appears at the very top layer.
- Allow `CkanCatalogItem` names to be constructed from dataset and resource names where multiple resources are available for a single dataset
- Set the name of ArcGis MapServer CatalogGroup and CatalogItem on load
- Improve autodetecting WFS format, naming of the WFS catalog group and retaining the zoomToExtent
- Remove unnecessary nbsp; from chart download and expand buttons introduced through internationalization.
- Fix story prompt flag not being set after dismissing story, if `showFeaturePrompts` has been enabled

### v7.10.0

- Added proper basic internationalisation beginnings via i18next & react-i18next
- Fixed a bug where calling `openAddData()` or `closeCatalog()` on ViewState did not correctly apply the relevant `mobileViewOptions` for mobile views.
- Fixed filter by available dates on ImageryLayerCatalogItem not copying to the clone when the item is split.
- Fixed an error in `regionMapping.json` that causes some states to be mismatched when using Australian state codes in a column labelled "state". It is still recommended to use "ste", "ste_code" or "ste_code_2016" over "state" for column labels when matching against Australian state codes.
- Fixed bug where "User data" catalog did not have add-buttons.
- Added ability to re-add "User data" CSV items once removed from workbench.
- Changed catalog item event labels to include the full catalog item path, rather than just the catalog item name.
- Added support for `openAddData` option in config.json. If true, the "Add Data" dialog is automatically opened at startup.
- Welcome message, in-app guides & new feature prompts are now disabled by default. These can be re-enabled by setting the `showWelcomeMessage`, `showInAppGuides` & `showFeaturePrompts` options in config.json.
- Updated Welcome Message to pass its props to `WelcomeMessagePrimaryBtnClick` & `WelcomeMessageSecondaryBtnClick` overrides
- Welcome message, in-app guides & new feature prompts are now disabled by default. These can be re-enabled by setting the `showWelcomeMessage`, `showInAppGuides` & `showFeaturePrompts` options in config.json.
- Updated Welcome Message to pass its props to `WelcomeMessagePrimaryBtnClick` & `WelcomeMessageSecondaryBtnClick` overrides.
- Fixed a bug in anti-meridian handling causing excessive memory use.
- Handled coordinate conversion for GeoJson geometries with an empty `coordinates` array.
- Fixed height of My Data drag and drop box in Safari and IE.

### v7.9.0

- Upgraded to Cesium v1.63.1. This upgrade may cause more problems than usual because Cesium has switched from AMD to ES6 modules. If you run into problems, please contact us: https://terria.io/contact

### v7.8.0

- Added ability to do in-app, "static guides" through `<Guide />`s
- Added in-app Guide for time enabled WMS items
- Initial implementation of language overrides to support setting custom text throughout the application.
- Added ability to pass `leafletUpdateInterval` to an `ImageryLayerCatalogItem` to throttle the number of requests made to a server.

### v7.7.0

- Added a quality slider for the 3D map to the Map panel, allowing control of Cesium's maximumScreenSpaceError and resolutionScale properties.
- Allowed MapboxMapCatalogItems to be specified in catalog files using type `mapbox-map`.
- We now use styles derived from `drawingInfo` from Esri Feature Services.
- Chart related enhancements:
  - Added momentPoints chart type to plot points along an available line chart.
  - Added zooming and panning on the chart panel.
  - Various preventative fixes to prevent chart crashes.
- Increased the tolerance for intermittent tile failures from time-varying raster layers. More failures will now be allowed before the layer is disabled.
- Sensor Observation Service `GetFeatureOfInterest` requests no longer erroneously include `temporalFilters`. Also improved the generated request XML to be more compliant with the specification.
- Fixed a bug where differences in available dates for `ImageryLayerCatalogItem` from original list of dates vs a new list of dates, would cause an error.
- Improved support for layers rendered across the anti-meridian in 2D (Leaflet).
- Fixed a crash when splitting a layer with a `momentPoints` chart item.
- Fixed a crash when the specified Web Map Service (WMS) layer could not be found in the `GetCapabilities` document and an alternate legend was not explicitly specified.

### v7.6.11

- Added a workaround for a bug in Google Chrome v76 and v77 that caused problems with sizing of the bottom dock, such as cutting off the timeline and flickering on and off over the map.
- Set cesium rendering resolution to CSS pixel resolution. This is required because Cesium renders in native device resolution since 1.61.0.

### v7.6.10

- Fixed error when opening a URL shared from an explorer tab. #3614
- Resolve a bug with `SdmxJsonCatalogItem`'s v2.0 where they were being redrawn when dimensions we're changed. #3659
- Upgrades terriajs-cesium to 1.61.0

### v7.6.9

- Automatically set `linkedWcsCoverage` on a WebMapServiceCatalogItem.

### v7.6.8

- Added ability in TerriaJsonCatalogFunction to handle long requests via HTTP:202 Accepted.

### v7.6.7

- Fixed share disclaimer to warn only when user has added items that cannot be shared.

### v7.6.6

- Basemaps are now loaded before being enabled & showed

### v7.6.5

- Add the filename to a workbench item from a drag'n'dropped file so it isn't undisplayed as 'Unnamed item'.
- Fixed inability to share SOS items.
- Added an option to the mobile menu to allow a story to be resumed after it is closed.
- The "Introducing Data Stories" prompt now only needs to be dismissed once. Previously it would continue to appear on every load until you clicked the "Story" button.
- Fixed a crash that could occur when the feature info panel has a chart but the selected feature has no chart data.
- Fixed a bug where the feature info panel would show information on a vector tile region mapped dataset that had no match.

### v7.6.4

- Add scrollbar to dropdown boxes.
- Add support for SDMX version 2.1 to existing `SdmxJsonCatalogItem`.
- Add a warning when sharing a map describing datasets which will be missing.
- Enable the story panel to be ordered to the front.
- Disable the autocomplete on the title field when adding a new scene to a story.
- Fix SED codes for regionmapping

### v7.6.3

- Fixed a bug with picking features that cross the anti-meridian in 2D mode .
- Fixed a bug where `ArcGisMapServerCatalogItem` legends were being created during search.
- Fixed a bug where region mapping would not accurately reflect share link parameters.

### v7.6.2

- Fixed a bug that made some input boxes unreadable in some web browsers.

### v7.6.1

- Fixed a bug that prevented the "Feedback" button from working correctly.
- Fix a bug that could cause a lot of extra space to the left of a chart on the feature info panel.

### v7.6.0

- Added video intro to building a story
- Allow vector tiles for region mapping to return 404 for empty tiles.

### v7.5.2

- Upgraded to Cesium v1.58.1.
- Charts are now shared in share & story links

### v7.5.1

- Fixed a bug in Cesium that prevented the new Bing Maps "on demand" basemaps from working on `https` sites.

### v7.5.0

- Added the "Story" feature for building and sharing guided tours of maps and data.
- Added sharing within the data catalog to share a given catalog group or item
- Switched to using the new "on demand" versions of the Bing Maps aerial and roads basemaps. The previous versions are deprecated.

### v7.4.1

- Remove dangling comma in `regionMapping.json`.
- `WebMapServicCatalogItem` now includes the current `style` in generated `GetLegendGraphic` URLs.

### v7.4.0

- Upgraded to Cesium v1.57.
- Fixed a bug where all available styles were being retrieved from a `GetCapabilities` for each layer within a WMS Group resulting in memory crashes on WMSs with many layers.
- Support State Electoral Districts 2018 and 2016 (SED_Code_2018, SED_Code_2016, SED_Name_2018, SED_Name_2016)

### v7.3.0

- Added `GltfCatalogItem` for displaying [glTF](https://www.khronos.org/gltf/) models on the 3D scene.
- Fixed a bug where the Map settings '2D' button activated '3D Smooth' view when configured without support for '3D Terrain'.
- Added `clampToTerrain` property to `GeoJsonCatalogItem`.
- When clicking a polygon in 3D Terrain mode, the white outline is now correctly shown on the terrain surface. Note that Internet Explorer 11 and old GPU hardware cannot support drawing the highlight on terrain, so it will not be drawn at all in these environments.

### v7.2.1

- Removed an extra close curly brace from `regionMapping.json`.

### v7.2.0

- Added `hideLayerAfterMinScaleDenominator` property to `WebMapServiceCatalogItem`. When true, TerriaJS will show a message and display nothing rather than silently show a scaled-up version of the layer when the user zooms in past the layer's advertised `MinScaleDenominator`.
- Added `GeoJsonParameterEditor`.
- Fixed a bug that resulted in blank titles for catalog groups loaded from automatically detected (WMS) servers
- Fixed a bug that caused some chart "Expand" options to be hidden.
- Added `CED_CODE18` and `CED_NAME18` region types to `regionMapping.json`. These are now the default for CSV files that reference `ced`, `ced_code` and `ced_name` (previously the 2016 versions were used).
- Improved support for WMTS, setting a maximum level to request tiles at.

### v7.1.0

- Support displaying availability for imagery layers on charts, by adding `"showOnChart": true" or clicking a button in the UI.
- Added a `featureTimesProperty` property to all `ImageryLayerCatalogItem`s. This is useful for datasets that do not have data for all locations at all times, such as daily sensor swaths of near-real-time or historical satellite imagery. The property specifies the name of a property returned by the layer's feature information query that indicates the times when data is available at that particular location. When this property is set, TerriaJS will display an interface on the workbench to allow the user to filter the times to only those times where data is available at a particular location. It will also display a button at the bottom of the Feature Information panel allowing the user to filter for the selected location.
- Added `disablePreview` option to all catalog items. This is useful when the preview map in the catalog will be slow to load.
- When using the splitter, the feature info panel will now show only the features on the clicked side of the splitter.
- Vector polygons and polylines are now higlighted when clicked.
- Fixed a bug that prevented catalog item split state (left/right/both) from being shared for CSV layers.
- Fixed a bug where the 3D globe would not immediately refresh when toggling between the "Terrain" and "Smooth" viewer modes.
- Fixed a bug that could cause the chart panel at the bottom to flicker on and off rapidly when there is an error loading chart data.
- Fixed map tool button positioning on small-screen devices when viewing time series layers.

### v7.0.2

- Fixed a bug that prevented billboard images from working on the 2D map.
- Implemented "Zoom To" support for KML, CZML, and other vector data sources.
- Upgraded to Cesium v1.55.

### v7.0.1

- Breaking Changes:
  - TerriaJS no longer supports Internet Explorer 9 or 10.
  - An application-level polyfill suite is now highly recommended, and it is required for Internet Explorer 11 compatibility. The easiest approach is to add `<script src="https://cdn.polyfill.io/v2/polyfill.min.js"></script>` to the `<head>` element of your application's HTML page, which will deliver a polyfill suite tailored to the end-user's browser.
  - TerriaJS now requires Node.js v8.0 or later.
  - TerriaJS now requires Webpack v4.0 or later.
  - TerriaJS now uses Gulp v4.0. If you have Gulp 3 installed globally, you'll need to use `npm run gulp` to run TerriaJS gulp tasks, or upgrade your global Gulp to v4 with `npm install -g gulp@4`.
  - TerriaJS now uses Babel v7.0.
  - Removed `UrthecastCatalogItem`, `UrthecastCatalogGroup`, and `registerUrthcastCatalogItems`. The Urthecast functionality was dependent on an npm package that hadn't been updated in three years and had potential security vulnerabilities. Please [let us know](https://gitter.im/TerriaJS/terriajs) if you were using this functionality.

### v6.5.0

- Add support for rendering Mapbox Vector Tiles (MVT) layers. Currently, polygons are the only supported geometry type, and all polygons are drawn with the same outline and fill colors.
- `wwwroot/data/regionMapping.json` is now the default region mapping file (rather than a file provided by TerriaMap), and needs to be explicitly overridden by a `regionMappingDefinitionsUrl` setting in config.json.

### v6.4.0

- The Feature Info panel can now be moved by clicking and dragging it.
- The map tool buttons are now arranged horizontally instead of vertically on small-screen mobile devices.
- When using a Web Map Service (WMS) catalog item with the `linkedWcsUrl` and `linkedWcsCoverage` properties, we now pass the selected WMS style to the Web Coverage Service (WCS) so that it can optionally return different information based on the selected style.
- Added `stationIdWhitelist` and `stationIdBlacklist` properties to `SensorObservationServiceCatalogItem` to allow filtering certain monitoring stations in/out.
- Fixed a bug that caused a crash when attempting to use a `style` attribute on an `<a>` tag in Markdown+HTML strings such as feature info templates.
- Fixed a bug that displaced the chart dropdown list on mobile Safari.

### v6.3.7

- Upgraded to Cesium v1.53.

### v6.3.6

- Dragging/dropping files now displays a more subtle notification rather than opening the large Add Data / My Data panel.
- The `sendFeedback` function can now be used to send additional information if the server is configured to receive it (i.e. `devserverconfig.json`).
- Made custom feedback controls stay in the lower-right corner of the map.
- Improved the look of the toolbar icons in the top right, and added an icon for the About page.

### v6.3.5

- Changed the title text for the new button next to "Add Data" on the workbench to "Load local/web data".
- Fixed a bug that caused the area to the right of the Terria log on the 2D map to be registered as a click on the logo instead of a click on the map.
- Fixed a bug that caused the standard "Give Feedback" button to fail to open the feedback panel.
- Swapped the positions of the group expand/collapse icon and the "Remove from catalogue" icon on the My Data panel, for more consistent alignment.
- Made notifications honor the `width` and `height` properties. Previously, these values were ignored.

### v6.3.4

- Added the ability to add custom components to the feedback area (lower right) of the user interface.

### v6.3.3

- Upgraded to Cesium v1.51.

### v6.3.2

- Added "filterByProcedures" property to "sos" item (default: true). When false, the list of procedures is not passed as a filter to GetFeatureOfInterest request, which works better for BoM Water Data Online services.

### v6.3.1

- Fixed a bug that caused the compass control to be misaligned in Internet Explorer 11.

### v6.3.0

- Changed the "My Data" interface to be much more intuitive and tweaked the visual style of the catalog.
- Added `CartoMapCatalogItem` to connect to layers using the [Carto Maps API](https://carto.com/developers/maps-api/).

## v6.2.3

- Made it possible to configure the compass control's colors using CSS.

### v6.2.2

- Removed the Terria logo from the preview map and made the credit there smaller.
- Fall back to the style name in the workbench styles dropdown when no title is given for a style in WMS GetCapabilities.

### v6.2.1

- We now use Cesium Ion for the Bing Maps basemaps, unless a `bingMapsKey` is provided in [config.json](https://docs.terria.io/guide/customizing/client-side-config/#parameters). You can control this behavior with the `useCesiumIonBingImagery` property. Please note that if a `bingMapsKey` is not provided, the Bing Maps geocoder will always return no results.
- Added a Terria logo in the lower left of the map. It can be disabled by setting `"hideTerriaLogo": true` in `config.json`.
- Improved the credits display on the 2D map to be more similar to the 3D credits.
- Fixed a bug that caused some legends to be missing or incomplete in Apple Safari.

### v6.2.0

- Added a simple WCS "clip and ship" functionality for WMS layers with corresponding a WCS endpoint and coverage.
- Fixed problems canceling drag-and-drop when using some web browsers.
- Fixed a bug that created a time period where no data is shown at the end of a time-varying CSV.
- Fixed a bug that could cause endless tile requests with certain types of incorrect server responses.
- Fixed a bug that could cause endless region tile requests when loading a CSV with a time column where none of the column values could actually be interpreted as a time.
- Added automatic retry with jittered, exponential backoff for tile requests that result in a 5xx HTTP status code. This is especially useful for servers that return 503 or 504 under load. Previously, TerriaJS would frequently disable the layer and hit the user with an error message when accessing such servers.
- Updated British National Grid transform in `Proj4Definitions` to a more accurate (~2 m) 7 parameter version https://epsg.io/27700.
- Distinguished between 3D Terrain and 3D Smooth in share links and init files.
- Upgraded to Cesium v1.50.

### v6.1.4

- Fixed a bug that could cause the workbench to appear narrower than expected on some systems, and the map to be off-center when collapsing the workbench on all systems.

### v6.1.3

- When clicking a `Split` button on the workbench, the new catalog item will no longer be attached to the timeline even if the original was. This avoids a confusing situation where both catalog items would be locked to the same time.
- Added KMZ to the whitelisted formats for `MagdaCatalogItem`.
- Fixed a bug that caused a crash when switching to 2D with vector data already on the map, including when visiting a share link with vector data when the map ends up being 2D.
- The "Hide Workbench" button is now attached to the side of the Workbench, instead of on the opposite side of the screen from it.

### v6.1.2

- Fixed a bug that prevented `BingMapsSearchProviderViewModel` and other uses of `loadJsonp` from working correctly.

### v6.1.1

- Upgraded to terriajs-server v2.7.4.

### v6.1.0

- The previous default terrain provider, STK World Terrain, has been deprecated by its provider. _To continue using terrain in your deployed applications, you *must* obtain a Cesium Ion key and add it to `config.json`_. See https://cesium.com/ to create an Ion account. New options are available in `config.json` to configure terrain from Cesium Ion or from another source. See https://terria.io/Documentation/guide/customizing/client-side-config/#parameters for configuration details.
- Upgraded to Cesium v1.48.
- Added `Cesium3DTilesCatalogItem` for visualizing [Cesium 3D Tiles](https://github.com/AnalyticalGraphicsInc/3d-tiles) datasets.
- Added `IonImageryCatalogItem` for accessing imagery assets on [Cesium Ion](https://cesium.com/).
- Added support for Cesium Ion terrain assets to `CesiumTerrainProvider`. To use an asset from Ion, specify the `ionAssetId` and optionally the `ionAccessToken` and `ionServer` properties instead of specifying a `url`.
- Fixed a bug that could cause legends to be missing from `WebMapServiceCatalogItems` that had `isEnabled` set to true.

### v6.0.5

- Added `rel="noreferrer noopener"` to all `target="_blank"` links. This prevents the target page from being able to navigate the source tab to a new page.
- Fixed a bug that caused the order of items on the Workbench to change when visiting a share link.

### v6.0.4

- Changed `CesiumSelectionIndicator` to no longer use Knockout binding. This will avoid a problem in some environments, such as when a Content Security Policy (CSP) is in place.

### v6.0.3

- Fixed a bug that prevented users from being able to enter coordinates directly into catalog function point parameter fields.

### v6.0.2

- Fixed a bug that prevented interaction with the 3D map when the splitter was active.

### v6.0.1

- Added `parameters` property to `ArcGisMapServerCatalogItem`, allowing arbitrary parameters to be passed in tile and feature info requests.

### v6.0.0

- Breaking Changes:
  - An application-level polyfill suite is now required for Internet Explorer 9 and 10 compatibility. The easiest approach is to add `<script src="https://cdn.polyfill.io/v2/polyfill.min.js"></script>` to the `<head>` element of your application's HTML page.
  - In TerriaJS v7.0.0 (the _next_ major release), a polyfill suite may be required for Internet Explorer 11 as well. Adopting the approach above now will ensure you don't need to worry about it then.
- Overhauled support for printing. There is now a Print button on the Share panel that will provide a much better printable form of the map than the browser's built-in print feature. If a user uses the browser's print button instead, a message at the top will suggest using the TerriaJS Print feature and open the Share panel. Calling `window.print` (e.g. on a TerriaJS instance inside an iframe) will invoke the new TerriaJS print feature directly.
- Fixed a bug that caused `Leaflet.captureScreenshot` to show all layers on both sides even with the splitter active.
- Fixed a bug that prevented some vector features from appearing in `Leaflet.captureScreenshot`.
- Added ability to move the splitter thumb position vertically so that users can move it to prevent occlusions.
- Added `TerriaJsonCatalogFunction`. This catalog function allows an arbitrary HTTP GET to be invoked with user-provided parameters and return TerriaJS catalog JSON.
- Fixed a bug that could cause the feature info panel to sometimes be nearly transparent in Internet Explorer 11.
- Fixed a bug that caused an expanded preview chart's workbench item to erroneously show the date picker.
- Updated `MagdaCatalogItem` to match Magda project

### 5.7.0

- Added `MagdaCatalogItem` to load details of a catalog item from [Magda](https://github.com/TerriaJS/magda).
- Fixed a bug that could cause a time-dynamic WMS layer to fail to ever show up on the map if the initial time on the timeline was outside the intervals where the layer had data.
- Fixed a bug which could cause a crash during load from share link when the layer default is to not `useOwnClock` but the share link has `useOwnClock` set.
- Fixed an issue that caused a 'This data source is already shown' error in particular circumstances.

### 5.6.4

- Fixed a bug causing an error message when adding tabular data to the workbench before it was loaded.

### 5.6.3

- Display of Lat Lon changed from 3 deciml places to 5 decimal places - just over 1m precision at equator.
- Fixed a bug that caused the timeline to appear when changing the time on the workbench for a layer not attached to the timeline.
- The workbench date/time picker is now available for time varying point and region CSVs.
- Fixed a bug that caused the workbench date picker controls to disappear when the item was attached to the timeline and the timeline's current time was outside the valid range for the item.

### 5.6.2

- Renamed search marker to location marker.
- Added the clicked coordinates to the bottom of the feature info panel. Clicking the marker icon will cause the location to be indicated on the map.
- The location marker is now included in shared map views.
- Fixed a bug that could cause split WMS layers to show the incorrect layer data for the date shown in the workbench.
- Refactored current time handling for `CatalogItem` to reduce the complexity and number of duplicated current time states.
- Fixed feature info updating when the time is changed from the workbench for `TableCatalogItem`.
- Change the workbench catalog item date picker so that updating the date does not disable the timeslider.
- Fix a bug that meant that, when the current time was updated on an `ImageryCatalogItem` while the layer wasn't shown, the old time was still shown when the layer was re-enabled.
- Added `{{terria.currentTime}}` to feature info template.
- Added a way to format times within a feature info tempate. E.g. `{{#terria.formatDateTime}}{"format": "dd-mm-yyyy HH:MM:ss"}{{terria.currentTime}}{{/terria.formatDateTime}}`.
- Fixed a bug that caused the selection indicator to float strangely when visiting a share link with a selected feature.
- Fixed a bug that caused a region to be selected even when clicking on a hole in that region.
- Fixed a bug that prevented the selection indicator from following moving features on the 2D map.
- Fixed a bug that caused Leaflet to stop rendering further points in a layer and throw errors when calculating extent when one point had invalid characters in the latitude or longitude field.
- We now default to `autoPlay: false` if it's not specified in `config.json`.
- Changed search box placeholders to more precisely reflect their functionality.
- CartoDB basemaps are now always loaded over HTTPS.

### 5.6.1

- Fixed a bug that could cause the workbench UI to hang when toggling concepts, particularly for an `SdmxJsonCatalogItem`.
- Added previous and next buttons to workbench catalog item date picker.

### 5.6.0

- Upgraded to Cesium 1.41.

### 5.5.7

- Added support for using tokens to access WMS layers, particularly using the WMS interface to ArcGIS servers.

### 5.5.6

- Tweaked the sizing of the feature info panel.
- Fixed a bug that caused `ArcGisMapServerCatalogItem` to always use the server's single fused map cache, if available. Now, if the `layers` property is specified, we request individual dynamic layers and ignore the fused map cache.

### 5.5.5

- Fixed a bug that caused the feature info panel to stop working after clicking on a location search marker.
- Added support for ArcGIS tokens on the 2D map. Previously, tokens only worked reliably in 3D.
- Improved handling of tile errors, making it more consistent between 2D and 3D.
- Fixed a bug that prevented the Add Data button from working Internet Explorer 9 unless the DevTools were also open.
- Improved the sizing of the feature info panel so it is less likely to completely obscure the map.

### 5.5.4

- Fixed a serious bug that prevented opening the Data Catalog in Internet Explorer.
- Fixed some problems with the Terria Spatial Analytics `CatalogFunctions`.

### 5.5.3

- Fixed a bug in SDMX-JSON when using `cannotSum`.

### 5.5.2

- Deprecated SDMX-JSON catalog items' `cannotDisplayPercentMap` in favour of `cannotSum`.
- Updated `cannotSum` so that it does not display a total in some cases, as well as suppressing the regional-percentage checkbox. `cannotSum` can be either a mapping of concept ids to the values that prevent summing, or simply `true` to always prevent summing.
- Fixed a bug that caused an error when Splitting a layer that does not have a `clock`.

### 5.5.1

- Added `cannotDisplayPercentMap` to SDMX-JSON catalog items, to optionally turn off the "display as a percentage of regional total" checkbox when the data is not a count (eg. a rate or an average).

### 5.5.0

- Added the ability to split the screen into a left-side and right-side, and show raster and region mapped layers on only one side of the splitter.
- Added the ability to use a tabbed catalog in the explorer panel on desktop site. Setting `tabbedCatalog` parameter to `true` in `config.json` causes top-level groups in the catalog to list items in separate explorer panel tabs.
- Added the ability to use vector tile properties in feature info templates when using region mapping (data row attributes will overwrite vector tile properties with the same name)
- Properties available in feature info templates are now JSON parsed and replaced by their javascript object if they start with `[` or `{` and parse successfully
- Decreased flickering of time-varying region mapped layers by pre-rendering the next time interval.
- Fixed a bug in `WebMapServiceCatalogItem` that could cause a WMS time time dimension to be interpreted incorrectly if it was specified only using dates (not times) and with a periodicity of less than a day.

### 5.4.5

- Improved behaviour of SDMX-JSON items when no data is available.

### 5.4.4

- Added support for specifying namespaced layer names in the `WebMapServiceCatalogItem` `layers` property.
- Made TerriaJS tolerant of XML/HTML inside text elements in WMS GetCapabilities without being properly wrapped in `CDATA`.

### 5.4.3

- Fixed a build problem on case-sensitive file systems (e.g. most Linux systems).

### 5.4.2

- We no longer show the Zoom To button on the workbench when there is no rectangle to zoom to.

### 5.4.1

- Fixed a bug when sharing SDMX-JSON catalog items.
- Improved display of "Add Data" panel on small screens when Feedback and Feature Info panels are open.
- Added "search in data catalog" link to mobile search.
- Added a button to automatically copy share url into clipboard in share panel.
- Added `initFragmentPaths` property to the `parameters` section of `config.json`. It can be used to specify an array of base paths for resolving init fragments in the URL.
- Modified `CkanCatalogItem` to exclude files that advertise themselves as KML files but have the file extension .ZIP.
- Removed "View full size image" link on the share panel. Chrome 60 removed the ability to navigate to a data URI, and other browsers are expected to follow this lead.

### 5.4.0

- Breaking change: removed some old types that haven't been used since the new React-based user interface in v4.0.0, specifically `KnockoutHammerBinding`, `KnockoutMarkdownBinding`, `PopupMessageConfirmationViewModel`, `PopupMessageViewModel`, and `PopupViewModel`.
- Added the ability to use tokens from terriajs-server for layers requiring ESRI tokens.
- Catalog group items are now sorted by their in-catalog name

### 5.3.0

- Added the ability to use the analytics region picker with vector tile region mapping by specifiying a WMS server & layer for analytics only.
- Updated the client side validation to use the server-provided file size limit when drag/dropping a file requiring the conversion service.
- `zoomOnEnable` now works even for a catalog item that is initially enabled in the catalog. Previously, it only worked for catalog items enabled via the user interface or otherwise outside of the load process.
- Added `initialTimeSource` property to `CsvCatalogItem` so it is possible to specify the value of the animation timeline at start from init files.
- Added to documentation for customizing data appearance.
- Added `CatalogShortcut` for creating tool items for linking to a `CatalogItem`.
- Renamed `ViewState.viewCatalogItem()` to `viewCatalogMember` to reflect that it can be used for all `CatalogMembers`, not just `CatalogItems`.
- Fixed a bug that could cause a crash when switching to 2D when the `initialView` was just a `Rectangle` instead of a `CameraView`.
- Fixed a bug that caused multiple layers with generated, gradient legends to all show the same legend on the Workbench.

### 5.2.11

- Pinned `urijs` to v1.18.10 to work around a breaking change in v1.18.11.

### 5.2.10

- Improved the conversion of Esri polygons to GeoJSON by `featureDataToGeoJson`. It now correctly handles polygons with holes and with multiple outer rings.
- Added some fields to the dataset info page for `CkanCatalogItem`.
- Fixed a bug that could cause some layers, especially the Bing Maps basemap, to occasionally be missing from the 2D map.
- Fixed a bug that could cause the selected time to move to the end time when sharing a map with a time-dynamic layer.

### 5.2.9

- A catalog item's `cacheDuration` property now takes precedence over the cache duration specified by the code. Previously, the `cacheDuration` would only override the default duration (2 weeks).

### 5.2.8

- Added option to expand the HTML embed code and toggle URL shorting for the share link.
- The Share feature now includes the current time selected on the timeline, so that anyone visiting a share link will see the map at the intended time.

### 5.2.7

- Added the Latitude and Longitude to the filename for the Feature Information file download.
- Added the time to the timeline labels when zoomed in to a single day. Previously, the label sometimes only showed the date.

### 5.2.6

- Added the ability to disable the conversion service so that no user data is sent outside of the client by setting `conversionServiceBaseUrl` to `false` in the `parameters` section of `config.json`.
- Added the ability to disable the location button by setting `disableMyLocation` to `true` in the `parameters` section of `config.json`.
- Fixed a bug that caused the share functionality to fail (both screenshot and share link) in 2d mode.
- Fixed a bug with explicitly styled enum columns in Internet Explorer.
- Fixed a bug that caused the selected column in a csv to be the second column when a time column is present.

### 5.2.5

- Fixed a bug with `forceProxy: true` which meant that vector tiles would try, and fail, to load over the proxy.
- Added documentation for customizing data appearance, and folded in existing but orphaned documentation for creating feature info templates.
- Changed the LocateMe button so that it toggles and continuously updates the location when Augmented Reality is enabled.
- Added the ability to set SDMX-JSON region names from a region type dimension, using a Mustache template. This was required so regions can be mapped to specific years, even if not specified by the SDMX-JSON server.
- Added `viewermode` to the users persistent local storage to remember the last `ViewerMode` used.
- Added the ability to customize the preamble text on the feedback form ("We would love to hear from you!") by setting `feedbackPreamble` in the `parameters` section of `config.json`.

### 5.2.4

- Fixed a bug that prevented error messages, such as when a dataset fails to load, from being shown to the user. Instead, the errors were silently ignored.

### 5.2.3

- Fixed a bug that gave expanded Sensor Observation Service charts poor names.
- Fixed a bug that prevented some table-based datasets from loading.

### 5.2.2

- Fixed download of selected dataset (as csv) so that quotes are handled in accordance with https://tools.ietf.org/html/rfc4180. As a result, more such downloads can be directly re-loaded in Terria by dragging and dropping them.

### 5.2.1

- Changed the default opacity for points from CSV files without a value column to 1.0 (previously it was 0.6). This is a workaround for a Cesium bug (https://github.com/AnalyticalGraphicsInc/cesium/issues/5307) but really a better choice anyway.
- Fixed a bug which meant non-standard properties of some table data sources (eg. csv, SOS, SDMX-JSON) were missing in the feature info panel, because of a breaking change in Cesium 1.33.

### 5.2.0

- Fixed a bug that caused layer disclaimers to fail to appear when the layer was enabled via a share link. Since the user was unable to accept the disclaimer, the layer also failed to appear.
- Added `AugmentedVirtuality` (user facing feature name Augmented Reality) to allow users to use their mobile device's orientation to set the camera view.
- Added the `showFeaturesAtAllTimes` option to Sensor Observation Service items. This improves the user experience if the server returns
  some features starting in 1990, say, and some starting in 1995, so that the latter still appear (as grey points with no data) in 1990.
- Fixed a bug that prevented preview charts in the feature info panel from updating when the user changed the Sensor Observation Service frequency.
- Fixed a bug that allowed the user to de-select all the display choices for Sensor Observation Service items.
- Improved the appearance of charts where all the y-values are null. (It now shows "No preview available".)
- Upgraded to Leaflet 1.0.3 for the 2D and preview maps.
- Upgraded to [Cesium 1.33](https://github.com/AnalyticalGraphicsInc/cesium/blob/1.33/CHANGES.md) for the 3D view.

### 5.1.1

- Fixed a bug that caused an 'added' and a 'shown' event for "Unnamed Item" to be logged to Google Analytics when previewing an item in the catalog.
- Added a 'preview' Google Analytics event when a catalog item is shown on the preview map in the catalog.
- Fixed a bug that prevented csv files with missing dates from loading.
- Fixed a bug that could cause an error when adding a layer without previewing it first.

### 5.1.0

- Fixed a bug that prevented `WebMapServiceCatalogItem` from acting as a time-dynamic layer when the time dimension was inherited from a parent layer.
- `WebMapServiceCatalogItem` now supports WMS 1.1.1 style dimensions (with an `Extent` element) in addition to the 1.3.0 style (`Dimension` only).
- `WebMapServiceCatalogItem` now passes dates only (rather than dates and times) to the server when the TIME dimension uses the `start/stop/period` form, `start` is a date only, and `period` does not include hours, minutes, or seconds.
- `WebMapServiceCatalogItem` now supports years and months (in addition to days, hours, minutes, and seconds) in the period specified of a TIME dimension.
- `WebMapServiceCatalogItem` now ignores [leap seconds](https://en.wikipedia.org/wiki/Leap_second) when evaluating ISO8601 periods in a time dimension. As a result, 2 hours after `2016-06-30T23:00:00Z` is now `2016-07-01T01:00:00Z` instead of `2016-07-01T00:59:59Z` even though a leap second at the end of June 2016 makes that technically 2 hours and 1 second. We expect that this is more likely to align with the expectations of WMS server software.
- Added option to specify `mobileDefaultViewerMode` in the `parameters` section of `config.json` to specify the default view mode when running on a mobile platform.
- Added support for `itemProperties` to `CswCatalogGroup`.
- Added `terria.urlEncode` function for use in feature info templates.
- Fixed a layout problem that caused the coordinates on the location bar to be displayed below the bar itself in Internet Explorer 11.
- Updated syntax to remove deprecation warnings with React version 15.5.

### 5.0.1

- Breaking changes:
  - Starting with this release, TerriaJS is meant to be built with Webpack 2. The best way to upgrade your application is to merge from [TerriaMap](https://github.com/TerriaJS/TerriaMap). If you run into trouble, post a message on the [TerriaJS forum](https://groups.google.com/forum/#!forum/terriajs).
  - Removed the following previously-deprecated modules: `registerKnockoutBindings` (no replacement), `AsyncFunctionResultCatalogItem` (now `ResultPendingCatalogItem`), `PlacesLikeMeFunction` (now `PlacesLikeMeCatalogFunction`), `SpatialDetailingFunction` (now `SpatialDetailingCatalogFunction`), and `WhyAmISpecialFunction` (now `WhyAmISpecialCatalogFunction`).
  - Removed `lib/Sass/StandardUserInterface.scss`. It is no longer necessary to include this in your application.
  - Removed the previously-deprecated third pararameter, `getColorCallback`, of `DisplayVariablesConcept`. Pass it inside the `options` parameter instead.
  - Removed the following previously-deprecated properties from `TableColumn`: `indicesIntoUniqueValues` (use `uniqueValues`), `indicesOrValues` (use `values`), `indicesOrNumericalValues` (use `uniqueValues` or `numericalValues`), and `usesIndicesIntoUniqueValues` (use `isEnum`).
  - Removed the previously-deprecated `dataSetID` property from `AbsIttCatalogItem`. Use `datasetId` instead.
  - Removed the previously-deprecated `allowGroups` property from `CkanCatalogItem`. Use `allowWmsGroups` or `allowWfsGroups` instead.
  - Removed the previously-deprecated `RegionMapping.setRegionColumnType` function. Use the `setRegionColumnType` on an _instance_ of `RegionMapping` instead.
  - Removed the previously-deprecated `regionMapping.regionDetails[].column` and `.disambigColumn`. Use `.columnName` and `.disambigColumnName` instead.
  - Removed the previously-deprecated `options.regionMappingDefinitionsUrl` parameter from the `Terria` constructor. Set the `regionMappingDefinitionsUrl` inside `parameters` in `config.json` instead.
- Fixed a bug in `WebMapServiceCatalogItem` that prevented TerriaJS from correctly determining the projections supported by a WMS layer when supported projections are inherited from parent layers.
- Changed "no value" colour of region-mapped data to fully transparent, not black.
- Fixed an issue where expanding a chart from an SDMX-JSON or SOS feature twice, with different data choices selected, would overwrite the previous chart.
- Improved SDMX-JSON items to still show properly, even if the `selectedInitially` property is invalid.
- Added `Score` column to `GNAFAddressGeocoder` to indicate relative quality, which maps as default variable.

### 4.10.5

- Improved error message when accessing the user's location under http with Chrome.
- When searching locations, the button to instead search the catalog is now above the results instead of below them.
- Changed "go to full screen mode" tooltip to "Hide workbench", and "Exit Full Screen" button to "Show Workbench". The term "full screen" was misleading.
- Fixed a bug where a chartable (non-geo-spatial) CSV file with a column including the text "height" would not let the user choose the "height" column as the y-axis of a chart.
- Added support for non-default x-axes for charts via `<chart x-column="x">` and the new `tableStyle.xAxis` parameter.
- Added support for a `charSet` parameter on CSV catalog items, which overrides the server's mime-type if present.

### 4.10.4

- Added the ability for `CkanCatalogGroup` to receive results in pages, rather than all in one request. This will happen automatically when the server returns partial results.
- Improved the performance of the catalog UI by not creating React elements for the contents of a group until that group is opened.
- Close polygons used as input to a `CatalogFunction` by making the last position the same as the first one.
- Added support for a new `nameInCatalog` property on all catalog members which overrides `name` when displayed in the catalog, if present.
- Added `terria.urlEncodeComponent` function for use in feature info templates.
- `yAxisMin` and `yAxisMax` are now honored when multiple charts are active, by using the minimum `yAxisMin` and the maximum `yAxisMax` of all charts.

### 4.10.3

- Locked third-party dependency proj4 to v2.3.x because v2.4.0 breaks our build.

### 4.10.2

- New sections are now merged info `CatalogMember.info` when `updateFromJson` is called multiple times, rather than the later `info` completely replacing the earlier one. This is most useful when using `itemProperties` to override some of the info sections in a child catalog item.
- Fixed a bug where csv files with a date column would sometimes fail if a date is missing.

### 4.10.1

- Improved the SDMX-JSON catalog item to handle huge dimensions, allow a blacklist, handle bad responses better, and more.
- Fixed a bug that prevented the proxy from being used for loading legends, even in situations where it is necessary such as an `http` legend accessed from an `https` site.
- Added link to re-download local files, noting that TerriaJS may have done additional processing (eg. geocoding).

### 4.10.0

- Changed defaults:
  - `WebProcessingServiceCatalogFunction` now defaults to invoking the `Execute` service via an HTTP POST with XML encoding rather than an HTTP GET with KVP encoding. This is a more sensible default because the WPS specification requires that servers support POST/XML while GET/KVP is optional. Plus, POST/XML allows large input parameters, such as a polygon descibing all of Australia, to be successfully passed to the WPS process. To force use of GET/KVP, set the `executeWithHttpGet` property to `true`.
- Fixed problems with third-party dependencies causing `npm install` and `npm run gulp` to fail.

### 4.9.0

- Added a help overlay system. A TerriaJS application can define a set of help sequences that interactively walk the user through a task, such as adding data to the map or changing map settings. The help sequences usually appear as a drop-down Help menu in the top-right corner.
- Fixed a bug with calculating bounding rectangles in `ArcGisCatalogItem` caused by changes to `proj4` package.
- Fixed a bug preventing chart axis labels from being visible on a white background.
- Fixed a bug that caused the Feedback panel to appear below the chart panel, making it difficult to use.

### 4.8.2

- Fixed a bug that prevented a `shareUrl` specified in `config.json` from actually being used by the `ShareDataService`.
- Adding a JSON init file by dropping it on the map or selecting it from the My Data tab no longer adds an entry to the Workbench and My Data catalog.
- WPS return type can now be `application/vnd.terriajs.catalog-member+json` which allows a json catalog member to be returned in WPS along with the usual attributes to control display.
- `chartLineColor` tableStyle attribute added, allowing per column specification of chart line color.
- Fixed a bug that caused a `WebMapServiceCatalogItem` inside a `WebMapServiceCatalogGroup` to revert to defaults from GetCapabilities instead of using shared properties.
- Fix a bug that prevented drawing the marker and zooming to the point when searching for a location in 2D.
- Fixed a bug where `WebMapTileServiceCatalogItem` would incorrectly interpret a bounding box and return only the lower left corner causing Cesium to crash on render.
- Fixed a bug that caused the feedback form to be submitted when unchecking "Share my map view".

### 4.8.1

- `CkanCatalogGroup` now automatically adds the type of the resource (e.g. `(WMS)`) after the name when a dataset contains multiple resources that can be turned into catalog items and `useResourceName` is false.
- Added support for ArcGIS FeatureServers to `CkanCatalogGroup` and `CkanCatalogItem`. In order for `CkanCatalogGroup` to include FeatureServers, `includeEsriFeatureServer` must be set to true.
- Changed default URL for the share service from `/share` to `share` and made it configurable by specifying `shareUrl` in config.json. This helps with deployments in subdirectories.

### 4.8.0

- Fixed a bug that prevented downloading data from the chart panel if the map was started in 2D mode.
- Changed the default opacity of table data to 0.8 from 0.6.
- Added the ability to read dates in the format "2017-Q2".
- Improved support for SDMX-JSON, including showing values as a percent of regional totals, showing the selected conditions in a more concise format, and fixing some bugs.
- Updated `TableCatalogItem`s to show a download URL in About This Dataset, which downloads the entire dataset as csv, even if the original data was more complex (eg. from an API).
- The icon specified to the `MenuPanel` / `DropdownPanel` theme can now be either the identifier of an icon from `Icon.GLYPHS` or an actual SVG `require`'d via the `svg-sprite-loader`.
- Fixed a bug that caused time-varying points from a CSV file to leave a trail on the 2D map.
- Add `Terria.filterStartDataCallback`. This callback gives an application the opportunity to modify start (share) data supplied in a URL before TerriaJS loads it.
- Reduced the size of the initial TerriaJS JavaScript code by about 30% when starting in 2D mode.
- Upgraded to [Cesium 1.29](https://github.com/AnalyticalGraphicsInc/cesium/blob/1.29/CHANGES.md).

### 4.7.4

- Renamed `SpatialDetailingFunction`, `WhyAmISpecialFunction`, and `PlacesLikeMeFunction` to `SpatialDetailingCatalogFunction`, `WhyAmISpecialCatalogFunction`, and `PlacesLikeMeCatalogFunction`, respectively. The old names will be removed in a future release.
- Fixed incorrect tooltip text for the Share button.
- Improved the build process and content of the user guide documentation.

### 4.7.3

- Canceled pending tile requests when removing a layer from the 2D map. This should drastically improve the responsiveness when dragging the time slider of a time-dynamic layer in 2D mode.
- Added the data source and data service details to the "About this dataset" (preview) panel.
- Fixed a bug introduced in 4.7.2 which made the Feature Info panel background too pale.

### 4.7.2

- Updated GNAF API to new Lucene-based backend, which should improve performance.
- Updated custom `<chart>` tag to allow a `colors` attribute, containing comma separated css strings (one per column), allowing users to customize chart colors. The `colors` attribute in charts can also be passed through from a WPS ComplexData response.
- Updated styling of Give Feedback form.
- Improved consistency of "Search" and "Add Data" font sizes.
- Improved flexibility of Feature Info Panel styling.
- Fixed a bug that could cause an extra `/` to be added to end of URLs by `ArcGisMapServerCatalogItem`, causing some servers to reject the request.
- Added a workaround for a bug in Internet Explorer 11 on Windows 7 that could cause the user interface to hang.

### 4.7.1

- Fixed a bug where providing feedback did not properly share the map view.
- Updated to terriajs-server 2.6.2.
- Fixed a bug leading to oversized graphics being displayed from WPS calls.

### 4.7.0

- Added the ability for users to share their view of the map when providing feedback.
- Extra components can now be added to FeatureInfoSection.
- Updated "Download Data" in FeatureInfoSection to "Download Data for this Feature".
- Fixed the color of visited links in client apps with their own css variables.
- Fixed a bug that prevented the scale bar from displaying correctly.

### 4.6.1

- Added support for creating custom WPS types, and for reusing `Point`, `Polygon`, and `Region` editors in custom types.
- Fixed a bug that caused the legend to be missing for WMS catalog items where the legend came from GetCapabilities but the URL did not contain `GetLegendGraphic`.

### 4.6.0

- Changed defaults:
  - The `clipToRectangle` property of raster catalog items (`WebMapServiceCatalogItem`, `ArcGisMapServerCatalogItem`, etc.) now defaults to `true`. It was `false` in previous releases. Using `false` prevents features (especially point features) right at the edge of the layer's rectangle from being cut off when the server reports too tight a rectangle, but also causes the layer to load much more slowly in many cases. Starting in this version, we favour performance and the much more common case that the rectangle can be trusted.
- Made `WebMapServiceCatalogItem` tolerant of a `GetCapabilities` where a `LegendURL` element does not have an `OnlineResource` or a `Dimension` does not have any values.
- Added support for 'Long' type hint to CSV data for specifying longitude.
- The marker indicating the location of a search result is now placed correctly on the terrain surface.
- `CatalogFunction` region parameters are now selected on the main map rather than the preview map.
- Some regions that were previously not selectable in Analytics, except via autocomplete, are now selectable.
- Added hover text that shows the position of data catalog search results in the full catalog.
- Widened scrollbars and improve their contrast.
- Removed the default maximum number of 10 results when searching the data catalog.
- Allow users to browse for JSON configuration files when adding "Local Data".
- Made it easier to use custom fonts and colors in applications built on TerriaJS, via new SCSS variables.
- Fixed a bug that caused a `CswCatalogGroup` to fail to load if the server had a `references` element without a `protocol`.

### 4.5.1

- The order of the legend for an `ArcGisMapServerCatalogItem` now matches the order used by ArcGIS itself.
- Large legends are now scaled down to fit within the width of the workbench panel.
- Improved the styling of links inside the Feature Information panel.
- Fixed a bug that could cause the Feature Information panel's close button to initially appear in the wrong place, and then jump to the right place when moving the mouse near it.

### 4.5.0

- Added support for the Sensor Observation Service format, via the `SensorObservationServiceCatalogItem`.
- Added support for end date columns in CSV data (automatic with column names containing `end_date`, `end date`, `end_time`, `end time`; or set in json file using `isEndDate` in `tableStyle.columns`.
- Fixed calculation of end dates for moving-point CSV files, which could lead to points disappearing periodically.
- Fixed a bug that prevented fractional seconds in time-varying WMS periodicity.
- Added the ability to the workbench UI to select the `style` to use to display a Web Map Service (WMS) layer when multiple styles are available.
- Added the ability to the workbench UI to select from among the available dimensions of a Web Map Service (WMS) layer.
- Improved the error reporting and handling when specifying invalid values for the WMS COLORSCALERANGE parameter in the UI.
- Added the ability to drag existing points when creating a `UserDrawing`.
- Fixed a bug that could cause nonsensical legends for CSV columns with all null values.
- Fixed a bug that prevented the Share panel from being used at all if the URL shortening service encountered an error.
- Fixed a bug that could cause an error when adding multiple catalog items to the map quickly.
- Tweaked the z-order of the window that appears when hovering over a chart series, so that it does not appear on top of the Feature Information panel.
- Fixed a bug that could lead to incorrect colors in a legend for a CSV file with explicit `colorBins` and cut off at a minimum and maximum.
- We now show the feature info panel the first time a dataset is added, containing a suggestion to click the map to learn more about a location. Also improved the wording for the feature info panel when there is no data.
- Fixed support for time-varying feature info for vector tile based region mapping.
- `updateApplicationOnMessageFromParentWindow` now also allows messages from the `opener` window, i.e. the window that opened the page by calling `window.open`. The parent or opener may now also send a message with an `allowOrigin` property to specify an origin that should be allowed to post messages.
- Fixed a bug that prevented charts from loading http urls from https.
- The `isNcWMS` property of `WebMapServiceCatalogItem` is now set to true, and the COLORSCALERANGE controls are available in the UI, for ncWMS2 servers.
- Added the ability to prevent CSVs with time and `id` columns from appearing as moving points, by setting `idColumns` to either `null` or `[]`.
- Fixed a bug that prevented default parameters to `CatalogFunction`s from being shown in the user interface.
- Fixed a problem that made `BooleanParameter`s show up incorrectly in the user interface.
- Embedded `<chart>` elements now support two new optional attributes:
  - `title`: overrides the title that would otherwise be derived from the name of the feature.
  - `hide-buttons`: If `"true"`, the Expand and Download buttons are hidden from the chart.
- Fixed a bug in embedded `<collapsible>` elements that prevented them from being expandable.
- Improved SDMX-JSON support to make it possible to change region type in the UI.
- Deprecated `RegionMapping.setRegionColumnType` in favour of `RegionMapping.prototype.setRegionColumnType`. `regionDetails[].column` and `.disambigColumn` have also been deprecated.

### 4.4.1

- Improved feature info display of time-varying region-mapped csvs, so that chart is still shown at times with no data.
- Fix visual hierarchy of groups and items in the catalog.

### 4.4.0

- Fixed a bug that caused Cesium (3D view) to crash when plotting a CSV with non-numerical data in the depth column.
- Added automatic time-series charts of attributes to the feature info of time-varying region-mapped csvs.
- Refactored Csv, AbsItt and Sdmx-Json catalog items to depend on a common `TableCatalogItem`. Deprecated `CsvCatalogItem.setActiveTimeColumn` in favour of `tableStructure.setActiveTimeColumn`.
- Error in geocoding addresses in csv files now shows in dialog box.
- Fixed CSS styling of the timeline and added padding to the feature info panel.
- Enhanced JSON support to recognise JSON5 format for user-added files.
- Deprecated `indicesIntoUniqueValues`, `indicesOrValues`, `indicesOrNumericalValues` and `usesIndicesIntoUniqueValues` in `TableColumn` (`isEnum` replaces `usesIndicesIntoUniqueValues`).
- Added support for explicitly colouring enum columns using a `tableStyle.colorBins` array of `{"value":v, "color":c}` objects
- Improved rendering speed when changing the display variable for large lat/lon csv files.
- Default to moving feature CSVs if a time, latitude, longitude and a column named `id` are present.
- Fixed a bug so units flow through to charts of moving CSV features.
- Fixed a bug that prevented the `contextItem` of a `CatalogFunction` from showing during location selection.
- Fixed a bug that caused `&amp;` to appear in some URLs instead of simply `&`, leading to an error when visiting the link.
- Added the ability to pass a LineString to a Web Processing Service.
- Fixed a bug that prevented `tableStyle.dataVariable` = `null` from working.
- Uses a smarter default column for CSV files.
- Fixed a bug that caused an error message to appear repeatedly when there was an error downloading tiles for a base map.
- Fixed a bug that caused WMS layer names and WFS type names to not be displayed on the dataset info page.
- We now preserve the state of the feature information panel when sharing. This was lost in the transition to the new user interface in 4.0.0.
- Added a popup message when using region mapping on old browsers without an `ArrayBuffer` type (such as Internet Explorer 9). These browsers won't support vector tile based region mapping.
- Fixed bug where generic parameters such as strings were not passed through to WPS services.
- Fixed a bug where the chart panel did not update with polled data files.
- Removed the Australian Hydrography layer from `createAustraliaBaseMapOptions`, as the source is no longer available.
- Fixed a bug that caused the GetCapabilities URL of a WMS catalog item to be shown even when `hideSource` was set to true.
- Newly-added user data is now automatically selected for the preview map.
- Fixed a bug where selecting a new column on a moving point CSV file did not update the chart in the feature info panel.
- Fixed dropdowns dropping from the bounds of the screen in Safari.
- Fixed a bug that prevented the feature info panel from updating with polled lat/lon csvs.
- Improved handing of missing data in charts, so that it is ignored instead of shown as 0.

### 4.3.3

- Use react-rangeslider 1.0.4 because 1.0.5 was published incorrectly.

### 4.3.2

- Fixed css styling of shorten URL checkbox.

### 4.3.1

- Added the ability to specify the URL to the `serverConfig` service in `config.json` as `parameters.serverConfigUrl`.

### 4.3.0

- Added `Terria.batchGeocoder` property. If set, the batch geocoder is used to resolve addresses in CSV files so that they can be shown as points on the map.
- Added `GnafAddressGeocoder` to resolve Australian addresses using the GNAF API.
- Added a loading indicator for user-added files.
- Fixed a bug that prevented printing the map in the 2D mode.
- Fixed a bug when changing between x-axis units in the chart panel.
- Moved all Terria styles into CSS-modules code (except Leaflet) - `lib/Sass/StandardUserInterface.scss` no longer needs to be imported and now only includes styles for backwards compatibility.

### 4.2.1

- Fixed bug that prevented the preview map displaying on mobile devices.

### 4.2.0

- There is a known bug in this version which prevents the user from being able to choose a region for some Analytics functions.
- Added support for ArcGis FeatureServers, using the new catalog types `esri-featureServer` and `esri-featureServer-group`. Catalog type `esri-group` can load REST service, MapServer and FeatureServer endpoints. (For backwards compatibility, catalog type `esri-mapServer-group` continues to work for REST service as well as MapServer endpoints.)
- Enumeration parameter now defaults to what is shown in UI, and if parameter is optional, '' is default.
- Adds bulk geocoding capability for Australian addresses. So GnafAPI can be used with batches of addresses, if configured.
- Fixed a bug that caused the selection indicator to get small when near the right edge of the map and to overlap the side panel when past the left edge.
- Map controls and menus now become translucent while the explorer window (Data Catalog) is visible.
- Removed find-and-replace for cesium workers from the webpack build as it's done in terriajs-cesium now.
- Legend images that fail to load are now hidden entirely.
- Improved the appearance of the opacity slider and added a percentage display.
- AllowedValues for LiteralData WPS input now works even if only one value specified.
- Fixed bug in WPS polygon datatype to return valid polygon geojson.
- Fix regression: cursor changes in UserDrawing now functions in 2D as well as 3D.
- Updated to [Cesium](http://cesiumjs.org) 1.23 (from 1.20). See the [change log](https://github.com/AnalyticalGraphicsInc/cesium/blob/1.23/CHANGES.md) for details.
- Fixed a bug which prevented feature info showing for Gpx-, Ogr-, WebFeatureService-, ArcGisFeatureServer-, and WebProcessingService- CatalogItems.
- Added support for a wider range of SDMX-JSON data files, including the ability to sum over dimensions via `aggregatedDimensionIds`.
- Added support for `tableStyle.colorBins` as array of values specifying the boundaries between the color bins in the legend, eg. `[3000, 3500, 3900, 4000]`. `colorBins` can still be an integer specifying the number of bins, in which case Terria determines the boundaries.
- Made explorer panel not rendered at all when hidden and made the preview map destroy itself when unmounted - this mitigates performance issues from having Leaflet running in the background on very busy vector datasets.
- Fixed a bug which prevented time-varying CZML feature info from updating.
- Added support for moving-point csv files, via an `idColumns` array on csv catalog items. By default, feature positions, color and size are interpolated between the known time values; set `isSampled` to false to prevent this. (Color and size are never interpolated when they are drawn from a text column.)
- Added support for polling csv files with a partial update, and by using `idColumns` to identify features across updates.
- Added a time series chart to the Feature Info Panel for sampled, moving features.
- Fixed a bug which sometimes prevented feature info from appearing when two region-mapped csv files were displayed.
- Fixed the preview map extent being one item behind what was actually selected.

### 4.1.2

- Fixed a bug that prevented sharing from working in Internet Explorer.

### 4.1.1

- Stopped IE9 from setting bizarre inline dimensions on custom branding images.
- Fixed workbench reordering in browsers other than Chrome.
- URLs on the dataset info page are now auto-selected by clicked, making them easier to copy.

### 4.1.0

- Made the column title for time-based CSV exports from chart default to 'date'
- Stopped the CSV creation webworker from being run multiple times on viewing a chart.
- Removed the empty circles from non-selected base maps on the Map settings panel.
- Prevented text from being selected when dragging the compass control.
- Added the `MeasureTool` to allow users to interactively measure the distance between points.
- Worked around a problem in the Websense Web Filter that caused it to block access to some of the TerriaJS Web Workers due to a URL in the license text in a comment in a source file.

### 4.0.2

- Fixed a bug that prevented opening catalog groups on iOS.
- Fixed a CSS warning.

### 4.0.1

- Fixed a bug that caused an error message to be formatted incorrectly when displayed to the user.

### 4.0.0

- Rewrote the TerriaJS user interface using React. We believe the new interface is a drastic improvement, incorporating user feedback and the results of usability testing. Currently, it is a bit harder to customize than our old user interface, so if your application has extensive customizations, we suggest delaying upgrading to this version for a little while logner.
- Added support for non-geospatial CSV files, which display in a new chart panel.
- Added support for customisable tags in Feature Info templates.
- Implemented [`<chart>` and `<collapsible>`](https://github.com/TerriaJS/terriajs/blob/4.0.0/lib/ReactViews/Custom/registerCustomComponentTypes.js#L52-L106) tags in Feature Info templates.
- Added support for [polling](https://github.com/TerriaJS/terriajs/blob/4.0.0/lib/Models/Polling.js) for updates to CSV files.
- `CswCatalogGroup` will now include Web Processing Services from the catalog if configured with `includeWps` set to true.
- `WebMapServiceCatalogItem` will now detect ncWMS servers and set isNcWMS to true.
- New `ShareDataService` which can store and resolve data. Currently it is used as a replacement for Google URL Shortener, which can't handle long URLs.
- New `ServerConfig` object which provides configuration information about the server, including which domains can be proxied for. This changes the way CorsProxy is initialised.
- Added partial support for the SDMX-JSON format.
- `UserDrawing` added for drawing lines and polygons on the map.
- CkanCatalogGroup's `filterQuery` items can now be specified as objects instead of URL-encoded strings.

### 3.5.0

- Ungrouped items in CKAN catalog items are now grouped under an item whose title is determined by .ungroupedTitle (default: "No group").
- CKAN's default search regex for KMLs also includes KMZ.
- Add documentation of camera properties.

### 3.4.0

- Support JSON5 (http://json5.org/) use in init files and config files, so comments can be used and object keys don't need to be quoted.
- Fixed a bug that caused the `corsProxyBaseUrl` specified in `config.json` to be ignored.
- Fixed a bug preventing downloading feature info data in CSV format if it contained nulls.
- Added support for the WMS Style/MetadataURL tag in layer description.
- Long titles in locally-generated titles now word-wrap in most web browsers.
- Long auto-generated legend titles now word wrap in most web browsers.

### 3.3.0

- Support `parameters` property in WebFeatureServiceCatalogItem to allow accessing URLs that need additional parameters.
- Fixed a bug where visiting a shared link with a time-series layer would crash load.
- Added a direct way to format numbers in feature info templates, eg. `{{#terria.formatNumber}}{"useGrouping": true, "maximumFractionDigits": 3}{{value}}{{/terria.formatNumber}}`. The quotes around the keys are optional.
- When the number of unique values in a CSV column exceeds the number of color bins available, the legend now displays "XX other values" as the label for the last bucket rather than simply "Other".
- CSV columns with up to 21 unique values can now be fully displayed in the legend. Previously, the number of bins was limited to 9.
- Added `cycle` option to `tableColumnStyle.colorBinMethod` for enumeration-type CSV columns. When the number of unique values in the column exceeds the number of color bins available, this option makes TerriaJS color all values by cycling through the available colors, rather than coloring only the most common values and lumping the rest into an "Other" bucket.
- Metadata and single data files (e.g. KML, GeoJSON) are now consistently cached for one day instead of two weeks.
- `WebMapServiceCatalogItem` now uses the legend for the `style` specified in `parameters` when possible. It also now includes the `parameters` when building a `GetLegendGraphic` URL.
- Fixed a bug that prevented switching to the 3D view after starting the application in 2D mode.

### 3.2.1

- Fixed a bug on IE9 which prevented shortened URLs from loading.
- Fixed a map started with smooth terrain being unable to switch to 3D terrain.
- Fixed a bug in `CkanCatalogItem` that prevented it from using the proxy for dataset URLs.
- Fixed feature picking when displaying a point-based vector and a region mapped layer at the same time.
- Stopped generation of WMS intervals being dependent on JS dates and hence sensitive to DST time gaps.
- Fixed a bug which led to zero property values being considered time-varying in the Feature Info panel.
- Fixed a bug which prevented lat/lon injection into templates with time-varying properties.

### 3.2.0

- Deprecated in this version:
  - `CkanCatalogItem.createCatalogItemFromResource`'s `options` `allowGroups` has been replaced with `allowWmsGroups` and `allowWfsGroups`.
- Added support for WFS in CKAN items.
- Fixed bug which prevented the terria-server's `"proxyAllDomains": true` option from working.
- Added support in FeatureInfoTemplate for referencing csv columns by either their name in the csv file, or the name they are given via `TableStyle.columns...name` (if any).
- Improved CSV handling to ignore any blank lines, ie. those containing only commas.
- Fixed a bug in `CswCatalogGroup` that prevented it from working in Internet Explorer.

### 3.1.0

- Only trigger a search when the user presses enter or stops typing for 3 seconds. This will greatly reduce the number of times that searches are performed, which is important with a geocoder like Bing Maps that counts each geocode as a transaction.
- Reduced the tendency for search to lock up the web browser while it is in progress.
- Include "engines" attribute in package.json to indicate required Node and NPM version.
- For WMS catalog items that have animated data, the initial time of the timeslider can be specified with `initialTimeSource` as `start`, `end`, `present` (nearest date to present), or with an ISO8601 date.
- Added ability to remove csv columns from the Now Viewing panel, using `"type": "HIDDEN"` in `tableStyle.columns`.

### 3.0.0

- TerriaJS-based application are now best built using Webpack instead of Browserify.
- Injected clicked lat and long into templates under `{{terria.coords.latitude}}` and `{{terria.coords.longitude}}`.
- Fixed an exception being thrown when selecting a region while another region highlight was still loading.
- Added `CesiumTerrainCatalogItem` to display a 3D surface model in a supported Cesium format.
- Added support for configuration of how time is displayed on the timeline - catalog items can now specify a dateFormat hash
  in their configuration that has formats for `timelineTic` (what is displayed on the timeline itself) and `currentTime`
  (which is the current time at the top-left).
- Fixed display when `tableStyle.colorBins` is 0.
- Added `fogSettings` option to init file to customize fog settings, introduced in Cesium 1.16.
- Improved zooming to csvs, to include a small margin around the points.
- Support ArcGis MapServer extents specified in a wider range of projections, including GDA MGA zones.
- WMS legends now use a bigger font, include labels, and are anti-aliased when we can determine that the server is Geoserver and supports these options.
- Updated to [Cesium](http://cesiumjs.org) 1.20. Significant changes relevant to TerriaJS users include:
  - Fixed loading for KML `NetworkLink` to not append a `?` if there isn't a query string.
  - Fixed handling of non-standard KML `styleUrl` references within a `StyleMap`.
  - Fixed issue in KML where StyleMaps from external documents fail to load.
  - Added translucent and colored image support to KML ground overlays
  - `GeoJsonDataSource` now handles CRS `urn:ogc:def:crs:EPSG::4326`
  - Fix a race condition that would cause the terrain to continue loading and unloading or cause a crash when changing terrain providers. [#3690](https://github.com/AnalyticalGraphicsInc/cesium/issues/3690)
  - Fix issue where the `GroundPrimitive` volume was being clipped by the far plane. [#3706](https://github.com/AnalyticalGraphicsInc/cesium/issues/3706)
  - Fixed a reentrancy bug in `EntityCollection.collectionChanged`. [#3739](https://github.com/AnalyticalGraphicsInc/cesium/pull/3739)
  - Fixed a crash that would occur if you added and removed an `Entity` with a path without ever actually rendering it. [#3738](https://github.com/AnalyticalGraphicsInc/cesium/pull/3738)
  - Fixed issue causing parts of geometry and billboards/labels to be clipped. [#3748](https://github.com/AnalyticalGraphicsInc/cesium/issues/3748)
  - Fixed bug where transparent image materials were drawn black.
  - Fixed `Color.fromCssColorString` from reusing the input `result` alpha value in some cases.
- Added support for time-series data sets with gaps - these are skipped when scrubbing on the timeline or playing.

### 2.3.0

- Share links now contain details about the picked point, picked features and currently selected feature.
- Reorganised the display of disclaimers so that they're triggered by `CatalogGroup` and `CatalogItem` models, which trigger `terria.disclaimerEvent`, which is listened to by DisclaimerViewModel`. `DisclaimerViewModel` must be added by the map that's using Terria.
- Added a mechanism for hiding the source of a CatalogItem in the view info popup.
- Added the `hideSource` flag to the init json for hiding the source of a CatalogItem in the View Info popup.
- Fixed a bug where `CatalogMember.load` would return a new promise every time it was called, instead of retaining the one in progress.
- Added support for the `copyrightText` property for ArcGis layers - this now shows up in info under "Copyright Text"
- Showed a message in the catalog item info panel that informs the user that a catalog item is local and can't be shared.
- TerriaJS now obtains its list of domains that the proxy will proxy for from the `proxyableDomains/` service. The URL can be overridden by setting `parameters.proxyableDomainsUrl` in `config.json`.
- Updated to [Cesium](http://cesiumjs.org) 1.19. Significant changes relevant to TerriaJS users include:
  - Improved KML support.
    - Added support for `NetworkLink` refresh modes `onInterval`, `onExpire` and `onStop`. Includes support for `viewboundScale`, `viewFormat`, `httpQuery`.
    - Added partial support for `NetworkLinkControl` including `minRefreshPeriod`, `cookie` and `expires`.
    - Added support for local `StyleMap`. The `highlight` style is still ignored.
    - Added support for `root://` URLs.
    - Added more warnings for unsupported features.
    - Improved style processing in IE.

### 2.2.1

- Improved legend and coloring of ENUM (string) columns of CSV files, to sort first by frequency, then alphabetically.

### 2.2.0

- Warn user when the requested WMS layer doesn't exist, and try to provide a suggestion.
- Fixed the calculation of a CSV file's extent so that missing latitudes and longitudes are ignored, not treated as zero.
- Improved the user experience around uploading files in a format not directly supported by TerriaJS and optionally using the conversion service.
- Improved performance of large CSV files, especially the loading time, and the time taken to change the display variable of region-mapped files.
- Added support for CSV files with only location (lat/lon or region) columns, and no value columns, using a file-specific color. Revised GeoJSON display to draw from the same palette of colors.
- Fixed a bug that prevented GeoJSON styles from being applied correctly in some cases.
- Fixed an error when adding a CSV with one line of data.
- Fixed error when adding a CSV file with numeric column names.
- Polygons and polylines are now highlighted on click when the geometry is available.
- Improved legend and coloring of ENUM (string) columns of CSV files; only the most common values are colored differently, with the rest shown as 'Other'.
- Added support for running the automated tests on the local system (via `gulp test`), on BrowserStack (via `gulp test-browserstack`), and on Sauce Labs (via `gulp test-saucelabs`).
- Changed `tableStyle`'s `format` to only accept `useGrouping`, `maximumFractionDigits` and `styling: "percent"` options. Previously some other options may have worked in some browsers.
- Improved color palette for string (ENUM) columns of CSV files.
- Improved CSV loading to ignore any completely blank lines after the header row (ie. lines which do not even have commas).
- Added support for grouping catalog items retrieved from a CSW server according to criteria specified in the init file (via the `metadataGroups` property) or from a `domainSpecification` and a call to the `GetDomain` service on the CSW server.
- Added `UrlTemplateCatalogItem`, which can be used to access maps via a URL template.
- Improved ABS display (to hide the regions) when a concept is deselected.
- Improved readability of ArcGIS catalog items and legends by replacing underscores with spaces.
- `ArcGisMapServerCatalogItem` metadata is now cached by the proxy for only 24 hours.
- Improved the feature info panel to update the display of time-varying region-mapped CSV files for the current time.
- Updated to [Cesium](http://cesiumjs.org) 1.18. Significant changes relevant to TerriaJS users include:
  - Improved terrain performance by up to 35%. Added support for fog near the horizon, which improves performance by rendering less terrain tiles and reduces terrain tile requests. [#3154](https://github.com/AnalyticalGraphicsInc/cesium/pull/3154)
  - Reduced the amount of GPU and CPU memory used by terrain by using compression. The CPU memory was reduced by up to 40%, and approximately another 25% in Chrome.
  - Fixed an issue where the sun texture is not generated correctly on some mobile devices. [#3141](https://github.com/AnalyticalGraphicsInc/cesium/issues/3141)
  - Cesium now honors window.devicePixelRatio on browsers that support the CSS imageRendering attribute. This greatly improves performance on mobile devices and high DPI displays by rendering at the browser-recommended resolution. This also reduces bandwidth usage and increases battery life in these cases.

### 2.1.1

- Fixed sharing of time-varying czml files; the timeline was not showing on the shared link.
- Fixed sharing of user-added time-varying csv files.
- Fixed a bug in `CkanCatalogItem` that made it build URLs incorrectly when given a base URL ending in a slash.

### 2.1.0

- Moved `TableColumn`, `TableStructure`, and the classes based on `Concept` to `lib/Map`. Moved `LegendHelper` to `lib/Models`.
- Added column-specific styling to CSV files, using a new `tableStyle.columns` json parameter. This is an object whose keys are column names or indices, and whose values are objects of column-specific tableStyle parameters. See the CSV column-specific group in `wwwroot/test/init/test-tablestyle.json` for an example. [#1097](https://github.com/TerriaJS/terriajs/issues/1097)
- Added the following column-specific `tableStyle` parameters:
  - `name`: renames the column.
  - `type`: sets the column type; can be one of LON, LAT, ALT, TIME, SCALAR, or ENUM.
  - `format`: sets the column number format, using the format of the [Javascript Intl options parameter](https://developer.mozilla.org/en-US/docs/Web/JavaScript/Reference/Global_Objects/Number/toLocaleString), eg. `{"format": {"useGrouping": true, "maximumFractionDigits": 2}}` to add thousands separators to numbers and show only two decimal places. Only the `useGrouping`, `maximumFractionDigits` and `styling: "percent"` options are guaranteed to work in all browsers.
- Added column-specific formatting to the feature info panel for all file types, eg. `"featureInfoTemplate" : {"template": "{{SPEED}} m/s", "formats": {"SPEED": {"maximumFractionDigits": 2}}}`. The formatting options are the same as above.
- Changed the default number format in the Feature Info Panel to not separate thousands with commas.
- Fixed a bug that caused the content on the feature info panel to be rendered as pure HTML instead of as mixed HTML / Markdown.
- Changed the default for `tableStyle.replaceWithZeroValues` to `[]`, ie. nothing.
- Changed the default for `tableStyle.replaceWithNullValues` to `["-", "na", "NA"]`.
- Changed the default for `tableStyle.nullLabel` to '(No value)'.
- Application name and support email can now be set in config.json's "parameters" section as "appName" and "supportEmail".
- Fixed showWarnings in config json not being respected by CSV catalog items.
- Fixed hidden region mapped layers being displayed when variable selection changes.
- Fixed exporting raw data as CSV not escaping commas in the data itself.

### 2.0.1

- Fixed a bug that caused the last selected ABS concept not to appear in the feature info panel.

### 2.0.0

- The following previously-deprecated functionality was removed in this version:
  - `ArcGisMapServerCatalogGroup`
  - `CatalogItemControl`
  - `CatalogItemDownloadControl`
  - Calling `BrandBarViewModel.create` with more than one parameter.
  - `CatalogMemberControl.leftSideItemControls`
  - `CatalogMemberControl.rightSideItemControls`
  - `DataCatalogTabViewModel.getRightSideItemControls`
  - `DataCatalogTabViewModel.getLeftSideItemControls`
  - `registerCatalogItemControls`
  - `AusGlobeViewer`
- Streamlined CSV handling framework. Breaking changes include the APIs of (not including those which begin with `_`):
  - `CsvCatalogItem`: `rowProperties`, `rowPropertiesByCode`, `dynamicUpdate` have been removed.
  - `AbsIttCatalogItem`: Completely rewritten. The `dataSetID` json parameter has been deprecated in favor of `datasetId` (different capitalization).
  - For the 2011 Australian Census data, requires `sa4_code_2011` to appear as an alias in `regionMapping.json` (it was previously missing in NationalMap).
  - `TableDataSource`: Completely rewritten and moved from `Map` to `Models` directory. Handles csvs with latitude & longitude columns.
  - `RegionMapping`: Used instead of TableDataSource for region-mapped csvs.
  - `DataTable` and `DataVariable` have been replaced with new classes, `TableStructure` and `TableColumn`.
  - `RegionProvider`: `loadRegionsFromWfs`, `processRegionIds`, `applyReplacements`, `findRegionIndex` have been made internal functions.
  - `RegionProviderList`: `chooseRegionProvider` has been changed and renamed `getRegionDetails`.
  - `ColorMap`: `fromArray` and `fromString` have been removed, with the constructor taking on that functionality.
  - `LegendUrl` has been moved to the `Map` directory.
  - `TableStyle`: `loadColorMap` and `chooseColorMap` have been removed. Moved from `Map` to `Models` directory.
  - `FeatureInfoPanelSectionViewModel`: its constructor now takes a `FeatureInfoPanelViewModel` as its first argument, instead of `Terria`.
  - `Models/ModelError` has been replaced with `Core/TerriaError`.
- Removed blank feature info sections for uncoloured regions of region-mapped CSVs.
- Recognises the CSV datetime formats: YYYY, YYYY-MM and YYYY-MM-DD HH:MM(:SS).
- Introduced five new json tableStyle parameters:
  - `replaceWithZeroValues`: Defaults to `[null, "-"]`. These values are coloured as if they were zero if they appear in a list with numbers. `null` catches missing values.
  - `replaceWithNullValues`: Defaults to `["na", "NA"]`. These values are coloured as if they were null if they appear in a list with numbers.
  - `nullColor`: A css string. Defaults to black. This colour is used to display null values. It is also used to colour points when no variable is selected.
  - `nullLabel`: A string used to label null or blank values in the legend. Defaults to ''.
  - `timeColumn`: Provide the name or index (starting at 0) of a csv column, if any. Defaults to the first time column found, if any. Use `null` to explicitly disregard all time columns.
- Removed variables consisting only of html tags from the Now Viewing panel.
- Added support for the csv datetime formats: YYYY, YYYY-MM and YYYY-MM-DD HH:MM(:SS).
- Improved formatting of datetimes from csv files in the feature info panel.
- Removed variables consisting only of html tags from the Now Viewing panel.
- Improved handling of rows with missing dates in csv time columns.
- Introduced four new json tableStyle parameters:
  - `replaceWithZeroValues`: Defaults to `[null, '-']`. These values are coloured as if they were zero if they appear in a csv column with numbers. `null` catches missing values. These rows are ignored if they appear in a csv time column.
  - `replaceWithNullValues`: Defaults to `['na', 'NA']`. These values are coloured as if they were null if they appear in a csv column with numbers. These rows are ignored if they appear in a csv time column.
  - `nullColor`: A css string. Defaults to a dark blue. This colour is used to display null values (but it does not appear on the legend). It is also used to colour points when no variable is selected.
  - `timeColumn`: Provide the name or index (starting at 0) of a csv column, if any. Defaults to the first time column found, if any. Use `null` to explicitly disregard all time columns.
- Added id matching for catalog members:
- Improved formatting of datetimes from csv files in the feature info panel.
- Removed variables consisting only of HTML tags from the Now Viewing panel.
- Added ID matching for catalog members:
  - An `id` field can now be set in JSON for catalog members
  - When sharing an enabled catalog item via a share link, the share link will reference the catalog item's ID
    rather than its name as is done currently.
  - The ID of an item should be accessed via `uniqueId` - if a catalog member doesn't have an ID set, this returns a
    default value of the item's name plus the ID of its parent. This means that if all the ancestors of a catalog
    member have no ID set, its ID will be its full path in the catalog.
  - This means that if an item is renamed or moved, share links that reference it will still work.
  - A `shareKeys` property can be also be set that contains an array of all ids that should lead to this item. This means
    that a share link for an item that didn't previously have an ID set can still be used if it's moved, as long as it
    has its old default ID set in `shareKeys`
  - Old share links will still work as long as the items they lead to aren't renamed or moved.
  - Refactor of JSON serialization - now rather than passing a number of flags that determine what should and shouldn't be
    serialized, an `itemFilter` and `propertyFilter` are passed in options. These are usually composed of multiple filters,
    combined using `combineFilters`.
  - An index of all items currently in the catalog against all of that item's shareKeys is now maintained in `Catalog`
    and can be used for O(1) lookups of any item regardless of its location.
  - CatalogMembers now contain a reference to their parent CatalogGroup - this means that the catalog tree can now be
    traversed in both directions.
  - When serializing user-added items in the catalog, the children of `CatalogGroup`s with the `url` property set are
    not serialized. Settings like `opacity` for their descendants that need to be preserved are serialized separately.
- Generated legends now use SVG (vector) format, which look better on high resolution devices.
- Created new Legend class, making it easy to generate client-side legends for different kinds of data.
- Generate client-side legends for ArcGIS MapServer catalog items, by fetching JSON file, instead of just providing link to external page.
- Fix Leaflet feature selection when zoomed out enough that the world is repeated.
- Improved handling of lat/lon CSV files with missing latitude or longitude values.
- Fixed a bug that prevented `SocrataCataloGroup` from working in Internet Explorer 9.
- Added `CkanCatalogItem`, which can be used to reference a particular resource of any compatible type on a CKAN server.
- Fixed a bug that caused the Now Viewing tab to display incorrectly in Internet Explorer 11 when switching directly to it from the Data Catalogue tab.

### 1.0.54

- Fixed a bug in `AbsIttCatalogItem` that caused no legend to be displayed.

### 1.0.53

- Improved compatibility with Internet Explorer 9.
- Made `CswCatalogGroup` able to find geospatial datasets on more CSW servers.
- Allow WMS parameters to be specified in json in uppercase (eg. STYLES).

### 1.0.52

- Added `MapBoxMapCatalogItem`, which is especially useful for base maps. A valid access token must be provided.
- Added a `getContainer()` method to Terria's `currentViewer`.
- Dramatically improved the performance of region mapping.
- Introduced new quantisation (color binning) methods to dramatically improve the display of choropleths (numerical quantities displayed as colors) for CSV files, instead of always using linear. Four values for `colorBinMethod` are supported:
  - "auto" (default), usually means "ckmeans"
  - "ckmeans": use "CK means" method, an improved version of Jenks Even Breaks to form clusters of values that are as distinct as possible.
  - "quantile": use quantiles, evenly distributing values between bins
  - "none": use the previous linear color mapping method.
- The default style for CSV files is now 7 color bins with CK means method.
- Added support for color palettes from Color Brewer (colorbrewer2.org). Within `tableStyle`, use a value like `"colorPalette": "10-class BrBG"`.
- Improved the display of legends for CSV files, accordingly.
- URLs for legends are now encapsulated in a `LegendUrl` model, which accepts a mime type that will affect how the
  legend is rendered in the sidebar.
- Added support for the Socrata "new backend" with GeoJSON download to `SocrataCatalogGroup`.
- Moved URL config parameters to config.json, with sensible defaults. Specifically:
  - regionMappingDefinitionsUrl: 'data/regionMapping.json',
  - conversionServiceBaseUrl: '/convert/',
  - proj4ServiceBaseUrl: '/proj4/',
  - corsProxyBaseUrl: '/proxy/'
- Deprecated terria.regionMappingDefinitionsUrl (set it in config.json or leave it as default).

### 1.0.51

- Fixed a typo that prevented clearing the search query
- Added support for Nominatim search API hosted by OpenStreetMap (http://wiki.openstreetmap.org/wiki/Nominatim) with `NominatimSearchProviderViewModel`. This works by merging to 2 queries : one with the bounding parameter for the nearest results, and the other without the bounding parameter. The `countryCodes` property can be set to limit the result to a set of specific countries.
- Added `MapProgressBarViewModel`. When added to the user interface with `MapProgressBarViewModel.create`, it shows a bar at the top of the map window indicating tile load progress.
- We no longer show the entity's ID (which is usually a meaningless GUID) on the feature info panel when the feature does not have a name. Instead, we leave the area blank.
- Fixed a bug with time-dynamic imagery layers that caused features to be picked from the next time to be displayed, in addition to the current one.
- Replace `.` and `#` with `_` in property names meant to be used with `featureInfoTemplate`, so that these properties can be accessed by the [mustache](https://mustache.github.io/) templating engine.
- Added support for time-varying properties (e.g. from a CZML file) on the feature info panel.
- `Cesium.zoomTo` now takes the terrain height into account when zooming to a rectangle.

### 1.0.50

- Put a white background behind legend images to fix legend images with transparent background being nearly invisible.
- Search entries are no longer duplicated for catalog items that appear in multiple places in the Data Catalogue
- Fixed the layer order changing in Cesium when a CSV variable is chosen.
- Layer name is now shown in the catalog item info panel for ESRI ArcGIS MapServer layers.
- Retrieve WFS or WCS URL associated with WMS data sources using DescribeLayer if no dataUrl is present.
- Downgrade Leaflet to 0.7.3 to fix specific feature clicking problems with 2D maps.
- Use `PolylineGraphics` instead of `PolygonGraphics` for unfilled polygons with an outline width greater than 1. This works around the fact that Cesium does not support polygons with outline width great than 1 on Windows due to a WebGL limitation.
- Sorted ABS age variables numerically, not alphabetically.
- Removed extra space at the bottom of base map buttons.
- Share links now remember the currently active tab in the `ExplorerPanelViewModel`.
- Fixed a bug that prevented region mapping from working over HTTPS.
- The proxy is now used to avoid a mixed content warning when accessing an HTTP dataset from an HTTPS deployment of TerriaJS.
- Added `CameraView.fromLookAt` and `CameraView.fromPositionHeadingPitchRoll` functions. These functions can be used to position the camera in new ways.

### 1.0.49

- Fixed a bug that caused poor performance when clicking a point on the map with lots of features and then closing the feature information panel.
- Apply linkify, instead of markdown, to properties shown in the Feature Info Panel.
- Fixed a bug that prevented feature scaling by value.
- Fixed a bug that prevented the csv `displayDuration` from working.
- Fixed a bug that ignored which column of the csv file to show as the legend initially.
- `NowViewingTabViewModel` is now composed of a number of sections. Each section is given the opportunity to determine whether it applies to each catalog item. Custom sections may be added by adding them to NowViewingTabViewModel.sections`.
- `CsvCatalogItem` and `AbsIttCatalogItem` now expose a `concepts` property that can be used to adjust the display.
- Added `Terria.cesiumBaseUrl` property.
- The user interface container DOM element may now be provided to `TerriaViewer` by specifying `uiContainer` in its options. Previously it always used an element named `ui`.
- Legend URLs are now accessed via the proxy, if applicable.
- Fixed a bug that prevented feature scaling by value.
- Added support for [Urthecast](https://www.urthecast.com/) with `UrthecastCatalogGroup`.
- Fixed a bug that caused a `TypeError` on load when the share URL included enabled datasets with an order different from their order in the catalog.
- Improved the message that is shown to the user when their browser supports WebGL but it has a "major performance caveat".
- Fixed a bug that could cause an exception in some browsers (Internet Explorer, Safari) when loading a GeoJSON with embedded styles.
- Fixed a bug with Leaflet 2D map where clicks on animation controls or timeline would also register on the map underneath causing undesired feature selection and, when double clicked, zooming (also removed an old hack that disabled dragging while using the timeline slider)
- Changed Australian Topography base map server and updated the associated thumbnail.
- Added `updateApplicationOnMessageFromParentWindow` function. After an app calls this function at startup, TerriaJS can be controlled by its parent window when embedded in an `iframe` by messages sent with `window.postMessage`.

### 1.0.48

- Added the ability to disable feature picking for `ArcGisMapServerCatalogItem`.
- Disabled feature picking for the Australian Topography and Australian Hydrography base layers created by `createAustraliaBaseMapOptions`.

### 1.0.47

- Make it possible to disable CSV region mapping warnings with the `showWarnings` init parameter.
- The `name` of a feature from a CSV file is now taken from a `name` or `title` column, if it exists. Previously the name was always "Site Data".
- Fixed a bug that caused time-dynamic WMS layers with just one time to not be displayed.
- Underscores are now replaced with spaces in the feature info panel for `GeoJsonCatalogItem`.
- Added Proj4 projections to the location bar. Clicking on the bar switches between lats/longs and projected coordinates. To enable this, set `useProjection` to `true`
- Show information for all WMS features when a location is clicked.
- Fixed a bug that caused an exception when running inside an `<iframe>` and the user's browser blocked 3rd-party cookies.
- HTML and Markdown text in catalog item metadata, feature information, etc. is now formatted in a more typical way. For example, text inside `<h1>` now looks like a heading. Previously, most HTML styling was stripped out.
- Supports FeatureInfoTemplates on all catalog item types (previously only available on ImageryLayers).
- Apply markdown to properties shown in the Feature Info Panel.
- Add `includeCzml` option to CkanCatalogGroup.
- Fixed a bug that caused `WebMapServiceCatalogItem` to incorrectly populate the catalog item's metadata with data from GetCapabilities when another layer had a `Title` with the same value as the expected layer's `Name`.
- Update the default Australian topography basemap to Geoscience Australia's new worldwide layer (http://www.ga.gov.au/gisimg/rest/services/topography/National_Map_Colour_Basemap/MapServer)
- Allow color maps in CSV catalog items to be expressed as strings: colorMapString: "red-white-blue".
- Updated to [Cesium](http://cesiumjs.org) 1.15. Significant changes relevant to TerriaJS users include:
  - Added support for the [glTF 1.0](https://github.com/KhronosGroup/glTF/blob/master/specification/README.md) draft specification.
  - Added support for the glTF extensions [KHR_binary_glTF](https://github.com/KhronosGroup/glTF/tree/master/extensions/Khronos/KHR_binary_glTF) and [KHR_materials_common](https://github.com/KhronosGroup/glTF/tree/KHR_materials_common/extensions/Khronos/KHR_materials_common).
  - `ImageryLayerFeatureInfo` now has an `imageryLayer` property, indicating the layer that contains the feature.
  - Make KML invalid coordinate processing match Google Earth behavior. [#3124](https://github.com/AnalyticalGraphicsInc/cesium/pull/3124)

### 1.0.46

- Fixed an incorrect require (`URIjs` instead of `urijs`).

### 1.0.45

- Major refactor of `CsvCatalogItem`, splitting region-mapping functionality out into `RegionProvider` and `RegionProviderList`. Dozens of new test cases. In the process, fixed a number of bugs and added new features including:
  - Regions can be matched using regular expressions, enabling matching of messy fields like local government names ("Baw Baw", "Baw Baw Shire", "Baw Baw (S)", "Shire of Baw Baw" etc).
  - Regions can be matched using a second field for disambiguation (eg, "Campbelltown" + "SA")
  - Drag-and-dropped datasets with a time column behave much better: rather than a fixed time being allocated to each row, each row occupies all the time up until the next row is shown.
  - Enumerated fields are colour coded in lat-long files, consist with region-mapped files.
  - Feedback is now provided after region mapping, showing which regions failed to match, and which matched more than once.
  - Bug: Fields with names starting with 'lon', 'lat' etc were too aggressively matched.
  - Bug: Numeric codes beginning with zeros (eg, certain NT 08xx postcodes) were treated as numbers and failed to match.
  - Bug: Fields with names that could be interpreted as regions weren't available as data variables.
- Avoid mixed content warnings when using the CartoDB basemaps.
- Allow Composite catalog items
- Handle WMS time interval specifications (time/time and time/time/periodicity)
- Moved `url` property to base CatalogItem base class. Previously it was defined separately on most derived catalog items.
- Most catalog items now automatically expose a `dataUrl` that is the same as their `url`.
- Added custom definable controls to `CatalogMember`s.
  - To define a control, subclass `CatalogMemberControl` and register the control in `ViewModels/registerCatalogMemberControl` with a unique control name, control class and required property name.
  - If a `CatalogMember` has a property with the required property name either directly on the member or in its `customProperties` object, the control will appear in the catalog with the member and will fire the `activate` function when clicked.
  - Controls can be registered to appear on both the left and right side using `registerLeftSideControl` and `registerRightSideControl` respectively.
  - An example can be seen in the `CatalogMemberDownloadControl`
  - Currently top level members do not show controls.
- The `LocationBarViewModel` now shows the latitude and longitude coordinates of the mouse cursor in 2D as well as 3D.
- The `LocationBarViewModel` no longer displays a misleading elevation of 0m when in "3D Smooth" mode.
- Added `@menu-bar-right-offset` LESS parameter to control the right position of the menu bar.
- Added `forceProxy` flag to all catalog members to indicate that an individual item should use the proxy regardless of whether the domain is in the list of domains to proxy.
- Allow a single layer of an ArcGIS MapServer to be added through the "Add Data" interface.
- Added `WfsFeaturesCatalogGroup`. This group is populated with a catalog item for each feature queried from a WFS server.
- The Feature Info panel now shows all selected features in an accordion control. Previously it only showed the first one.
- Added `featureInfoTemplate` property to `CatalogItem`. It is used to provide a custom Markdown or HTML template to display when a feature in the catalog item is clicked. The template is parameterized on the properties of the feature.
- Updated to [Cesium](http://cesiumjs.org) 1.14. Significant changes relevant to TerriaJS users include:
  - Fixed issues causing the terrain and sky to disappear when the camera is near the surface. [#2415](https://github.com/AnalyticalGraphicsInc/cesium/issues/2415) and [#2271](https://github.com/AnalyticalGraphicsInc/cesium/issues/2271)
  - Fixed issues causing the terrain and sky to disappear when the camera is near the surface. [#2415](https://github.com/AnalyticalGraphicsInc/cesium/issues/2415) and [#2271](https://github.com/AnalyticalGraphicsInc/cesium/issues/2271)
  - Provided a workaround for Safari 9 where WebGL constants can't be accessed through `WebGLRenderingContext`. Now constants are hard-coded in `WebGLConstants`. [#2989](https://github.com/AnalyticalGraphicsInc/cesium/issues/2989)
  - Added a workaround for Chrome 45, where the first character in a label with a small font size would not appear. [#3011](https://github.com/AnalyticalGraphicsInc/cesium/pull/3011)
  - Fixed an issue with drill picking at low frame rates that would cause a crash. [#3010](https://github.com/AnalyticalGraphicsInc/cesium/pull/3010)

### 1.0.44

- Fixed a bug that could cause timeseries animation to "jump" when resuming play after it was paused.
- Make it possible for catalog item initialMessage to require confirmation, and to be shown every time.
- When catalog items are enabled, the checkbox now animates to indicate that loading is in progress.
- Add `mode=preview` option in the hash portion of the URL. When present, it is assumed that TerriaJS is being used as a previewer and the "small screen warning" will not be shown.
- Added `maximumLeafletZoomLevel` constructor option to `TerriaViewer`, which can be used to force Leaflet to allow zooming closer than its default of level 18.
- Added the `attribution` property to catalog items. The attribution is displayed on the map when the catalog item is enabled.
- Remove an unnecessary instance of the Cesium InfoBox class when viewing in 2D
- Fixed a bug that prevented `AbsIttCatalogGroup` from successfully loading its list of catalog items.
- Allow missing URLs on embedded data (eg. embedded czml data)
- Fixed a bug loading URLs for ArcGIS services names that start with a number.
- Updated to [Cesium](http://cesiumjs.org) 1.13. Significant changes relevant to TerriaJS users include:
  - The default `CTRL + Left Click Drag` mouse behavior is now duplicated for `CTRL + Right Click Drag` for better compatibility with Firefox on Mac OS [#2913](https://github.com/AnalyticalGraphicsInc/cesium/pull/2913).
  - Fixed an issue where non-feature nodes prevented KML documents from loading. [#2945](https://github.com/AnalyticalGraphicsInc/cesium/pull/2945)

### 1.0.43

- Fixed a bug that prevent the opened/closed state of groups from being preserved when sharing.

### 1.0.42

- Added a `cacheDuration` property to all catalog items. The new property is used to specify, using Varnish-like notation (e.g. '1d', '10000s') the default length of time to cache URLs related to the catalog item.
- Fix bug when generating share URLs containing CSV items.
- Improve wording about downloading data from non-GeoJSON-supporting WFS servers.

### 1.0.41

- Improvements to `AbsIttCatalogItem` caching from the Tools menu.

### 1.0.40

- `ArcGisMapServerCatalogItem` now shows "NoData" tiles by default even after showing the popup message saying that max zoom is exceeded. This can be disabled by setting its `showTilesAfterMessage` property to false.

### 1.0.39

- Fixed a race condition in `AbsIttCatalogItem` that could cause the legend and map to show different state than the Now Viewing UI suggested.
- Fixed a bug where an ABS concept with a comma in its name (e.g. "South Eastern Europe,nfd(c)" in Country of Birth) would cause values for concept that follow to be misappropriated to the wrong concepts.

### 1.0.38

- `AbsIttCatalogItem` now allows the region type to be set on demand rather than only at load time.
- `CsvCatalogItem` can now have no display variable selected, in which case all points are the same color.

### 1.0.37

- Added `CswCatalogGroup` for populating a catalog by querying an OGC CSW service.
- Added `CatalogMember.infoSectionOrder` property, to allow the order of info sections to be configured per catalog item when necessary.
- Fixed a bug that prevented WMTS layers with a single `TileMatrixSetLink` from working correctly.
- Added support for WMTS layers that can only provide tiles in JPEG format.
- Fixed testing and caching of ArcGis layers from tools and added More information option for imagery layers.
- TerriaJS no longer requires Google Analytics. If a global `ga` function exists, it is used just as before. Otherwise, events are, by default, logged to the console.
- The default event analytics behavior can be specified by passing an instance of `ConsoleAnalytics` or `GoogleAnalytics` to the `Terria` constructor. The API key to use with `GoogleAnalytics` can be specified explicitly to its constructor, or it can be specified in the `parameter.googleAnalyticsKey` property in `config.json`.
- Made polygons drastically faster in 2D.
- TerriaJS now shortens share URLs by default when a URL shortener is available.
- Added Google Analytics reporting of the application URL. This is useful for tracking use of share URLs.
- Added the ability to specify a specific dynamic layer of an ArcGIS Server using just a URL.

### 1.0.36

- Calculate extent of TopoJSON files so that the viewer correctly pans+zooms when a TopoJSON file is loaded.
- Fixed a bug that caused the `Terria#clock` to keep ticking (and therefore using CPU / battery) once started even after selecting a non-time-dynamic dataset.
- Fixed a bug that caused the popup message to appear twice when a dataset failed to load.
- Added layer information to the Info popup for WMS datasets.
- Added ability to filter catalog search results by:
  - type: `is:wms`, `-is:esri-mapserver`. A result must match any 'is:' and no '-is:'.
  - url: `url:vic.gov.au`, `-url:nicta.com.au`. A result must match any 'url:', and no '-url:'.
- Added ability to control the number of catalog search results: `show:20`, `show:all`

### 1.0.35

- Polygons from GeoJSON datasets are now filled.
- Left-aligned feature info table column and added some space between columns.
- Added `EarthGravityModel1996`.
- Extended `LocationBarViewModel` to show heights relative to a geoid / mean sea level model. By default, EGM96 is used.
- Added support for styling GeoJSON files, either in catalog (add .style{} object) or embedded directly in the file following the [SimpleStyle spec](https://github.com/mapbox/simplestyle-spec).
- Fixed a bug that caused the 3D view to use significant CPU time even when idle.
- Added CartoDB's Positron and Dark Matter base maps to `createGlobalBaseMapOptions`.
- Added support for subdomains to `OpenStreetMapCatalogItem`.

### 1.0.34

- Fixed a bug that prevented catalog items inside groups on the Search tab from being enabled.
- Added `PopupMessageConfirmationViewModel`. It prevents the Popup from being closed unless the confirm button is pressed. Can also optionally have a deny button with a custom action.
- Added support for discovering GeoJSON datasets from CKAN.
- Added support for zipped GeoJSON files.
- Made `KmlCatalogItem` use the proxy when required.
- Made `FeatureInfoPanelViewModel` use the white panel background in more cases.
- Significantly improved the experience on devices with small screens, such as phones.
- Fixed a bug that caused only the portion of a CKAN group name before the first comma to be used.

### 1.0.33

- Added the `legendUrls` property to allow a catalog item to optionally have multiple legend images.
- Added a popup message when zooming in to the "No Data" scales of an `ArcGisMapServerCatalogItem`.
- Added `CatalogGroup.sortFunction` property to allow custom sorting of catalog items within a group.
- Added `ImageryLayerCatalogItem.treat403AsError` property.
- Added a title text when hovering over the label of an enabled catalog item. The title text informs the user that clicking will zoom to the item.
- Added `createBingBaseMapOptions` function.
- Added an option to `KnockoutMarkdownBinding` to optionally skip HTML sanitization and therefore to allow unsafe HTML.
- Upgraded to Cesium 1.11.
- `CatalogItem.zoomTo` can now zoom to much smaller bounding box rectangles.

### 1.0.32

- Fixed CKAN resource format matching for KML, CSV, and Esri REST.

### 1.0.31

- Added support for optionally generating shorter URLs when sharing by using the Google URL shortening service.

### 1.0.30

- `WebMapServiceCatalogItem` and `ArcGisMapServerCatalogItem` now augment directly-specified metadata with metadata queried from the server.
- "Data Details" and "Service Details" on the catalog item info panel are now collapsed by default. This improves the performance of the panel and hides some overly technical details.
- `ArcGisMapServerCatalogItem.layers` can now specify layer names in addition to layer IDs. Layer names are matched in a case-insensitive manner and only if a direct ID match is not found.
- `itemProperties` are now applied through the normal JSON loading mechanism, so properties that are represented differently in code and in JSON will now work as well.
- Added support for `csv-geo-*` (e.g. csv-geo-au) to `CkanCatalogGroup`.
- The format name used in CKAN can now be specified to `CkanCatalogGroup` using the `wmsResourceFormat`, `kmlResourceFormat`, `csvResourceFormat`, and `esriMapServerResourceFormat` properties. These properties are all regular expressions. When the format of a CKAN resource returned from `package_search` matches one of these regular expressions, it is treated as that type within TerriaJS.
- `CkanCatalogGroup` now fills the `dataUrl` property of created items by pointing to the dataset's page on CKAN.
- The catalog item information panel now displays `info` sections in a consistent order. The order can be overridden by setting `CatalogItemInfoViewModel.infoSectionOrder`.
- An empty `description` or `info` section is no longer shown on the catalog item information panel. This can be used to remove sections that would otherwise be populated from dataset metadata.

### 1.0.29

- Add support for loading init files via the proxy when necessary.
- Switched to using the updated URL for STK World Terrain, `//assets.agi.com/stk-terrain/v1/tilesets/world/tiles`.

### 1.0.28

- Fixed a bug that prevented links to non-image (e.g. ArcGIS Map Server) legends from appearing on the Now Viewing panel.

### 1.0.27

- Use terriajs-cesium 1.10.7, fixing a module load problem in really old browers like IE8.

### 1.0.25

- Fixed incorrect date formatting in the timeline and animation controls on Internet Explorer 9.
- Add support for CSV files with longitude and latitude columns but no numeric value column. Such datasets are visualized as points with a default color and do not have a legend.
- The Feature Information popup is now automatically closed when the user changes the `AbsIttCatalogItem` filter.

### 1.0.24

- Deprecated:
  - Renamed `AusGlobeViewer` to `TerriaViewer`. `AusGlobeViewer` will continue to work until 2.0 but using it will print a deprecation warning to the browser console.
  - `BrandBarViewModel.create` now takes a single `options` parameter. The container element, which used to be specified as the first parameter, should now be specified as the `container` property of the `options` parameter. The old function signature will continue to work until 2.0 but using it will print a deprecation warning to the browser console.
- `WebMapServiceCatalogItem` now determines its rectangle from the GetCapabilities metadata even when configured to use multiple WMS layers.
- Added the ability to specify the terrain URL or the `TerrainProvider` to use in the 3D view when constructing `TerriaViewer`.
- `AbsIttCatalogItem` styles can now be set using the `tableStyle` property, much like `CsvCatalogItem`.
- Improved `AbsIttCatalogItem`'s tolerance of errors from the server.
- `NavigationViewModel` can now be constructed with a list of `controls` to include, instead of the standard `ZoomInNavigationControl`, `ResetViewNavigationControl`, and `ZoomOutNavigationControl`.
- Fixed a bug that caused the brand bar to slide away with the explorer panel on Internet Explorer 9.

### 1.0.23

- Fixed a bug that prevented features from being pickable from ABS datasets on the 2D map.
- Fixed a bug that caused the Explorer Panel tabs to be missing or misaligned in Firefox.

### 1.0.22

- Changed to use JPEG instead of PNG format for the Natural Earth II basemap. This makes the tile download substantially smaller.

### 1.0.21

- Added an `itemProperties` property to `AbsIttCatalogGroup`.
- Added a `nowViewingMessage` property to `CatalogItem`. This message is shown by the `NowViewingAttentionGrabberViewModel` when the item is enabled. Each unique message is shown only once.

### 1.0.20

- Added the ability to specify SVG icons on Explorer Panel tabs.
- Added an icon to the Search tab.
- Added support for accessing Australian Bureau of Statistics data via the ABS-ITT API, using `AbsIttCatalogGroup` and `AbsIttCatalogItem`.
- The Now Viewing panel now contains controls for selecting which column to show in CSV datasets.

### 1.0.19

- Added `NowViewingAttentionGrabberViewModel`. It calls attention the Now Viewing tab the first time a catalog item is enabled.
- Added `isHidden` property to catalog items and groups. Hidden items and groups do not show up in the catalog or in search results.

### 1.0.18

- Added `featureInfoFields` property to `CsvCatalogItem.tableStyle`. It allows setting which fields to show in the Feature Info popup, and the name to use for each.
- Added `OpenStreetMapCatalogItem` for connecting to tile servers using the OpenStreetMap tiling scheme.
- Added `CkanCatalogGroup.allowEntireWmsServers` property. When set and the group discovers a WMS resource without a layer parameter, it adds a catalog item for the entire server instead of ignoring the resource.
- Added `WebMapTileServiceCatalogGroup` and `WebMapTileServiceCatalogItem` for accessing WMTS servers.
- Handle the case of an `ArcGisMapServerCatalogItem` with an advertised extent that is outside the valid range.
- We now pass ArcGIS MapServer metadata, when it's available, through to Cesium's `ArcGisMapServerImageryProvider` so that it doesn't need to re-request the metadata.
- Changed the style of the Menu Bar to have visually-separate menu items.
- Added support for SVG menu item icons to `MenuBarViewModel`.
- Improved popup message box sizing.

### 1.0.17

- Upgraded to TerriajS Cesium 1.10.2.
- Added `ImageryLayerCatalogItem.isRequiredForRendering`. This is set to false by default and to true for base maps. Slow datasets with `isRequiredForRendering=false` are less likely to prevent other datasets from appearing in the 3D view.
- The "Dataset Testing" functionality (on the hidden Tools menu accessible by adding `#tools=1` to the URL) now gives up tile requests and considers them failed after two seconds. It also outputs some JSON that can be used as the `blacklist` property to blacklist all of the datasets that timed out.
- Added a feature to count the total number of datasets from the hidden Tools menu.
- Fixed a bug that caused the 2D / 3D buttons the Maps menu to get out of sync with the actual state of the map after switching automatically to 2D due to a performance problem.

### 1.0.16

- Deprecated:
  - `ArcGisMapServerCatalogGroup` has been deprecated. Please use `ArcGisCatalogGroup` instead.
- Replaced Cesium animation controller with TerriaJS animation controller.
- Replaced Cesium Viewer widget with the CesiumWidget when running Cesium.
- Added the ability to turn a complete ArcGIS Server, or individual folders within it, into a catalog group using `ArcGisCatalogGroup`.

### 1.0.15

- Fix imagery attribution on the 2D map.

### 1.0.14

- Fixed share URL generation when the application is not running at the root directory of its web server.
- Fixed a bug that caused Internet Explorer 8 users to see a blank page instead of a message saying their browser is incompatible.

### 1.0.13

- Breaking changes:
  - Added a required `@brand-bar-height` property.
- `ExplorerPanelViewModel` can now be created with `isOpen` initially set to false.
- TerriaJS now raises an error and hides the dataset when asked to show an `ImageryLayerCatalogItem` in Leaflet and that catalog item does not use the Web Mercator (EPSG:3857) projection. Previously, the dataset would silently fail to display.
- Improved error handling in `CzmlCatalogItem`, `GeoJsonCatalogItem`, and `KmlCatalogItem`.
- Made the `clipToRectangle` property available on all `ImageryProvider`-based catalog items, not just `WebMapServiceCatalogItem`.
- Added `CatalogMember.isPromoted` property. Promoted catalog groups and items are displayed above non-promoted groups and items.
- Add support for ArcGIS MapServer "Raster Layers" in addition to "Feature Layers".

### 1.0.12

- Allow Esri ArcGIS MapServers to be added via the "Add Data" panel.
- Adds `baseMapName` and `viewerMode` fields to init files and share links. `baseMapName` is any base map name in the map settings panel and `viewerMode` can be set to `'2d'` or `'3d'`.
- Added `tableStyle.legendTicks` property to `CsvCatalogItem`. When specified, the generated legend will have the specified number of equally-spaced lines with labels in its legend.

### 1.0.11

- Fixed a bug that prevented HTML feature information from showing up with a white background in Internet Explorer 9 and 10.
- Fixed a bug that prevented WMS GetCapabilities properties, such as CRS, from being properly inherited from the root layer.
- Tweaked credit / attribution styling.

### 1.0.10

- Added support for a developer attribution on the map.
- Fixed a bug that could cause results from previous async catalog searches to appear in the search results.

### 1.0.9

- Show Cesium `ImageryProvider` tile credits / attribution in Leaflet when using `CesiumTileLayer`.

### 1.0.8

- `WebMapServiceCatalogGroup` now populates the catalog using the hierarchy of layers returned by the WMS server in GetCapabilities. To keep the previous behavior, set the `flatten` property to true.
- Potentially breaking changes:
  - The `getFeatureInfoAsGeoJson` and `getFeatureInfoAsXml` properties have been removed. Use `getFeatureInfoFormats` instead.
- Added support for text/html responses from WMS GetFeatureInfo.
- Make the `FeatureInfoPanelViewModel` use a white background when displaying a complete HTML document.
- `KnockoutMarkdownBinding` no longer tries to interpret complete HTML documents (i.e. those that contain an <html> tag) as Markdown.
- The feature info popup for points loaded from CSV files now shows numeric columns with a missing value as blank instead of as 1e-34.
- `ArcGisMapServerCatalogItem` now offers metadata, used to populate the Data Details and Service Details sections of the catalog item info panel.
- `ArcGisMapServerCatalogGroup` now populates a "Service Description" and a "Data Description" info section for each catalog item from the MapServer's metadata.
- The `metadataUrl` is now populated (and shown) from the regular MapServer URL.
- Added 'keepOnTop' flag support for imageryLayers in init file to allow a layer to serve as a mask.
- Added 'keepOnTop' support to region mapping to allow arbitrary masks based on supported regions.
- Checkboxes in the Data Catalogue and Search tabs now have a larger clickable area.

### 1.0.7

- `CatalogItemNameSearchProviderViewModel` now asynchronously loads groups so items in unloaded groups can be found, too.
- Do not automatically fly to the first location when pressing Enter in the Search input box.
- Changed `ArcGisMapServerCatalogItem` to interpret a `maxScale` of 0 from an ArcGIS MapServer as "not specified".
- Added an `itemProperties` property to `ArcGisMapServerCatalogGroup`, allowing properties of auto-discovered layers to be specified explicitly.
- Added `validDropElements`, `validDropClasses`, `invalidDropElements`, and `invalidDropClasses` properties to `DragDropViewModel` for finer control over where dropping is allowed.
- Arbitrary parameters can now be specified in `config.json` by adding them to the `parameters` property.

### 1.0.6

- Added support for region mapping based on region names instead of region numbers (example in `public/test/countries.csv`).
- Added support for time-dynamic region mapping (example in `public/test/droughts.csv`).
- Added the ability to specify CSV styling in the init file (example in `public/init/test.json`).
- Improved the appearance of the legends generated with region mapping.
- Added the ability to region-map countries (example in `public/test/countries.csv`).
- Elminated distracting "jumping" of the selection indicator when picking point features while zoomed in very close to the surface.
- Fixed a bug that caused features to be picked from all layers in an Esri MapServer, instead of just the visible ones.
- Added support for the WMS MinScaleDenominator property and the Esri MapServer maxScale property, preventing layers from disappearing when zoomed in to close to the surface.
- Polygons loaded from KML files are now placed on the terrain surface.
- The 3D viewer now shows Bing Maps imagery unmodified, matching the 2D viewer. Previously, it applied a gamma correction.
- All catalog items now have an `info` property that allows arbitrary sections to be shown for the item in the info popup.
- `CkanCatalogGroup` now has a `groupBy` property to control whether catalog items are grouped by CKAN group ("group"), CKAN organization ("organization"), or not grouped at all ("none").
- `CkanCatalogGroup` now has a `useResourceName` property to control whether the name of the catalog item is derived from the resource (true), or the dataset itself (false).
- The catalog item info page now renders a much more complete set of Markdown and HTML elements.<|MERGE_RESOLUTION|>--- conflicted
+++ resolved
@@ -2,12 +2,9 @@
 
 #### next release (8.4.0)
 
-<<<<<<< HEAD
 - **Breaking change:** Replaced `node-sass` with (dart) `sass`
   - You will need to update your `TerriaMap` to use `sass` instead of `node-sass`.
-=======
 - Added `apiColumns` to `ApiTableCatalogItem` - this can now be used to specify `responseDataPath` per table column.
->>>>>>> 57a5e8c6
 - [The next improvement]
 
 #### 8.3.9 - 2023-11-24
