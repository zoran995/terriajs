--- conflicted
+++ resolved
@@ -2,13 +2,10 @@
 
 #### next release (8.3.1)
 
-<<<<<<< HEAD
-- Improve WMS and WFS error messages when requested layer names or type names are not present in GetCapabilities.
-=======
 - Fix error when adding deeply nested references in search results.
 - Fixed bug where sharelinks created with no visible horizon would default to homeCamera view
 - Improved calculation of 2D view from 3D view when no horizon visible
->>>>>>> c5456fc7
+- Improve WMS and WFS error messages when requested layer names or type names are not present in GetCapabilities.
 - [The next improvement]
 
 #### 8.3.0 - 2023-05-22
@@ -17,6 +14,7 @@
 
   - **Upgraded Mobx to version 6.7.x**
   - **Upgraded Typescript to version 4.9.x**
+  - See https://github.com/TerriaJS/terriajs/discussions/6787 for how to upgrade your map
 
 #### 8.2.29 - 2023-05-18
 
