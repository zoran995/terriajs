# Change Log

#### next release (8.3.7)

<<<<<<< HEAD
- **Breaking change:** Replaced `node-sass` with (dart) `sass`
  - You will need to update your `TerriaMap` to use `sass` instead of `node-sass`.
=======
- Allow translation of TableStylingWorkflow.
- Fix "Remove all" not removing selected/picked features
>>>>>>> 89f4ca29
- [The next improvement]

#### 8.3.6 - 2023-10-03

- Fixed a bug where incorrect "Remove all" icon is shown when the trait `displayGroup` of some group types (e.g.`wms-group`) is set to `true` but the members have not been populated yet.
- Fix regression in `excludeMembers`, `id` and `name` should be lower-case for comparing.

#### 8.3.5 - 2023-09-26

- Allow a story to use iframe tag if the source is youtube, youtube-nocookie or vimeo.
- Add `includeMembersRegex` to `GroupTraits`. This can be used to filter group members by id/name using a regular expression.

#### 8.3.4 - 2023-09-15

- Add `timeWindowDuration`, `timeWindowUnit` and `isForwardTimeWindow` traits to esri-mapServer type to support time window query.
- Move map credits to map column so it don't get hidden by chart panel
- TSify `MapColumn` module and reorganize components directory structure.
- Add null check to `WebMapServiceCatalogItem` `rectangle` calculation - and now we ascend tree of WMS `Layers` until we find a rectangle.
- Fix multi level nesting in ArcGIS Mapserver.

#### 8.3.3 - 2023-09-07

- Fixed broken point dragging interaction for user drawing in 3D mode.
- Fixed rectangle drawing in 2D mode.
- Added EPSG:7855 to `Proj4Definitions`.

#### 8.3.2 - 2023-08-11

- Fixed a bug when restoring timefilter from a share link having more than one imagery item with the same base URL (but different layer names).
- Fix WPS duplicate display of analysis results when loaded through a share URL
- Upgraded babel packages.

#### 8.3.1 - 2023-06-29

- **Breaking changes:**
  - Switched GoogleAnalytics to use Google Analytics 4 properties. Google's Universal properties no longer accept data from 01/07/2023, so migration is necessary anyway.
- Fix error when adding deeply nested references in search results.
- Add new option `focusWorkbenchItems` to `initialCamera` setting to focus the camera on workbench items when the app loads.
- Fixed bug where sharelinks created with no visible horizon would default to homeCamera view
- Improved calculation of 2D view from 3D view when no horizon visible
- Improve WMS and WFS error messages when requested layer names or type names are not present in GetCapabilities.

#### 8.3.0 - 2023-05-22

- **Breaking changes:**

  - **Upgraded Mobx to version 6.7.x**
  - **Upgraded Typescript to version 4.9.x**
  - See https://github.com/TerriaJS/terriajs/discussions/6787 for how to upgrade your map

#### 8.2.29 - 2023-05-18

- Fix app crash when rendering feature info with a custom title.
- Added new `CkanCatalogGroup` traits `resourceIdTemplate` and `restrictResourceIdTemplateToOrgsWithNames` to generate custom resource IDs for CKAN resources with unstable IDs.
- Fix `acessType` resolution for `MagdaReference` so that it uses the default terria resolution strategy when `magdaRecord` is not defined.

#### 8.2.28 - 2023-04-28

- Refactored TerriaViewer to expose a promise `terriaViewer.viewerLoadPromise` for async loading of viewers.
- Fix location point ideal zoom bug in 3D mode map.
- Add `EPSG:7844` to `Proj4Definitions`.
- TSify `Proj4Definitions` and `Reproject` modules.
- Update the docs for `excludeMembers`: mention the group/item id support
- Simplified `MapToolbar` API.

#### 8.2.27 - 2023-04-05

- Change icon used for display group remove button
- Make access control UI compatible to Magda v1 and v2 with v2 overriding v1.
- Remove karma-sauce-launcher dependency
- Add method `addFileDragDropListener` for receiving callbacks when user drags-n-drops a file.
- Improve `BoxDrawing` drag interaction.
- Fix a bug where `BoxDrawing` sometimes causes the map to loose pan and zoom interactivity.
- Optimize `LocationBar` component to reduce number of renders on mouse move.
- Optimize `Compass` component to reduce renders on each frame.
- Add `children` optional property to StandardUserInterfaceProps interface
- Add support for ArcGis MapServer with `TileOnly` capability - for example layers served from ArcGis Online. This is supported through `ArcGisMapServerCatalogItem`, `ArcGisMapServerCatalogGroup` and `ArcGisCatalogGroup`.

#### 8.2.26 - 2023-03-21

- Upgraded to terriajs-server 4.0.0.
- Added new `gulp dev` task that runs terriajs-server and `gulp watch` (incremental specs build) at the same time.

#### 8.2.25 - 2023-03-20

- Export `registerUrlHandlerForCatalogMemberType` for registering new url handler for catalog types.
- BoxDrawing changes:
  - Adds a new option called disableVerticalMovement to BoxDrawing which if set to true disables up/down motion of the box when dragging the top/bottom sides of the box.
  - Keeps height (mostly) steady when moving the box laterally on the map. Previously the height of the box used to change wrt to the ellipsoid/surface.
  - Fixes a bug that caused map panning and zooming to break when interacting with multiple active BoxDrawings.
  - Removed some code that was causing too much drift between mouse cursor and model when moving the model laterally on the map.
- Replaces addRemoteUploadType and addLocalUploadType with addOrReplaceRemoteFileUploadType and addOrReplaceLocalFileUploadType.

#### 8.2.24 - 2023-03-06

- Reimplement error message and default to 3d smooth mode when Cesium Ion Access Token is invalid.
- Layers shown via a share URL are now logged as a Google Analytics event
- Show an Add All / Remove All button for catalog groups when an optional `displayGroup` trait is true
- Rename the Map Settings "Raster Map Quality" slider to be just "Map Quality" as it also affects other things than raster data.
- Dragn-n-drop should respect disableZoomTo setting
- Fixed #6702 Terrain Hides Underground Features not working
- Add className prop for MyData tab so that it can be styled externally

#### 8.2.23 - 2023-01-06

- Only add groups to `CatalogIndex` if they aren't empty
- `BoxDrawing` improvements:
  - Added option `drawNonUniformScaleGrips` to enable/disable uniform-scaling
  - Set limit on the size of scaling grips relative to the size of the box
  - Small improvement to move interaction that prevents the box from locking up when trying to move at a camera angle parallel to the ground
  - Restore modified map state to the previous setting when interaction stops
- Fix bug in Cesium and Leaflet maps that resulted in `DataSource`s getting rendered even after their parent items are removed from the workbench.
- GltfMixin changes:
  - Refactors code to use stable `DataSource` and `Entity` values instead of re-creating them everytime `mapItems` is recomputed.
  - Disable zoom to for the item when position is unknown.
- Add `UploadDataTypes` API for extending the supported local and remote upload data types.
- Add option to upload terria web data (via url to json file/service)
- Refactor `Cesium3dTileMixin`.
- Updated related maps to fit mobile screens.
- Extend `responseDataPath` trait of `ApiTableCatalogItem` with support for mapping over arrays and collecting nested object values.
- Add `MapToolbar.addToolButton()` API for adding a tool button to the map navigation menu.
- Add `ActionBar` component for showing a floating menu bar at the bottom of the map.

#### 8.2.22 - 2022-12-02

- Protomaps Polygon features now only use `PolygonSymbolizer` (instead of `PolygonSymbolizer` and `LineSymbolizer`)
- Add `horizontalOrigin` and `verticalOrigin` to `TableLabelTraits`
- `TableStylingWorkflow` improvements:
  - Add more options to advanced mode (style title, hide style, long/lat column, time properties)
  - "Style" dropdown now shows `TableStyles` instead of `TableColumns`
  - Show "Variable" in "Fill color" if color column name doesn't match style name (eg style isn't generated by `TableAutomaticStylesStratum`)
  - Add symbology dropdown to advanced mode (was only showing in basic mode)
  - Add label and trail styling
  - When creating a new `bin` or `enum` value, the `null` ("default") values will be copied across.
- Move all Table related Traits to `lib/Traits/TraitsClasses/Table/` directory
- Handle errors thrown in `Cesium._attachProviderCoordHooks`. This fixes a bug where some WMTS layers break feature picking.
- Fix `Legend` outline bug - where invalid `boxStyle` meant old legend styles may be visible
- Fix `baseMapContrastColor` reactivity in `GeojsonMixin` - mvt was not updating when the basemap changes
- Add `SelectableDimensionMultiEnum` - A enum SelectableDimension that allows multiple values to be selected
- Fix `SelectableDimensionNumeric` handling of invalid values
- `ColorStyleLegend` will use `colorColumn` title by default. It will fallback to `TableStyle.title`
- Add `children` optional property to StandardUserInterfaceProps interface
- Fix `MapboxVectorTileCatalogItem` feature highlighting - this requires use of `idProperty` trait (also added `idProperty` to `ProtomapsImageryProvider`)
- Fix `MapboxVectorTileCatalogItem` `fillColor` also applying to Line features
- Add `maximumNativeZoom` to `ProtomapsImageryProvider`
- Fix image markers (eg `marker = "data:image/png;base64,..."`)
- Fix `AssimpCatalogItem` to correctly handle zip archives that contain files inside a root folder.

#### 8.2.21 - 2022-11-10

- Add check for WFS `layer.OtherSRS` in `buildSrsNameObject`
- Add `overridesBaseUrl` to `LanguageOptions`. This can be used to set the base URL for language override namespace translation files (see [client-side-config.md#LanguageConfiguration](./doc/customizing/client-side-config.md#LanguageConfiguration))
- Add `aboutButtonHrefUrl` to `configParameters`. Defaults to `"about.html"`. If set to `null`, then the About button will not be shown.
- Add `refreshIntervalTemplate` to `OpenDataSoftCatalogItemTraits` - this can be used to set `refreshInterval` using Mustache template rendered on ODS Dataset JSON object
- Add `plugins` property to `ConfigParameters` type
- Add more supported 4326 and 3857 CRS strings for WFS (eg `"urn:ogc:def:crs:EPSG::3857"` and `"urn:x-ogc:def:crs:EPSG:3857"`)

#### 8.2.20 - 2022-10-20

- Handle errors thrown in `ImageryProviderLeafletTileLayer.pickFeatures`. This fixes a bug where some WMTS layers break feature picking (in Leaflet/2D mode)

#### 8.2.19 - 2022-10-20

- Handle errors thrown in `Cesium._attachProviderCoordHooks`. This fixes a bug where some WMTS layers break feature picking.

#### 8.2.18 - 2022-10-19

- Fix `RelatedMaps` default broken URLs
- Add `mergeGroupsByName` trait to `GroupTraits` - this will merge all group members with the same name
- Fix bug with "propagate `knownContainerUniqueIds` across references and their target" - missing `runInAction`
- Add Carto v3 Maps API support for `table` and `query` endpoint (only GeoJSON - not MVT yet)
- Moved `activeStyle` default from `TableMixin` to `TableAutomaticStyleStratum`. The default `activeStyle` will now not pick a `hidden` `TableStyle`.
- Pin `flexsearch` version to `0.7.21` - as incorrect types are shipped in version `0.7.31`
- Only preload next timestep of timeseries rasters (WMS & ArcGIS MapServer) when animating the item on the map.
- Added error message if cesium stops rendering
- Add `enabled` to `TableStyleMapTraits` - which defaults to `true`
- Add `TableLabelStyleTraits` - this can be used to add `LabelGraphics` to point features (table or geojson)
- Add `TableTrailStyleTraits` - this can be used to add `PathGraphics` to time-series point features (table or geojson)
- Added missing `proxyCatalogItemUrl` to GeoJson, Shapefile, Gltf and AssImp catalog items.
- Added support for `OpenDataSoftCatalogGroup` with more than 100 datasets.
- Added `refreshIntervalTemplate` to `OpenDataSoftCatalogItemTraits` - this can be used to set `refreshInterval` using Mustache template rendered on ODS Dataset JSON object.
- Performance optimisation for time-series `TableMixin`
- Tweak `generateCatalogIndex` to use less memory. (+ add `diffCatalogIndex.js` script to show added/removed members between two catalog index files)
- Migrated `/#tools=1` to version 8.
- Removed dummy function `Terria.getUserProperty`.
- Removed unused version 7 React components.
- Fix Cesium `stoppedRenderingMessage`

#### 8.2.17 - 2022-09-23

- Fix region mapping feature `rowIds` incorrect type.

#### 8.2.16 - 2022-09-23

- Make srsName and outputFormat for WFS requests dynamic
- Added `excludeInactiveDatasets` to `CkanCatalogGroup` (`true` by default). This will filter out CKAN Datasets which have `state` or `data_state` (data.gov.au specific) **not** set to `"active"`.
- Fix `isTerriaFeatureData` bug - not checking `isJsonObject`
- Add `.logError()` to all usage of `updateModelFromJson` where the `Result` object is ignored
- Move `RelatedMaps` to terriajs. They are now generated from `configParameters` (see [`doc/customizing/client-side-config.md`](./doc/customizing/client-side-config.md#relatedmap))

#### 8.2.15 - 2022-09-16

- Fix bug with "propagate `knownContainerUniqueIds` across references and their target" - missing `runInAction`

#### 8.2.14 - 2022-09-15

- Moved map credits to map column so it don't get hidden by chart panel.
- TSified `FeatureInfo*.tsx`
  - `describeFromProperties` is now `generateCesiumInfoHTMLFromProperties`
  - `FeatureInfoSection` has been split up into `FeatureInfoSection.tsx`, `getFeatureProperties`, `mustacheExpressions` and `generateCesiumInfoHTMLFromProperties`
- Fix `{{terria.currentTime}}` in feature info template
- Add `{{terria.rawDataTable}}` in feature info template - to show raw data HTML table
- Added `TableFeatureInfoStratum` - which adds default feature info template to `TableMixin`
- Add `FeatureInfoContext` - used to inject properties into `FeatureInfoSections` context. These properties will be accessible from `featureInfoTemplate` mustache template.
  - `tableFeatureInfoContext` adds time series chart properties using `FeatureInfoContext` (`getChartDetails` has been removed)
- Move `maximumShownFeatureInfos` from `WebMapServiceCatalogItemTraits` to `MappableTraits`
- Remove `featureInfoUrlTemplate` from `OpenDataSoftCatalogItem` - as it is incompatible with time varying datasets
- Removed `formatNumberForLocale` - we now use `Number.toLocaleString`
- Rename `Feature` to `TerriaFeature` - improve typing and usage across code-base
  - Added `data: TerriaFeatureData` - which is used to pass Terria-specific properties around (eg `rowIds`)
- Added `loadingFeatureInfoUrl` to `FeatureInfoUrlTemplateMixin`
- Move `Cesium.ts` `ImageryLayer` feature picking to `cesium.pickImageryLayerFeatures()`
- Move `lib/Core/propertyGetTimeValues.js` into `lib/ReactViews/FeatureInfo/getFeatureProperties.ts`
- Add `showFeatureInfoDownloadWithTemplate` to `FeatureInfoTraits` - Toggle to show feature info download **if** a `template` has been provided. If no `template` is provided, then download will always show.
- Fix support for `initUrls` in `startData.initSources`
- Propagate `knownContainerUniqueIds` across references and their target.
- Show scrollbar for story content in Safari iOS.
- Use `document.baseURI` for building share links instead of `window.location`.

#### 8.2.13 - 2022-09-01

- Fix pedestrian drop behaviour so that the camera heading stays unchanged even after the drop
- Fixed a bug causing incorrect loading of EPSG:4326 layers in WMS v1.3.0 by sending wrong `bbox` in GetMap requests.
- Improve the CKAN model robustness by removing leading and trailing spaces in wms layer names.
- Load all `InitSources` sequentially instead of asyncronosly
- Fix `DOMPurify.sanitize` call in `PrintView`
- Fix warning for WFS item exceeding max displayable features
- Upgrade prettier to version 2.7.1

#### 8.2.12 - 2022-08-10

- Dropped "optional" from the prompt text in file upload modal for both local and web data.
- Changed the text for the first file upload option from "Auto-detect (recommended)" to simply "File type" for local files and "File or web service type" for web urls.
- Automatically suffix supported extension list to the entries in file type dropdown to improve clarity.
- Removed IFC from upload file type (until further testing).
- Move `CkanCatalogGroup` "ungrouped" group to end of members

#### 8.2.11 - 2022-08-08

- Add ability to customise the getting started video in the StoryBuilder panel
- Set cesium base URL by default so that cesium assets are resolved correctly
- Add `cesiumBaseUrl` to `TerriaOptions` for overriding the default cesium base url setting
- Fix broken Bing map logo in attributions
- Added ability to customise the getting started video in the StoryBuilder panel.
- Fixed a bug where menu items were rendered in the wrong style if the window was resized from small to large, or large to small.
- Strongly type `item` in WorkbenchItem and remove `show` toggle for non `Mappable` items.
- Add `configParameters.regionMappingDefinitionsUrls` - to support multiple URLs for region mapping definitions - if multiple provided then the first matching region will be used (in order of URLs)
  - `configParameters.regionMappingDefinitionsUrl` still exists but is deprecated - if defined it will override `regionMappingDefinitionsUrls`
- `TableMixin.matchRegionProvider` now returns `RegionProvider` instead of `string` region type. (which exists at `regionProvider.regionType`)
- Fix `shouldShorten` property in catalog and story `ShareUrl`
- Fix `shortenShareUrls` user property
- Add `videoCoverImageOpacity` option to `HelpContentItem` so that we can fade the background of help video panels.
- Fix a bug where all `HelpVideoPanel`s were being rendered resulting in autoplayed videos playing at random.
- Add `getFeatureInfoUrl` and `getFeatureInfoParameters` to `WebMapServiceCatalogItemTraits`
- Fix `SearchBoxAndResults` Trans values
- Fix `generateCatalogIndex` for nested references
- Fix `SearchBox` handling of `searchWithDebounce` when `debounceDuration` prop changes. It now fushes instead of cancels.

#### 8.2.10 - 2022-08-02

- **Breaking changes:**
  - **Minimum NodeJS version is now 14**
- Consolidate `HasLocalData` interface
- Add `GlTf` type definition (v2)
- Add `gltfModelUrl` to `GltfMixin` - this must be implemented by Models which use `GltfMixin`
- Moved `GltfCatalogItem` to `lib/Models/Catalog/Gltf/GltfCatalogItem.ts`
- Add experimental client-side 3D file conversion using [`assimpjs`](https://github.com/kovacsv/assimpjs) ([emscripten](https://emscripten.org) interface for the [assimp](https://github.com/assimp/assimp) library)
  - This supports `zip` files and `HasLocalData` - but is not in `getDataType` as the scene editor (closed source) is required to geo-reference
  - Supports over 40 formats - including Collada, obj, Blender, DXF - [full list](https://github.com/assimp/assimp/blob/master/doc/Fileformats.md)
- Add `description` to `getDataType` - this will be displayed between Step 1 and Step 2
- Add warning message to `GltfMixin` when showing in 2D mode (Leaflet)
- Upgrade `husky` to `^8.0.1`
- Prevent looping when navigating between scenes in StoryPanel using keyboard arrows
- Fix bug where StoryPanel keyboard navigation persists after closing StoryPanel
- Fix select when clicking on multiple features in 2D (#5660)
- Implemented support for `featureInfoUrlTemplate` on 2D vector features (#5660)
- Implemented FeatureInfoMixin in GeojsonMixin (#5660)
- `GpxCatalogItem` now use `GeojsonMixin` for loading data. (#5660)
- `GeoRssCatalogItem` now use `GeojsonMixin` for loading data. (#5660)
- Upgrade i18next to `v21`
- Limit workbench item title to 2 lines and show overflow: ellipsis after.
- Add `allowFeaturePicking` trait to Cesium3dTileMixin.
- Feature Info now hidden on Cesium3dTiles items if `allowFeaturePicking` set to false. Default is true.
- Add `initFragmentPaths` support for hostnames different to `configUrl`/`applicationUrl`
- Add DOMPurify to `parseCustomHtmlToReact` (it was already present in `parseCustomMarkdownToReact`)
- Update `html-to-react` to `1.4.7`
- Add `ViewState` React context provider to `StandardUserInterface` - instead of passing `viewState` or `terria` props through components, please use
  - `useViewState` hook
  - `withViewState` HOC
- Move `GlobalTerriaStyles` from `StandardUserInterface` to separate file
- Add `ExternalLinkWithWarning` component - this will replace all URLs in story body and add a warning message when URLs are clicked on.
- Fixed a bug where adding `CesiumTerrainCatalogItem` to workbench didn't apply it when `configParameters.cesiumTerrainAssetId` or `configParameters.cesiumTerrainUrl` was set.
- `CesiumTerrainCatalogItem` will now show a status `In use` or `Not in use` in the workbench.
- Rewrote `CesiumTerrainCatalogItem` to handle and report network errors.
- Set `JulianDate.toIso8601` second precision to nanosecond - this prevents weird date strings with scientific/exponent notation (eg `2008-05-07T22:54:45.7275957614183426e-11Z`)
- Add attribution for Natural Earth II and NASA Black Marble basemaps.

#### 8.2.9 - 2022-07-13

- Pin `html-to-react` to `1.4.5` due to ESM module in dependency (`parse5`) breaking webpack
- Add step to `"Deploy TerriaMap"` action to save `yarn.lock` after `sync-dependencies` (for debug purposes)
- TSIfy `SharePanel`
- Move `includeStoryInShare` out of `ViewState` into local state
- Implement ability to navigate between scenes in StoryPanel using keyboard arrows
- Rename `FeatureInfoMixin` to `FeatureInfoUrlTemplateMixin`
- Move `featureInfoTemplate` and `showStringIfPropertyValueIsNull` from `FeatureInfoTraits` to `MappableTraits` (all mappable catalog items)
- Remove `FeatureInfoUrlTemplateTraits` from all models that don't use `FeatureInfoUrlTemplateMixin`
- Fix "Regions: xxx" short report showing for non region mapped items
- Fix `showInChartPanel` default for mappable items

#### 8.2.8 - 2022-07-04

- Improve Split/compare error handling
- Fix `itemProperties` split bug
- Table styling is disabled if `MultiPoint` are in GeoJSON
- Add `GeoJsonTraits.useOutlineColorForLineFeatures` - If enabled, `TableOutlineStyleTraits` will be used to color Line Features, otherwise `TableColorStyleTraits` will be used.
- Fix feature highliting for `Line`, `MultiLine` and `MultiPoint`
- Await Internationalisation initialisation in `Terria.start`
- `UserDrawing.messageHeader` can now also be `() => string`

#### 8.2.7 - 2022-06-30

- Fix `WorkbenchItem` title height
- Add region map info and move "No Data" message to `InfoSections` in `TableAutomaticStylesStratum`
- Fix missing `TableColorStyleTraits.legend` values in `ColorStyleLegend`
- Fix `DateTimeSelectorSection.changeDateTime()` binding.
- `RegionProvider.find*Variable` functions now try to match with and without whitespace (spaces, hyphens and underscores)
- Clean up `regionMapping.json` descriptions
- Implement Leaflet credits as a react component, so it is easier to maintain them. Leaflet view now show terria extra credits.
- Implement Cesium credits as a react component, so it is easier to maintain them.
- Implement data attribution modal for map data attributions/credits. Used by both Leaflet and Cesium viewers.
- Fixed translation of Leaflet and Cesium credits.
- TSXify `ChartPanelDownloadButton`
- `ChartPanelDownloadButton` will now only export columns which are visible in chart
- Cleanup `Mixin` and `Traits` inheritance
- Wrap the following components in `observer` - `ChartItem`, `LineChart`, (chart) `Legends`, `ChartPanelDownloadButton`
- Improve TerriaReference error logging
- Fix handling GeoJSON if features have null geometry
- Fix bug where map tools names appear as translation strings
- Allow IFC files to be added to a map from local or web data (Requires non-open source plugin)
- Rename `useTranslationIfExists` to `applyTranslationIfExists` so it doesn't look like a React hook.
- Added a required parameter i18n to `applyTranslationIfExists` to avoid having stale translated strings when the language changes.
- Fix `StoryBuilder` remove all text color
- Fix `FeatureInfoPanel` `Loader` color

#### 8.2.6 - 2022-06-17

- **Breaking changes:**
  - Changed translation resolution. Now the "translation" namespace loads only from `${terria.baseUrl}/languages/{{lng}}/translation.json` (TerriaJS assets) and "languageOverrides" loads from `languages/{{lng}}/languageOverrides.json` (a TerriaMap's assets)
- Removed EN & FR translation files from bundle. All translation files are now loaded on demand.
- Moved translation files from `lib/Language/*/translation.json` to `wwwroot/languages/*/translation.json`.
- Fixed default 3d-tiles styling to add a workaround for a Cesium bug which resulted in wrong translucency value for point clouds.
- Remove Pell dependency, now replaced with TinyMCE (WYSIWYG editor library).
- Added `beforeRestoreAppState` hook for call to `Terria.start()` which gets called before state is restored from share data.
- Made `order` optional for `ICompositeBarItem`.
- Fix `includes` path for `url-loader` rule so that it doesn't incorrectly match package names with `terriajs` as prefix.
- Add help button for bookmarking sharelinks to SharePanel (if that help item exists in config)

#### 8.2.5 - 2022-06-07

- Add Google Analytics event for drag and drop of files onto map.
- Allow users to choose whether Story is included in Share
- Fixed bug that broke Cesium when WebGL was not available. Reverts to Leaflet.
- Fixed bug where `new Terria()` constructror would try to access `document` and throw an error when running in NodeJS.
- Add WPS support for `Date` (additional to existing `DateTime`) and support for `ComplexData` `Date`/`DateTime` WPS Inputs.
- TSXified `StandardUserInterface` and some other components. If your TerriaMap imports `StandardUserInterface.jsx` remove the `.jsx` extension so webpack can find the new `.tsx` file.
- Fix use of `baseMapContrastColor` in region mapping/protomaps and remove `MAX_SELECTABLE_DIMENSION_OPTIONS`.
- `mapItems` can now return arbitrary Cesium primitives.
- Added progress of 3DTiles data source loading to Progress Bar.
- ProgressBar colour now depends on baseMapContrastColor - improves visibility on light map backgrounds.
- Update `terriajs-cesium` to `1.92.0`.
- Replace Pell WYSIWYG editor library with TinyMCE, allows richer editing of Stories in the Story Builder
- Added support for using Compare / Split Screen mode with Cesium 3D Tiles.
- Fix `BottomDock.handleClick` binding
- Use the theme base font to style story share panel.
- Fix problem with Story Prompt not showing
- Fix global body style (font and focus purple)
- Add `color:inherit` to `Button`

#### 8.2.4 - 2022-05-23

- Update protomaps to `1.19.0` - now using offical version.
- Fix Table/VectorStylingWorkflow for datasets with no columns/properties to visualise
- Improve default `activeStyle` in `TableMixin` - if no `scalar` style is found then find first style with enum, text and finally region.
- Add Mustache template support to `modelDimensions` for string properties in `option.value` (with the catalog member as context)
- Added a check for disableExport in ChartPanelDownloadButton.jsx. Prevents download button rendering.
- Fix `CatalogIndex` types
- Moved code for retrieving a model by id, share key or CatalogIndex to a new function `terria.getModelByIdShareKeyOrCatalogIndex`.
- Updated handling of `previewedItemId` to use new function `terria.getModelByIdShareKeyOrCatalogIndex`. This will now use CatalogIndex if the `previewedItemId` cannot be found in models or model share keys.
- Fixed a race condition inside ModalPopup that caused the explorer panel (data catalogue) to be stuck hidden until refresh.
- Fix bug that broke the `DiffTool` preventing it from opening.
- TSify `BottomDock` and `measureElement` components.
- Fixed a bug in `GltfMixin` which resulted in some traits missing from `GltfCatalogItem` and broke tools like the scene editor.
- Leaflet attribution can be set through `config.leafletAttributionPrefix`. Attribution HTML string to show on Leaflet maps. Will use Leaflet's default if undefined. To hide Leaflet attribution - set `leafletAttributionPrefix:""`
- Re-add missing `helpPanel.mapUserGuide` translation string
- Fix `sortMembersBy` for child `Groups` and `References`
- Add `raiseError` convenience method to `TerriaError`
- Improve `filterOutUndefined` types
- Add [Maki icons](https://labs.mapbox.com/maki-icons/) - these can be used in `TablePointStyleTraits`. For example `marker = "hospital"`
- Rename `ProtomapsImageryProvider.duplicate()` to `ProtomapsImageryProvider.clone()`.
- Add [`ts-essentials` library](https://github.com/ts-essentials/ts-essentials) - "a set of high-quality, useful TypeScript types that make writing type-safe code easier"
- `GeojsonMixin` improvements
  - `uveMvt` is now `useTableStylingAndProtomaps`
  - If `useTableStylingAndProtomaps` is true, then protomaps is used for Line and Polygon features, and `TableMixin` is used for Point features (see `createLongitudeLatitudeFeaturePerRow()`)
  - `GeoJsonTraits.style` is now only supported by Cesium primitives (if defined, then `useTableStylingAndProtomaps` will be false). Instead you can use `TableStyleTraits`
- `TableMixin` improvements
  - Add new `TableStyleMap` model, this is used to support `enum`, `bin` and `null` styles for the following:
    - `TablePointStyleTraits` - this supports markers (URLs or Maki icons) and rotation, width, height and pixelOffset.
    - Add `TableOutlineStyleTraits` - this supports color and width.
  - Legends are now handled by `TableAutomaticLegendStratum`
  - Legends will be merged across `TableStyleMaps` and `TableColorMap` - for example, marker icons will be shown in legend with correct colors. See `MergedStyleMapLegend`
  - Default `activeStyle` is now picked by finding the first column of type `scalar`, and then the first column of type `enum`, then `text` and then finally `region`.
- `ArcGisFeatureServiceCatalogItem` now uses Table styling and `protomaps`
- Adapted `BaseModel.addObject` to handle adding objects to `ArrayTraits` with `idProperty="index"` and `isRemoval`. The new object will be placed at the end of the array (across all strata).
- Add `allowCustomInput` property to `SelectableDimensionGroup` - if true then `react-select` will allow custom user input.
- `TableStylingWorkflow` improvements
  - Better handling of swapping between different color scheme types (eg enum or bin)
  - Add point, outline and point-size traits

#### 8.2.3 - 2022-04-22

- **Breaking changes:**
  - `CkanItemReference` no longer copies `default` stratum to target - please use `itemProperties` instead.
- **Revert** Use CKAN Dataset `name` property for WMS `layers` as last resort.
- Add support for `WebMapServiceCatalogGroup` to `CkanItemReference` - this will be used instead of `WebMapServiceCatalogItem` if WMS `layers` can't be identified from CKAN resource metadata.
  - Add `allowEntireWmsServers` to `CkanCatalogGroupTraits` - defaults to `true`
- Ignore WMS `Layers` with duplicate `Name` properties
- Fix selectable dimensions passing reactive objects and arrays to updateModelFromJson (which could cause problems with array detection).

#### 8.2.2 - 2022-04-19

- Fixed a whitescreen with PrintView.

#### 8.2.1 - 2022-04-13

- Fixed selectable-dimension checkbox group rendering bug where the group is hidden when it has empty children.

#### 8.2.0 - 2022-04-12

- **Breaking changes:**
  - Multiple changes to `GtfsCatalogItem`:
    - Removed `apiKey` in favour of more general `headers`
    - Removed unused `bearingDirectionProperty` & `compassDirectionProperty`
    - `image` is no longer resolved relative to the TerriaJS asset folder. This will allow using relative URLs for assets that aren't inside the TerriaJS asset folder. Prepend "build/TerriaJS/" (the value of `terria.baseUrl`) to any existing relative `image` urls.
- Added `colorModelsByProperty` to `GtfsCatalogItem` which will colour 1 model differently for different vehichles based on properties matched by regular expression. E.g. colour a vehicle model by which train line the vehicle is travelling on.
- Fixed a bug where cross-origin billboard images threw errors in Leaflet mode when trying to recolour the image.
- Changed rounding of the numbers of the countdown timer in the workbench UI for items that use polling. The timer wil now show 00:00 for at most 500ms (instead of a full second). This means that for timers that are a multiple of 1000ms the timer will now show 00:01 for the last second before polling, instead of 00:00.
- TSified `BuildShareLink`, `InitSourceData` and `ShareData`.
- Added `HasLocalData` interface - which has `hasLocalData` property to implement.
- Added `ModelJson` interface - which provides loose type hints for Model JSON.
- Added `settings` object to `InitSourceData` - provides `baseMaximumScreenSpaceError, useNativeResolution, alwaysShowTimeline, baseMapId, terrainSplitDirection, depthTestAgainstTerrainEnabled` - these properties are now saved in share links/stories.
- Moved `setAlwaysShowTimeline` logic from `SettingsPanel` to `TimelineStack.ts`.

#### 8.1.27 - 2022-04-08

- Use CKAN Dataset `name` property for WMS `layers` as last resort.
- Set CKAN Group will now set CKAN Item `name` in `definition` stratum.
- Ignore GeoJSON Features with no geometry.
- Fix feedback link styling.
- Improve `CatalogIndexReference` error messages.

#### 8.1.26 - 2022-04-05

- **Breaking changes**
  - All dynamic groups (eg `WebMapServiceCatalogGroup`) will create members and set `definition` strata (instead of `underride`)
- New `GltfMixin`, which `GltfCatalogItem` now uses.
- Hook up `beforeViewerChanged` and `afterViewerChanged` events so they are
  triggered on viewer change. They are raised only on change between 2D and 3D
  viewer mode.
- Removed references to conversion service which is no longer used in version >=8.0.0.
- Added experimental routing system - there may be breaking changes to this system in subsequent patch releases for a short time. The routes currently include:
  - `/story/:share-id` ➡ loads share JSON from a URL `${configParameters.storyRouteUrlPrefix}:share-id` (`configParameters.storyRouteUrlPrefix` must have a trailing slash)
  - `/catalog/:id` ➡ opens the data catalogue to the specified member
- Fixed a polyline position update bug in `LeafletVisualizer`. Polylines with time varying position will now correctly animate in leaflet mode.
- Change button cursor to pointer
- Add `GeoJsonTraits.filterByProperties` - this can be used to filter GeoJSON features by properties
- Add GeoJSON `czmlTemplate` support for `Polygon/MultiPolygon`
- Add custom `heightOffset` property to `czmlTemplate`
- Fixed a bug where Cesium3DTilePointFeature info is not shown when being clicked.
- Added optional `onDrawingComplete` callback to `UserDrawing` to receive drawn points or rectangle when the drawing is complete.
- Fixed a bug in `BoxDrawing` where the box can be below ground after initialization even when setting `keepBoxAboveGround` to true.
- Add `itemProperties`, `itemPropertiesByType` and `itemPropertiesByIds` to `GroupTraits` and `ReferenceTraits`.
  - Properties set `override` strata
  - Item properties will be set in the following order (highest to lowest priority) `itemPropertiesByIds`, `itemPropertiesByType`, `itemProperties`.
  - If a parent group has `itemProperties`, `itemPropertiesByType` or `itemPropertiesByIds` - then child groups will have these values copied to `underride` when the parent group is loaded
  - Similarly with references.
- Fix `viewCatalogMember` bug - where `_previewItem` was being set too late.
- Improve error message in `DataPreview` for references.
- Fix alignment of elements in story panel and move some styling from scss to styled components
- Click on the stories button opens a story builder (button on the left from story number)
- Added ASGS 2021 regions to region mapping:
  - SA1-4 (e.g. sa3_code_2021)
  - GCCSA
  - STE & AUS (aliased to existing 2011/2016 data due to no change in geometry, names & codes)
- Added LGA regions from 2019 & 2021 to region mapping - only usable by lga code
- Increase `ForkTsCheckerWebpackPlugin` memoryLimit to 4GB
- Add `renderInline` option to markdownToHtml/React + TSify files
- Organise `lib/Map` into folder structure
- When `modelDimensions` are changed, `loadMapItems()` is automatically called
- Add `featureCounts` to `GeoJsonMixin` - this tracks number of GeoJSON Features by type
- Add `polygon-stroke`, `polyline-stroke` and `marker-stroke` to GeoJSON `StyleTraits` - these are only applied to geojson-vt features (not Cesium Primitives)
- TableMixin manual region mapping dimensions are now in a `SelectableDimensionGroup`
- Fix misc font/color styles
- Create reusable `StyledTextArea` component
- `Collapsible` improvements:
  - Add `"checkbox"` `btnStyle`
  - `onToggle` can now stop event propagation
  - `title` now supports custom markdown
- Add `rightIcon` and `textLight` props to `Button`
- New `addTerriaScrollbarStyles` scss mixin
- `TableAutomaticStylesStratum` now creates `styles` for every column - but will hide columns depending on `TableColumnType`
- `TableAutomaticStylesStratum.numberFormatOptions` is now `TableStyle.numberFormatOptions`
- Implement `TableColorStyleTraits.legendTicks` - this will determine number of ticks for `ContinuousColorMap` legends
- `DiscreteColorMap` will now use `minimumValue`/`maximumValue` to calculate bins
- `SelectableDimensions` improvements
  - Add `color`, `text`, `numeric` and `button` types
  - Add `onToggle` function to `SelectableDimensionGroup`
  - `Group` and `CheckboxGroup` now share the same UI and use `Collapsible`
  - `enum` (previously `select`) now uses `react-select` component
  - `color` uses `react-color` component
  - `DimensionSelectorSection` / `DimensionSelector*` are now named the same as the model - eg `SelectableDimension`
- Create `Portal`, `PortalContainer`,`SidePanelContainer` and `WorkflowPanelContainer`. There are used by `WorkflowPanel`.
- Create `WorkflowPanel` - a basic building block for creating Workflows that sit on top of the workbench
  - It has three reusable components, `Panel`, `PanelButton`, `PanelMenu`
- Create `selectableDimensionWorkflow` - This uses `WorkflowPanel` to show `SelectableDimensions` in a separate side panel.
  - `TableStylingWorkflow` - set styling options for TableMixin models
  - `VectorStylingWorkflow` - this extends `TableStylingWorkflow` - used to set styling options for GeoJsonMixin models (for Protomaps/geojson-vt only)
- Create `viewingControls` concept. This can be used to add menu items to workbench items menu (eg "Remove", "Export", ...)
  - TSXify `ViewingControls`
- Add temporary `legendButton` property - this is used to show a "Custom" button above the Legend if custom styling has been applied
  - This uses new `TableStyle.isCustom` property
- Move workbench item controls from `WorkbenchItem.jsx` `WorkbenchItemControls.tsx`
- Add `UrlTempalteImageryCatalogItem`, rename `RasterLayerTraits` to `ImageryProviderTraits` and add some properties.
- Added `ViewingControlsMenu` for making catalog wide extensions to viewing controls options.
- Added `MapToolbar`, a simpler API for adding buttons to the map navigation menu for the most common uses cases.
- Added `BoxDrawing` creation methods `fromTransform` and `fromTranslationRotationScale`.
- Fixed a bug where `zoom` hangs for catalog items with trait named `position`.
- Moved workflows to `Models/Workflows` and added helper method `runWorkflow` to invoke a workflow.
- Change NaturalEarth II basemap to use `url-template-imagery`
- Remove Gnaf API related files as the service was terminated.

#### 8.1.25 - 2022-03-16

- Fix broken download link for feature info panel charts when no download urls are specified.
- Fixed parameter names of WPS catalog functions.
- Improve WMS 1.1.1 support
  - Added `useWmsVersion130` trait - Use WMS version 1.3.0. True by default (unless `url` has `"version=1.1.1"` or `"version=1.1.0"`), if false, then WMS version 1.1.1 will be used.
  - Added `getFeatureInfoFormat` trait - Format parameter to pass to GetFeatureInfo requests. Defaults to "application/json", "application/vnd.ogc.gml", "text/html" or "text/plain" - depending on GetCapabilities response
- Add `legendBackgroundColor` to `LegendOwnerTraits` and `backgroundColor` to `LegendTraits`
- Add `sld_version=1.1.0` to `GetLegendGraphics` requests
- Filter `"styles","version","format","srs","crs"` conflicting query parameters from WMS `url`
- WMS `styles`, `tileWidth`, `tileHeight` and `crs`/`srs` will use value in `url` if it is defined (similar to existing behavior with `layers`)
- WMS will now show warning if invalid `layers` (eg if the specified `layers` don't exist in `GetCapabilities`)
- ArcGisFeatureServerCatalogItem can now load more than the maximum feature limit set by the server by making multiple requests, and uses GeojsonMixin
- Avoid creating duplication in categories in ArcGisPortalCatalogGroup.
- Fix `CatalogMemberMixin.hasDescription` null bug
- `TableStyle` now calculates `rectangle` for point based styles
- Fixed error installing dependencies by changing dependency "pell" to use github protocol rather than unencrypted Git protocol, which is no longer supported by GitHub as of 2022-03-15.

#### 8.1.24 - 2022-03-08

- Ignores duplicate model ids in members array in `updateModelFromJson`
- Add support for `crs` property in GeoJSON `Feature`
- Add feature highlighting for Protomaps vector tiles
- Add back props `localDataTypes` and `remoteDataTypes` to the component `MyData` for customizing list of types shown in file upload modal.

#### 8.1.23 - 2022-02-28

- **Breaking changes**:
  - `IDEAL ZOOM` can be customised by providing `lookAt` or `camera` for `idealZoom` in `MappableTraits`. The `lookAt` takes precedence of `camera` if both exist. The values for `camera` can be easily obtained from property `initialCamera` by calling shared link api .

* Fixed crash caused by ArcGisMapServerCatalogItem layer missing legend.
* Refactored StoryPanel and made it be collapsible
* Added animation.ts as a utility function to handle animation end changes (instead of using timeout)
* Fixed a bug where `buildShareLink` serialised the feature highlight model & geometry. Picked features are still serialised and geometry is reloaded on accessing the share link.

#### 8.1.22 - 2022-02-18

- Added play story button in mobile view when there is an active story
- `IDEAL ZOOM` can be customised by providing `idealZoom` property in `MappableTraits`.
- Fix `AddData` options

#### 8.1.21 - 2022-02-08

- Fixed bug where WMS layer would crash terria if it had no styles, introduced in 8.1.14

#### 8.1.20 - 2022-02-04

- Fixed whitescreen on Print View in release/production builds

#### 8.1.19 - 2022-01-25

- Add WMS support for `TIME=current`
- Only show `TableMixin.legends` if we have rows in dataColumnMajor and mapItems to show
- Add `WebMapServiceCatalogGroup.perLayerLinkedWcs`, this can be used to enable `ExportWebCoverageService` for **all** WMS layers. `item.linkedWcsCoverage` will be set to the WMS layer `Name` if it is defined, layer `Title` otherwise.
- MagdaReference can use addOrOverrideAspects trait to add or override "terria" aspect of target.
- Added new print preview page that opens up in a new window
- TSXified PrintView

#### 8.1.18 - 2022-01-21

- Add missing default Legend to `TableAutomaticStylesStratum.defaultStyle`
- Fix a bug in CompositeCatalogItem that causes share URLs to become extremely long.
- Fix `OpacitySection` number precision.
- Add `sortMembersBy` to `GroupTraits`. This can be set to sort group member models - For example `sortMembersBy = "name"` will alphabetically sort members by name.
- Remove `theme.fontImports` from `GlobalTerriaStyles` - it is now handled in `TerriaMap/index.js`
- Add check to `featureDataToGeoJson.getEsriFeature` to make sure geometry exists

#### 8.1.17 - 2022-01-12

- **Breaking changes**:
  - Minimum node version is now 12 after upgrading node-sass dependency

* Automatically cast property value to number in style expressions generated for 3d tiles filter.
* Re-enable procedure and observable selectors for SOS items.
* Fix broken "Ideal zoom" for TableMixin items.
* The opacity of 3d tiles can now be changed with the opacity slider in the workbench
* RasterLayerTraits and Cesium3dTilesTraits now share the newly created OpacityTraits
* `disableOpacityControl` is now a trait and can be set in the catalog.
* TSXified OpacitySection
* Upgrade compiler target from es2018 to es2019
* Fix default table style legends
* Remove SOS defaults legend workaround
* Update NodeJS version to 14 in `npm-publish` GitHub action

#### 8.1.16 - 2021-12-23

- Added region mapping support for Commonwealth Electoral Divisions as at 2 August 2021 (AEC) as com_elb_name_2021.

#### 8.1.15 - 2021-12-22

- Fix sharelink bug, and make `isJson*` type checks more rigorous
- Remove `uniqueId` from `CatalogMemberMixin.nameInCatalog` and add it as fallback to `CatalogMemberMixin.name`
- Add `shareKeys` and `nameInCatalog` to `CatalogIndexReference`.
- Remove `description` field from `CatalogIndex`
  - The `CatalogIndex` can now be used to resolve models in sharelinks
- Add support for zipped `CatalogIndex` json files.
- Fix `SplitReferences` which use `shareKeys`
- Make `isJson*` type assertion functions more rigorous
  - Add `deep` parameter, so you can use old "shallow" type check for performance reasons if needed
- Add Shapefile to `CkanDefaultFormatsStratum`
- Fix `ArcGisMapServerCatalogItem` metadata bug
- Remove legend traits from CatalogMemberMixin, replacing them with LegendOwnerTraits, and add tests to enforce correct use of legends.
- Add better support for retreiving GeoJsonCatalogItem data through APIs, including supporting geojson nested within json objects
- Fixed `ContinuousColorMap` min/max value bug.
- `TableStyle.outlierColor` is now only used if `zFilter` is active, or `colorTraits.outlierColor` is defined
- Add `forceConvertResultsToV8` to `WebProcessingServiceCatalogFunction`. If your WPS processes are returning v7 json, you will either need to set this to `true`, or set `version: 0.0.1` in JSON output (which will then be automatically converted to v8)
- Cleanup `CatalogFunction` error handling
- Fix `SelectAPolygonParameterEditor` feature picking (tsified)
- Add `WebMapServiceCatalogItem.rectangle` support for multiple WMS layers
- Fix picked feature highlighting for ArcGis REST API features (and TSify `featureDataToGeoJson`)
- Re-enable GeoJSON simple styling - now if more than 50% of features have [simple-style-spec properties](https://github.com/mapbox/simplestyle-spec) - automatic styling will be disabled (this behaviour can be disabled by setting `forceCesiumPrimitives = false`)
- Don't show `TableMixin` `legends` or `mapItems` if no data
- Fix `GeoJsonCatalogItem.legends`
- Add `isOpen` to `TerriaReferenceTraits`

#### 8.1.14 - 2021-12-13

- **Breaking changes**:
  - `Result.throwIfUndefined()` will now only throw if `result.value` is undefined - regardless of `result.error`

* Reimplement option to zoom on item when adding it to workbench, `zoomOnAddToWorkbench` is added to `MappableTraits`.
* Update terria-js cesium to `1.81.3`
* Re-allowed models to be added to `workbench` if the are not `Mappable` or `Chartable`
* Moved `WebMapServiceCatalogItem.GetCapbilitiesStratum` to `lib\Models\Catalog\Ows\WebMapServiceCapabilitiesStratum.ts`
* Moved `WebMapServiceCatalogItem.DiffStratum` to `DiffableMixin`
* `callWebCoverageService` now uses version WCS `2.0.0`
  - All WCS export functionality is now in `ExportWebCoverageServiceMixin`
  - Added `WebCoverageServiceParameterTraits` to `WebMapServiceCatalogItemTraits.linkedWcsParameters`. It includes `outputFormat` and `outputCrs`
  - Will attempt to use native CRS and format (from `DescribeCoverage`)
  - No longer sets `width` or `height` - so export will now return native resolution
* Anonymize user IP when using google analytics.
* Fix crash when TableMixin-based catalog item had invalid date values
* Fix `WebMapServiceCatalogItem.styles` if `supportsGetLegendGraphics = false`. This means that if a WMS server doesn't support `GetLegendGraphics` requests, the first style will be set as the default style.

#### 8.1.13 - 2021-12-03

- Paramerterised the support email on the help panel to use the support email in config
- Refactored `TableColumn get type()` to move logic into `guessColumnTypeFromValues()`
- `TableMixin.activeStyle` will set `TableColumnType = hidden` for `scalar` columns with name `"id"`, `"_id_"` or `"fid"`
- Fix bug `TableColumn.type = scalar` even if there were no values.
- Table columns named `"easting"` and `"northing"` are now hidden by default from styles
- `TableColumn.type = enum` requires at least 2 unique values (including null) to be selected by default
- Tweak automatic `TableColumn.type = Enum` for wider range of values
- Exporting `TableMixin` will now add proper file extensions
- Added `TimeVaryingTraits.timeLabel` trait to change label on `DateTimeSelectorSection` (defaults to "Time:")
  - This is set to `timeColumn.title`
- `TableColumn` will try to generate prettier `title` by un-camel casing, removing underscores and capitalising words
- `TableStyle` `startDates`, `finishDates` and `timeIntervals` will only set values for valid `rowGroups` (invalid rows will be set to `null`). For example, this means that rows with invalid regions will be ignored.
- Add "Disable style" option to `TableMixin.styleDimensions` - it can be enabled with `TableTraits.showDisableStyleOption`
- Added `timeDisableDimension` to `TableMixin` - this will render a checkbox to disable time dimension if `rowGroups` only have a single time interval per group (i.e. features aren't "moving" across time) - it can be enabled with `TableTraits.showDisableTimeOption` - `TableAutomaticStylesStratum` will automatically enable this if at least 50% of rowGroups only have one unique time interval (i.e. they don't change over time)\
- Remove border from region mapping if no data
- Add `baseMapContrastColor` and `constrastColor` to `BaseMapModel`
- Fixed `TableMixin.defaultTableStyle.legends` - `defaultTableStyle` is now not observable - it is created once in the `contructor`
- Removed `Terria.configParameters.enableGeojsonMvt` - geojson-vt/Protomaps is now used by default
- `GpxCatalogItem` now uses `GeojsonMixin`
- Add an external link icon to external hyperlink when using method `parseCustomHtmlToReact`. This feature can be switched off by passing `{ disableExternalLinkIcon: true }` in `context` argument.
- Tsify `sendFeedback.ts` and improve error messages/notifications
- Removed unused overrideState from many DataCatalog React components.
- Fixed a bug where adding a timeseries dataset from the preview map's Add to map button didn't add the dataset to the `timelineStack`.
- Fixed incorrect colour for catalog item names in the explorer panel when using dynamic theming.
- Moved `CatalogIndex` loading from constructor (called in `Terria.start`) to `CatalogSearchProvider.doSearch` - this means the index will only be loaded when the user does their first search
- Add basic auth support to `generateCatalogIndex`, fix some bugs and improve performance
- Update terria-js cesium to `1.81.2`
- Add `uniqueId` as fallback to `nameInCatalog`
- Remove duplicated items from `OpenDataSoftGroup` and `SocrataGroup`

#### 8.1.12 - 2021-11-18

- Bigger zoom control icons.
- Modified "ideal zoom" to zoom closer to tilesets and datasources.
- Added `configParameters.feedbackPostamble`. Text showing at the bottom of feedback form, supports the internationalization using the translation key
- `GeoJsonMixin.style["stroke-opacity"]` will now also set `polygonStroke.alpha` and `polylineStroke.alpha`
- Reduce `GeoJsonMixin` default stroke width from `2` to `1`
- Add `TableMixin` styling to `GeoJsonMixin` - it will treat geojson feature properties as "rows" in a table - which can be styled in the same way as `TableMixin` (eg CSV). This is only enabled for geojson-vt/Protomaps (which requires `Terria.configParameters.enableGeojsonMvt = true`). For more info see `GeojsonMixin.forceLoadMapItems()`
  - This can be disabled using `GeojsonTraits.disableTableStyle`
- Opacity and splitting is enabled for Geojson (if using geojson-vt/protomaps)
- Replaced `@types/geojson` Geojson types with `@turf/helpers`
- In `GeojsonMixin` replaced with `customDataLoader`, `loadFromFile` and `loadFromUrl` with `forceLoadGeojsonData`
- `GeojsonMixin` will now convert all geojson objects to FeatureCollection
- Exporting `GeojsonMixin` will now add proper file extensions
- `WebFeatureServiceCatalogItem` now uses `GeoJsonMixin`
- Fix `ProtomapsImageryProvider` geojson feature picking over antimeridian
- Add Socrata group to "Add web data
- Added "marker-stroke-width", "polyline-stroke-width", "polygon-stroke-width" to `GeojsonStyleTraits` (Note these are not apart of [simplestyle-spec](https://github.com/mapbox/simplestyle-spec/tree/master/1.1.0) and can only be used with `geojson-vt`)
- Add a method refreshCatalogMembersFromMagda to Terria class.
- Renable `useNativeResolution` on mobile
- Store `useNativeResolution`, `baseMaximumScreenSpaceError` as local properties
- Moved CKAN default `supportedFormats` to `CkanDefaultFormatsStratum`
- Add properties to `CkanResourceFormatTraits`
  - `maxFileSize` to filter out resources with large files (default values: GeoJSON = 150MB, KML = 30MB, CZML = 50MB)
  - `removeDuplicates` (which defaults to true) so we don't get duplicate formats for a dataset (it will check `resource.name`)
    - If there are multiple matches, then the newest (from resource.created property) will be used
  - `onlyUseIfSoleResource` to give a given resource format unless that is all that exists for a dataset
- Add CKAN `useSingleResource`, if `true`, then the highest match from `supportedResourceFormats` will be used for each dataset
- ArcGis Map/Feature Service will now set CRS from `latestWkid` if it exists (over `wkid`)
- Fix CKAN ArcGisFeatureService resources
- ArcGisFeatureServer will now set `outSR=4326` so we don't need to reproject client-side

#### 8.1.11 - 2021-11-15

- Fix `SettingsPanel` type issue

#### 8.1.10 - 2021-11-15

- Fix `CswCatalogGroup` XML types
- Added `MAINCODE` aliases for all ABS Statistical Area regions that were missing them.
- Fixed `superGet` replacement in webpack builds with babel versions `7.16.0` and above.

#### 8.1.9 - 2021-11-01

- TSify workbench splitter control and fix broken styling.
- Fix app crash when opening AR tool.

#### 8.1.8 - 2021-10-29

- Tsified `SettingPanel`
- Moved `setViewerMode` function from `Terria` class to `ViewerMode`
- Refactored checkbox to use children elements for label instead of label
  property, `isDisabled`, `isChecked` and `font-size: inherit` style is passed
  to each child element (so propper styling is maintained)
- Fix an internal bug where Cesium.prototype.observeModelLayer() fails to remove 3D tilesets in certain cases.
- Rename `TerriaError._shouldRaiseToUser` to `overrideRaiseToUser`
  - Note: `userProperties.ignoreError = "1"` will take precedence over `overrideRaiseToUser = true`
- Fix `overrideRaiseToUser` bug causing `overrideRaiseToUser` to be set to `true` in `TerriaError.combine`
- Add `rollbar.warning` for `TerriaErrorSeverity.Warning`
- Disable `zFilter` by default
- Remove use of word "outlier" in zFilter dimension and legend item (we now use "Extreme values")
- Add `cursor:pointer` to `Checkbox`
- Fix `MapNavigation` getter/setter `visible` bug.
  - Replace `CompositeBarItemController` `visible` setter with `setVisible` function
- Use `yarn` in CI scripts (and upgrade node to v14)
- Fix app crash when previewing a nested reference in the catalog (eg when viewing an indexed search result where the result is a reference).
- Ported feaure from v7 to set WMS layers property from the value of `LAYERS`, `layers` or `typeName` from query string of CKAN resource URL.

#### 8.1.4 - 2021-10-15

- Make flex-search usage (for `CatalogIndex`) web-worker based
- Add `completeKnownContainerUniqueIds` to `Model` class - This will recursively travese tree of knownContainerUniqueIds models to return full list of dependencies
- Add all models from `completeKnownContainerUniqueIds` to shareData.models (even if they are empty)

#### 8.1.3 - 2021-10-14

- Reimplement map viewer url param
- Added `terriaError.importance` property. This can be set to adjust which error messages are presented to the user.
  - `terriaErrorNotification` and `WarningBox` will use the error message with highest importance to show to the user ("Developer details" remains unchanged)
- Add `terriaError.shouldRaiseToUser` override, this can be used to raise errors with `Warning` severity.
- `terriaError.raisedToError` will now check if **any** `TerriaError` has been raised to the user in the tree.
- `workbench.add()` will now keep items which only return `Warning` severity `TerriaErrors` after loading.
- Improve SDMX error messages for no results
- Fix SDMX FeatureInfoSection time-series chart to only show if data exists.
- Improve GeoJSON CRS projection error messages
- Add `Notification` `onDismiss` and `ignore` properties.
- Fix `AsyncLoader` result bug
- Remove `Terria.error` event handler
- Refactor `workbench.add` to return `Result`
- Consolidated network request / CORS error message - it is now in `t("core.terriaError.networkRequestMessage")`.
  - It can be injected into other translation strings like so: `"groupNotAvailableMessage": "$t(core.terriaError.networkRequestMessage)"`
  - Or, you can use `networkRequestError(error)` to wrap up existing `TerriaError` objects
- Fix incorrect default `configParameters.feedbackPreamble`
- Fix incorrect default `configParameters.proj4def` - it is now `"proj4def/"`
- Fix Branding component. It wasn't wrapped in `observer` so it kept getting re-rendered
- Add `FeedbackLink` and `<feedbacklink>` custom component - this can be used to add a button to open feedback dialog (or show `supportEmail` in feedback is disabled)
- Fix `ContinuousColorMap` `Legend` issue due to funky JS precision
- Fix mobx computed cycle in `CkanDatasetStratum` which was making error messages for failed loading of CKAN items worse.

#### 8.1.2 - 2021-10-01

- Removed duplicate Help icon and tooltip from the map navigation menu at the bottom as it is now shown in the top menu.
- Fixed a bug where the app shows a scrollbar in some instances.
- Wrap clean initSources with action.
- Modified `TerriaReference` to retain its name when expanded. Previously, when the reference is expanded, it will assume the name of the group or item of the target.
- Proxy `catalogIndex.url`

#### 8.1.1 - 2021-09-30

- **Breaking changes:**
  - `blacklist` has been renamed to `excludeMembers` for `ArcGisPortalCatalogGroup` and `CkanCatalogGroup`.

* Tsifyied and refactored `RegionProvider` and `RegionProviderList`, and re-enabled `loadRegionIDs`
* `TableColorMap` `minimumValue` and `maximumValue` will now take into account valid regions.
* `tableMixin.loadRegionProviderList()` is now called in `tableMixin.forceLoadMapItems()` instead of `mappableMixin.loadMapItems()`
* Add TableColumn and TableStyle `ready` computed property. Columns will only be rendered if `ready` is `true`. At the moment it is only used to wait until `loadRegionIDs` has finished.
* Moved region mapping `ImageryProvider` code to `lib/Table/createRegionMappedImageryProvider.ts`
* Fix `ChartPanel` import `Result` bug.
* Improve handling of featureInfoTemplate for composite catalog items.
* Mobile help menu will now show a link to map user guide if it is configured in `Terria.configParameters.helpItems`.
* Fixed the layout of items in mobile navigation
* Add Mapbox Vector Tile support. This is using [protomaps.js](https://github.com/protomaps/protomaps.js) in the new `ProtomapsImageryProvider`. This includes subset of MVT style specification JSON support.
* `MapboxVectorCanvasTileLayer` is now called `ImageryProviderLeafletGridLayer`
* `CesiumTileLayer` is now called `ImageryProviderLeafletTileLayer`.
* Added `geojson-vt` support to `GeoJsonMixin`, which will tile geojson into vector tiles on the fly, and use the new `ProtomapsImageryProvider`.
* Added `configParameter.enableGeojsonMvt` temporary feature flag for experimental Geojson-Mapbox vector tiles. Default is `false`.
* Added `forceCesiumPrimitives` to `GeoJsonTraits`. This can be used to render cesium primitives instead of Mapbox vector-tiles (if `configParameter.enableGeojsonMvt` is `true`)
* Add `scale` observable to `TerriaViewer`. This will give distance between two pixels at the bottom center of the screen in meters.
* Fixed `withControlledVisibility` method to inherit `propTypes` of its wrapped component.
* Added `MinMaxLevelMixin` and `MinMaxLevelTraits` to handle defining min and max scale denominator for layers.
* Extracted function `scaleToDenominator` to core - for conversion of scale to zoom level.
* Share/start data conversion will now only occur if `version` property is `0.x.x`. Previously, it was `version` property is **not** `8.x.x`
* Filter table column values by Z Score. This is controlled by the following `TableColorStyleTraits`:
  - `zScoreFilter` - Treat values outside of specifed z-score as outliers, and therefore do not include in color scale. This value is magnitude of z-score - it will apply to positive and negative z-scores. For example a value of `2` will treat all values that are 2 or more standard deviations from the mean as outliers. This must be defined to be enabled - currently it is only enabled for SDMX (with `zScoreFilter=4`).
  - `zScoreFilterEnabled - True, if z-score filter is enabled
  - `rangeFilter` - This is applied after the `zScoreFilter`. It is used to effectively 'disable' the zScoreFilter if it doesn't cut at least the specified percange of the range of values (for both minimum and maximum value). For exmaple if `rangeFilter = 0.2`, then the zScoreFilter will only be effective if it cuts at least 20% of the range of values from the minimum and maximum value
* Add `outlierColor` to `ContinuousColorMap`
* Add `placement` to `SelectableDimension`. This can be used to put `SelectableDimension` below legend using `placement = "belowLegend`
* Add `SelectableDimensionCheckbox` (and rename `SelectableDimension` to `SelectableDimensionSelect`)
* Add `outlierFilterDimension` checkbox `SelectableDimension` to workbench to enable/disable dimension
* Extend `tableStyle.rowGroups` to regions
* Fix `spreadFinishTime` bug
* Fix diverging `ContinuousColorMap` - it will now center color scale around 0.
* Refactor `SocrataMapViewCatalogItem` to use `GeoJsonMixin`
* `SocrataCatalogGroup` will not not return groups for Facets if there is only one - so it skips an unnecessary group level.
* Update protomaps.js to `1.5.0`
* SDMX will now disable the region column if less than 2 valid regions have been found
* Set `spreadStartTime` and `spreadFinishTime` to `true` for SDMX
* Add SDMX `metadataURLs` from dataflow annotations
* Improve SDMX chart titles
* `TableMixin` will now remove data if an error occurs while calling `forceLoadTableData`
* Make `regionColumn` `isNullable` - this means region column can be disabled by setting to `null`.
* Fix scalar column color map with a single value
* TableMixin will now clear data if an error occurs while calling `forceLoadTableData`
* `TableMixin` will now not return `mapItems` or `chartItems` if `isLoading`
* SDMX will now use `initialTimeSource = stop`
* Fix `duplicateModels` duplicating observables across multiple models
* Support group models in workbench -- All members will be automatically added to the map.
* Added location search button to welcome modal in mobile view.
* Add `DataUrlTraits` to `CatalogMemberTraits.dataUrls`. It contains an array of data URLS (with optional `title` which will render a button). It is handled the same as `MetadataUrls` except there is a `type` property which can be set to `wcs`, `wfs`... to show info about the URL.
* Made search location bar span full width in mobile view.
* Automatically hide mobile modal window when user is interacting with the map.
* Disabled feature search in mobile
* Disabled export (clip&ship) in mobile
* Fixed misplaced search icon in mobile safari.
* Prevents story text from covering the whole screen in mobile devices.
* Add `CatalogIndex`, `CatalogIndexReference` and `generateCatalogIndex()` script. These can be used to generate a static JSON index of a terria catalog - which can then be searched through using `flexsearch`
* Added `weakReference` flag `ReferenceMixin`, this can be used to treat References more like a shortcut (this means that `sourceReference` isn't used when models are shared/added to the workbench - the `target` is used instead)
* GroupMixin.isMixedInto and MappableMixin.isMixedInto are now more strict - and won't pass for for References with `isMappable` or `isGroup`.
* `Workbench.add` can now handle nested `References` (eg `CatalogIndexReference -> CkanReference -> WMSCatalogItem`).
* Add `description` trait to `CatalogMemberReferenceTraits`
* Added `excludeMembers` property to `GroupTraits` (this replaced the `blacklist` property in v7). It is an array of strings of excluded group and item names. A group or item name that appears in this list will not be shown to the user. This is case-insensitive and will also apply to all child/nested groups
* Fixes an app crash on load in iOS-Safari mobile which was happening when rendering help panel tooltips.
* Fixed `WebMapServiceCatalogItem` not sending additional `parameters` in `GetFeatureInfo` queries.
* Changed mobile header icons and improved styling.
* Fixed a problem with computeds and AsyncLoader when loading `mapItems` (and hence children's `mapItems`) of a CompositeCatalogItem.
* Fix `YDYRCatalogFunction` `description`
* Extend input field for search in mobile view to full width of the page.
* Automatically hide mobile modal window when user is interacting with the map (like picking a point or drawing a shape).
* Adjusted styling of x-axis labels in feature info panel to prevent its clipping.
* When expanding charts from the same catalog item, we now create a new item if the expanded chart has a different title from the previously expanded chart for the same item. This behavior matches the behavior in `v7`.
* Improve status message when feature info panel chart is loading
* Fix broken chart panel download button.
* Changed @vx/_ dependencies to @visx/_ which is the new home of the chart library
* The glyph style used for chart points can now be customized.
* Added `TerriaReference` item, useful for mounting a catalog tree from an external init file at any position in the current map's catalog tree.
* Changed @vx/_ dependencies to @visx/_ which is the new home of the chart library
* The glyph style used for chart points can now be customized.
* Chart tooltip and legend bar can now fit more legends gracefully.

#### 8.1.0 - 2021-09-08

- **Breaking changes:**
  - Overhaul of map navigation: items no longer added inside UserInterface using <Nav> jsx.

* New version of map navigation ([#5062](https://github.com/TerriaJS/terriajs/pull/5062))
  - It consists of
    - a high level api `MapNavigationModel` for managing the navigation items, which is responsible for managing the state of navigation items. It is passing commands to invidual item controller.
    - a `MapNavigationItemController` that holds and control the state of navigation item. When new navigation item is created it should extend controller and provide the definition on how it state should be updated.
  - Terria exposes instance of navigation model to the world.
  - Converted all existing navigation items to utilise new navigation model, and registered them in terria navigation model (`registerMapNavigations.tsx`).
  - Resolved issue with some navigation items not being clickable on mobile due to overlap from others.
* Fixed a bug in Difference tool where difference image was showing with zero opacity in some situations.
* Fixed `CzmlCatalogItem` to react correctly to input data changes.

#### 8.0.1 - 2021-09-06

- Added `catalog-converter` support for v7 `#start` data.
- add french Help button translation
- Enable FeatureInfoSectionSpec tests
- Add `itemProperties` to `ArcGisMapServerCatalogGroupTraits` so that `ArcGisMapServerCatalogGroup` can override relevant traits of its layers.
- Add `feature` object to `FeatureInfoSection.getTemplateData`
- Add a way to replace text in feature info templates. See [Replace text](doc/connecting-to-data/customizing-data-appearance/feature-info-template.md) for details.
- Fixed unnecessary model reloads or recomputing of `mapItems` when switching between story scenes.
- Fixed story reset button.
- Moved help button to the top menu

#### 8.0.0 - 2021-08-13

- **Breaking changes**:
  - Require `translate#` in front of translatable content id in `config.json` (i.e. `helpContent`).
  - `colorPalette` no longer supports a list of CSS colors (eg `rgb(0,0,255)-rgb(0,255,0)-rgb(255,0,0)`). Instead please use `binColors`.
  - Organise `Traits` folder into `Traits/Decorators` and `Traits/TraitsClasses`
  - Renamed all mixin instance type definitions to `XMixin.Instance`.
  - Basemaps are now defined as `baseMaps` object (see [baseMaps object docs](./doc/customizing/initialization-files.md#basemaps))
    - list of available basemaps is defined in `baseMaps.items`. This list is combined with default base maps so it's possible to override defaults
    - definition of `initBaseMapId` and `initBaseMapName` are moved to `baseMaps.defaultBaseMapId` and `baseMaps.defaultBaseMapName`
    - `previewBaseMapId` is moved to `baseMaps.previewBaseMapId`
    - implemented `baseMaps.enabledBaseMaps` array of base map ids to define a list of baseMaps available to user
    - updated docs for `baseMaps`
  - `$color-splitter` and `theme.colorSplitter` has been replaced with `$color-secondary` and `theme.colorSecondary`
  - `canZoomTo` has bee replaced with `disableZoomTo` in `MappableTraits`
  - `showsInfo` has been replaced with `disableAboutData` in `CatalogMemberTraits`
  - `AsyncLoader` loadXXX methods now return `Result` with `errors` **they no longer throw errors** - if you need errors to be thrown you can use `(await loadXX).throwIfError()`.
  - Removed `openGroup()` - it is replaced by `viewState.viewCatalogMember`
  - Renamed `ReferenceMixin.is` to `ReferenceMixin.isMixedInto`

* Fixed a bug with numeric item search where it sometimes fails to return all matching values.
* Respect order of objects from lower strata in `objectArrayTrait`.
* Fix datetime button margin with scroll in workbench.
* Fix checkbox when click happen on svg icon. (#5550)
* Added progress indicator when loading item search tool.
* Add `nullColor` to `ConstantColorMap` - used when `colorColumn` is of type `region` to hide regions where rows don't exist.
* `TableStyles` will only be created for `text` columns if there are no columns of type `scalar`, `enum` or `region`.
* Moved `TableStyle.colorMap` into `TableColorMap`
* Replaced `colorbrewer.json` with `d3-scale-chromatic` - we now support d3 color scales (in addition to color brewer) - see https://github.com/d3/d3-scale-chromatic
* Added `ContinuousColorMap` - it will now be used by default for `scalar` columns
  - To use `DiscreteColorMap` - you will need to set `numberOfBins` to something other than `0`.
* `TableColorMap` default color palette for `scalar` columns is not `Reds` instead of `RdYlOr`
* Legends for `scalar` columns will now calculate optimal `numberFormatOptions.maximumFractionDigits` and `numberFormatOptions.minimumFractionDigits`
* Fix sharing user added data of type "Auto-detect".
* #5605 tidy up format string used in `MagdaReference`
* Fix wms feature info returning only one feature
* `WebMapServiceCatalogGroup` will now create layer auto-IDs using `Name` field to avoid ID clashes.
* Added `GroupMixin` `shareKey` generation for members - if the group has `shareKeys`.
* Organise `Traits` folder into `Traits/Decorators` and `Traits/TraitsClasses
* Organise `Traits` folder into `Traits/Decorators` and `Traits/TraitsClasses`
* I18n-ify shadow options in 3DTiles and some strings in feature info panel.
* Fix `StyledIcon` css `display` clash
* Limit `SelectableDimension` options to 1000 values
* Added support for `SocrataCatalogGroup` and `SocrataMapViewCatalogGroup`
  - Notes on v7 to v8 Socrata integration:
    - Share links are not preserved
    - Added basic support for dataset resources
* Organise `Models` directory into multiple sub-directories (#5626)
  - New model related classes are moved to `Models/Definition`
  - Catalog related files are moved to `Models/Catalog`
    - ESRI, OWS, GTFS and CKAN related files are moved to their own sub-directories in `Models/Catalog/`
    - Other Catalog items related files are moved to `Models/Catalog/CatalogItems`
    - Other Catalog items related files are moved to `Models/Catalog/CatalogGroups`
    - Catalog functions related files are moved to `Models/Catalog/CatalogFunction`
  - Removed unused Models files
* Modified BadgeBar to be more tolerant to longer strings
* Added `MapboxMapCatalogItem`.
* Added `MapboxStyleCatalogItem`.
* Fix splitter thumb icon vertical position
* Renamed all mixin instance type definitions to `XMixin.Instance`.
* Clean up `ViewControl` colors
  - `$color-splitter` and `theme.colorSplitter` has been replaced with `$color-secondary` and `theme.colorSecondary`
* Clean up `SplitterTraits`
  - `SplitterTraits` is now included in `RasterLayerTraits`
  - Removed `supportsSplitter` variable
  - Added `disableSplitter` trait
* Clean up `canZoomTo`
  - Replaced with `disableZoomTo` in `MappableTraits`
* Clean up `showsInfo`
  - Replaced with `disableAboutData` in `CatalogMemberTraits`
* Add `TerriaErrorSeverity` enum, values can be `Error` or `Warning`.
  - Errors with severity `Error` are presented to the user. `Warning` will just be printed to console.
  - By default, errors will use `Error`
  - `TerriaErrorSeverity` will be copied through nested `TerriaErrors` on creation (eg if you call `TerriaError.from()` on a `Warning` then the parent error will also be `Warning`)
  - Loading models from share links or stories will use `Warning` if the model is **not in the workbench**, otherwise it will use `Error`.
* In `terriaErrorNotification` - show `error.message` (as well as `error.stack`) if `error.stack` is defined
* `AsyncLoader` now has an observable `result` property.
* `viewState.viewCatalogMember()` now handles loading catalog members, opening groups and showing "Add Data" window.
* Fix `MagdaReference` `forceLoadReference` bug.
* Clean up `CkanCatalogGroup` loading - errors are no-longer swallowed.
* Clean up `3dTilesMixin` loading - errors are no-longer swallowed.
* Fix `DataPreviewSections` info section bug.
* Move `FeedbackForm` `z-index` to same as `Notification` - this is so it will appear above Data catalog.
* Added `result.raiseError()`, `result.pushErrorTo()` and `result.clone()` helper methods - and `Result.combine()` convenience function
* Renamed `ReferenceMixin.is` to `ReferenceMixin.isMixedInto`
* Added support for logging to external error service and configuring it via config parameters. See `errorService` in [client configuration](doc/customizing/client-side-config.md).
* Fix `DiscreteColorMap` bug with `binColors` and added warning message if `colorPalette` is invalid.
* Fix `EnumColorMap` bug with `binColors`
* Moved d3-scale-chromatic code into `tableColorMap.colorScaleCategorical()` and `tableColorMap.colorScaleContinuous()`
* Disabled welcome popup for shared stories
* Add WMS support for default value of time dimension.
* Make CompositeCatalogItem sync visibility to its members.
* Add `description` and `example` static properties to `Trait`, and added `@traitClass` decorator.
* Add `parent` property to `Trait`, which contains parent `TraitClass`.
* New model-generated documentation in `generateDocs.ts`
* Refactored some `Traits` classes so they use `mixTraits` instead of extending other `Traits` classes.
* Allow translation of some components.
* Fixed a bug which prevented adding any reference catalog item while the story is playing.
* Bumped terriajs-server to ^3.3.3

#### 8.0.0-alpha.87

- Re-add basemap images to terriajs rather than requiring all TerriaMaps to have those basemap images. Default basemaps will use those images.
- Data from TableMixin always overrides other feature information (e.g. from vector tiles in region mapping) by column name and title for feature info templating (consistent with v7).
- Fixed point entity creation for TableMixin where different columns are used for point size and colour.
- Changed MappableMixin's initialMessage to show while map items are loaded. Map items could be displayed behind the disclaimer before a user accepts the disclaimer.
- Fixed a cyclic dependency between initialMessage and app spinner (globe gif greysreen) that caused the app spinner to be present forever when loading a share link.
- Removed hardcoded credit links and made it configurable via terria config parameters.
- Disable `TableMixin` time column if only one unique time interval

#### 8.0.0-alpha.86

- **Breaking changes**:
  - `EnumColorMap` will only be used for enum `TableColumns` with number of unique values <= number of bins

* Add `options` to CSV papaparsing
* `TableMixin` will now only show points **or** region mapping - not both
* Add `FeatureInfoMixin` support for 2D vector features (in Cesium only)
* `TableStyles` are now hidden from the "Display Variable" selector if the number of colors (enumColors or numberOfBins) is less than 2. As a ColorMap with a single color isn't super useful.
* Improved default `TableColumn.isSampled` - it will be false if a binary column is detected (0 or 1)
* Improved default Table charting - now a time column will be used for xAxis by default
* Added `spreadFinishTime` - which works same way as `spreadStartTime` - if `true`, finish time of feature will be "spread" so that all features are displayed at the latest time step.
* Added support for `OpenDataSoft` - only point or region based features + timeseries
* `GeoJsonMixin`-based catalog items with polygon features can be extruded if a `heightProperty` is specified.
* Bugfix to make time-based geojson work when there are multiple features with the same time property value.
* Add `czmlTemplate` to `GeoJsonTraits` - it can be used to replace GeoJSON Point features with a CZML packet.
* Made the moment points in the chart optionally clickable.

#### 8.0.0-alpha.85

- **Breaking changes**:
  - Removed `registerAnalytics.js`
  - Removed `HelpMenuPanel.jsx`

* Added analytic events related to story, share and help menu items, Also refactored events to use category and action enums.
* Remove table style `SelectableDimension` from SDMX
* `GyroscopeGuidance` can now be translated.
* Wraps tool title bar text using `...`.

#### 8.0.0-alpha.84

- Fix `ArcGisMapServerCatalogGroup` infinite loading by removing the cycle of calling `loadMembers` that was present in the `DataCatalogGroup` React component. However calling `loadMembers` is still not cached as it should for `ArcGisMapServerCatalogGroup`, and the infinite loading bug could return.
- Fix bug `selectableDimensions` bug in `Cesium3dTilesMixin` and `GltfCatalogItem`.

#### 8.0.0-alpha.83

- Add `modelDimensions` to `CatalogMemberMixin` - this can be used to apply model stratum with a `SelectableDimension` (i.e. a drop-down menu).
- `GeoJsonMixin`-based catalog items can now be styled based on to their properties through traits.
- `GeoJsonMixin`-based catalog items can now vary over time if a `timeProperty` is specified.

#### 8.0.0-alpha.82

- **Breaking changes**:
  - IndexedItemSearchProvider: (bounding) `radius` option is no longer supported in `resultsData.csv` of search indexes.

* Show a toast and spinner icon in the "Ideal zoom" button when the map is zooming.
* `zoomTo()` will return a promise that resolves when the zoom animation is complete.
* Modifies `IndexedItemSearchProvider` to reflect changes to `terriajs-indexer` file format.
* Move feature info timeseries chart funtion to `lib\Table\getChartDetailsFn.ts`
* Fix feature info timeseries chart for point (lat/long) timeseries
* Feature info chart x-values are now be sorted in acending order
* Remove merging rows by ID for `PER_ROW` data in `ApiTableCatalogItem`
* Make `ApiTableCatalogItem` more compatible with Table `Traits`
  - `keyToColumnMapping` has been removed, now columns must be defined in `columns` `TableColumnTraits` to be copied from API responses.
* Move notification state change logic from ViewState into new class `NotificationState`
* Catalog items can now show a disclaimer or message before loading through specifying `InitialMessageTraits`
* Added Leaflet hack to remove white-gaps between tiles (https://github.com/Leaflet/Leaflet/issues/3575#issuecomment-688644225)
* Disabled pedestrian mode in mobile view.
* Pedestrian mode will no longer respond to "wasd" keys when the user is typing in some input field.
* Fix references to old `viewState.notification`.
* wiring changeLanguage button to useTranslation hook so that it can be detected in client maps
* Add `canZoomTo` to `TableMixin`
* SDMX changes:
  - Add better SDMX server error messages
  - `conceptOverrides` is now `modelOverrides` - as dataflow dimension traits can now be overridden by codelist ID (which is higher priortiy than concept ID)
  - Added `regionTypeReplacements` to `modelOverride`- to manually override detected regionTypes
  - `modelOverrides` are created for SDMX common concepts `UNIT_MEASURE`, `UNIT_MULT` and `FREQ`
    - `UNIT_MEASURE` will be displayed on legends and charts
    - `UNIT_MULT` will be used to multiple the primary measure by `10^x`
    - `FREQ` will be displayed as "units" in Legends and charts (eg "Monthly")
  - Single values will now be displayed in `ShortReportSections`
  - Custom feature info template to show proper dimension names + time-series chart
  - Smarter region-mapping
  - Removed `viewMode` - not needed now due to better handling of time-series
* Fix `DimensionSelector` Select duplicate ids.
* Add Leaflet splitter support for region mapping
* Fix Leaflet splitter while zooming and panning map
* Split `TableMixin` region mapping `ImageryParts` and `ImageryProvider` to improve opacity/show performance
* Removed `useClipUpdateWorkaround` from Mapbox/Cesium TileLayers (for Leaflet) - because we no longer support IE
* Fix overwriting `previewBaseMapId` with `initBaseMapId` by multiple `initData`.
* GeoJSON Mixin based catalog items can now call an API to retrieve their data as well as fetching it from a url.
* Changes to loadJson and loadJsonBlob to POST a request body rather than always make a GET request.
* Added ApiRequestTraits, and refactor ApiTableCatalogItemTraits to use it. `apiUrl` is now `url`.

#### 8.0.0-alpha.81

- Fix invalid HTML in `DataPreviewSections`.
- Fix pluralisation of mapDataState to support other languages.
- Fix CSW `Stratum` name bug.
- Add `#configUrl` hash parameter for **dev environment only**. It can be used to overwrite Terria config URL.

#### 8.0.0-alpha.80

- Removed `Disclaimer` deny or cancel button when there is no `denyAction` associated with it.

#### 8.0.0-alpha.79

- Make `InfoSections` collapsible in `DataPreview`. This adds `show` property to `InfoSectionTraits`.
  - `WebMapServiceCatalogItem` service description and data description are now collapsed by default.
- Revert commit https://github.com/TerriaJS/terriajs/commit/668ee565004766b64184cd2941bbd53e05068ebb which added `enzyme` devDependency.
- Aliases `lodash` to `lodash-es` and use `babel-plugin-lodash` reducing bundle size by around 1.09MB.
- Fix CkanCatalogGroup filterQuery issue. [#5332](https://github.com/TerriaJS/terriajs/pull/5332)
- Add `cesiumTerrainAssetId` to config.json to allow configuring default terrain.
- Added in language toggle and first draft of french translation.json
  - This is enabled via language languageConfiguration.enabled inside config.json and relies on the language being both enumerated inside languageConfiguration.langagues and availble under {code}/translation.json
- Updated to terriajs-cesium 1.81
- Create the Checkbox component with accessibility in mind.
- Convert `FeedbackForm` to typescript.

#### 8.0.0-alpha.78

- Add `ignoreErrors` url parameter.

#### 8.0.0-alpha.77

- **Breaking changes**:
  - `terria.error.raiseEvent` and `./raiseErrorToUser.ts` have been replaced with `terria.raiseErrorToUser`.
  - `terria.error.addEventListener` has been replaced with `terria.addErrorEventListener`

* New Error handling using `Result` and `TerriaError` now applied to initial loading, `updateModelFromJson()`, `upsertModelFromJson()` and `Traits.fromJson()`. This means errors will propagate through these functions, and a stacktrace will be displayed.
  - `Result` and the new features of `TerriaError` should be considered unstable and may be extensively modified or removed in future 8.0.0-alpha.n releases
* New `terriaErrorNotification()` function, which wraps up error messages.
* `TerriaError` can now contain "child" errors - this includes a few new methods: `flatten()` and `createParentError()`. It also has a few new convenience functions: `TerriaError.from()` and `TerriaError.combine()`.
* Convert `Branding.jsx` to `.tsx`
* Added `configParams.brandBarSmallElements` to set Branding elements for small screen (also added theme props)
* Add `font` variables and `fontImports` to theme - this can be used to import CSS fonts.
* Convert `lib/Styled` `.jsx` files to `.tsx` (including Box, Icon, Text). The most significant changes to these interfaces are:
  - `Box` no longer accepts `<Box positionAbsolute/>` and this should now be passed as `<Box position="absolute"/>`.
  - `Text`'s `styledSize` has been removed. Use the `styledFontSize` prop.
  - `ButtonAsLabel` no longer accepts `dark`. A dark background is now used when `light` is false (or undefined).
* Fixes CZML catalog item so that it appears on the timeline.
* Enable `theme` config parameter. This can now be used to override theme properties.

#### 8.0.0-alpha.76

- Added support for setting custom concurrent request limits per domain through `configParameters.customRequestSchedulerLimits`.
- Added `momentChart` to region-mapped timeseries
- Add time-series chart (in FeatureInfo) for region-mapped timeseries
- Only show `TableMixin` chart if it has more than one
- Add `TableChartStyle` name trait.

#### 8.0.0-alpha.75

- Fix `NotificationWindow` bug with `message`.
- Re-add `loadInitSources` to `Terria.updateApplicationUrl()`
- Added support for `elements` object in catalogue files (aka init files).
  - Using this object you can hide/show most UI elements individually.
  - See https://github.com/TerriaJS/terriajs/pull/5131. More in-depth docs to come.

#### 8.0.0-alpha.74

- Fix JS imports of `TerriaError`

#### 8.0.0-alpha.73

- Add `title` parameter in `raiseErrorToUser` to overwrite error title.
- Added some error handling in `Terria.ts` to deal with loading init sources.
- TSify `updateApplicationOnHashChange` + remove `loadInitSources` from `Terria.updateApplicationUrl()`

#### 8.0.0-alpha.72

- **Breaking changes**:
  - Added clippingRectangle to ImageryParts.
  - Any item that produces ImageryParts in mapItems (any raster items) must now also provide a clippingRectangle.
  - This clippingRectangle should be derived from this.cesiumRectangle (a new computed property) & this.clipToRectangle as demonstrated in many raster catalog items (e.g. OpenStreetMapCatalogItem.ts).

* Adds experimental ApiTableCatalogItem.
* Fixes a bug where FeatureInfoDownload tries to serialize a circular object
* Added `removeDuplicateRows` to `TableTraits`
* `forceLoadTableData` can now return undefined - which will leave `dataColumnMajor` unchanged
* Fix sharing preview item.
* Added z-index to right button group in mobile header menu
* Added cesiumRectangle computed property to MappableMixin. This is computed from the `rectangle` Trait.
* Fixed a Cesium render crash that occured when a capabilities document specified larger bounds than the tiling scheme's supported extent (bug occured with esri-mapServer but wms was probably also affected).
* In fixing Cesium render crash above clipping rectangles are now added to Cesium ImageryLayer (or Leaflet CesiumTileLayer) rather than being included in the ImageryProvider. ImageryParts has been updated to allow passing the clipping rectangle through to Cesium.ts and Leaflet.ts where ImageryLayer/CesiumTileLayer objects are created.

#### 8.0.0-alpha.71

- Fix accidental translation string change in 8.0.0-alpha.70

#### 8.0.0-alpha.70

- **Breaking changes**:
  - Merge `Chartable` and `AsyncChartableMixin` into new **`ChartableMixin`** + `loadChartItems` has been replaced by `loadMapItems`.
  - To set base map use `terriaViewer.setBaseMap()` instead of `terriaViewer.basemap = ...`
  - Incorrect usage of `AsyncLoader` **will now throw errors**

* Add `hideInBaseMapMenu` option to `BaseMapModel`.
* Change default basemap images to relative paths.
* Add `tileWidth` and `tileHeight` traits to `WebMapServiceCatalogItem`.
* Add docs about `AsyncLoader`
* Remove interactions between AsyncLoaders (eg calling `loadMetadata` from `forceLoadMapItems`)
* ... Instead, `loadMapItems` will call `loadMetadata` before triggering its own `AsyncLoader`
* Add `isLoading` to `CatalogMemberMixin` (combines `isLoading` from all the different `AsyncLoader`)
* Move `Loader` (spinner) from `Legend` to `WorkbenchItem`.
* Merge `Chartable` and `AsyncChartableMixin` into **`ChartableMixin`** + remove `AsyncLoader` functionality from `ChartableMixin` - it is now all handled by `loadMapItems`.
* Removed `AsyncLoader` functionality from `TableMixin` - it is now handled by `loadMapItems`.
  - `TableMixin.loadRegionProviderList()` is now called in `MappableMixin.loadMapItems()`
* Added `TerriaViewer.setBaseMap()` function, this now calls `loadMapItems` on basemaps
* Fix load of persisted basemap
* Fix sharing of base map
* Added backward compatibility for `baseMapName` in `initData` (eg share links)
* Add `WebMapService` support for WGS84 tiling scheme

#### 8.0.0-alpha.69

- **Breaking changes**:
  - Basemaps are now configured through catalog JSON instead of TerriaMap - see https://github.com/TerriaJS/terriajs/blob/13362e8b6e2a573b26e1697d9cfa5bae328f7cff/doc/customizing/initialization-files.md#basemaps

* Updated terriajs-cesium to version 1.79.1
* Make base maps configurable from init files and update documentation for init files [#5140](https://github.com/TerriaJS/terriajs/pull/5140).

#### 8.0.0-alpha.68

- Remove points from rectangle `UserDrawing`
- Fix clipboard typing error.
- Ported `WebProcessingServiceCatalogGroup`.
- Add CSW Group support
- Revert "remove wmts interfaces from ows interfaces" (873aa70)
- Add `math-expression-evaluator` library and `ColumnTransformationTraits`. This allows expressions to be used to transform column values (for example `x+10` to add 10 to all values).
- Fix bug in `TableColumn.title` getter.
- Add support for TableColumn quarterly dates in the format yyyy-Qx (eg 2020-Q1).
- Fix region mapping feature highlighting.
- Update clipboard to fix clipboard typing error.
- Added direction indicator to the pedestrian mode minimap.
- Limit up/down look angle in pedestrian mode.
- Automatically disable pedestrian mode when map zooms to a different location.
- Add support for time on `ArcGisMapServerCatalogItem`
- Merge `Mappable` and `AsyncMappableMixin` into **`MappableMixin`**.
- Fixed a issue when multiple filters are set to Cesium3DTilesCatalogItem
- Async/Awaitify `Terria.ts` + fix share links loading after `loadInitSources`.
- Tsified `TerriaError` + added support for "un-rendered" `I18nTranslateString`
- Tsified `raiseErrorToUser` + added `wrapErrorMessage()` to wrap error message in something more user friendly (using `models.raiseError.errorMessage` translation string).

#### 8.0.0-alpha.67

- TSify `Loader` function.
- Added walking mode to pedestrian mode which clamps the pedestrain to a fixed height above the surface.
- Upgraded catalog-converter to fix dependency version problem and ensure that all imports are async to reduce main bundle size.

#### 8.0.0-alpha.66

- **Breaking changes**:
  - Changed merging behaviour of Trait legends (of type `LegendTraits`) in `CatalogMemberTraits`. This affects legends on all `CatalogMember` models. Legend objects in higher strata now replace values in lower strata that match by index, rather than merging properties with them.

* Add `MetadataUrlTraits` to `CatalogMemberTraits.metadataUrls`. It contains an array of metadata URLS (with optional `title` which will render a button)
* Restore `cesiumTerrainUrl` config parameter. [#5124](https://github.com/TerriaJS/terriajs/pull/5124)
* I18n-ify strings in settings panel. [#5124](https://github.com/TerriaJS/terriajs/pull/5124)
* Moved `DataCustodianTraits` into `CatalogMemberTraits` and `CatalogMemberReferenceTraits`.
* `TableMixin` styles ("Display variables") will now look for column title if style title is undefined
* Add fallback colours when Color.fromCssColorString is used.
* Allow nullable `timeColumn` in table styles. Useful for turning off auto-detection of time columns.
* Added tool for searching inside catalog items. Initial implementation works for indexed 3d tilesets.
* Added support for shapefile with `ShapefileCatalogItem`
* Added `GeoJsonMixin` for handling the loading of geojson data.
* Extended the `GeoJsonCatalogItem` to support loading of zip files.
* Fixed broken feature highlighting for raster layers.
* Show a top angle view when zooming to a small feature/building from the item search result.
* Fix `TableTimeStyleTraits.idColumns` trait type.
* Added a new `lineAndPoint` chart type
* CustomChartComponent now has a "chart-type" attribute
* Fix `ArcGisMapServerCatalogItem` layer ID and legends bug
* Re-add region mapping `applyReplacements`.
* Added `SearchParameterTraits` to item search for setting a human readable `name` or passing index specific `queryOptions` for each parameter through the catalog.
* Added `AttributionTraits` to mappable and send it as property when creating Cesium's data sources and imagery providers. [#5167](https://github.com/TerriaJS/terriajs/pull/5167)
* Fixed an issue where a TerriaMap sometimes doesn't build because of typing issues with styled-components.
* Renamed `options` to `providerOptions` in `SearchableItemTraits`.
* Fix `CkanCatalogGroup.groupBy = "none"` members
* Fix `TableMixin` region mapping feature props and make Long/Lat features use column titles (if it exists) to match v7 behaviour.
* Add support for `CkanItemReference` `wms_layer` property
* Add support for `ArcGisMapServerCatalogGroup` to use `sublayerIds`.
* Added Pedestrian mode for easily navigating the map at street level.
* Clean up `LayerOrderingTraits`, remove `WorkbenchItem` interface, fix `keepOnTop` layer insert/re-ordering.
* Remove `wordBreak="break-all"` from Box surrounding DataPreview
* Re-added merging of csv row properties and vector tile feature properties for feature info (to match v7 behaviour).
* Fixes a bug in pedestrian mode where dropping the pedestrian in northern hemisphere will position the camera underground.
* Implement highlight/hide all actions for results of item search.
* Disable pickFeatures for WMS `_nextImageryParts`.
* Fix Leaflet `ImageryLayer` feature info sorting
* Fix hard-coded colour value in Story
* Use `configParameters.cesiumIonAccessToken` in `IonImageryCatalogItem`
* Added support for skipping comments in CSV files
* Fix WMS GetLegendGraphics request `style` parameter
* Loosen Legend `mimeType` check - so now it will treat the Legend URL as an image if the `mimeType` matches **OR** the file extension matches (previously, if `mimeType` was defined, then it wouldn't look at filetype extension)
* Fix `DiffTool` date-picker label `dateComparisonB`
* Fix app crash when switching different tools.
* Create `merge` `TraitsOption` for `objectArrayTrait`
* Move `Description` `metadataUrls` above `infoSections`.
* Upgraded i18next and i18next-http-backend to fix incompatibility.
* Added support for dd/mm/yyyy, dd-mm-yyyy and mm-dd-yyyy date formats.

#### 8.0.0-alpha.65

- Fixed SDMX-group nested categories
- SDMX-group will now remove top-level groups with only 1 child

#### 8.0.0-alpha.64

- Fixed WMS style selector bug.
- `layers` trait for `ArcGisMapServerCatalogItem` can now be a comma separated string of layer IDs or names. Names will be auto-converted to IDs when making the request.

#### 8.0.0-alpha.63

- Add `v7initializationUrls` to terria config. It will convert catalogs to v8 and print warning messages to console.
- Add `shareKeys` support for Madga map-config maps (through `terria` aspect)
- Revert WMS-group item ID generation to match v7
- Add `addShareKeysToMembers` to `GroupMixin` to generate `shareKeys` for dynamic groups (eg `wms-group)
- Added `InitDataPromise` to `InitSources`
- Add reverse `modelIdShareKeysMap` map - `model.id` -> `shareKeys`
- Upgraded `catalog-converter` to 0.0.2-alpha.4
- Reverted Legend use of `object` instead of `img` - sometimes it was showing html error responses
- Legend will now hide if an error is thrown
- Update youtube urls to nocookie version
- Share link conversion (through `catalog-converter`) is now done client-side
- Fix Geoserver legend font colour bug
- Remove legend broken image icon
- Added high-DPI legends for geoserver WMS (+ font size, label margin and a few other tweaks)
- `LegendTraits` is now part of `CatalogMemberTraits`
- Add `imageScaling` to `LegendTraits`
- WMS now `isGeoserver` if "geoserver` is in the URL
- Add WMS `supportsGetLegendRequest` trait
- Improved handling of WMS default styles

#### 8.0.0-alpha.62

- Fixed an issue with not loading the base map from init file and an issue with viewerMode from init files overriding the persisted viewerMode
- Fixed issues surrounding tabbed catalog mode
- Now uses `catalog-converter` to convert terriajs json in WPS response from v7 to v8.
- Fixed a bug in `UserDrawing` which caused points to not be plotted on the map.
- Fixed app crash when switching between different types of parameter in `GeoJsonParameterEditor`.
- Fixed errors when previewing an item in a group that is open by default (`isOpen: true` in init file).
- Fixed mobx warnings when loading geojson catalog items.
- Add `multiplierDefaultDeltaStep` Trait, which tries to calculate sensible multiplier for `DistrectelyTimeVarying` datasets. By default it is set to 2, which results in a new timestep being displayed every 2 seconds (on average) if timeline is playing.
- Hide info sections with empty content in the explorer preview.
- Port `shareKeys` from version 7
- Update/re-enable `GeoJsonCatalogItemSpec` for v8.
- add `DataCustodianTraits` to `WebMapServiceCatalogGroupTraits`
- Changed behaviour of `updateModelFromJson` such that catalog groups with the same id/name from different json files will be merged into one single group.
- Fixed error when selecting an existing polygon in WPS input form.
- Upgraded `catalog-converter` to 0.0.2-alpha.3.

#### 8.0.0-alpha.61

- New `CatalogFunctionMixin` and `CatalogFunctionJobMixin`
- Tsified `FunctionParameters`
- New `YourDataYourRegions` `CatalogFunctionMixin`
- Added `inWorkbench` property
- Added `addModelToTerria` flag to `upsertModelFromJson` function
- Added `DataCustodianTraits` to `WebMapServiceCatalogItem`
- Added `disableDimensionSelectors` trait to `WebMapServiceCatalogItem`. Acheives the same effect of `disableUserChanges` in v7.
- Temporarily stopped using `papaparse` for fetching Csv urls till an upstream bug is fixed.
- Fix async bug with loading `ReferenceMixin` and then `Mappable` items in `initSources`
- Remove `addToWorkbench`, it has been replaced with `workbench.add`
- Improve handling of `ArcGisMapServerCatalogItem` when dealing with tiled layers.
- Ensure there aren't more bins than unique values for a `TableStyle`
- Add access control properties to items fetched from Esri Portal.
- Improves magda based root group mimic behaviour introdcued in 8.0.0-alpha.57 by adding `/` to `knownContainerUniqueIds` when `map-config*` is encountered
- Fixed broken chart disclaimers in shared views.
- Fixed a bug where chart disclaimers were shown even for chart items disabled in the workbench.
- Fixed a bug where charts with titles containing the text "lat" or "lon" were hidden from feature info panel.
- Fixed a bug that occurred when loading config from magda. `initializationUrls` are now applied even if `group` aspect is not set

#### 8.0.0-alpha.60

- Fix WMS legend for default styles.
- Request transparent legend from GeoServer.
- Reverted the following due to various issues with datasets:
  - Add basic routing support
  - Add better page titles when on various routes of the application
  - Add prerendering support on `/catalog/` routes (via `prerender-end` event &
    allowing TerriaMap to hit certain routes)

#### 8.0.0-alpha.59

- Update magda error message
- Add a short report section if trying to view a `3d-tiles` item in a 2d map.
- Fix bug in `Terria.interpretStartData`.
- Add `ThreddsCatalogGroup` model.
- Port `supportsColorScaleRange`, `colorScaleMinimum` and `colorScaleMaximimum` from `master` to `WebMapServiceCatalogItem` model.
- Ported MapboxVectorTileCatalogItem ("mvt").
- When expanding a chart from the feature info panel, we now place a colored dot on the map where the chart was generated from.
- Add basic routing support
- Add better page titles when on various routes of the application
- Add prerendering support on `/catalog/` routes (via `prerender-end` event &
  allowing TerriaMap to hit certain routes)
- Update `WorkbenchButton` to allow for links rather than buttons, including
  changing About Data to a link

#### 8.0.0-alpha.58

- Add `FeatureInfoTraits` to `ArcGisMapServerCatalogItem`
- Fix zooming bug for datasets with invalid bounding boxes.
- Add new model for `ArcGisTerrainCatalogItem`.
- Add 3D Tiles to 'Add web data' dropdown.
- Fix naming of item in a `CkanCatalogGroup` when using an item naming scheme other than the default.

#### 8.0.0-alpha.57

- Fix memoization of `traitsClassToModelClass`.
- Chart expanded from feature info panel will now by default show only the first chart line.
- Chart component attribtues `column-titles` and `column-units` will now accept a simpler syntax like: "Time,Speed" or "ms,kmph"
- Fix presentation of the WMS Dimension metadata.
- Magda based maps now mimic "root group uniqueId === '/'" behaviour, so that mix and matching map init approaches behave more consistently

#### 8.0.0-alpha.56

- Add `itemProperties` trait to `WebMapMapCatalogGroup`.
- Add support for `formats` traits within `featureInfoTemplate` traits.
- Fix handling of `ArcGisPortalItemReference` for when a feature layer contains multiple sublayers.
- Implemented new compass design.

#### 8.0.0-alpha.55

- Upgraded to patched terriajs-cesium v1.73.1 to avoid build error on node 12 & 14.

#### 8.0.0-alpha.54

- Add a `infoAsObject` property to the `CatalogMemberMixin` for providing simpler access to `info` entries within templating
- Add a `contentAsObject` trait to `InfoSectionTraits` where a json object is more suitable than a string.
- Add `serviceDescription` and `dataDescription` to `WebMapServiceCatalogItem` info section.
- Extend `DataPreviewSections.jsx` to support Mustache templates with context provided by the catalog item.
- Add support for `initializationUrls` when loading configuration from Magda.
- Add `:only-child` styling for `menu-bar.scss` to ensure correctly rounded corners on isolated buttons.
- Improve Branding component for mobile header
- Add support for `displayOne` configuration parameter to choose which brand element to show in mobile view
- Update Carto basemaps URL and attribution.
- Add `clipToRectangle` trait to `RasterLayerTraits` and implement on `WebMapServiceCatalogItem`, `ArcGisMapServiceCatalogItem`, `CartoMapCatalogItem`, `WebMapTileServiceCatalogItem`.
- Allow Magda backed maps to use an inline `terria-init` catalog without it getting overwritten by map-config before it can be parsed
- Deprecated `proxyableDomainsUrl` configuration parameter in favour of `serverconfig` route
- Ported a support for `GpxCatalogItem`.
- Feature info is now shareable.
- Add option `canUnsetFeaturePickingState` to `applyInitData` for unsetting feature picking state if it is missing from `initData`. Useful for showing/hiding feature info panel when switching through story slides.
- Properly render for polygons with holes in Leaflet.
- Fixes a bug that showed the chart download button when there is no downloadable source.
- Add `hideWelcomeMessage` url parameter to allow the Welcome Message to be disabled for iframe embeds or sharing scenarios.
- Ensure the `chartDisclaimer` is passed from catalog items to derived chart items.
- Don't calculate a `rectangle` on a `ArcGisPortalReferenceItem` as they appear to contain less precision than the services they point to.
- Allow an `ArcGisPortalReferenceItem` to belong to multiple `CatalogGroup`'s.
- Fix argis reference bug.
- Made possible to internationalize tour contend.
- Added TileErrorHandlerMixin for handling raster layer tile errors.
- Fixed a bug that caused the feature info chart for SOS items to not load.
- SOS & CSV charts are now shareable.

#### 8.0.0-alpha.53

- Ported an implementation of CatalogSearchProvider and set it as the default
- Notification window & SatelliteImageryTimeFilterSection now uses theme colours
- Improved look and feel of `StyledHtml` parsing
- Fix `applyAriaId` on TooltipWrapper causing prop warnings
- Make share conversion notification more pretty (moved from `Terria.ts` to `shareConvertNotification.tsx`)
- Tsxify `Collapsible`
- `ShortReportSections` now uses `Collapsible`
- Add `onToggle`, `btnRight`, `btnStyle`, `titleTextProps` and `bodyBoxProps` props in `Collapsible`
- Add `Notification.message` support for `(viewState: ViewState) => React.ReactNode`
- Added splitting support to `WebMapTileServiceCatalogItem`.

#### 8.0.0-alpha.52

- Prevent duplicate loading of GetCapabilities
- Update the `GtfsCatalogItem` to use the `AutoRefreshingMixin`.
- Add a condition to the `AutoRefreshingMixin` to prevent unnecessary polling when an item is disabled in the workbench.
- Upgraded to Cesium v1.73.
- Removed any references to `BingMapsApi` (now deprecated).
- Add support for resolving `layers` parameter from `Title` and not just `Name` in `WebMapServiceCatalogItem`.
- Change TrainerBar to show all steps even if `markdownDescription` is not provided

#### 8.0.0-alpha.51

- Add WMTS group/item support
- Create `OwsInterfaces` to reduce duplicate code across OWS servies
- Fix story prompt being permanent/un-dismissable
- Fixed a bug that caused the feature info chart for SOS items to not load.

#### 8.0.0-alpha.50

- Support for searching WFS features with WebFeatureServiceSearchProvider
- WFS-based AustralianGazetteerSearchProvider
- Fixed a bug causing users to be brought back to the Data Catalogue tab when clicking on an auto-detected user added catalogue item.
- Fixed a bug causing Data Preview to not appear under the My Data tab.
- Fix WMS style `DimensionSelector` for layers with no styles
- Add WMS legend for items with no styles
- Add warning messages if catalog/share link has been converted by `terriajs-server`.
- Update the scroll style in `HelpVideoPanel` and `SidePanel` helpful hints.
- Updated leaflet attribution to match the style of cesium credits.
- Remove `@computed` props from `WebFeatureServiceCapabilities`
- Fixed bug causing the Related Maps dropdown to be clipped.
- Add SDMX-json support for groups and items (using SDMX-csv for data queries)
- `TableMixin` now uses `ExportableMixin` and `AsyncMappableMixin`
- Move region provider loading in `TableMixin` `forceLoadTableMixin` to `loadRegionProviderList`
- Added `TableAutomaticStylesStratum.stratumName` instead of hard-coded strings
- Added `Dimension` interface for `SelectableDimension` - which can be used for Traits
- Make `SelectableDimension.options` optional

#### 8.0.0-alpha.49

- WMS GetFeatureInfo fix to ensure `style=undefined` is not sent to server
- Add support for splitting CSVs (TableMixins) that are using region mapping.
- `addUserCatalogMember` will now call `addToWorkbench` instead of `workbench.add`.
- Replaces `ShadowSection` with `ShadowMixin` using `SelectableDimensions`
- Fix Webpack Windows path issue
- Updated icons for view and edit story in the hamburger menu.
- Implemented new design for story panel.

#### 8.0.0-alpha.48

- Allow `cacheDuration` to be set on `ArcGisPortalCatalogGroup` and `ArcGisPortalItemReference`.
- Set default `ArcGisPortalCatalogGroup` item sorting by title using REST API parameter.
- Call `registerCatalogMembers` before running tests and remove manual calls to `CatalogMemberFactory.register` and `UrlMapping.register` in various tests so that tests reflect the way the library is used.
- Updated stratum definitions which used hardcoded string to use `CommonStrata` values.

#### 8.0.0-alpha.47

- Removed hard coded senaps base url.
- Added option for manual Table region mapping with `enableManualRegionMapping` TableTrait. This provides `SelectableDimensions` for the region column and region type.
- Added WMS Dimensions (using `SelectableDimensions`)
- Added WMS multi-layer style, dimension and legend support.
- Merged the `StyleSelector` and `DimensionsSelector`, and created a `SelectableDimensions` interface.
- Added `chartColor` trait for DiscretelyTimeVarying items.
- Replaced all instances of `createInfoSection` and `newInfo` with calls to `createStratumInstance` using an initialisation object.
- Added trait `leafletUpdateInterval` to RasterLayerTraits.
- Fix styling of WFS and GeoRSS.
- Fixed a bug that caused re-rendering of xAxis of charts on mouse move. Chart cursor should be somewhat faster as a result of this fix.
- Fixed a bug that caused some catalogue items to remain on the map after clicking "Remove all" on the workbench.
- Deleted old `ChartDisclaimer.jsx`
- Moved `DiscretelyTimeVaryingMixin` from `TableAutomaticStylesStratum` to `TableMixin`
- Added basic region-mapping time support
- Add short report to `ArcGisFeatureServerItem` for exceeding the feature limit.
- Added shift-drag quick zoom

#### 8.0.0-alpha.46

- Fixed i18n initialisation for magda based configurations

#### 8.0.0-alpha.45

- Upgraded to Cesium v1.71.
- Change `ExportableData` interface to `ExportableMixin` and add `disableExport` trait.
- Add basic WFS support with `WebFeatureServiceCatalogGroup` and `WebFeatureServiceCatalogItem`
- Update style of diff tool close button to match new design
- Remove sass code from the `HelpPanel` component
- Added an option for translation override from TerriaMap
- Help content, trainer bar & help terms can use translation overrides
- Accepts `backend` options under a new `terria.start()` property, `i18nOptions`
- Use `wms_api_url` for CKAN resources where it exists
- Tsxified `DateTimePicker` and refactored `objectifiedDates` (moved to `DiscretelyTimeVaryingMixin`).
- Update style of 'Change dates' button in delta to be underlined
- Fix issue with delta 'Date comparison' shifting places when querying new location
- Shows a disabled splitter button when entering diff
- Make Drag & Drop work again (tsxify `DragDropFile.tsx` and refactor `addUserFiles.ts`)
- Add `TimeVarying.is` function

#### 8.0.0-alpha.44

- Pass `format` trait on `TableColumnTraits` down to `TableAutomaticStylesStratum` for generating legends
- Add `multipleTitles` and `maxMultipleTitlesShowed` to `LegendItemTraits`
- Aggregate legend items in `createLegendItemsFromEnumColorMap` by colour, that is merge legend items with the same colour (using `multipleTitles`)
- Only generate `tableStyles` for region columns if no other styles exist
- TableAutomaticStylesStratum & CsvCatalogItem only returns unique `discreteTimes`s now
- Specified specific terriajs config for ForkTsCheckerWebpackPlugin

#### 8.0.0-alpha.43

- Replace `@gov.au/page-alerts` dependency with our own warning box component. This removes all `pancake` processes which were sometimes problematic.

#### 8.0.0-alpha.42

- Added ArcGIS catalog support via ArcGisPortalItemReference

#### 8.0.0-alpha.41

- Add `cacheDuration` and `forceProxy` to `UrlTraits` and add `cacheDuration` defaults to various catalog models.
- Tsify `proxyCatalogItemUrl`.
- Simplified SidePanel React refs by removing the double wrapping of the `withTerriaRef()` HOC
- Merged `withTerriaRef()` HOC with `useRefForTerria()` hook logic
- Breadcrumbs are always shown instead of only when doing a catalog search

#### 8.0.0-alpha.40

- Improve info section of `WebMapServiceCatalogItem` with content from GetCapabilities
- Re-implement `infoSectionOrder` as `CatalogMember` trait.
- Add `infoWithoutSources` getter to `CatalogMemberMixin` to prevent app crash when using `hideSources`
- Add support for nested WMS groups
- Added breadcrumbs when clicking on a catalogue item from a catalogue search

#### 8.0.0-alpha.39

- Development builds sped up by 3~20x - ts-loader is now optional & TypeScript being transpiled by babel-loader, keeping type check safety on a separate thread

#### 8.0.0-alpha.38

- Add `show` to `ShortReportTraits` and Tsxify `ShortReport`
- Convert `ShortReport` to styled-components, add accordian-like UI
- 3D tiles support is now implemented as a Mixin.

#### 8.0.0-alpha.37

- Add `refreshEnabled` trait and `AsyncMappableMixin` to `AutoRefreshMixin`
- Ensure `CkanCatalogGroup` doesn't keep re-requesting data when opening and closing groups.
- Add `typeName` to `CatalogMemberMixin`
- Add `header` option to `loadText`
- Add `isMixedInto` function for `AsyncMappableMixin` and `AsyncChartableMixin`
- Added file upload support for `GltfCatalogItem`. The supported extension is glb.
- Improve runtime themeing via styled components across main UI components
- Updated default welcome video defaults to a newer, slower video
- Difftool will now pick any existing marked location (like from a search result) and filter imagery for that location.
- Updated labelling & copy in Difftool to clarify workflow
- ChartCustomComponent now `abstract`, no longer specific to CSV catalog items. Implement it for custom feature info charts.
- Update date picker to use theme colours
- Removed some sass overrides on `Select` through `StyleSelectorSection`
- Update LeftRightSection to use theme colours
- Ported `GeoRssCatalogItem` to mobx, added support to skip entries without geometry.
- Update Difftool BottomPanel UI to clearer "area filter" and date pickers
- Update Difftool BottomPanel to load into Terria's BottomDock
- Rearrange MapButton layout in DOM to properly reflow with BottomDock
- Update Difftool MainPanel to not get clipped by BottomDock
- Rearrange MapDataCount to exist inside MapColumn for more correct DOM structure & behaviour
- Re-added chart disclaimer.

#### mobx-36

- Added `pointer-events` to `MapNavigation` and `MenuBar` elements, so the bar don't block mouse click outside of the button.
- Fixes "reminder pop-up" for help button being unclickable
- Use `useTranslation` instead of `withTranslation` in functional component (`MapDataCount`)
- Make welcome video url and placeholder configurable via configparameters
- Added `ExportableData` interface.
- Added `ExportData` component for data catalog.
- Added WCS "clip and ship" for WMS
- Added basic CSV export function
- Extend `UserDrawing` to handle rectangles
- Tsxify `MapInteractionMode`
- Changed default orientation for `GltfCatalogItem` to no rotation, instead of zero rotation wrt to terrain
- Added a title to welcome message video

#### mobx-35

- Add "Upload" to tour points
- Add tooltips anywhere required in UI via `parseCustomMarkdownToReactWithOptions` & customisable via `helpContentTerms`
- Add "map state" map data count to highlight state of map data
- Add a reminder "pop-up" that shows the location of the help button
- Fix bug causing story pop-up to be off screen
- Fix bug causing helpful hints to be cut off on smaller screens
- Changed the `Tool` interface, now accepting prop `getToolComponent` instead of `toolComponent`
- Added `ToolButton` for loading/unloading a tool
- Added `TransformationTraits` that can be used to change position/rotation/scale of a model.
- Merge master into mobx. This includes:
  - Upgraded to Cesium v1.68.
  - Story related enhancements:
    - Added a title to story panel with ability to close story panel.
    - Added a popup on remove all stories.
    - Added button for sharing stories.
    - Added a question popup on window close (if there are stories on the map so users don't lose their work).
- Added a new `editor` Icon
- Changed `ToolButton` to show the same icon in open/close state. Previously it showed a close icon in close state.

#### mobx-34

- Bug fix for `DatePicker` in `BottomDock` causing app crash
- Made changes to the video modals: close button has been added, pressing escape now closes the component and some basic unit tests created
- Updated the video modal for _Data Stories: Getting Started_ to use the new `VideoGuide` component
- Tweaked MyData/AddData tabs to make it possible to invoke them without using the `ExplorerWindow` component and also customize the extensions listed in the dropdown.
- Fix the timeline stack handling for when there are multiple time-enabled layers
- Ported timeseries tables.
- Extended the support for styles for ESRI ArcGis Feature Server. Line styles are supported for lines and polygon outlines in both Cesium and Leaflet viewer. #4405
- Fix polygon outline style bug.
- Add a unit test for polygon outline style.
- Add TrainerPane/TrainerBar "Terry the task trainer"
- Use `1.x.x` of `karma-sauce-launcher` to fix CI build failures
- Stop unknown icons specified in config.json from crashing UI
- Creates a `ShadowTraits` class that is shared by `GltfCatalogItem` and `Cesium3DTilesCatalogItem`.
- Fixed a bug where user added data was removed from catalogue when Remove from map button in data catalog is clicked.
- Fix leaflet zoom to work when bounding rectangle exists but doesn't have bounds defined

#### mobx-33

- Updated generic select so icon doesn't block click
- Re-added loading bar for leaflet & cesium viewers

#### mobx-32

- Made expanded SOS chart item shareable.
- Fixed a regression bug where the time filter is shown for all satellite imagery items
- Add unit tests for `WelcomeMessage` and `Disclaimer`
- Fixed minor UI errors in console
- Replaced helpful hints text with the new version
- Made the shapes of some of the workbench components rounded
- Add `clampToGround` property on to holes within polygons in `GeoJsonCatalogItem`
- Set default `clampToGround` trait to `true` for `GeoJsonCatalogItem`
- Fixed a bug where WMS items caused type errors in newer babel and typescript builds, due to mixed mixin methods on DiffableMixin & DiscretelyTimeVaryingMixin
- Fixed a bug where KmlCatalogItem did not use the proxy for any urls.
- Add support for `CkanCatalogGroup` and `CkanItemReference`.
- Added unit test to ensure getAncestors behaviour
- Hide the chart legend if there are more than four items to prevent things like FeatureInfo being pushed out of the view and the map resizing.
- Prevent addedByUser stack overflow
- Fixed a chart bug where moment points do not stick to the basis item when they are of different scale.
- Fixed a bug where the moment point selection highlight is lost when changing the satellite imagery date.
- Removed sass from Clipboard
- Updated LocationSearchResults to support multiple search providers
- Replaced lifesaver icon on the help button with a question mark button
- Fix handling of points and markers around the anti-meridian in the `LeafletVisualizer`.
- Fixed difference tool losing datepicker state by keeping it mounted
- Disabled unhelpful Help button when in `useSmallScreenInterface`
- Fixed a bug where a single incorrect catalog item in a group would prevent subsequent items from loading.
- Improved catalog parsing to include a stub (`StubCatalogItem`) when terriajs can't parse something

#### mobx-31

- Fixes broken time filter location picker when other features are present on the map.
- Fixes the feature info panel button to show imagery at the selected location.
- Added `hideSource` trait to `CatalogMemberTraits`. When set to true source URL won't be visible in the explorer window.
- Added `Title`, `ContactInformation`, `Fees` to the `CapabilitiesService` interface so they are pulled on metadata load.
- Resolved name issue of `WebMapServiceCapabilities`. Now it returns a name resolved from `capabilities` unless it is set by user.
- Added setting of `isOpenInWorkbench`, `isExperiencingIssues`, `hideLegendInWorkbench`, `hideSource` strats for `WebMapServiceCatalogItem` from `WebMapServiceCatalogGroup`.

#### mobx-30

- Ported welcome message to mobx with new designs
- Updated CI clientConfig values to include new help panel default
- Bumped explicit base typescript to 3.9.2
- Lock rollbar to 2.15.2
- Ported disclaimer to mobx with new designs
- Added diff tool for visualizing difference (delta) of images between 2 dates for services that support it.
- Updated workbench ViewingControls styles to line up with icons
- Prevent re-diff on workbench items that are already a diff
- Updated splitter to force trigger resizes so it catches up on any animation delays from the workbench
- Update workbench to trigger resize events onTransitionEnd on top of view-model-triggers
- Added satellite imagery to help panel
- Stop disclaimer clashing with welcome message by only loading WelcomeMessage after disclaimer is no longer visible
- Fixes a difftool bug where left/right items loose their split direction settings when the tool is reset
- Fixes a splitter bug where split direction is not applied to new layers.
- Re-added satellite guide prompt option via `showInAppGuides`
- Changed tour "go back 1 tour point" messaging from "previous" to "back"

#### mobx-29

- Fix handling of urls on `Cesium3DTilesCatalogItem` related to proxying and getting confused between Resource vs URL.
- Renamed `UrlReference.createUrlReferenceFromUrlReference` to `UrlReference.createCatalogMemberFromUrlReference`
- Moved url to catalog member mapping from `createUrlRefernceFromUrl.register` to `UrlToCatalogMemberMapping` (now in `UrlReference.ts` file)
- Added in-app tour framework & base tour items
- Make the help panel customisable for different maps by modifying `config.json`
- Added generic styled select
- Remove maxZoom from leaflet map.
- Run & configure prettier on terriajs lib/ json files
- Changed most of the icons for the `MapNavigation` section (on the right hand side) of the screen
- Added a close button to story panel
- Made `MapIconButton` to animate when expanding
- Remove requirement for browser to render based on make half pixel calculations for the Compass & stop it jumping around when animating

#### mobx-28

- Fix SASS exports causing some build errors in certain webpack conditions

#### mobx-1 through mobx-27

- Fixed DragDropFile and `createCatalogItemFromFileOrUrl` which wasn't enabled/working in mobx, added tests for `createCatalogItemFromFileOrUrl` and renamed `createCatalogItemFromUrl` to `createUrlRefernceFromUrl`.
- Fixed bug in StratumOrder where `sortBottomToTop` would sort strata in the wrong order.
- Allow member re-ordering via GroupMixin's `moveMemberToIndex`
- Fixed a bug where `updateModelFromJson` would ignore its `replaceStratum` parameter.
- Re-added Measure Tool support
- Re-added `CartoMapCatalogItem`
- Re-implemented `addedByUser` to fix bug where previews of user added data would appear in the wrong tab.
- Added header options for loadJson5, & allow header overrides on MagdaReference loading
- Re-added some matcher-type mappings in `registerCatalogMembers`.
- Added `UrlReference` to represent catalog items created from a url with an auto-detected type.
- Modified `upsertModelFromJson` so that when no `id` is provided, the `uniqueId` generated from `localId` or `name` is incremented if necessary to make it unique.
- Re-enable search components if SearchProvider option provided
- Modified tests to not use any real servers.
- Fixed bug causing workbench items to be shared in the wrong order.
- Fix bug where urls in the feature info panel weren't turned into hyperlinks
- Fix preview map's base map and bounding rectangle size
- Fixed positioning of the buttons at the bottom and the timeline component on mobile
- Added `hasLocalData` property to indicate when a catalog item contains local data. This property is used to determine whether the item can be shared or not.
- Fixed bug causing user added data to not be shared. Note that user added catalog item urls are now set at the user stratum rather than the definition stratum.
- Added the ability to filter location search results by an app-wide bounding box configuration parameter
- Re-introduce UI elements for search when a catalogSearchProvider is provided
- Fix bug that prevented live transport data from being hidden
- Hide opacity control for point-table catalog items.
- Fixed bug where `Catalog` would sometimes end up with an undefined `userAddedDataGroup`.
- Show About Data for all items by default.
- Fixed translation strings for the descriptive text about WMS and WFS URLs in the data catalogue.
- Fix bug that throws an error when clicking on ArcGIS Map Service features
- Fix initialisation of `terria`'s `shareDataService`.
- Support Zoom to Data on `CsvCatalogItem` when data has lat-lon columns.
- Add a trait called `showShadowUi` to `Cesium3DTilesCatalogItem` which hide shadows on workbench item UI.
- Re-added `ArcGisFeatureServerCatalogItem` and `ArcGisFeatureServerCatalogGroup`
- Prevent TerriaMap from crashing when timeline is on and changing to 2D
- Rewrite charts using `vx` svg charting library.
- Fixed bug causing `ArcGisFeatureServerCatalogItem` to throw an error when a token is included in the proxy url.
- Fix a bug for zooming to `ArcGisMapServerCatalogItem` layers
- Modified creation of catalog item from urls to set the item name to be the url at the defaults stratum rather than the definition stratum. This prevents actual item names at load strata from being overridden by a definition stratum name which is just a url.
- Fixed a bug causing highlighting of features with `_cesium3DTileFeature` to sometimes stop working. Also changed highlight colour to make it more visible.
- Fixed bug causing user added data with an auto-detected data type to not be shared properly.
- Modified `addToWorkbench` so that when a catalog item fails to load it is removed from the workbench and an error message is displayed.
- Add support for feature picking on region mapped datasets
- Revamp map buttons at top to support two menu configuration
- Viewer (2d/3d/3d-non-terrain) & basemap preferences are persisted to local storage again, and loaded back at startup
- Dramatically simplified map button styling (pre-styled-components)
- Allow DropdownPanel(InnerPanel) to show centered instead of offset toward the left
- Added AccessControlMixin for tracking access control of a given MagdaReference
- Add a legend title trait
- Show private or public dataset status on data catalog UI via AccessControlMixin
- Added `pointSizeMap` to `TableStyle` to allow point size to be scaled by value
- Added `isExperiencingIssues` to `CatalogMemberTraits`. When set to true, an alert is displayed above the catalog item description.
- Add gyroscope guidance
- Enable StyleSelectorSection workbench control for `WebMapServiceCatalogItem`
- New-new ui
- Add WIP help panes
- Added "Split Screen Mode" into workbench
- Moved excess workbench viewing controls into menu
- Updated bottom attribution styling
- Begin styled components themeing
- Make `clampToGround` default to true for `ArcGisFeatureServerCatalogItemTraits` to stop things from floating
- Add fix for `WebMapServiceCatalogItem` in `styleSelector` to prevent crash.
- Revert changes to `StyleSelectorSelection` component and refactor `WebMapServiceCatalogItem` styleSelector getter.
- Added a temporary fix for bug where a single model failing to load in `applyInitData` in `Terria` would cause other models in the same `initData` object to not load as well.
- Change gyroscope focus/hover behaviour to move buttons on hover
- Stop showing previewed item when catalog is closed
- Prevent `StoryPanel.jsx` from reloading magda references on move through story.
- Add google analytics to mobx
- Fixed google analytics on story panel
- Fixed path event name undefined labelling
- Enable zoomTo and splitter on `CartoMapCatalogItem`.
- Added name to `MapServerStratum` in `ArcGisMapServerCatalogItem`.
- Readded basic `CompositeCatalogItem`.
- Ported Augmented Reality features
- Fixed bug causing "Terrain hides underground features" checkbox to sometimes become out of sync between `SettingPanel` and `WorkbenchSplitScreen`.
- Ports the Filter by Location" feature for Satellite imagery. The property name setting is renamed to `timeFilterPropertyName` from `featureTimesProperty`.
- Made split screen window in workbench hidden when viewer is changed to 3D Smooth and 2D
- Tidy Help UI code
- Added `allowFeatureInfoRequests` property to `Terria` and prevent unnecessary feature info requests when creating `UserDrawing`s.
- Tidied up analytics port, fixed `getAncestors` & added `getPath` helper
- Updated upload icon to point upwards
- Prevent catalog item names from overflowing and pushing the collapse button off the workbench
- Stopped analytics launch event sending bad label
- Add .tsx tests for UI components
- Provide a fallback name for an `ArcGisServerCatalogItem`
- Ensure `CesiumTileLayer.getTileUrl` returns a string.
- Polished help UI to match designs
- Adds methods `removeModelReferences` to Terria & ViewState for unregistering and removing models from different parts of the UI.
- Add basic support for various error provider services, implementing support for Rollbar.
- Add trait to enabling hiding legends for a `CatalogMember` in the workbench.
- Added new help menu item on how to navigate 3d data
- Add traits to customize color blending and highlight color for `Cesium3DTilesCatalogItem`
- Reimplemented splitting using `SplitItemReference`.
- Fix bug that caused contents on the video panel of the help UI to overlay the actual video
- Overhauled location search to be a dropdown instead of list of results
- Fixed bug causing full app crash or viewer zoom refresh when using 3D view and changing settings or changing the terrain provider.
- Implements `SensorObservationServiceCatalogItem`.
- Add support for styling CSVs using a region mapped or text columns.
- Update Compass UI to include larger rotation target, remove sass from compass
- Link Compass "help" button to `navigation` HelpPanelItem (requires generalisation later down the track)
- Improve keyboard traversal through right-hand-side map icon buttons
- Link Compass Gyroscope guidance footer text to `navigation` HelpPanelItem (requires generalisation later down the track)
- Removed hardcoded workbench & Panel button colours
- Ensure CSV column names are trimmed of whitespace.
- Really stop analytics launch event sending bad & now empty & now finally the real label
- Re-added `ArcGisMapServerCatalogGroup` and `ArcGisServerGroup`.
- Tidy Compass UI animations, styles, titles
- Bumped mobx minor to 4.15.x, mobx-react major to 6.x.x
- Add `dateFormat` trait to `TimeVaryingTraits` to allowing formatting of datestrings in workbench and bottomdock.
- Tidy Gyroscope Guidance positioning
- Fixed FeatureInfoPanel using old class state
- Fixed MapIconButton & FeedbackButton proptypes being defined incorrectly
- Implement SenapsLocationsCatalogItem
- Update papaparse and improve handling for retrieveing CSVs via chunking that have no ContentLenth header

### v7.11.17

- Moved strings in DateTimeSelector and FeatureInfoPanel into i18next translation file.

### v7.11.16

- Fixed a bug where the timeline would not update properly when the timeline panel was resized.

### v7.11.15

- Fixed a bug when clicking the expand button on a chart in feature info when the clicked feature was a polygon.

### v7.11.14

- Update CARTO Basemaps CDN URL and attribution.
- Fixed issue with node 12 & 14 introduced in Cesium upgrade.

### v7.11.13

- Upgraded to Cesium v1.73.
- Removed any references to `BingMapsApi` (now deprecated).

### v7.11.12

- Fixed a crash with GeoJsonCatalogItem when you set a `stroke-opacity` in `styles`.

### v7.11.11

- If `showIEMessage` is `true` in config.json, warn IE11 users that support is ending.

### v7.11.10

- Remove caching from TerriaJsonCatalogFunction requests.
- Upgraded minimum node-sass version to one that has binaries for node v14.

### v7.11.9

- Update Geoscience Australia Topo basemap.
- Remove caching from WPS requests.
- Fix entity outline alpha value when de-selecting a feature.

### v7.11.8

- Upgraded to terriajs-cesium v1.71.3 which fixes a bug running gulp tasks on node v14.

### v7.11.7

- Add additional region mapping boundaries.

### v7.11.6

- Rework the handling of point datasets on the anti-meridian when using LeafletJS.
- Fix indices in some translation strings including strings for descriptions of WMS and WMS service.
- Upgraded to Cesium v1.71.

### v7.11.5

- Added `GeoRssCatalogItem` for displaying GeoRSS files comming from rss2 and atom feeds.
- Bug fix: Prevent geojson files from appearing twice in the workbench when dropped with the .json extension
- Story related enhancements:
  - Added a title to story panel with ability to close story panel.
  - Added a popup on remove all stories.
  - Added button for sharing stories.
  - Added a question popup on window close (if there are stories on the map so users don't lose their work).
- Pinned `html-to-react` to version 1.3.4 to avoid IE11 incompatibility with newer version of deep dependency `entities`. See https://github.com/fb55/entities/issues/209
- Added a `MapboxStyleCatalogItem` for showing Mapbox styles.
- Add a `tileErrorThresholdBeforeDisabling` parameter to `ImageryLayerCatalogItem` to allow a threshold to set for allowed number of tile failures before disabling the layer.

### v7.11.4

- Add support for `classBreaks` renderer to `ArcGisFeatureServerCatalogItem`.
- Upgraded to Cesium v1.68.
- Replace `defineProperties` and `freezeObject` to `Object.defineProperties` and `Object.freeze` respectively.
- Bumped travis build environment to node 10.
- Upgraded to `generate-terriajs-schema` to v1.5.0.

### v7.11.3

- Added babel dynamic import plugin for webpack builds.
- `ignoreUnknownTileErrors` will now also ignore HTTP 200 responses that are not proper images.

### v7.11.2

- Pass minimumLevel, in Cesium, to minNativeZoom, in Leaflet.
- Upgraded to Cesium v1.66.

### v7.11.1

- Fix for color of markers on the map associated with chart items

### v7.11.0

- Fix draggable workbench/story items with translation HOC
- Added first revision of "delta feature" for change detection of WMS catalog items which indicate `supportsDeltaComparison`
- Improve menu bar button hover/focus states when interacting with its panel contents
- Add ability to set opacity on `GeoJsonCatalogItem`
- Expanded test cases to ensure WorkbenchItem & Story have the correct order of components composed
- Fix broken catalog functions when used with translation HOC
- Fix bug with momentPoints chart type when plotting against series with null values
- Make the default `Legend` width a little smaller to account for the workbench scrollbar
- Bug fix for expanding chart - avoid creating marker where no lat lon exists.
- Add a `ChartDisclaimer` component to display an additional disclaimer above the chart panel in the bottom dock.
- Add `allowFeatureInfoRequests` property to `Terria` and prevent unnecessary feature info requests when creating `UserDrawing`s.
- Removes unsupported data that is drag and dropped from the workbench and user catalog.
- Adjusted z-index values so that the explorer panel is on top of the side panel and the notification window appears at the very top layer.
- Allow `CkanCatalogItem` names to be constructed from dataset and resource names where multiple resources are available for a single dataset
- Set the name of ArcGis MapServer CatalogGroup and CatalogItem on load
- Improve autodetecting WFS format, naming of the WFS catalog group and retaining the zoomToExtent
- Remove unnecessary nbsp; from chart download and expand buttons introduced through internationalization.
- Fix story prompt flag not being set after dismissing story, if `showFeaturePrompts` has been enabled

### v7.10.0

- Added proper basic internationalisation beginnings via i18next & react-i18next
- Fixed a bug where calling `openAddData()` or `closeCatalog()` on ViewState did not correctly apply the relevant `mobileViewOptions` for mobile views.
- Fixed filter by available dates on ImageryLayerCatalogItem not copying to the clone when the item is split.
- Fixed an error in `regionMapping.json` that causes some states to be mismatched when using Australian state codes in a column labelled "state". It is still recommended to use "ste", "ste_code" or "ste_code_2016" over "state" for column labels when matching against Australian state codes.
- Fixed bug where "User data" catalog did not have add-buttons.
- Added ability to re-add "User data" CSV items once removed from workbench.
- Changed catalog item event labels to include the full catalog item path, rather than just the catalog item name.
- Added support for `openAddData` option in config.json. If true, the "Add Data" dialog is automatically opened at startup.
- Welcome message, in-app guides & new feature prompts are now disabled by default. These can be re-enabled by setting the `showWelcomeMessage`, `showInAppGuides` & `showFeaturePrompts` options in config.json.
- Updated Welcome Message to pass its props to `WelcomeMessagePrimaryBtnClick` & `WelcomeMessageSecondaryBtnClick` overrides
- Welcome message, in-app guides & new feature prompts are now disabled by default. These can be re-enabled by setting the `showWelcomeMessage`, `showInAppGuides` & `showFeaturePrompts` options in config.json.
- Updated Welcome Message to pass its props to `WelcomeMessagePrimaryBtnClick` & `WelcomeMessageSecondaryBtnClick` overrides.
- Fixed a bug in anti-meridian handling causing excessive memory use.
- Handled coordinate conversion for GeoJson geometries with an empty `coordinates` array.
- Fixed height of My Data drag and drop box in Safari and IE.

### v7.9.0

- Upgraded to Cesium v1.63.1. This upgrade may cause more problems than usual because Cesium has switched from AMD to ES6 modules. If you run into problems, please contact us: https://terria.io/contact

### v7.8.0

- Added ability to do in-app, "static guides" through `<Guide />`s
- Added in-app Guide for time enabled WMS items
- Initial implementation of language overrides to support setting custom text throughout the application.
- Added ability to pass `leafletUpdateInterval` to an `ImageryLayerCatalogItem` to throttle the number of requests made to a server.

### v7.7.0

- Added a quality slider for the 3D map to the Map panel, allowing control of Cesium's maximumScreenSpaceError and resolutionScale properties.
- Allowed MapboxMapCatalogItems to be specified in catalog files using type `mapbox-map`.
- We now use styles derived from `drawingInfo` from Esri Feature Services.
- Chart related enhancements:
  - Added momentPoints chart type to plot points along an available line chart.
  - Added zooming and panning on the chart panel.
  - Various preventative fixes to prevent chart crashes.
- Increased the tolerance for intermittent tile failures from time-varying raster layers. More failures will now be allowed before the layer is disabled.
- Sensor Observation Service `GetFeatureOfInterest` requests no longer erroneously include `temporalFilters`. Also improved the generated request XML to be more compliant with the specification.
- Fixed a bug where differences in available dates for `ImageryLayerCatalogItem` from original list of dates vs a new list of dates, would cause an error.
- Improved support for layers rendered across the anti-meridian in 2D (Leaflet).
- Fixed a crash when splitting a layer with a `momentPoints` chart item.
- Fixed a crash when the specified Web Map Service (WMS) layer could not be found in the `GetCapabilities` document and an alternate legend was not explicitly specified.

### v7.6.11

- Added a workaround for a bug in Google Chrome v76 and v77 that caused problems with sizing of the bottom dock, such as cutting off the timeline and flickering on and off over the map.
- Set cesium rendering resolution to CSS pixel resolution. This is required because Cesium renders in native device resolution since 1.61.0.

### v7.6.10

- Fixed error when opening a URL shared from an explorer tab. #3614
- Resolve a bug with `SdmxJsonCatalogItem`'s v2.0 where they were being redrawn when dimensions we're changed. #3659
- Upgrades terriajs-cesium to 1.61.0

### v7.6.9

- Automatically set `linkedWcsCoverage` on a WebMapServiceCatalogItem.

### v7.6.8

- Added ability in TerriaJsonCatalogFunction to handle long requests via HTTP:202 Accepted.

### v7.6.7

- Fixed share disclaimer to warn only when user has added items that cannot be shared.

### v7.6.6

- Basemaps are now loaded before being enabled & showed

### v7.6.5

- Add the filename to a workbench item from a drag'n'dropped file so it isn't undisplayed as 'Unnamed item'.
- Fixed inability to share SOS items.
- Added an option to the mobile menu to allow a story to be resumed after it is closed.
- The "Introducing Data Stories" prompt now only needs to be dismissed once. Previously it would continue to appear on every load until you clicked the "Story" button.
- Fixed a crash that could occur when the feature info panel has a chart but the selected feature has no chart data.
- Fixed a bug where the feature info panel would show information on a vector tile region mapped dataset that had no match.

### v7.6.4

- Add scrollbar to dropdown boxes.
- Add support for SDMX version 2.1 to existing `SdmxJsonCatalogItem`.
- Add a warning when sharing a map describing datasets which will be missing.
- Enable the story panel to be ordered to the front.
- Disable the autocomplete on the title field when adding a new scene to a story.
- Fix SED codes for regionmapping

### v7.6.3

- Fixed a bug with picking features that cross the anti-meridian in 2D mode .
- Fixed a bug where `ArcGisMapServerCatalogItem` legends were being created during search.
- Fixed a bug where region mapping would not accurately reflect share link parameters.

### v7.6.2

- Fixed a bug that made some input boxes unreadable in some web browsers.

### v7.6.1

- Fixed a bug that prevented the "Feedback" button from working correctly.
- Fix a bug that could cause a lot of extra space to the left of a chart on the feature info panel.

### v7.6.0

- Added video intro to building a story
- Allow vector tiles for region mapping to return 404 for empty tiles.

### v7.5.2

- Upgraded to Cesium v1.58.1.
- Charts are now shared in share & story links

### v7.5.1

- Fixed a bug in Cesium that prevented the new Bing Maps "on demand" basemaps from working on `https` sites.

### v7.5.0

- Added the "Story" feature for building and sharing guided tours of maps and data.
- Added sharing within the data catalog to share a given catalog group or item
- Switched to using the new "on demand" versions of the Bing Maps aerial and roads basemaps. The previous versions are deprecated.

### v7.4.1

- Remove dangling comma in `regionMapping.json`.
- `WebMapServicCatalogItem` now includes the current `style` in generated `GetLegendGraphic` URLs.

### v7.4.0

- Upgraded to Cesium v1.57.
- Fixed a bug where all available styles were being retrieved from a `GetCapabilities` for each layer within a WMS Group resulting in memory crashes on WMSs with many layers.
- Support State Electoral Districts 2018 and 2016 (SED_Code_2018, SED_Code_2016, SED_Name_2018, SED_Name_2016)

### v7.3.0

- Added `GltfCatalogItem` for displaying [glTF](https://www.khronos.org/gltf/) models on the 3D scene.
- Fixed a bug where the Map settings '2D' button activated '3D Smooth' view when configured without support for '3D Terrain'.
- Added `clampToTerrain` property to `GeoJsonCatalogItem`.
- When clicking a polygon in 3D Terrain mode, the white outline is now correctly shown on the terrain surface. Note that Internet Explorer 11 and old GPU hardware cannot support drawing the highlight on terrain, so it will not be drawn at all in these environments.

### v7.2.1

- Removed an extra close curly brace from `regionMapping.json`.

### v7.2.0

- Added `hideLayerAfterMinScaleDenominator` property to `WebMapServiceCatalogItem`. When true, TerriaJS will show a message and display nothing rather than silently show a scaled-up version of the layer when the user zooms in past the layer's advertised `MinScaleDenominator`.
- Added `GeoJsonParameterEditor`.
- Fixed a bug that resulted in blank titles for catalog groups loaded from automatically detected (WMS) servers
- Fixed a bug that caused some chart "Expand" options to be hidden.
- Added `CED_CODE18` and `CED_NAME18` region types to `regionMapping.json`. These are now the default for CSV files that reference `ced`, `ced_code` and `ced_name` (previously the 2016 versions were used).
- Improved support for WMTS, setting a maximum level to request tiles at.

### v7.1.0

- Support displaying availability for imagery layers on charts, by adding `"showOnChart": true" or clicking a button in the UI.
- Added a `featureTimesProperty` property to all `ImageryLayerCatalogItem`s. This is useful for datasets that do not have data for all locations at all times, such as daily sensor swaths of near-real-time or historical satellite imagery. The property specifies the name of a property returned by the layer's feature information query that indicates the times when data is available at that particular location. When this property is set, TerriaJS will display an interface on the workbench to allow the user to filter the times to only those times where data is available at a particular location. It will also display a button at the bottom of the Feature Information panel allowing the user to filter for the selected location.
- Added `disablePreview` option to all catalog items. This is useful when the preview map in the catalog will be slow to load.
- When using the splitter, the feature info panel will now show only the features on the clicked side of the splitter.
- Vector polygons and polylines are now higlighted when clicked.
- Fixed a bug that prevented catalog item split state (left/right/both) from being shared for CSV layers.
- Fixed a bug where the 3D globe would not immediately refresh when toggling between the "Terrain" and "Smooth" viewer modes.
- Fixed a bug that could cause the chart panel at the bottom to flicker on and off rapidly when there is an error loading chart data.
- Fixed map tool button positioning on small-screen devices when viewing time series layers.

### v7.0.2

- Fixed a bug that prevented billboard images from working on the 2D map.
- Implemented "Zoom To" support for KML, CZML, and other vector data sources.
- Upgraded to Cesium v1.55.

### v7.0.1

- Breaking Changes:
  - TerriaJS no longer supports Internet Explorer 9 or 10.
  - An application-level polyfill suite is now highly recommended, and it is required for Internet Explorer 11 compatibility. The easiest approach is to add `<script src="https://cdn.polyfill.io/v2/polyfill.min.js"></script>` to the `<head>` element of your application's HTML page, which will deliver a polyfill suite tailored to the end-user's browser.
  - TerriaJS now requires Node.js v8.0 or later.
  - TerriaJS now requires Webpack v4.0 or later.
  - TerriaJS now uses Gulp v4.0. If you have Gulp 3 installed globally, you'll need to use `npm run gulp` to run TerriaJS gulp tasks, or upgrade your global Gulp to v4 with `npm install -g gulp@4`.
  - TerriaJS now uses Babel v7.0.
  - Removed `UrthecastCatalogItem`, `UrthecastCatalogGroup`, and `registerUrthcastCatalogItems`. The Urthecast functionality was dependent on an npm package that hadn't been updated in three years and had potential security vulnerabilities. Please [let us know](https://gitter.im/TerriaJS/terriajs) if you were using this functionality.

### v6.5.0

- Add support for rendering Mapbox Vector Tiles (MVT) layers. Currently, polygons are the only supported geometry type, and all polygons are drawn with the same outline and fill colors.
- `wwwroot/data/regionMapping.json` is now the default region mapping file (rather than a file provided by TerriaMap), and needs to be explicitly overridden by a `regionMappingDefinitionsUrl` setting in config.json.

### v6.4.0

- The Feature Info panel can now be moved by clicking and dragging it.
- The map tool buttons are now arranged horizontally instead of vertically on small-screen mobile devices.
- When using a Web Map Service (WMS) catalog item with the `linkedWcsUrl` and `linkedWcsCoverage` properties, we now pass the selected WMS style to the Web Coverage Service (WCS) so that it can optionally return different information based on the selected style.
- Added `stationIdWhitelist` and `stationIdBlacklist` properties to `SensorObservationServiceCatalogItem` to allow filtering certain monitoring stations in/out.
- Fixed a bug that caused a crash when attempting to use a `style` attribute on an `<a>` tag in Markdown+HTML strings such as feature info templates.
- Fixed a bug that displaced the chart dropdown list on mobile Safari.

### v6.3.7

- Upgraded to Cesium v1.53.

### v6.3.6

- Dragging/dropping files now displays a more subtle notification rather than opening the large Add Data / My Data panel.
- The `sendFeedback` function can now be used to send additional information if the server is configured to receive it (i.e. `devserverconfig.json`).
- Made custom feedback controls stay in the lower-right corner of the map.
- Improved the look of the toolbar icons in the top right, and added an icon for the About page.

### v6.3.5

- Changed the title text for the new button next to "Add Data" on the workbench to "Load local/web data".
- Fixed a bug that caused the area to the right of the Terria log on the 2D map to be registered as a click on the logo instead of a click on the map.
- Fixed a bug that caused the standard "Give Feedback" button to fail to open the feedback panel.
- Swapped the positions of the group expand/collapse icon and the "Remove from catalogue" icon on the My Data panel, for more consistent alignment.
- Made notifications honor the `width` and `height` properties. Previously, these values were ignored.

### v6.3.4

- Added the ability to add custom components to the feedback area (lower right) of the user interface.

### v6.3.3

- Upgraded to Cesium v1.51.

### v6.3.2

- Added "filterByProcedures" property to "sos" item (default: true). When false, the list of procedures is not passed as a filter to GetFeatureOfInterest request, which works better for BoM Water Data Online services.

### v6.3.1

- Fixed a bug that caused the compass control to be misaligned in Internet Explorer 11.

### v6.3.0

- Changed the "My Data" interface to be much more intuitive and tweaked the visual style of the catalog.
- Added `CartoMapCatalogItem` to connect to layers using the [Carto Maps API](https://carto.com/developers/maps-api/).

## v6.2.3

- Made it possible to configure the compass control's colors using CSS.

### v6.2.2

- Removed the Terria logo from the preview map and made the credit there smaller.
- Fall back to the style name in the workbench styles dropdown when no title is given for a style in WMS GetCapabilities.

### v6.2.1

- We now use Cesium Ion for the Bing Maps basemaps, unless a `bingMapsKey` is provided in [config.json](https://docs.terria.io/guide/customizing/client-side-config/#parameters). You can control this behavior with the `useCesiumIonBingImagery` property. Please note that if a `bingMapsKey` is not provided, the Bing Maps geocoder will always return no results.
- Added a Terria logo in the lower left of the map. It can be disabled by setting `"hideTerriaLogo": true` in `config.json`.
- Improved the credits display on the 2D map to be more similar to the 3D credits.
- Fixed a bug that caused some legends to be missing or incomplete in Apple Safari.

### v6.2.0

- Added a simple WCS "clip and ship" functionality for WMS layers with corresponding a WCS endpoint and coverage.
- Fixed problems canceling drag-and-drop when using some web browsers.
- Fixed a bug that created a time period where no data is shown at the end of a time-varying CSV.
- Fixed a bug that could cause endless tile requests with certain types of incorrect server responses.
- Fixed a bug that could cause endless region tile requests when loading a CSV with a time column where none of the column values could actually be interpreted as a time.
- Added automatic retry with jittered, exponential backoff for tile requests that result in a 5xx HTTP status code. This is especially useful for servers that return 503 or 504 under load. Previously, TerriaJS would frequently disable the layer and hit the user with an error message when accessing such servers.
- Updated British National Grid transform in `Proj4Definitions` to a more accurate (~2 m) 7 parameter version https://epsg.io/27700.
- Distinguished between 3D Terrain and 3D Smooth in share links and init files.
- Upgraded to Cesium v1.50.

### v6.1.4

- Fixed a bug that could cause the workbench to appear narrower than expected on some systems, and the map to be off-center when collapsing the workbench on all systems.

### v6.1.3

- When clicking a `Split` button on the workbench, the new catalog item will no longer be attached to the timeline even if the original was. This avoids a confusing situation where both catalog items would be locked to the same time.
- Added KMZ to the whitelisted formats for `MagdaCatalogItem`.
- Fixed a bug that caused a crash when switching to 2D with vector data already on the map, including when visiting a share link with vector data when the map ends up being 2D.
- The "Hide Workbench" button is now attached to the side of the Workbench, instead of on the opposite side of the screen from it.

### v6.1.2

- Fixed a bug that prevented `BingMapsSearchProviderViewModel` and other uses of `loadJsonp` from working correctly.

### v6.1.1

- Upgraded to terriajs-server v2.7.4.

### v6.1.0

- The previous default terrain provider, STK World Terrain, has been deprecated by its provider. _To continue using terrain in your deployed applications, you *must* obtain a Cesium Ion key and add it to `config.json`_. See https://cesium.com/ to create an Ion account. New options are available in `config.json` to configure terrain from Cesium Ion or from another source. See https://terria.io/Documentation/guide/customizing/client-side-config/#parameters for configuration details.
- Upgraded to Cesium v1.48.
- Added `Cesium3DTilesCatalogItem` for visualizing [Cesium 3D Tiles](https://github.com/AnalyticalGraphicsInc/3d-tiles) datasets.
- Added `IonImageryCatalogItem` for accessing imagery assets on [Cesium Ion](https://cesium.com/).
- Added support for Cesium Ion terrain assets to `CesiumTerrainProvider`. To use an asset from Ion, specify the `ionAssetId` and optionally the `ionAccessToken` and `ionServer` properties instead of specifying a `url`.
- Fixed a bug that could cause legends to be missing from `WebMapServiceCatalogItems` that had `isEnabled` set to true.

### v6.0.5

- Added `rel="noreferrer noopener"` to all `target="_blank"` links. This prevents the target page from being able to navigate the source tab to a new page.
- Fixed a bug that caused the order of items on the Workbench to change when visiting a share link.

### v6.0.4

- Changed `CesiumSelectionIndicator` to no longer use Knockout binding. This will avoid a problem in some environments, such as when a Content Security Policy (CSP) is in place.

### v6.0.3

- Fixed a bug that prevented users from being able to enter coordinates directly into catalog function point parameter fields.

### v6.0.2

- Fixed a bug that prevented interaction with the 3D map when the splitter was active.

### v6.0.1

- Added `parameters` property to `ArcGisMapServerCatalogItem`, allowing arbitrary parameters to be passed in tile and feature info requests.

### v6.0.0

- Breaking Changes:
  - An application-level polyfill suite is now required for Internet Explorer 9 and 10 compatibility. The easiest approach is to add `<script src="https://cdn.polyfill.io/v2/polyfill.min.js"></script>` to the `<head>` element of your application's HTML page.
  - In TerriaJS v7.0.0 (the _next_ major release), a polyfill suite may be required for Internet Explorer 11 as well. Adopting the approach above now will ensure you don't need to worry about it then.
- Overhauled support for printing. There is now a Print button on the Share panel that will provide a much better printable form of the map than the browser's built-in print feature. If a user uses the browser's print button instead, a message at the top will suggest using the TerriaJS Print feature and open the Share panel. Calling `window.print` (e.g. on a TerriaJS instance inside an iframe) will invoke the new TerriaJS print feature directly.
- Fixed a bug that caused `Leaflet.captureScreenshot` to show all layers on both sides even with the splitter active.
- Fixed a bug that prevented some vector features from appearing in `Leaflet.captureScreenshot`.
- Added ability to move the splitter thumb position vertically so that users can move it to prevent occlusions.
- Added `TerriaJsonCatalogFunction`. This catalog function allows an arbitrary HTTP GET to be invoked with user-provided parameters and return TerriaJS catalog JSON.
- Fixed a bug that could cause the feature info panel to sometimes be nearly transparent in Internet Explorer 11.
- Fixed a bug that caused an expanded preview chart's workbench item to erroneously show the date picker.
- Updated `MagdaCatalogItem` to match Magda project

### 5.7.0

- Added `MagdaCatalogItem` to load details of a catalog item from [Magda](https://github.com/TerriaJS/magda).
- Fixed a bug that could cause a time-dynamic WMS layer to fail to ever show up on the map if the initial time on the timeline was outside the intervals where the layer had data.
- Fixed a bug which could cause a crash during load from share link when the layer default is to not `useOwnClock` but the share link has `useOwnClock` set.
- Fixed an issue that caused a 'This data source is already shown' error in particular circumstances.

### 5.6.4

- Fixed a bug causing an error message when adding tabular data to the workbench before it was loaded.

### 5.6.3

- Display of Lat Lon changed from 3 deciml places to 5 decimal places - just over 1m precision at equator.
- Fixed a bug that caused the timeline to appear when changing the time on the workbench for a layer not attached to the timeline.
- The workbench date/time picker is now available for time varying point and region CSVs.
- Fixed a bug that caused the workbench date picker controls to disappear when the item was attached to the timeline and the timeline's current time was outside the valid range for the item.

### 5.6.2

- Renamed search marker to location marker.
- Added the clicked coordinates to the bottom of the feature info panel. Clicking the marker icon will cause the location to be indicated on the map.
- The location marker is now included in shared map views.
- Fixed a bug that could cause split WMS layers to show the incorrect layer data for the date shown in the workbench.
- Refactored current time handling for `CatalogItem` to reduce the complexity and number of duplicated current time states.
- Fixed feature info updating when the time is changed from the workbench for `TableCatalogItem`.
- Change the workbench catalog item date picker so that updating the date does not disable the timeslider.
- Fix a bug that meant that, when the current time was updated on an `ImageryCatalogItem` while the layer wasn't shown, the old time was still shown when the layer was re-enabled.
- Added `{{terria.currentTime}}` to feature info template.
- Added a way to format times within a feature info tempate. E.g. `{{#terria.formatDateTime}}{"format": "dd-mm-yyyy HH:MM:ss"}{{terria.currentTime}}{{/terria.formatDateTime}}`.
- Fixed a bug that caused the selection indicator to float strangely when visiting a share link with a selected feature.
- Fixed a bug that caused a region to be selected even when clicking on a hole in that region.
- Fixed a bug that prevented the selection indicator from following moving features on the 2D map.
- Fixed a bug that caused Leaflet to stop rendering further points in a layer and throw errors when calculating extent when one point had invalid characters in the latitude or longitude field.
- We now default to `autoPlay: false` if it's not specified in `config.json`.
- Changed search box placeholders to more precisely reflect their functionality.
- CartoDB basemaps are now always loaded over HTTPS.

### 5.6.1

- Fixed a bug that could cause the workbench UI to hang when toggling concepts, particularly for an `SdmxJsonCatalogItem`.
- Added previous and next buttons to workbench catalog item date picker.

### 5.6.0

- Upgraded to Cesium 1.41.

### 5.5.7

- Added support for using tokens to access WMS layers, particularly using the WMS interface to ArcGIS servers.

### 5.5.6

- Tweaked the sizing of the feature info panel.
- Fixed a bug that caused `ArcGisMapServerCatalogItem` to always use the server's single fused map cache, if available. Now, if the `layers` property is specified, we request individual dynamic layers and ignore the fused map cache.

### 5.5.5

- Fixed a bug that caused the feature info panel to stop working after clicking on a location search marker.
- Added support for ArcGIS tokens on the 2D map. Previously, tokens only worked reliably in 3D.
- Improved handling of tile errors, making it more consistent between 2D and 3D.
- Fixed a bug that prevented the Add Data button from working Internet Explorer 9 unless the DevTools were also open.
- Improved the sizing of the feature info panel so it is less likely to completely obscure the map.

### 5.5.4

- Fixed a serious bug that prevented opening the Data Catalog in Internet Explorer.
- Fixed some problems with the Terria Spatial Analytics `CatalogFunctions`.

### 5.5.3

- Fixed a bug in SDMX-JSON when using `cannotSum`.

### 5.5.2

- Deprecated SDMX-JSON catalog items' `cannotDisplayPercentMap` in favour of `cannotSum`.
- Updated `cannotSum` so that it does not display a total in some cases, as well as suppressing the regional-percentage checkbox. `cannotSum` can be either a mapping of concept ids to the values that prevent summing, or simply `true` to always prevent summing.
- Fixed a bug that caused an error when Splitting a layer that does not have a `clock`.

### 5.5.1

- Added `cannotDisplayPercentMap` to SDMX-JSON catalog items, to optionally turn off the "display as a percentage of regional total" checkbox when the data is not a count (eg. a rate or an average).

### 5.5.0

- Added the ability to split the screen into a left-side and right-side, and show raster and region mapped layers on only one side of the splitter.
- Added the ability to use a tabbed catalog in the explorer panel on desktop site. Setting `tabbedCatalog` parameter to `true` in `config.json` causes top-level groups in the catalog to list items in separate explorer panel tabs.
- Added the ability to use vector tile properties in feature info templates when using region mapping (data row attributes will overwrite vector tile properties with the same name)
- Properties available in feature info templates are now JSON parsed and replaced by their javascript object if they start with `[` or `{` and parse successfully
- Decreased flickering of time-varying region mapped layers by pre-rendering the next time interval.
- Fixed a bug in `WebMapServiceCatalogItem` that could cause a WMS time time dimension to be interpreted incorrectly if it was specified only using dates (not times) and with a periodicity of less than a day.

### 5.4.5

- Improved behaviour of SDMX-JSON items when no data is available.

### 5.4.4

- Added support for specifying namespaced layer names in the `WebMapServiceCatalogItem` `layers` property.
- Made TerriaJS tolerant of XML/HTML inside text elements in WMS GetCapabilities without being properly wrapped in `CDATA`.

### 5.4.3

- Fixed a build problem on case-sensitive file systems (e.g. most Linux systems).

### 5.4.2

- We no longer show the Zoom To button on the workbench when there is no rectangle to zoom to.

### 5.4.1

- Fixed a bug when sharing SDMX-JSON catalog items.
- Improved display of "Add Data" panel on small screens when Feedback and Feature Info panels are open.
- Added "search in data catalog" link to mobile search.
- Added a button to automatically copy share url into clipboard in share panel.
- Added `initFragmentPaths` property to the `parameters` section of `config.json`. It can be used to specify an array of base paths for resolving init fragments in the URL.
- Modified `CkanCatalogItem` to exclude files that advertise themselves as KML files but have the file extension .ZIP.
- Removed "View full size image" link on the share panel. Chrome 60 removed the ability to navigate to a data URI, and other browsers are expected to follow this lead.

### 5.4.0

- Breaking change: removed some old types that haven't been used since the new React-based user interface in v4.0.0, specifically `KnockoutHammerBinding`, `KnockoutMarkdownBinding`, `PopupMessageConfirmationViewModel`, `PopupMessageViewModel`, and `PopupViewModel`.
- Added the ability to use tokens from terriajs-server for layers requiring ESRI tokens.
- Catalog group items are now sorted by their in-catalog name

### 5.3.0

- Added the ability to use the analytics region picker with vector tile region mapping by specifiying a WMS server & layer for analytics only.
- Updated the client side validation to use the server-provided file size limit when drag/dropping a file requiring the conversion service.
- `zoomOnEnable` now works even for a catalog item that is initially enabled in the catalog. Previously, it only worked for catalog items enabled via the user interface or otherwise outside of the load process.
- Added `initialTimeSource` property to `CsvCatalogItem` so it is possible to specify the value of the animation timeline at start from init files.
- Added to documentation for customizing data appearance.
- Added `CatalogShortcut` for creating tool items for linking to a `CatalogItem`.
- Renamed `ViewState.viewCatalogItem()` to `viewCatalogMember` to reflect that it can be used for all `CatalogMembers`, not just `CatalogItems`.
- Fixed a bug that could cause a crash when switching to 2D when the `initialView` was just a `Rectangle` instead of a `CameraView`.
- Fixed a bug that caused multiple layers with generated, gradient legends to all show the same legend on the Workbench.

### 5.2.11

- Pinned `urijs` to v1.18.10 to work around a breaking change in v1.18.11.

### 5.2.10

- Improved the conversion of Esri polygons to GeoJSON by `featureDataToGeoJson`. It now correctly handles polygons with holes and with multiple outer rings.
- Added some fields to the dataset info page for `CkanCatalogItem`.
- Fixed a bug that could cause some layers, especially the Bing Maps basemap, to occasionally be missing from the 2D map.
- Fixed a bug that could cause the selected time to move to the end time when sharing a map with a time-dynamic layer.

### 5.2.9

- A catalog item's `cacheDuration` property now takes precedence over the cache duration specified by the code. Previously, the `cacheDuration` would only override the default duration (2 weeks).

### 5.2.8

- Added option to expand the HTML embed code and toggle URL shorting for the share link.
- The Share feature now includes the current time selected on the timeline, so that anyone visiting a share link will see the map at the intended time.

### 5.2.7

- Added the Latitude and Longitude to the filename for the Feature Information file download.
- Added the time to the timeline labels when zoomed in to a single day. Previously, the label sometimes only showed the date.

### 5.2.6

- Added the ability to disable the conversion service so that no user data is sent outside of the client by setting `conversionServiceBaseUrl` to `false` in the `parameters` section of `config.json`.
- Added the ability to disable the location button by setting `disableMyLocation` to `true` in the `parameters` section of `config.json`.
- Fixed a bug that caused the share functionality to fail (both screenshot and share link) in 2d mode.
- Fixed a bug with explicitly styled enum columns in Internet Explorer.
- Fixed a bug that caused the selected column in a csv to be the second column when a time column is present.

### 5.2.5

- Fixed a bug with `forceProxy: true` which meant that vector tiles would try, and fail, to load over the proxy.
- Added documentation for customizing data appearance, and folded in existing but orphaned documentation for creating feature info templates.
- Changed the LocateMe button so that it toggles and continuously updates the location when Augmented Reality is enabled.
- Added the ability to set SDMX-JSON region names from a region type dimension, using a Mustache template. This was required so regions can be mapped to specific years, even if not specified by the SDMX-JSON server.
- Added `viewermode` to the users persistent local storage to remember the last `ViewerMode` used.
- Added the ability to customize the preamble text on the feedback form ("We would love to hear from you!") by setting `feedbackPreamble` in the `parameters` section of `config.json`.

### 5.2.4

- Fixed a bug that prevented error messages, such as when a dataset fails to load, from being shown to the user. Instead, the errors were silently ignored.

### 5.2.3

- Fixed a bug that gave expanded Sensor Observation Service charts poor names.
- Fixed a bug that prevented some table-based datasets from loading.

### 5.2.2

- Fixed download of selected dataset (as csv) so that quotes are handled in accordance with https://tools.ietf.org/html/rfc4180. As a result, more such downloads can be directly re-loaded in Terria by dragging and dropping them.

### 5.2.1

- Changed the default opacity for points from CSV files without a value column to 1.0 (previously it was 0.6). This is a workaround for a Cesium bug (https://github.com/AnalyticalGraphicsInc/cesium/issues/5307) but really a better choice anyway.
- Fixed a bug which meant non-standard properties of some table data sources (eg. csv, SOS, SDMX-JSON) were missing in the feature info panel, because of a breaking change in Cesium 1.33.

### 5.2.0

- Fixed a bug that caused layer disclaimers to fail to appear when the layer was enabled via a share link. Since the user was unable to accept the disclaimer, the layer also failed to appear.
- Added `AugmentedVirtuality` (user facing feature name Augmented Reality) to allow users to use their mobile device's orientation to set the camera view.
- Added the `showFeaturesAtAllTimes` option to Sensor Observation Service items. This improves the user experience if the server returns
  some features starting in 1990, say, and some starting in 1995, so that the latter still appear (as grey points with no data) in 1990.
- Fixed a bug that prevented preview charts in the feature info panel from updating when the user changed the Sensor Observation Service frequency.
- Fixed a bug that allowed the user to de-select all the display choices for Sensor Observation Service items.
- Improved the appearance of charts where all the y-values are null. (It now shows "No preview available".)
- Upgraded to Leaflet 1.0.3 for the 2D and preview maps.
- Upgraded to [Cesium 1.33](https://github.com/AnalyticalGraphicsInc/cesium/blob/1.33/CHANGES.md) for the 3D view.

### 5.1.1

- Fixed a bug that caused an 'added' and a 'shown' event for "Unnamed Item" to be logged to Google Analytics when previewing an item in the catalog.
- Added a 'preview' Google Analytics event when a catalog item is shown on the preview map in the catalog.
- Fixed a bug that prevented csv files with missing dates from loading.
- Fixed a bug that could cause an error when adding a layer without previewing it first.

### 5.1.0

- Fixed a bug that prevented `WebMapServiceCatalogItem` from acting as a time-dynamic layer when the time dimension was inherited from a parent layer.
- `WebMapServiceCatalogItem` now supports WMS 1.1.1 style dimensions (with an `Extent` element) in addition to the 1.3.0 style (`Dimension` only).
- `WebMapServiceCatalogItem` now passes dates only (rather than dates and times) to the server when the TIME dimension uses the `start/stop/period` form, `start` is a date only, and `period` does not include hours, minutes, or seconds.
- `WebMapServiceCatalogItem` now supports years and months (in addition to days, hours, minutes, and seconds) in the period specified of a TIME dimension.
- `WebMapServiceCatalogItem` now ignores [leap seconds](https://en.wikipedia.org/wiki/Leap_second) when evaluating ISO8601 periods in a time dimension. As a result, 2 hours after `2016-06-30T23:00:00Z` is now `2016-07-01T01:00:00Z` instead of `2016-07-01T00:59:59Z` even though a leap second at the end of June 2016 makes that technically 2 hours and 1 second. We expect that this is more likely to align with the expectations of WMS server software.
- Added option to specify `mobileDefaultViewerMode` in the `parameters` section of `config.json` to specify the default view mode when running on a mobile platform.
- Added support for `itemProperties` to `CswCatalogGroup`.
- Added `terria.urlEncode` function for use in feature info templates.
- Fixed a layout problem that caused the coordinates on the location bar to be displayed below the bar itself in Internet Explorer 11.
- Updated syntax to remove deprecation warnings with React version 15.5.

### 5.0.1

- Breaking changes:
  - Starting with this release, TerriaJS is meant to be built with Webpack 2. The best way to upgrade your application is to merge from [TerriaMap](https://github.com/TerriaJS/TerriaMap). If you run into trouble, post a message on the [TerriaJS forum](https://groups.google.com/forum/#!forum/terriajs).
  - Removed the following previously-deprecated modules: `registerKnockoutBindings` (no replacement), `AsyncFunctionResultCatalogItem` (now `ResultPendingCatalogItem`), `PlacesLikeMeFunction` (now `PlacesLikeMeCatalogFunction`), `SpatialDetailingFunction` (now `SpatialDetailingCatalogFunction`), and `WhyAmISpecialFunction` (now `WhyAmISpecialCatalogFunction`).
  - Removed `lib/Sass/StandardUserInterface.scss`. It is no longer necessary to include this in your application.
  - Removed the previously-deprecated third pararameter, `getColorCallback`, of `DisplayVariablesConcept`. Pass it inside the `options` parameter instead.
  - Removed the following previously-deprecated properties from `TableColumn`: `indicesIntoUniqueValues` (use `uniqueValues`), `indicesOrValues` (use `values`), `indicesOrNumericalValues` (use `uniqueValues` or `numericalValues`), and `usesIndicesIntoUniqueValues` (use `isEnum`).
  - Removed the previously-deprecated `dataSetID` property from `AbsIttCatalogItem`. Use `datasetId` instead.
  - Removed the previously-deprecated `allowGroups` property from `CkanCatalogItem`. Use `allowWmsGroups` or `allowWfsGroups` instead.
  - Removed the previously-deprecated `RegionMapping.setRegionColumnType` function. Use the `setRegionColumnType` on an _instance_ of `RegionMapping` instead.
  - Removed the previously-deprecated `regionMapping.regionDetails[].column` and `.disambigColumn`. Use `.columnName` and `.disambigColumnName` instead.
  - Removed the previously-deprecated `options.regionMappingDefinitionsUrl` parameter from the `Terria` constructor. Set the `regionMappingDefinitionsUrl` inside `parameters` in `config.json` instead.
- Fixed a bug in `WebMapServiceCatalogItem` that prevented TerriaJS from correctly determining the projections supported by a WMS layer when supported projections are inherited from parent layers.
- Changed "no value" colour of region-mapped data to fully transparent, not black.
- Fixed an issue where expanding a chart from an SDMX-JSON or SOS feature twice, with different data choices selected, would overwrite the previous chart.
- Improved SDMX-JSON items to still show properly, even if the `selectedInitially` property is invalid.
- Added `Score` column to `GNAFAddressGeocoder` to indicate relative quality, which maps as default variable.

### 4.10.5

- Improved error message when accessing the user's location under http with Chrome.
- When searching locations, the button to instead search the catalog is now above the results instead of below them.
- Changed "go to full screen mode" tooltip to "Hide workbench", and "Exit Full Screen" button to "Show Workbench". The term "full screen" was misleading.
- Fixed a bug where a chartable (non-geo-spatial) CSV file with a column including the text "height" would not let the user choose the "height" column as the y-axis of a chart.
- Added support for non-default x-axes for charts via `<chart x-column="x">` and the new `tableStyle.xAxis` parameter.
- Added support for a `charSet` parameter on CSV catalog items, which overrides the server's mime-type if present.

### 4.10.4

- Added the ability for `CkanCatalogGroup` to receive results in pages, rather than all in one request. This will happen automatically when the server returns partial results.
- Improved the performance of the catalog UI by not creating React elements for the contents of a group until that group is opened.
- Close polygons used as input to a `CatalogFunction` by making the last position the same as the first one.
- Added support for a new `nameInCatalog` property on all catalog members which overrides `name` when displayed in the catalog, if present.
- Added `terria.urlEncodeComponent` function for use in feature info templates.
- `yAxisMin` and `yAxisMax` are now honored when multiple charts are active, by using the minimum `yAxisMin` and the maximum `yAxisMax` of all charts.

### 4.10.3

- Locked third-party dependency proj4 to v2.3.x because v2.4.0 breaks our build.

### 4.10.2

- New sections are now merged info `CatalogMember.info` when `updateFromJson` is called multiple times, rather than the later `info` completely replacing the earlier one. This is most useful when using `itemProperties` to override some of the info sections in a child catalog item.
- Fixed a bug where csv files with a date column would sometimes fail if a date is missing.

### 4.10.1

- Improved the SDMX-JSON catalog item to handle huge dimensions, allow a blacklist, handle bad responses better, and more.
- Fixed a bug that prevented the proxy from being used for loading legends, even in situations where it is necessary such as an `http` legend accessed from an `https` site.
- Added link to re-download local files, noting that TerriaJS may have done additional processing (eg. geocoding).

### 4.10.0

- Changed defaults:
  - `WebProcessingServiceCatalogFunction` now defaults to invoking the `Execute` service via an HTTP POST with XML encoding rather than an HTTP GET with KVP encoding. This is a more sensible default because the WPS specification requires that servers support POST/XML while GET/KVP is optional. Plus, POST/XML allows large input parameters, such as a polygon descibing all of Australia, to be successfully passed to the WPS process. To force use of GET/KVP, set the `executeWithHttpGet` property to `true`.
- Fixed problems with third-party dependencies causing `npm install` and `npm run gulp` to fail.

### 4.9.0

- Added a help overlay system. A TerriaJS application can define a set of help sequences that interactively walk the user through a task, such as adding data to the map or changing map settings. The help sequences usually appear as a drop-down Help menu in the top-right corner.
- Fixed a bug with calculating bounding rectangles in `ArcGisCatalogItem` caused by changes to `proj4` package.
- Fixed a bug preventing chart axis labels from being visible on a white background.
- Fixed a bug that caused the Feedback panel to appear below the chart panel, making it difficult to use.

### 4.8.2

- Fixed a bug that prevented a `shareUrl` specified in `config.json` from actually being used by the `ShareDataService`.
- Adding a JSON init file by dropping it on the map or selecting it from the My Data tab no longer adds an entry to the Workbench and My Data catalog.
- WPS return type can now be `application/vnd.terriajs.catalog-member+json` which allows a json catalog member to be returned in WPS along with the usual attributes to control display.
- `chartLineColor` tableStyle attribute added, allowing per column specification of chart line color.
- Fixed a bug that caused a `WebMapServiceCatalogItem` inside a `WebMapServiceCatalogGroup` to revert to defaults from GetCapabilities instead of using shared properties.
- Fix a bug that prevented drawing the marker and zooming to the point when searching for a location in 2D.
- Fixed a bug where `WebMapTileServiceCatalogItem` would incorrectly interpret a bounding box and return only the lower left corner causing Cesium to crash on render.
- Fixed a bug that caused the feedback form to be submitted when unchecking "Share my map view".

### 4.8.1

- `CkanCatalogGroup` now automatically adds the type of the resource (e.g. `(WMS)`) after the name when a dataset contains multiple resources that can be turned into catalog items and `useResourceName` is false.
- Added support for ArcGIS FeatureServers to `CkanCatalogGroup` and `CkanCatalogItem`. In order for `CkanCatalogGroup` to include FeatureServers, `includeEsriFeatureServer` must be set to true.
- Changed default URL for the share service from `/share` to `share` and made it configurable by specifying `shareUrl` in config.json. This helps with deployments in subdirectories.

### 4.8.0

- Fixed a bug that prevented downloading data from the chart panel if the map was started in 2D mode.
- Changed the default opacity of table data to 0.8 from 0.6.
- Added the ability to read dates in the format "2017-Q2".
- Improved support for SDMX-JSON, including showing values as a percent of regional totals, showing the selected conditions in a more concise format, and fixing some bugs.
- Updated `TableCatalogItem`s to show a download URL in About This Dataset, which downloads the entire dataset as csv, even if the original data was more complex (eg. from an API).
- The icon specified to the `MenuPanel` / `DropdownPanel` theme can now be either the identifier of an icon from `Icon.GLYPHS` or an actual SVG `require`'d via the `svg-sprite-loader`.
- Fixed a bug that caused time-varying points from a CSV file to leave a trail on the 2D map.
- Add `Terria.filterStartDataCallback`. This callback gives an application the opportunity to modify start (share) data supplied in a URL before TerriaJS loads it.
- Reduced the size of the initial TerriaJS JavaScript code by about 30% when starting in 2D mode.
- Upgraded to [Cesium 1.29](https://github.com/AnalyticalGraphicsInc/cesium/blob/1.29/CHANGES.md).

### 4.7.4

- Renamed `SpatialDetailingFunction`, `WhyAmISpecialFunction`, and `PlacesLikeMeFunction` to `SpatialDetailingCatalogFunction`, `WhyAmISpecialCatalogFunction`, and `PlacesLikeMeCatalogFunction`, respectively. The old names will be removed in a future release.
- Fixed incorrect tooltip text for the Share button.
- Improved the build process and content of the user guide documentation.

### 4.7.3

- Canceled pending tile requests when removing a layer from the 2D map. This should drastically improve the responsiveness when dragging the time slider of a time-dynamic layer in 2D mode.
- Added the data source and data service details to the "About this dataset" (preview) panel.
- Fixed a bug introduced in 4.7.2 which made the Feature Info panel background too pale.

### 4.7.2

- Updated GNAF API to new Lucene-based backend, which should improve performance.
- Updated custom `<chart>` tag to allow a `colors` attribute, containing comma separated css strings (one per column), allowing users to customize chart colors. The `colors` attribute in charts can also be passed through from a WPS ComplexData response.
- Updated styling of Give Feedback form.
- Improved consistency of "Search" and "Add Data" font sizes.
- Improved flexibility of Feature Info Panel styling.
- Fixed a bug that could cause an extra `/` to be added to end of URLs by `ArcGisMapServerCatalogItem`, causing some servers to reject the request.
- Added a workaround for a bug in Internet Explorer 11 on Windows 7 that could cause the user interface to hang.

### 4.7.1

- Fixed a bug where providing feedback did not properly share the map view.
- Updated to terriajs-server 2.6.2.
- Fixed a bug leading to oversized graphics being displayed from WPS calls.

### 4.7.0

- Added the ability for users to share their view of the map when providing feedback.
- Extra components can now be added to FeatureInfoSection.
- Updated "Download Data" in FeatureInfoSection to "Download Data for this Feature".
- Fixed the color of visited links in client apps with their own css variables.
- Fixed a bug that prevented the scale bar from displaying correctly.

### 4.6.1

- Added support for creating custom WPS types, and for reusing `Point`, `Polygon`, and `Region` editors in custom types.
- Fixed a bug that caused the legend to be missing for WMS catalog items where the legend came from GetCapabilities but the URL did not contain `GetLegendGraphic`.

### 4.6.0

- Changed defaults:
  - The `clipToRectangle` property of raster catalog items (`WebMapServiceCatalogItem`, `ArcGisMapServerCatalogItem`, etc.) now defaults to `true`. It was `false` in previous releases. Using `false` prevents features (especially point features) right at the edge of the layer's rectangle from being cut off when the server reports too tight a rectangle, but also causes the layer to load much more slowly in many cases. Starting in this version, we favour performance and the much more common case that the rectangle can be trusted.
- Made `WebMapServiceCatalogItem` tolerant of a `GetCapabilities` where a `LegendURL` element does not have an `OnlineResource` or a `Dimension` does not have any values.
- Added support for 'Long' type hint to CSV data for specifying longitude.
- The marker indicating the location of a search result is now placed correctly on the terrain surface.
- `CatalogFunction` region parameters are now selected on the main map rather than the preview map.
- Some regions that were previously not selectable in Analytics, except via autocomplete, are now selectable.
- Added hover text that shows the position of data catalog search results in the full catalog.
- Widened scrollbars and improve their contrast.
- Removed the default maximum number of 10 results when searching the data catalog.
- Allow users to browse for JSON configuration files when adding "Local Data".
- Made it easier to use custom fonts and colors in applications built on TerriaJS, via new SCSS variables.
- Fixed a bug that caused a `CswCatalogGroup` to fail to load if the server had a `references` element without a `protocol`.

### 4.5.1

- The order of the legend for an `ArcGisMapServerCatalogItem` now matches the order used by ArcGIS itself.
- Large legends are now scaled down to fit within the width of the workbench panel.
- Improved the styling of links inside the Feature Information panel.
- Fixed a bug that could cause the Feature Information panel's close button to initially appear in the wrong place, and then jump to the right place when moving the mouse near it.

### 4.5.0

- Added support for the Sensor Observation Service format, via the `SensorObservationServiceCatalogItem`.
- Added support for end date columns in CSV data (automatic with column names containing `end_date`, `end date`, `end_time`, `end time`; or set in json file using `isEndDate` in `tableStyle.columns`.
- Fixed calculation of end dates for moving-point CSV files, which could lead to points disappearing periodically.
- Fixed a bug that prevented fractional seconds in time-varying WMS periodicity.
- Added the ability to the workbench UI to select the `style` to use to display a Web Map Service (WMS) layer when multiple styles are available.
- Added the ability to the workbench UI to select from among the available dimensions of a Web Map Service (WMS) layer.
- Improved the error reporting and handling when specifying invalid values for the WMS COLORSCALERANGE parameter in the UI.
- Added the ability to drag existing points when creating a `UserDrawing`.
- Fixed a bug that could cause nonsensical legends for CSV columns with all null values.
- Fixed a bug that prevented the Share panel from being used at all if the URL shortening service encountered an error.
- Fixed a bug that could cause an error when adding multiple catalog items to the map quickly.
- Tweaked the z-order of the window that appears when hovering over a chart series, so that it does not appear on top of the Feature Information panel.
- Fixed a bug that could lead to incorrect colors in a legend for a CSV file with explicit `colorBins` and cut off at a minimum and maximum.
- We now show the feature info panel the first time a dataset is added, containing a suggestion to click the map to learn more about a location. Also improved the wording for the feature info panel when there is no data.
- Fixed support for time-varying feature info for vector tile based region mapping.
- `updateApplicationOnMessageFromParentWindow` now also allows messages from the `opener` window, i.e. the window that opened the page by calling `window.open`. The parent or opener may now also send a message with an `allowOrigin` property to specify an origin that should be allowed to post messages.
- Fixed a bug that prevented charts from loading http urls from https.
- The `isNcWMS` property of `WebMapServiceCatalogItem` is now set to true, and the COLORSCALERANGE controls are available in the UI, for ncWMS2 servers.
- Added the ability to prevent CSVs with time and `id` columns from appearing as moving points, by setting `idColumns` to either `null` or `[]`.
- Fixed a bug that prevented default parameters to `CatalogFunction`s from being shown in the user interface.
- Fixed a problem that made `BooleanParameter`s show up incorrectly in the user interface.
- Embedded `<chart>` elements now support two new optional attributes:
  - `title`: overrides the title that would otherwise be derived from the name of the feature.
  - `hide-buttons`: If `"true"`, the Expand and Download buttons are hidden from the chart.
- Fixed a bug in embedded `<collapsible>` elements that prevented them from being expandable.
- Improved SDMX-JSON support to make it possible to change region type in the UI.
- Deprecated `RegionMapping.setRegionColumnType` in favour of `RegionMapping.prototype.setRegionColumnType`. `regionDetails[].column` and `.disambigColumn` have also been deprecated.

### 4.4.1

- Improved feature info display of time-varying region-mapped csvs, so that chart is still shown at times with no data.
- Fix visual hierarchy of groups and items in the catalog.

### 4.4.0

- Fixed a bug that caused Cesium (3D view) to crash when plotting a CSV with non-numerical data in the depth column.
- Added automatic time-series charts of attributes to the feature info of time-varying region-mapped csvs.
- Refactored Csv, AbsItt and Sdmx-Json catalog items to depend on a common `TableCatalogItem`. Deprecated `CsvCatalogItem.setActiveTimeColumn` in favour of `tableStructure.setActiveTimeColumn`.
- Error in geocoding addresses in csv files now shows in dialog box.
- Fixed CSS styling of the timeline and added padding to the feature info panel.
- Enhanced JSON support to recognise JSON5 format for user-added files.
- Deprecated `indicesIntoUniqueValues`, `indicesOrValues`, `indicesOrNumericalValues` and `usesIndicesIntoUniqueValues` in `TableColumn` (`isEnum` replaces `usesIndicesIntoUniqueValues`).
- Added support for explicitly colouring enum columns using a `tableStyle.colorBins` array of `{"value":v, "color":c}` objects
- Improved rendering speed when changing the display variable for large lat/lon csv files.
- Default to moving feature CSVs if a time, latitude, longitude and a column named `id` are present.
- Fixed a bug so units flow through to charts of moving CSV features.
- Fixed a bug that prevented the `contextItem` of a `CatalogFunction` from showing during location selection.
- Fixed a bug that caused `&amp;` to appear in some URLs instead of simply `&`, leading to an error when visiting the link.
- Added the ability to pass a LineString to a Web Processing Service.
- Fixed a bug that prevented `tableStyle.dataVariable` = `null` from working.
- Uses a smarter default column for CSV files.
- Fixed a bug that caused an error message to appear repeatedly when there was an error downloading tiles for a base map.
- Fixed a bug that caused WMS layer names and WFS type names to not be displayed on the dataset info page.
- We now preserve the state of the feature information panel when sharing. This was lost in the transition to the new user interface in 4.0.0.
- Added a popup message when using region mapping on old browsers without an `ArrayBuffer` type (such as Internet Explorer 9). These browsers won't support vector tile based region mapping.
- Fixed bug where generic parameters such as strings were not passed through to WPS services.
- Fixed a bug where the chart panel did not update with polled data files.
- Removed the Australian Hydrography layer from `createAustraliaBaseMapOptions`, as the source is no longer available.
- Fixed a bug that caused the GetCapabilities URL of a WMS catalog item to be shown even when `hideSource` was set to true.
- Newly-added user data is now automatically selected for the preview map.
- Fixed a bug where selecting a new column on a moving point CSV file did not update the chart in the feature info panel.
- Fixed dropdowns dropping from the bounds of the screen in Safari.
- Fixed a bug that prevented the feature info panel from updating with polled lat/lon csvs.
- Improved handing of missing data in charts, so that it is ignored instead of shown as 0.

### 4.3.3

- Use react-rangeslider 1.0.4 because 1.0.5 was published incorrectly.

### 4.3.2

- Fixed css styling of shorten URL checkbox.

### 4.3.1

- Added the ability to specify the URL to the `serverConfig` service in `config.json` as `parameters.serverConfigUrl`.

### 4.3.0

- Added `Terria.batchGeocoder` property. If set, the batch geocoder is used to resolve addresses in CSV files so that they can be shown as points on the map.
- Added `GnafAddressGeocoder` to resolve Australian addresses using the GNAF API.
- Added a loading indicator for user-added files.
- Fixed a bug that prevented printing the map in the 2D mode.
- Fixed a bug when changing between x-axis units in the chart panel.
- Moved all Terria styles into CSS-modules code (except Leaflet) - `lib/Sass/StandardUserInterface.scss` no longer needs to be imported and now only includes styles for backwards compatibility.

### 4.2.1

- Fixed bug that prevented the preview map displaying on mobile devices.

### 4.2.0

- There is a known bug in this version which prevents the user from being able to choose a region for some Analytics functions.
- Added support for ArcGis FeatureServers, using the new catalog types `esri-featureServer` and `esri-featureServer-group`. Catalog type `esri-group` can load REST service, MapServer and FeatureServer endpoints. (For backwards compatibility, catalog type `esri-mapServer-group` continues to work for REST service as well as MapServer endpoints.)
- Enumeration parameter now defaults to what is shown in UI, and if parameter is optional, '' is default.
- Adds bulk geocoding capability for Australian addresses. So GnafAPI can be used with batches of addresses, if configured.
- Fixed a bug that caused the selection indicator to get small when near the right edge of the map and to overlap the side panel when past the left edge.
- Map controls and menus now become translucent while the explorer window (Data Catalog) is visible.
- Removed find-and-replace for cesium workers from the webpack build as it's done in terriajs-cesium now.
- Legend images that fail to load are now hidden entirely.
- Improved the appearance of the opacity slider and added a percentage display.
- AllowedValues for LiteralData WPS input now works even if only one value specified.
- Fixed bug in WPS polygon datatype to return valid polygon geojson.
- Fix regression: cursor changes in UserDrawing now functions in 2D as well as 3D.
- Updated to [Cesium](http://cesiumjs.org) 1.23 (from 1.20). See the [change log](https://github.com/AnalyticalGraphicsInc/cesium/blob/1.23/CHANGES.md) for details.
- Fixed a bug which prevented feature info showing for Gpx-, Ogr-, WebFeatureService-, ArcGisFeatureServer-, and WebProcessingService- CatalogItems.
- Added support for a wider range of SDMX-JSON data files, including the ability to sum over dimensions via `aggregatedDimensionIds`.
- Added support for `tableStyle.colorBins` as array of values specifying the boundaries between the color bins in the legend, eg. `[3000, 3500, 3900, 4000]`. `colorBins` can still be an integer specifying the number of bins, in which case Terria determines the boundaries.
- Made explorer panel not rendered at all when hidden and made the preview map destroy itself when unmounted - this mitigates performance issues from having Leaflet running in the background on very busy vector datasets.
- Fixed a bug which prevented time-varying CZML feature info from updating.
- Added support for moving-point csv files, via an `idColumns` array on csv catalog items. By default, feature positions, color and size are interpolated between the known time values; set `isSampled` to false to prevent this. (Color and size are never interpolated when they are drawn from a text column.)
- Added support for polling csv files with a partial update, and by using `idColumns` to identify features across updates.
- Added a time series chart to the Feature Info Panel for sampled, moving features.
- Fixed a bug which sometimes prevented feature info from appearing when two region-mapped csv files were displayed.
- Fixed the preview map extent being one item behind what was actually selected.

### 4.1.2

- Fixed a bug that prevented sharing from working in Internet Explorer.

### 4.1.1

- Stopped IE9 from setting bizarre inline dimensions on custom branding images.
- Fixed workbench reordering in browsers other than Chrome.
- URLs on the dataset info page are now auto-selected by clicked, making them easier to copy.

### 4.1.0

- Made the column title for time-based CSV exports from chart default to 'date'
- Stopped the CSV creation webworker from being run multiple times on viewing a chart.
- Removed the empty circles from non-selected base maps on the Map settings panel.
- Prevented text from being selected when dragging the compass control.
- Added the `MeasureTool` to allow users to interactively measure the distance between points.
- Worked around a problem in the Websense Web Filter that caused it to block access to some of the TerriaJS Web Workers due to a URL in the license text in a comment in a source file.

### 4.0.2

- Fixed a bug that prevented opening catalog groups on iOS.
- Fixed a CSS warning.

### 4.0.1

- Fixed a bug that caused an error message to be formatted incorrectly when displayed to the user.

### 4.0.0

- Rewrote the TerriaJS user interface using React. We believe the new interface is a drastic improvement, incorporating user feedback and the results of usability testing. Currently, it is a bit harder to customize than our old user interface, so if your application has extensive customizations, we suggest delaying upgrading to this version for a little while logner.
- Added support for non-geospatial CSV files, which display in a new chart panel.
- Added support for customisable tags in Feature Info templates.
- Implemented [`<chart>` and `<collapsible>`](https://github.com/TerriaJS/terriajs/blob/4.0.0/lib/ReactViews/Custom/registerCustomComponentTypes.js#L52-L106) tags in Feature Info templates.
- Added support for [polling](https://github.com/TerriaJS/terriajs/blob/4.0.0/lib/Models/Polling.js) for updates to CSV files.
- `CswCatalogGroup` will now include Web Processing Services from the catalog if configured with `includeWps` set to true.
- `WebMapServiceCatalogItem` will now detect ncWMS servers and set isNcWMS to true.
- New `ShareDataService` which can store and resolve data. Currently it is used as a replacement for Google URL Shortener, which can't handle long URLs.
- New `ServerConfig` object which provides configuration information about the server, including which domains can be proxied for. This changes the way CorsProxy is initialised.
- Added partial support for the SDMX-JSON format.
- `UserDrawing` added for drawing lines and polygons on the map.
- CkanCatalogGroup's `filterQuery` items can now be specified as objects instead of URL-encoded strings.

### 3.5.0

- Ungrouped items in CKAN catalog items are now grouped under an item whose title is determined by .ungroupedTitle (default: "No group").
- CKAN's default search regex for KMLs also includes KMZ.
- Add documentation of camera properties.

### 3.4.0

- Support JSON5 (http://json5.org/) use in init files and config files, so comments can be used and object keys don't need to be quoted.
- Fixed a bug that caused the `corsProxyBaseUrl` specified in `config.json` to be ignored.
- Fixed a bug preventing downloading feature info data in CSV format if it contained nulls.
- Added support for the WMS Style/MetadataURL tag in layer description.
- Long titles in locally-generated titles now word-wrap in most web browsers.
- Long auto-generated legend titles now word wrap in most web browsers.

### 3.3.0

- Support `parameters` property in WebFeatureServiceCatalogItem to allow accessing URLs that need additional parameters.
- Fixed a bug where visiting a shared link with a time-series layer would crash load.
- Added a direct way to format numbers in feature info templates, eg. `{{#terria.formatNumber}}{"useGrouping": true, "maximumFractionDigits": 3}{{value}}{{/terria.formatNumber}}`. The quotes around the keys are optional.
- When the number of unique values in a CSV column exceeds the number of color bins available, the legend now displays "XX other values" as the label for the last bucket rather than simply "Other".
- CSV columns with up to 21 unique values can now be fully displayed in the legend. Previously, the number of bins was limited to 9.
- Added `cycle` option to `tableColumnStyle.colorBinMethod` for enumeration-type CSV columns. When the number of unique values in the column exceeds the number of color bins available, this option makes TerriaJS color all values by cycling through the available colors, rather than coloring only the most common values and lumping the rest into an "Other" bucket.
- Metadata and single data files (e.g. KML, GeoJSON) are now consistently cached for one day instead of two weeks.
- `WebMapServiceCatalogItem` now uses the legend for the `style` specified in `parameters` when possible. It also now includes the `parameters` when building a `GetLegendGraphic` URL.
- Fixed a bug that prevented switching to the 3D view after starting the application in 2D mode.

### 3.2.1

- Fixed a bug on IE9 which prevented shortened URLs from loading.
- Fixed a map started with smooth terrain being unable to switch to 3D terrain.
- Fixed a bug in `CkanCatalogItem` that prevented it from using the proxy for dataset URLs.
- Fixed feature picking when displaying a point-based vector and a region mapped layer at the same time.
- Stopped generation of WMS intervals being dependent on JS dates and hence sensitive to DST time gaps.
- Fixed a bug which led to zero property values being considered time-varying in the Feature Info panel.
- Fixed a bug which prevented lat/lon injection into templates with time-varying properties.

### 3.2.0

- Deprecated in this version:
  - `CkanCatalogItem.createCatalogItemFromResource`'s `options` `allowGroups` has been replaced with `allowWmsGroups` and `allowWfsGroups`.
- Added support for WFS in CKAN items.
- Fixed bug which prevented the terria-server's `"proxyAllDomains": true` option from working.
- Added support in FeatureInfoTemplate for referencing csv columns by either their name in the csv file, or the name they are given via `TableStyle.columns...name` (if any).
- Improved CSV handling to ignore any blank lines, ie. those containing only commas.
- Fixed a bug in `CswCatalogGroup` that prevented it from working in Internet Explorer.

### 3.1.0

- Only trigger a search when the user presses enter or stops typing for 3 seconds. This will greatly reduce the number of times that searches are performed, which is important with a geocoder like Bing Maps that counts each geocode as a transaction.
- Reduced the tendency for search to lock up the web browser while it is in progress.
- Include "engines" attribute in package.json to indicate required Node and NPM version.
- For WMS catalog items that have animated data, the initial time of the timeslider can be specified with `initialTimeSource` as `start`, `end`, `present` (nearest date to present), or with an ISO8601 date.
- Added ability to remove csv columns from the Now Viewing panel, using `"type": "HIDDEN"` in `tableStyle.columns`.

### 3.0.0

- TerriaJS-based application are now best built using Webpack instead of Browserify.
- Injected clicked lat and long into templates under `{{terria.coords.latitude}}` and `{{terria.coords.longitude}}`.
- Fixed an exception being thrown when selecting a region while another region highlight was still loading.
- Added `CesiumTerrainCatalogItem` to display a 3D surface model in a supported Cesium format.
- Added support for configuration of how time is displayed on the timeline - catalog items can now specify a dateFormat hash
  in their configuration that has formats for `timelineTic` (what is displayed on the timeline itself) and `currentTime`
  (which is the current time at the top-left).
- Fixed display when `tableStyle.colorBins` is 0.
- Added `fogSettings` option to init file to customize fog settings, introduced in Cesium 1.16.
- Improved zooming to csvs, to include a small margin around the points.
- Support ArcGis MapServer extents specified in a wider range of projections, including GDA MGA zones.
- WMS legends now use a bigger font, include labels, and are anti-aliased when we can determine that the server is Geoserver and supports these options.
- Updated to [Cesium](http://cesiumjs.org) 1.20. Significant changes relevant to TerriaJS users include:
  - Fixed loading for KML `NetworkLink` to not append a `?` if there isn't a query string.
  - Fixed handling of non-standard KML `styleUrl` references within a `StyleMap`.
  - Fixed issue in KML where StyleMaps from external documents fail to load.
  - Added translucent and colored image support to KML ground overlays
  - `GeoJsonDataSource` now handles CRS `urn:ogc:def:crs:EPSG::4326`
  - Fix a race condition that would cause the terrain to continue loading and unloading or cause a crash when changing terrain providers. [#3690](https://github.com/AnalyticalGraphicsInc/cesium/issues/3690)
  - Fix issue where the `GroundPrimitive` volume was being clipped by the far plane. [#3706](https://github.com/AnalyticalGraphicsInc/cesium/issues/3706)
  - Fixed a reentrancy bug in `EntityCollection.collectionChanged`. [#3739](https://github.com/AnalyticalGraphicsInc/cesium/pull/3739)
  - Fixed a crash that would occur if you added and removed an `Entity` with a path without ever actually rendering it. [#3738](https://github.com/AnalyticalGraphicsInc/cesium/pull/3738)
  - Fixed issue causing parts of geometry and billboards/labels to be clipped. [#3748](https://github.com/AnalyticalGraphicsInc/cesium/issues/3748)
  - Fixed bug where transparent image materials were drawn black.
  - Fixed `Color.fromCssColorString` from reusing the input `result` alpha value in some cases.
- Added support for time-series data sets with gaps - these are skipped when scrubbing on the timeline or playing.

### 2.3.0

- Share links now contain details about the picked point, picked features and currently selected feature.
- Reorganised the display of disclaimers so that they're triggered by `CatalogGroup` and `CatalogItem` models, which trigger `terria.disclaimerEvent`, which is listened to by DisclaimerViewModel`. `DisclaimerViewModel` must be added by the map that's using Terria.
- Added a mechanism for hiding the source of a CatalogItem in the view info popup.
- Added the `hideSource` flag to the init json for hiding the source of a CatalogItem in the View Info popup.
- Fixed a bug where `CatalogMember.load` would return a new promise every time it was called, instead of retaining the one in progress.
- Added support for the `copyrightText` property for ArcGis layers - this now shows up in info under "Copyright Text"
- Showed a message in the catalog item info panel that informs the user that a catalog item is local and can't be shared.
- TerriaJS now obtains its list of domains that the proxy will proxy for from the `proxyableDomains/` service. The URL can be overridden by setting `parameters.proxyableDomainsUrl` in `config.json`.
- Updated to [Cesium](http://cesiumjs.org) 1.19. Significant changes relevant to TerriaJS users include:
  - Improved KML support.
    - Added support for `NetworkLink` refresh modes `onInterval`, `onExpire` and `onStop`. Includes support for `viewboundScale`, `viewFormat`, `httpQuery`.
    - Added partial support for `NetworkLinkControl` including `minRefreshPeriod`, `cookie` and `expires`.
    - Added support for local `StyleMap`. The `highlight` style is still ignored.
    - Added support for `root://` URLs.
    - Added more warnings for unsupported features.
    - Improved style processing in IE.

### 2.2.1

- Improved legend and coloring of ENUM (string) columns of CSV files, to sort first by frequency, then alphabetically.

### 2.2.0

- Warn user when the requested WMS layer doesn't exist, and try to provide a suggestion.
- Fixed the calculation of a CSV file's extent so that missing latitudes and longitudes are ignored, not treated as zero.
- Improved the user experience around uploading files in a format not directly supported by TerriaJS and optionally using the conversion service.
- Improved performance of large CSV files, especially the loading time, and the time taken to change the display variable of region-mapped files.
- Added support for CSV files with only location (lat/lon or region) columns, and no value columns, using a file-specific color. Revised GeoJSON display to draw from the same palette of colors.
- Fixed a bug that prevented GeoJSON styles from being applied correctly in some cases.
- Fixed an error when adding a CSV with one line of data.
- Fixed error when adding a CSV file with numeric column names.
- Polygons and polylines are now highlighted on click when the geometry is available.
- Improved legend and coloring of ENUM (string) columns of CSV files; only the most common values are colored differently, with the rest shown as 'Other'.
- Added support for running the automated tests on the local system (via `gulp test`), on BrowserStack (via `gulp test-browserstack`), and on Sauce Labs (via `gulp test-saucelabs`).
- Changed `tableStyle`'s `format` to only accept `useGrouping`, `maximumFractionDigits` and `styling: "percent"` options. Previously some other options may have worked in some browsers.
- Improved color palette for string (ENUM) columns of CSV files.
- Improved CSV loading to ignore any completely blank lines after the header row (ie. lines which do not even have commas).
- Added support for grouping catalog items retrieved from a CSW server according to criteria specified in the init file (via the `metadataGroups` property) or from a `domainSpecification` and a call to the `GetDomain` service on the CSW server.
- Added `UrlTemplateCatalogItem`, which can be used to access maps via a URL template.
- Improved ABS display (to hide the regions) when a concept is deselected.
- Improved readability of ArcGIS catalog items and legends by replacing underscores with spaces.
- `ArcGisMapServerCatalogItem` metadata is now cached by the proxy for only 24 hours.
- Improved the feature info panel to update the display of time-varying region-mapped CSV files for the current time.
- Updated to [Cesium](http://cesiumjs.org) 1.18. Significant changes relevant to TerriaJS users include:
  - Improved terrain performance by up to 35%. Added support for fog near the horizon, which improves performance by rendering less terrain tiles and reduces terrain tile requests. [#3154](https://github.com/AnalyticalGraphicsInc/cesium/pull/3154)
  - Reduced the amount of GPU and CPU memory used by terrain by using compression. The CPU memory was reduced by up to 40%, and approximately another 25% in Chrome.
  - Fixed an issue where the sun texture is not generated correctly on some mobile devices. [#3141](https://github.com/AnalyticalGraphicsInc/cesium/issues/3141)
  - Cesium now honors window.devicePixelRatio on browsers that support the CSS imageRendering attribute. This greatly improves performance on mobile devices and high DPI displays by rendering at the browser-recommended resolution. This also reduces bandwidth usage and increases battery life in these cases.

### 2.1.1

- Fixed sharing of time-varying czml files; the timeline was not showing on the shared link.
- Fixed sharing of user-added time-varying csv files.
- Fixed a bug in `CkanCatalogItem` that made it build URLs incorrectly when given a base URL ending in a slash.

### 2.1.0

- Moved `TableColumn`, `TableStructure`, and the classes based on `Concept` to `lib/Map`. Moved `LegendHelper` to `lib/Models`.
- Added column-specific styling to CSV files, using a new `tableStyle.columns` json parameter. This is an object whose keys are column names or indices, and whose values are objects of column-specific tableStyle parameters. See the CSV column-specific group in `wwwroot/test/init/test-tablestyle.json` for an example. [#1097](https://github.com/TerriaJS/terriajs/issues/1097)
- Added the following column-specific `tableStyle` parameters:
  - `name`: renames the column.
  - `type`: sets the column type; can be one of LON, LAT, ALT, TIME, SCALAR, or ENUM.
  - `format`: sets the column number format, using the format of the [Javascript Intl options parameter](https://developer.mozilla.org/en-US/docs/Web/JavaScript/Reference/Global_Objects/Number/toLocaleString), eg. `{"format": {"useGrouping": true, "maximumFractionDigits": 2}}` to add thousands separators to numbers and show only two decimal places. Only the `useGrouping`, `maximumFractionDigits` and `styling: "percent"` options are guaranteed to work in all browsers.
- Added column-specific formatting to the feature info panel for all file types, eg. `"featureInfoTemplate" : {"template": "{{SPEED}} m/s", "formats": {"SPEED": {"maximumFractionDigits": 2}}}`. The formatting options are the same as above.
- Changed the default number format in the Feature Info Panel to not separate thousands with commas.
- Fixed a bug that caused the content on the feature info panel to be rendered as pure HTML instead of as mixed HTML / Markdown.
- Changed the default for `tableStyle.replaceWithZeroValues` to `[]`, ie. nothing.
- Changed the default for `tableStyle.replaceWithNullValues` to `["-", "na", "NA"]`.
- Changed the default for `tableStyle.nullLabel` to '(No value)'.
- Application name and support email can now be set in config.json's "parameters" section as "appName" and "supportEmail".
- Fixed showWarnings in config json not being respected by CSV catalog items.
- Fixed hidden region mapped layers being displayed when variable selection changes.
- Fixed exporting raw data as CSV not escaping commas in the data itself.

### 2.0.1

- Fixed a bug that caused the last selected ABS concept not to appear in the feature info panel.

### 2.0.0

- The following previously-deprecated functionality was removed in this version:
  - `ArcGisMapServerCatalogGroup`
  - `CatalogItemControl`
  - `CatalogItemDownloadControl`
  - Calling `BrandBarViewModel.create` with more than one parameter.
  - `CatalogMemberControl.leftSideItemControls`
  - `CatalogMemberControl.rightSideItemControls`
  - `DataCatalogTabViewModel.getRightSideItemControls`
  - `DataCatalogTabViewModel.getLeftSideItemControls`
  - `registerCatalogItemControls`
  - `AusGlobeViewer`
- Streamlined CSV handling framework. Breaking changes include the APIs of (not including those which begin with `_`):
  - `CsvCatalogItem`: `rowProperties`, `rowPropertiesByCode`, `dynamicUpdate` have been removed.
  - `AbsIttCatalogItem`: Completely rewritten. The `dataSetID` json parameter has been deprecated in favor of `datasetId` (different capitalization).
  - For the 2011 Australian Census data, requires `sa4_code_2011` to appear as an alias in `regionMapping.json` (it was previously missing in NationalMap).
  - `TableDataSource`: Completely rewritten and moved from `Map` to `Models` directory. Handles csvs with latitude & longitude columns.
  - `RegionMapping`: Used instead of TableDataSource for region-mapped csvs.
  - `DataTable` and `DataVariable` have been replaced with new classes, `TableStructure` and `TableColumn`.
  - `RegionProvider`: `loadRegionsFromWfs`, `processRegionIds`, `applyReplacements`, `findRegionIndex` have been made internal functions.
  - `RegionProviderList`: `chooseRegionProvider` has been changed and renamed `getRegionDetails`.
  - `ColorMap`: `fromArray` and `fromString` have been removed, with the constructor taking on that functionality.
  - `LegendUrl` has been moved to the `Map` directory.
  - `TableStyle`: `loadColorMap` and `chooseColorMap` have been removed. Moved from `Map` to `Models` directory.
  - `FeatureInfoPanelSectionViewModel`: its constructor now takes a `FeatureInfoPanelViewModel` as its first argument, instead of `Terria`.
  - `Models/ModelError` has been replaced with `Core/TerriaError`.
- Removed blank feature info sections for uncoloured regions of region-mapped CSVs.
- Recognises the CSV datetime formats: YYYY, YYYY-MM and YYYY-MM-DD HH:MM(:SS).
- Introduced five new json tableStyle parameters:
  - `replaceWithZeroValues`: Defaults to `[null, "-"]`. These values are coloured as if they were zero if they appear in a list with numbers. `null` catches missing values.
  - `replaceWithNullValues`: Defaults to `["na", "NA"]`. These values are coloured as if they were null if they appear in a list with numbers.
  - `nullColor`: A css string. Defaults to black. This colour is used to display null values. It is also used to colour points when no variable is selected.
  - `nullLabel`: A string used to label null or blank values in the legend. Defaults to ''.
  - `timeColumn`: Provide the name or index (starting at 0) of a csv column, if any. Defaults to the first time column found, if any. Use `null` to explicitly disregard all time columns.
- Removed variables consisting only of html tags from the Now Viewing panel.
- Added support for the csv datetime formats: YYYY, YYYY-MM and YYYY-MM-DD HH:MM(:SS).
- Improved formatting of datetimes from csv files in the feature info panel.
- Removed variables consisting only of html tags from the Now Viewing panel.
- Improved handling of rows with missing dates in csv time columns.
- Introduced four new json tableStyle parameters:
  - `replaceWithZeroValues`: Defaults to `[null, '-']`. These values are coloured as if they were zero if they appear in a csv column with numbers. `null` catches missing values. These rows are ignored if they appear in a csv time column.
  - `replaceWithNullValues`: Defaults to `['na', 'NA']`. These values are coloured as if they were null if they appear in a csv column with numbers. These rows are ignored if they appear in a csv time column.
  - `nullColor`: A css string. Defaults to a dark blue. This colour is used to display null values (but it does not appear on the legend). It is also used to colour points when no variable is selected.
  - `timeColumn`: Provide the name or index (starting at 0) of a csv column, if any. Defaults to the first time column found, if any. Use `null` to explicitly disregard all time columns.
- Added id matching for catalog members:
- Improved formatting of datetimes from csv files in the feature info panel.
- Removed variables consisting only of HTML tags from the Now Viewing panel.
- Added ID matching for catalog members:
  - An `id` field can now be set in JSON for catalog members
  - When sharing an enabled catalog item via a share link, the share link will reference the catalog item's ID
    rather than its name as is done currently.
  - The ID of an item should be accessed via `uniqueId` - if a catalog member doesn't have an ID set, this returns a
    default value of the item's name plus the ID of its parent. This means that if all the ancestors of a catalog
    member have no ID set, its ID will be its full path in the catalog.
  - This means that if an item is renamed or moved, share links that reference it will still work.
  - A `shareKeys` property can be also be set that contains an array of all ids that should lead to this item. This means
    that a share link for an item that didn't previously have an ID set can still be used if it's moved, as long as it
    has its old default ID set in `shareKeys`
  - Old share links will still work as long as the items they lead to aren't renamed or moved.
  - Refactor of JSON serialization - now rather than passing a number of flags that determine what should and shouldn't be
    serialized, an `itemFilter` and `propertyFilter` are passed in options. These are usually composed of multiple filters,
    combined using `combineFilters`.
  - An index of all items currently in the catalog against all of that item's shareKeys is now maintained in `Catalog`
    and can be used for O(1) lookups of any item regardless of its location.
  - CatalogMembers now contain a reference to their parent CatalogGroup - this means that the catalog tree can now be
    traversed in both directions.
  - When serializing user-added items in the catalog, the children of `CatalogGroup`s with the `url` property set are
    not serialized. Settings like `opacity` for their descendants that need to be preserved are serialized separately.
- Generated legends now use SVG (vector) format, which look better on high resolution devices.
- Created new Legend class, making it easy to generate client-side legends for different kinds of data.
- Generate client-side legends for ArcGIS MapServer catalog items, by fetching JSON file, instead of just providing link to external page.
- Fix Leaflet feature selection when zoomed out enough that the world is repeated.
- Improved handling of lat/lon CSV files with missing latitude or longitude values.
- Fixed a bug that prevented `SocrataCataloGroup` from working in Internet Explorer 9.
- Added `CkanCatalogItem`, which can be used to reference a particular resource of any compatible type on a CKAN server.
- Fixed a bug that caused the Now Viewing tab to display incorrectly in Internet Explorer 11 when switching directly to it from the Data Catalogue tab.

### 1.0.54

- Fixed a bug in `AbsIttCatalogItem` that caused no legend to be displayed.

### 1.0.53

- Improved compatibility with Internet Explorer 9.
- Made `CswCatalogGroup` able to find geospatial datasets on more CSW servers.
- Allow WMS parameters to be specified in json in uppercase (eg. STYLES).

### 1.0.52

- Added `MapBoxMapCatalogItem`, which is especially useful for base maps. A valid access token must be provided.
- Added a `getContainer()` method to Terria's `currentViewer`.
- Dramatically improved the performance of region mapping.
- Introduced new quantisation (color binning) methods to dramatically improve the display of choropleths (numerical quantities displayed as colors) for CSV files, instead of always using linear. Four values for `colorBinMethod` are supported:
  - "auto" (default), usually means "ckmeans"
  - "ckmeans": use "CK means" method, an improved version of Jenks Even Breaks to form clusters of values that are as distinct as possible.
  - "quantile": use quantiles, evenly distributing values between bins
  - "none": use the previous linear color mapping method.
- The default style for CSV files is now 7 color bins with CK means method.
- Added support for color palettes from Color Brewer (colorbrewer2.org). Within `tableStyle`, use a value like `"colorPalette": "10-class BrBG"`.
- Improved the display of legends for CSV files, accordingly.
- URLs for legends are now encapsulated in a `LegendUrl` model, which accepts a mime type that will affect how the
  legend is rendered in the sidebar.
- Added support for the Socrata "new backend" with GeoJSON download to `SocrataCatalogGroup`.
- Moved URL config parameters to config.json, with sensible defaults. Specifically:
  - regionMappingDefinitionsUrl: 'data/regionMapping.json',
  - conversionServiceBaseUrl: '/convert/',
  - proj4ServiceBaseUrl: '/proj4/',
  - corsProxyBaseUrl: '/proxy/'
- Deprecated terria.regionMappingDefinitionsUrl (set it in config.json or leave it as default).

### 1.0.51

- Fixed a typo that prevented clearing the search query
- Added support for Nominatim search API hosted by OpenStreetMap (http://wiki.openstreetmap.org/wiki/Nominatim) with `NominatimSearchProviderViewModel`. This works by merging to 2 queries : one with the bounding parameter for the nearest results, and the other without the bounding parameter. The `countryCodes` property can be set to limit the result to a set of specific countries.
- Added `MapProgressBarViewModel`. When added to the user interface with `MapProgressBarViewModel.create`, it shows a bar at the top of the map window indicating tile load progress.
- We no longer show the entity's ID (which is usually a meaningless GUID) on the feature info panel when the feature does not have a name. Instead, we leave the area blank.
- Fixed a bug with time-dynamic imagery layers that caused features to be picked from the next time to be displayed, in addition to the current one.
- Replace `.` and `#` with `_` in property names meant to be used with `featureInfoTemplate`, so that these properties can be accessed by the [mustache](https://mustache.github.io/) templating engine.
- Added support for time-varying properties (e.g. from a CZML file) on the feature info panel.
- `Cesium.zoomTo` now takes the terrain height into account when zooming to a rectangle.

### 1.0.50

- Put a white background behind legend images to fix legend images with transparent background being nearly invisible.
- Search entries are no longer duplicated for catalog items that appear in multiple places in the Data Catalogue
- Fixed the layer order changing in Cesium when a CSV variable is chosen.
- Layer name is now shown in the catalog item info panel for ESRI ArcGIS MapServer layers.
- Retrieve WFS or WCS URL associated with WMS data sources using DescribeLayer if no dataUrl is present.
- Downgrade Leaflet to 0.7.3 to fix specific feature clicking problems with 2D maps.
- Use `PolylineGraphics` instead of `PolygonGraphics` for unfilled polygons with an outline width greater than 1. This works around the fact that Cesium does not support polygons with outline width great than 1 on Windows due to a WebGL limitation.
- Sorted ABS age variables numerically, not alphabetically.
- Removed extra space at the bottom of base map buttons.
- Share links now remember the currently active tab in the `ExplorerPanelViewModel`.
- Fixed a bug that prevented region mapping from working over HTTPS.
- The proxy is now used to avoid a mixed content warning when accessing an HTTP dataset from an HTTPS deployment of TerriaJS.
- Added `CameraView.fromLookAt` and `CameraView.fromPositionHeadingPitchRoll` functions. These functions can be used to position the camera in new ways.

### 1.0.49

- Fixed a bug that caused poor performance when clicking a point on the map with lots of features and then closing the feature information panel.
- Apply linkify, instead of markdown, to properties shown in the Feature Info Panel.
- Fixed a bug that prevented feature scaling by value.
- Fixed a bug that prevented the csv `displayDuration` from working.
- Fixed a bug that ignored which column of the csv file to show as the legend initially.
- `NowViewingTabViewModel` is now composed of a number of sections. Each section is given the opportunity to determine whether it applies to each catalog item. Custom sections may be added by adding them to NowViewingTabViewModel.sections`.
- `CsvCatalogItem` and `AbsIttCatalogItem` now expose a `concepts` property that can be used to adjust the display.
- Added `Terria.cesiumBaseUrl` property.
- The user interface container DOM element may now be provided to `TerriaViewer` by specifying `uiContainer` in its options. Previously it always used an element named `ui`.
- Legend URLs are now accessed via the proxy, if applicable.
- Fixed a bug that prevented feature scaling by value.
- Added support for [Urthecast](https://www.urthecast.com/) with `UrthecastCatalogGroup`.
- Fixed a bug that caused a `TypeError` on load when the share URL included enabled datasets with an order different from their order in the catalog.
- Improved the message that is shown to the user when their browser supports WebGL but it has a "major performance caveat".
- Fixed a bug that could cause an exception in some browsers (Internet Explorer, Safari) when loading a GeoJSON with embedded styles.
- Fixed a bug with Leaflet 2D map where clicks on animation controls or timeline would also register on the map underneath causing undesired feature selection and, when double clicked, zooming (also removed an old hack that disabled dragging while using the timeline slider)
- Changed Australian Topography base map server and updated the associated thumbnail.
- Added `updateApplicationOnMessageFromParentWindow` function. After an app calls this function at startup, TerriaJS can be controlled by its parent window when embedded in an `iframe` by messages sent with `window.postMessage`.

### 1.0.48

- Added the ability to disable feature picking for `ArcGisMapServerCatalogItem`.
- Disabled feature picking for the Australian Topography and Australian Hydrography base layers created by `createAustraliaBaseMapOptions`.

### 1.0.47

- Make it possible to disable CSV region mapping warnings with the `showWarnings` init parameter.
- The `name` of a feature from a CSV file is now taken from a `name` or `title` column, if it exists. Previously the name was always "Site Data".
- Fixed a bug that caused time-dynamic WMS layers with just one time to not be displayed.
- Underscores are now replaced with spaces in the feature info panel for `GeoJsonCatalogItem`.
- Added Proj4 projections to the location bar. Clicking on the bar switches between lats/longs and projected coordinates. To enable this, set `useProjection` to `true`
- Show information for all WMS features when a location is clicked.
- Fixed a bug that caused an exception when running inside an `<iframe>` and the user's browser blocked 3rd-party cookies.
- HTML and Markdown text in catalog item metadata, feature information, etc. is now formatted in a more typical way. For example, text inside `<h1>` now looks like a heading. Previously, most HTML styling was stripped out.
- Supports FeatureInfoTemplates on all catalog item types (previously only available on ImageryLayers).
- Apply markdown to properties shown in the Feature Info Panel.
- Add `includeCzml` option to CkanCatalogGroup.
- Fixed a bug that caused `WebMapServiceCatalogItem` to incorrectly populate the catalog item's metadata with data from GetCapabilities when another layer had a `Title` with the same value as the expected layer's `Name`.
- Update the default Australian topography basemap to Geoscience Australia's new worldwide layer (http://www.ga.gov.au/gisimg/rest/services/topography/National_Map_Colour_Basemap/MapServer)
- Allow color maps in CSV catalog items to be expressed as strings: colorMapString: "red-white-blue".
- Updated to [Cesium](http://cesiumjs.org) 1.15. Significant changes relevant to TerriaJS users include:
  - Added support for the [glTF 1.0](https://github.com/KhronosGroup/glTF/blob/master/specification/README.md) draft specification.
  - Added support for the glTF extensions [KHR_binary_glTF](https://github.com/KhronosGroup/glTF/tree/master/extensions/Khronos/KHR_binary_glTF) and [KHR_materials_common](https://github.com/KhronosGroup/glTF/tree/KHR_materials_common/extensions/Khronos/KHR_materials_common).
  - `ImageryLayerFeatureInfo` now has an `imageryLayer` property, indicating the layer that contains the feature.
  - Make KML invalid coordinate processing match Google Earth behavior. [#3124](https://github.com/AnalyticalGraphicsInc/cesium/pull/3124)

### 1.0.46

- Fixed an incorrect require (`URIjs` instead of `urijs`).

### 1.0.45

- Major refactor of `CsvCatalogItem`, splitting region-mapping functionality out into `RegionProvider` and `RegionProviderList`. Dozens of new test cases. In the process, fixed a number of bugs and added new features including:
  - Regions can be matched using regular expressions, enabling matching of messy fields like local government names ("Baw Baw", "Baw Baw Shire", "Baw Baw (S)", "Shire of Baw Baw" etc).
  - Regions can be matched using a second field for disambiguation (eg, "Campbelltown" + "SA")
  - Drag-and-dropped datasets with a time column behave much better: rather than a fixed time being allocated to each row, each row occupies all the time up until the next row is shown.
  - Enumerated fields are colour coded in lat-long files, consist with region-mapped files.
  - Feedback is now provided after region mapping, showing which regions failed to match, and which matched more than once.
  - Bug: Fields with names starting with 'lon', 'lat' etc were too aggressively matched.
  - Bug: Numeric codes beginning with zeros (eg, certain NT 08xx postcodes) were treated as numbers and failed to match.
  - Bug: Fields with names that could be interpreted as regions weren't available as data variables.
- Avoid mixed content warnings when using the CartoDB basemaps.
- Allow Composite catalog items
- Handle WMS time interval specifications (time/time and time/time/periodicity)
- Moved `url` property to base CatalogItem base class. Previously it was defined separately on most derived catalog items.
- Most catalog items now automatically expose a `dataUrl` that is the same as their `url`.
- Added custom definable controls to `CatalogMember`s.
  - To define a control, subclass `CatalogMemberControl` and register the control in `ViewModels/registerCatalogMemberControl` with a unique control name, control class and required property name.
  - If a `CatalogMember` has a property with the required property name either directly on the member or in its `customProperties` object, the control will appear in the catalog with the member and will fire the `activate` function when clicked.
  - Controls can be registered to appear on both the left and right side using `registerLeftSideControl` and `registerRightSideControl` respectively.
  - An example can be seen in the `CatalogMemberDownloadControl`
  - Currently top level members do not show controls.
- The `LocationBarViewModel` now shows the latitude and longitude coordinates of the mouse cursor in 2D as well as 3D.
- The `LocationBarViewModel` no longer displays a misleading elevation of 0m when in "3D Smooth" mode.
- Added `@menu-bar-right-offset` LESS parameter to control the right position of the menu bar.
- Added `forceProxy` flag to all catalog members to indicate that an individual item should use the proxy regardless of whether the domain is in the list of domains to proxy.
- Allow a single layer of an ArcGIS MapServer to be added through the "Add Data" interface.
- Added `WfsFeaturesCatalogGroup`. This group is populated with a catalog item for each feature queried from a WFS server.
- The Feature Info panel now shows all selected features in an accordion control. Previously it only showed the first one.
- Added `featureInfoTemplate` property to `CatalogItem`. It is used to provide a custom Markdown or HTML template to display when a feature in the catalog item is clicked. The template is parameterized on the properties of the feature.
- Updated to [Cesium](http://cesiumjs.org) 1.14. Significant changes relevant to TerriaJS users include:
  - Fixed issues causing the terrain and sky to disappear when the camera is near the surface. [#2415](https://github.com/AnalyticalGraphicsInc/cesium/issues/2415) and [#2271](https://github.com/AnalyticalGraphicsInc/cesium/issues/2271)
  - Fixed issues causing the terrain and sky to disappear when the camera is near the surface. [#2415](https://github.com/AnalyticalGraphicsInc/cesium/issues/2415) and [#2271](https://github.com/AnalyticalGraphicsInc/cesium/issues/2271)
  - Provided a workaround for Safari 9 where WebGL constants can't be accessed through `WebGLRenderingContext`. Now constants are hard-coded in `WebGLConstants`. [#2989](https://github.com/AnalyticalGraphicsInc/cesium/issues/2989)
  - Added a workaround for Chrome 45, where the first character in a label with a small font size would not appear. [#3011](https://github.com/AnalyticalGraphicsInc/cesium/pull/3011)
  - Fixed an issue with drill picking at low frame rates that would cause a crash. [#3010](https://github.com/AnalyticalGraphicsInc/cesium/pull/3010)

### 1.0.44

- Fixed a bug that could cause timeseries animation to "jump" when resuming play after it was paused.
- Make it possible for catalog item initialMessage to require confirmation, and to be shown every time.
- When catalog items are enabled, the checkbox now animates to indicate that loading is in progress.
- Add `mode=preview` option in the hash portion of the URL. When present, it is assumed that TerriaJS is being used as a previewer and the "small screen warning" will not be shown.
- Added `maximumLeafletZoomLevel` constructor option to `TerriaViewer`, which can be used to force Leaflet to allow zooming closer than its default of level 18.
- Added the `attribution` property to catalog items. The attribution is displayed on the map when the catalog item is enabled.
- Remove an unnecessary instance of the Cesium InfoBox class when viewing in 2D
- Fixed a bug that prevented `AbsIttCatalogGroup` from successfully loading its list of catalog items.
- Allow missing URLs on embedded data (eg. embedded czml data)
- Fixed a bug loading URLs for ArcGIS services names that start with a number.
- Updated to [Cesium](http://cesiumjs.org) 1.13. Significant changes relevant to TerriaJS users include:
  - The default `CTRL + Left Click Drag` mouse behavior is now duplicated for `CTRL + Right Click Drag` for better compatibility with Firefox on Mac OS [#2913](https://github.com/AnalyticalGraphicsInc/cesium/pull/2913).
  - Fixed an issue where non-feature nodes prevented KML documents from loading. [#2945](https://github.com/AnalyticalGraphicsInc/cesium/pull/2945)

### 1.0.43

- Fixed a bug that prevent the opened/closed state of groups from being preserved when sharing.

### 1.0.42

- Added a `cacheDuration` property to all catalog items. The new property is used to specify, using Varnish-like notation (e.g. '1d', '10000s') the default length of time to cache URLs related to the catalog item.
- Fix bug when generating share URLs containing CSV items.
- Improve wording about downloading data from non-GeoJSON-supporting WFS servers.

### 1.0.41

- Improvements to `AbsIttCatalogItem` caching from the Tools menu.

### 1.0.40

- `ArcGisMapServerCatalogItem` now shows "NoData" tiles by default even after showing the popup message saying that max zoom is exceeded. This can be disabled by setting its `showTilesAfterMessage` property to false.

### 1.0.39

- Fixed a race condition in `AbsIttCatalogItem` that could cause the legend and map to show different state than the Now Viewing UI suggested.
- Fixed a bug where an ABS concept with a comma in its name (e.g. "South Eastern Europe,nfd(c)" in Country of Birth) would cause values for concept that follow to be misappropriated to the wrong concepts.

### 1.0.38

- `AbsIttCatalogItem` now allows the region type to be set on demand rather than only at load time.
- `CsvCatalogItem` can now have no display variable selected, in which case all points are the same color.

### 1.0.37

- Added `CswCatalogGroup` for populating a catalog by querying an OGC CSW service.
- Added `CatalogMember.infoSectionOrder` property, to allow the order of info sections to be configured per catalog item when necessary.
- Fixed a bug that prevented WMTS layers with a single `TileMatrixSetLink` from working correctly.
- Added support for WMTS layers that can only provide tiles in JPEG format.
- Fixed testing and caching of ArcGis layers from tools and added More information option for imagery layers.
- TerriaJS no longer requires Google Analytics. If a global `ga` function exists, it is used just as before. Otherwise, events are, by default, logged to the console.
- The default event analytics behavior can be specified by passing an instance of `ConsoleAnalytics` or `GoogleAnalytics` to the `Terria` constructor. The API key to use with `GoogleAnalytics` can be specified explicitly to its constructor, or it can be specified in the `parameter.googleAnalyticsKey` property in `config.json`.
- Made polygons drastically faster in 2D.
- TerriaJS now shortens share URLs by default when a URL shortener is available.
- Added Google Analytics reporting of the application URL. This is useful for tracking use of share URLs.
- Added the ability to specify a specific dynamic layer of an ArcGIS Server using just a URL.

### 1.0.36

- Calculate extent of TopoJSON files so that the viewer correctly pans+zooms when a TopoJSON file is loaded.
- Fixed a bug that caused the `Terria#clock` to keep ticking (and therefore using CPU / battery) once started even after selecting a non-time-dynamic dataset.
- Fixed a bug that caused the popup message to appear twice when a dataset failed to load.
- Added layer information to the Info popup for WMS datasets.
- Added ability to filter catalog search results by:
  - type: `is:wms`, `-is:esri-mapserver`. A result must match any 'is:' and no '-is:'.
  - url: `url:vic.gov.au`, `-url:nicta.com.au`. A result must match any 'url:', and no '-url:'.
- Added ability to control the number of catalog search results: `show:20`, `show:all`

### 1.0.35

- Polygons from GeoJSON datasets are now filled.
- Left-aligned feature info table column and added some space between columns.
- Added `EarthGravityModel1996`.
- Extended `LocationBarViewModel` to show heights relative to a geoid / mean sea level model. By default, EGM96 is used.
- Added support for styling GeoJSON files, either in catalog (add .style{} object) or embedded directly in the file following the [SimpleStyle spec](https://github.com/mapbox/simplestyle-spec).
- Fixed a bug that caused the 3D view to use significant CPU time even when idle.
- Added CartoDB's Positron and Dark Matter base maps to `createGlobalBaseMapOptions`.
- Added support for subdomains to `OpenStreetMapCatalogItem`.

### 1.0.34

- Fixed a bug that prevented catalog items inside groups on the Search tab from being enabled.
- Added `PopupMessageConfirmationViewModel`. It prevents the Popup from being closed unless the confirm button is pressed. Can also optionally have a deny button with a custom action.
- Added support for discovering GeoJSON datasets from CKAN.
- Added support for zipped GeoJSON files.
- Made `KmlCatalogItem` use the proxy when required.
- Made `FeatureInfoPanelViewModel` use the white panel background in more cases.
- Significantly improved the experience on devices with small screens, such as phones.
- Fixed a bug that caused only the portion of a CKAN group name before the first comma to be used.

### 1.0.33

- Added the `legendUrls` property to allow a catalog item to optionally have multiple legend images.
- Added a popup message when zooming in to the "No Data" scales of an `ArcGisMapServerCatalogItem`.
- Added `CatalogGroup.sortFunction` property to allow custom sorting of catalog items within a group.
- Added `ImageryLayerCatalogItem.treat403AsError` property.
- Added a title text when hovering over the label of an enabled catalog item. The title text informs the user that clicking will zoom to the item.
- Added `createBingBaseMapOptions` function.
- Added an option to `KnockoutMarkdownBinding` to optionally skip HTML sanitization and therefore to allow unsafe HTML.
- Upgraded to Cesium 1.11.
- `CatalogItem.zoomTo` can now zoom to much smaller bounding box rectangles.

### 1.0.32

- Fixed CKAN resource format matching for KML, CSV, and Esri REST.

### 1.0.31

- Added support for optionally generating shorter URLs when sharing by using the Google URL shortening service.

### 1.0.30

- `WebMapServiceCatalogItem` and `ArcGisMapServerCatalogItem` now augment directly-specified metadata with metadata queried from the server.
- "Data Details" and "Service Details" on the catalog item info panel are now collapsed by default. This improves the performance of the panel and hides some overly technical details.
- `ArcGisMapServerCatalogItem.layers` can now specify layer names in addition to layer IDs. Layer names are matched in a case-insensitive manner and only if a direct ID match is not found.
- `itemProperties` are now applied through the normal JSON loading mechanism, so properties that are represented differently in code and in JSON will now work as well.
- Added support for `csv-geo-*` (e.g. csv-geo-au) to `CkanCatalogGroup`.
- The format name used in CKAN can now be specified to `CkanCatalogGroup` using the `wmsResourceFormat`, `kmlResourceFormat`, `csvResourceFormat`, and `esriMapServerResourceFormat` properties. These properties are all regular expressions. When the format of a CKAN resource returned from `package_search` matches one of these regular expressions, it is treated as that type within TerriaJS.
- `CkanCatalogGroup` now fills the `dataUrl` property of created items by pointing to the dataset's page on CKAN.
- The catalog item information panel now displays `info` sections in a consistent order. The order can be overridden by setting `CatalogItemInfoViewModel.infoSectionOrder`.
- An empty `description` or `info` section is no longer shown on the catalog item information panel. This can be used to remove sections that would otherwise be populated from dataset metadata.

### 1.0.29

- Add support for loading init files via the proxy when necessary.
- Switched to using the updated URL for STK World Terrain, `//assets.agi.com/stk-terrain/v1/tilesets/world/tiles`.

### 1.0.28

- Fixed a bug that prevented links to non-image (e.g. ArcGIS Map Server) legends from appearing on the Now Viewing panel.

### 1.0.27

- Use terriajs-cesium 1.10.7, fixing a module load problem in really old browers like IE8.

### 1.0.25

- Fixed incorrect date formatting in the timeline and animation controls on Internet Explorer 9.
- Add support for CSV files with longitude and latitude columns but no numeric value column. Such datasets are visualized as points with a default color and do not have a legend.
- The Feature Information popup is now automatically closed when the user changes the `AbsIttCatalogItem` filter.

### 1.0.24

- Deprecated:
  - Renamed `AusGlobeViewer` to `TerriaViewer`. `AusGlobeViewer` will continue to work until 2.0 but using it will print a deprecation warning to the browser console.
  - `BrandBarViewModel.create` now takes a single `options` parameter. The container element, which used to be specified as the first parameter, should now be specified as the `container` property of the `options` parameter. The old function signature will continue to work until 2.0 but using it will print a deprecation warning to the browser console.
- `WebMapServiceCatalogItem` now determines its rectangle from the GetCapabilities metadata even when configured to use multiple WMS layers.
- Added the ability to specify the terrain URL or the `TerrainProvider` to use in the 3D view when constructing `TerriaViewer`.
- `AbsIttCatalogItem` styles can now be set using the `tableStyle` property, much like `CsvCatalogItem`.
- Improved `AbsIttCatalogItem`'s tolerance of errors from the server.
- `NavigationViewModel` can now be constructed with a list of `controls` to include, instead of the standard `ZoomInNavigationControl`, `ResetViewNavigationControl`, and `ZoomOutNavigationControl`.
- Fixed a bug that caused the brand bar to slide away with the explorer panel on Internet Explorer 9.

### 1.0.23

- Fixed a bug that prevented features from being pickable from ABS datasets on the 2D map.
- Fixed a bug that caused the Explorer Panel tabs to be missing or misaligned in Firefox.

### 1.0.22

- Changed to use JPEG instead of PNG format for the Natural Earth II basemap. This makes the tile download substantially smaller.

### 1.0.21

- Added an `itemProperties` property to `AbsIttCatalogGroup`.
- Added a `nowViewingMessage` property to `CatalogItem`. This message is shown by the `NowViewingAttentionGrabberViewModel` when the item is enabled. Each unique message is shown only once.

### 1.0.20

- Added the ability to specify SVG icons on Explorer Panel tabs.
- Added an icon to the Search tab.
- Added support for accessing Australian Bureau of Statistics data via the ABS-ITT API, using `AbsIttCatalogGroup` and `AbsIttCatalogItem`.
- The Now Viewing panel now contains controls for selecting which column to show in CSV datasets.

### 1.0.19

- Added `NowViewingAttentionGrabberViewModel`. It calls attention the Now Viewing tab the first time a catalog item is enabled.
- Added `isHidden` property to catalog items and groups. Hidden items and groups do not show up in the catalog or in search results.

### 1.0.18

- Added `featureInfoFields` property to `CsvCatalogItem.tableStyle`. It allows setting which fields to show in the Feature Info popup, and the name to use for each.
- Added `OpenStreetMapCatalogItem` for connecting to tile servers using the OpenStreetMap tiling scheme.
- Added `CkanCatalogGroup.allowEntireWmsServers` property. When set and the group discovers a WMS resource without a layer parameter, it adds a catalog item for the entire server instead of ignoring the resource.
- Added `WebMapTileServiceCatalogGroup` and `WebMapTileServiceCatalogItem` for accessing WMTS servers.
- Handle the case of an `ArcGisMapServerCatalogItem` with an advertised extent that is outside the valid range.
- We now pass ArcGIS MapServer metadata, when it's available, through to Cesium's `ArcGisMapServerImageryProvider` so that it doesn't need to re-request the metadata.
- Changed the style of the Menu Bar to have visually-separate menu items.
- Added support for SVG menu item icons to `MenuBarViewModel`.
- Improved popup message box sizing.

### 1.0.17

- Upgraded to TerriajS Cesium 1.10.2.
- Added `ImageryLayerCatalogItem.isRequiredForRendering`. This is set to false by default and to true for base maps. Slow datasets with `isRequiredForRendering=false` are less likely to prevent other datasets from appearing in the 3D view.
- The "Dataset Testing" functionality (on the hidden Tools menu accessible by adding `#tools=1` to the URL) now gives up tile requests and considers them failed after two seconds. It also outputs some JSON that can be used as the `blacklist` property to blacklist all of the datasets that timed out.
- Added a feature to count the total number of datasets from the hidden Tools menu.
- Fixed a bug that caused the 2D / 3D buttons the Maps menu to get out of sync with the actual state of the map after switching automatically to 2D due to a performance problem.

### 1.0.16

- Deprecated:
  - `ArcGisMapServerCatalogGroup` has been deprecated. Please use `ArcGisCatalogGroup` instead.
- Replaced Cesium animation controller with TerriaJS animation controller.
- Replaced Cesium Viewer widget with the CesiumWidget when running Cesium.
- Added the ability to turn a complete ArcGIS Server, or individual folders within it, into a catalog group using `ArcGisCatalogGroup`.

### 1.0.15

- Fix imagery attribution on the 2D map.

### 1.0.14

- Fixed share URL generation when the application is not running at the root directory of its web server.
- Fixed a bug that caused Internet Explorer 8 users to see a blank page instead of a message saying their browser is incompatible.

### 1.0.13

- Breaking changes:
  - Added a required `@brand-bar-height` property.
- `ExplorerPanelViewModel` can now be created with `isOpen` initially set to false.
- TerriaJS now raises an error and hides the dataset when asked to show an `ImageryLayerCatalogItem` in Leaflet and that catalog item does not use the Web Mercator (EPSG:3857) projection. Previously, the dataset would silently fail to display.
- Improved error handling in `CzmlCatalogItem`, `GeoJsonCatalogItem`, and `KmlCatalogItem`.
- Made the `clipToRectangle` property available on all `ImageryProvider`-based catalog items, not just `WebMapServiceCatalogItem`.
- Added `CatalogMember.isPromoted` property. Promoted catalog groups and items are displayed above non-promoted groups and items.
- Add support for ArcGIS MapServer "Raster Layers" in addition to "Feature Layers".

### 1.0.12

- Allow Esri ArcGIS MapServers to be added via the "Add Data" panel.
- Adds `baseMapName` and `viewerMode` fields to init files and share links. `baseMapName` is any base map name in the map settings panel and `viewerMode` can be set to `'2d'` or `'3d'`.
- Added `tableStyle.legendTicks` property to `CsvCatalogItem`. When specified, the generated legend will have the specified number of equally-spaced lines with labels in its legend.

### 1.0.11

- Fixed a bug that prevented HTML feature information from showing up with a white background in Internet Explorer 9 and 10.
- Fixed a bug that prevented WMS GetCapabilities properties, such as CRS, from being properly inherited from the root layer.
- Tweaked credit / attribution styling.

### 1.0.10

- Added support for a developer attribution on the map.
- Fixed a bug that could cause results from previous async catalog searches to appear in the search results.

### 1.0.9

- Show Cesium `ImageryProvider` tile credits / attribution in Leaflet when using `CesiumTileLayer`.

### 1.0.8

- `WebMapServiceCatalogGroup` now populates the catalog using the hierarchy of layers returned by the WMS server in GetCapabilities. To keep the previous behavior, set the `flatten` property to true.
- Potentially breaking changes:
  - The `getFeatureInfoAsGeoJson` and `getFeatureInfoAsXml` properties have been removed. Use `getFeatureInfoFormats` instead.
- Added support for text/html responses from WMS GetFeatureInfo.
- Make the `FeatureInfoPanelViewModel` use a white background when displaying a complete HTML document.
- `KnockoutMarkdownBinding` no longer tries to interpret complete HTML documents (i.e. those that contain an <html> tag) as Markdown.
- The feature info popup for points loaded from CSV files now shows numeric columns with a missing value as blank instead of as 1e-34.
- `ArcGisMapServerCatalogItem` now offers metadata, used to populate the Data Details and Service Details sections of the catalog item info panel.
- `ArcGisMapServerCatalogGroup` now populates a "Service Description" and a "Data Description" info section for each catalog item from the MapServer's metadata.
- The `metadataUrl` is now populated (and shown) from the regular MapServer URL.
- Added 'keepOnTop' flag support for imageryLayers in init file to allow a layer to serve as a mask.
- Added 'keepOnTop' support to region mapping to allow arbitrary masks based on supported regions.
- Checkboxes in the Data Catalogue and Search tabs now have a larger clickable area.

### 1.0.7

- `CatalogItemNameSearchProviderViewModel` now asynchronously loads groups so items in unloaded groups can be found, too.
- Do not automatically fly to the first location when pressing Enter in the Search input box.
- Changed `ArcGisMapServerCatalogItem` to interpret a `maxScale` of 0 from an ArcGIS MapServer as "not specified".
- Added an `itemProperties` property to `ArcGisMapServerCatalogGroup`, allowing properties of auto-discovered layers to be specified explicitly.
- Added `validDropElements`, `validDropClasses`, `invalidDropElements`, and `invalidDropClasses` properties to `DragDropViewModel` for finer control over where dropping is allowed.
- Arbitrary parameters can now be specified in `config.json` by adding them to the `parameters` property.

### 1.0.6

- Added support for region mapping based on region names instead of region numbers (example in `public/test/countries.csv`).
- Added support for time-dynamic region mapping (example in `public/test/droughts.csv`).
- Added the ability to specify CSV styling in the init file (example in `public/init/test.json`).
- Improved the appearance of the legends generated with region mapping.
- Added the ability to region-map countries (example in `public/test/countries.csv`).
- Elminated distracting "jumping" of the selection indicator when picking point features while zoomed in very close to the surface.
- Fixed a bug that caused features to be picked from all layers in an Esri MapServer, instead of just the visible ones.
- Added support for the WMS MinScaleDenominator property and the Esri MapServer maxScale property, preventing layers from disappearing when zoomed in to close to the surface.
- Polygons loaded from KML files are now placed on the terrain surface.
- The 3D viewer now shows Bing Maps imagery unmodified, matching the 2D viewer. Previously, it applied a gamma correction.
- All catalog items now have an `info` property that allows arbitrary sections to be shown for the item in the info popup.
- `CkanCatalogGroup` now has a `groupBy` property to control whether catalog items are grouped by CKAN group ("group"), CKAN organization ("organization"), or not grouped at all ("none").
- `CkanCatalogGroup` now has a `useResourceName` property to control whether the name of the catalog item is derived from the resource (true), or the dataset itself (false).
- The catalog item info page now renders a much more complete set of Markdown and HTML elements.<|MERGE_RESOLUTION|>--- conflicted
+++ resolved
@@ -2,13 +2,10 @@
 
 #### next release (8.3.7)
 
-<<<<<<< HEAD
 - **Breaking change:** Replaced `node-sass` with (dart) `sass`
   - You will need to update your `TerriaMap` to use `sass` instead of `node-sass`.
-=======
 - Allow translation of TableStylingWorkflow.
 - Fix "Remove all" not removing selected/picked features
->>>>>>> 89f4ca29
 - [The next improvement]
 
 #### 8.3.6 - 2023-10-03
