# Change Log

#### next release (8.7.6)

<<<<<<< HEAD
- Add I3SCatalogItem
  - getFeaturesFromPickResult now async to handle I3SNode.loadFields()
  - extract common style logic to new Cesium3dTilesStyleMixin.ts
=======
- Set default value for date and datetime WPS fields only when the field is marked as required.
- [The next improvement]
>>>>>>> fae97665

#### 8.7.5 - 2024-06-26

- TSify some `js` and `jsx` files and provide `.d.ts` ambient type files for a few others. This is so that running `tsc` on an external project that imports Terria code will typecheck successfully.
- Upgraded a bunch of d3 dependencies for fixing security errors.
- Show rectangle selector for WPS bounding box parameter
- Fix `store` and `status` values send in WPS Execute request.
- Add docs for `modelDimensions`
- [The next improvement]

#### 8.7.4 - 2024-06-07

- Fix position of draggable point after moving.
- Fix `getFeatureProperties` (in `FeatureInfoSection`) failing due to bad JSON parsing of nested strings.
- The `TableFeatureInfoStratum` default `featureInfoTemplate` will now not show `_id_` (internal Terria feature ID) in feature info
- Fix bug in FilterSection

#### 8.7.3 - 2024-05-28

- Fix broken chart selector
- Feature info template `<chart>` definition now accepts a `y-column` attribute to set the y-column that should be rendered in the feature info panel chart.
- Upgrade `thredds-catalog-crawler` to `v0.0.7` which makes a few security upgrades.
- Fix bug with broken datetime after that Timeline has been closed once.
- Fix WPS date time widget reset bug
- Set default date for WPS date time widget on load
- Add NumberParameterEditor to enable WPS AllowedValues Ranges to be set and use DefaultValue

#### 8.7.2 - 2024-05-14

- Add NumberParameterEditor to enable WPS AllowedValues Ranges to be set and use DefaultValue
- Feature info template has access to activeStyle of item having TableTraits.
- Updated a few dependencies to fix security warnings: `underscore`, `visx`, `shpjs`, `resolve-uri-loader`, `svg-sprite-loader`
- Allow related maps UI strings to be translated. Translation support for related maps content is not included.

#### 8.7.1 - 2024-04-16

- Upgraded to TerriajS Cesium 1.115.0
- Fix `PointStyleTraits.marker` bug where URLs were not being used.
- Fixed a bug with passing a relative baseUrl to Cesium >= 1.113.0 when `document.baseURI` is different to its `location`.
- Fix node v18 compatibility by forcing `webpack-terser-plugin` version resolution and fixing new type errors
- Reduce log noise in `MagdaReference`.

#### 8.7.0 - 2024-03-22

- **Breaking changes:**
  - `generateCatalogIndex` now uses `commander` to parse arguments. Run `node ./build/generateCatalogIndex.js --help` for more information.
- Fixed exception thrown from `objectArrayTrait` when a model has 0 strata and a `MergeStrategy` of `topStratum`.
- Fix `generateCatalogIndex` after `searchProvider` changes
- Fix bug with relative URLs being ignored in `generateCatalogIndex`
- Fix bug with ArcGisMapServerImageryProvider not correctly identifying if the `tile` endpoint can be used

#### 8.6.1 - 2024-03-14

- Fix SDMX `featureInfoTemplate` `<chart>` bug not showing correct `yColumn`

#### 8.6.0 - 2024-03-12

- **Breaking changes:**
  - Add `MergeStrategy` to `objectArrayTrait` - this includes a new `topStratum` strategy - similar to `Merge.All` (the default behaviour), but only elements that exist in the top-most strata will be merged with lower strata. Elements that only exist in lower strata will be removed.
  - **Note** the only trait with `MergeStrategy` set to `topStratum` is `lines` in `TableChartStyleTraits`.
- Fix `y-column` in `FeatureInfoPanelChart` (`<chart>`)

#### 8.5.2 - 2024-03-07

- Add `usePreCachedTilesIfAvailable` to `ArcGisMapServerCatalogItemTraits`.
- Improved `ChartableMixin.isMixedInto` to ensure there are no false positive matches when testing References.
- Fixed a bug in `MagdaReference` where members of a group would not be updated/created correctly when a group is reloaded.

#### 8.5.1 - 2024-02-23

- Added highly experimental CatalogProvider, intended to encapsulate functionality related to the entire catalog, or large subtrees of it, that doesn't fit into individual catalog member models.
- `BingMapsCatalogItem` now supports Bing's `culture` parameter.
- Update a prompt text in DataPreview.

#### 8.5.0 - 2024-02-07

- **Breaking changes:**
  - Upgrade TypeScript to 5.2
  - Switch Babel configuration to new JSX transform
- Improve tsconfig files
- Remove deprecated default `relatedMaps`
- Update `thredds-catalog-crawler` to `0.0.6`
- `WebMapServiceCatalogItem` will drop problematic query parameters from `url` when calling `GetCapabilities` (eg `"styles","srs","crs","format"`)
- Fixed regression causing explorer window not to display instructions when first opened.
- Enable eslint for typescript: plugin:@typescript-eslint/eslint-recommended
- Fixed a bug where the search box was missing for small screen devices.
- Prevent user adding empty web url
- Fix bug where search results shown in `My Data` tab
- Fix bug in function createDiscreteTimesFromIsoSegments where it might create duplicate timestamps.
- Add option to enable/disable shortening share URLs via InitSourceData.
- Fix bug in ArcGisMapServerCatalogItem.
- Add examples.
- Upgraded Cesium to 1.113.0 (i.e. `terriajs-cesium@6.2.0` & `terriajs-cesium-widgets@4.4.0`).

#### 8.4.1 - 2023-12-08

- Temporary UX fixes for clipping box:
  - An option to zoom to clipping box
  - An option to re-position the clipping box
  - Trigger repositioning of clipping box when the user enables clipping box for the first time
  - Cursor and scale point handle changes (makes it much easier to grasp)
  - More robust interaction with the box
- Fix a bug where `DragPoints` was interfering with pedstrian mode mouse movements.
- Update `webpack` to `4.47.0` to support Node >= 18 without extra command line parameters.
- Add support for multiple `urls` for `GeoJsonCatalogItem`.
- Automatically explode GeoJSON `MultiPoint` features to `Point` features.
- Add new table styling traits - `scaleByDistance` and `disableDepthTestDistance`.
- Add support for `LineString` and `MultiLineString` when using `GeoJsonCatalogItem` in `CZML` mode.

#### 8.4.0 - 2023-12-01

- **Breaking change:** Replaced `node-sass` with (dart) `sass`
  - You will need to update your `TerriaMap` to use `sass` instead of `node-sass`.
- Added `apiColumns` to `ApiTableCatalogItem` - this can now be used to specify `responseDataPath` per table column.
- `ArcGisMapServerCatalogItem` will now use "pre-cached tiles" if available if no (or all) `layers` are specified.

#### 8.3.9 - 2023-11-24

- **Breaking change:** new Search Provider model
  - Added SearchProviderMixin to connect searchProviders with a model system
  - Created a simple base Mixin (`SearchProviderMixin`) to attach SearchProviders to the Model system and enable easier creation of new search providers.
  - Made SearchProviders configurable from `config.json`.
  - See [0011-configurable-search-providers ADR](./architecture/0011-configurable-search-providers.md) and [Search providers customization](./doc/customizing/search-providers.md) for more details
- Make all icons in `CatalogGroup` black by default and white when a catalog group is focused, selected or hovered over. Improve lock icon position in workbench.

#### 8.3.8 - 2023-11-15

- Fix maximum call stack size exceeded on Math.min/max when creating Charts
- Fix boolean flag in `MyDataTab` displaying number
- Remove `jsx-control-statements` dependency
- Fix WMS nested group IDs - nested groups with the same name were not being created
- WMS `isEsri` default value will now check for case-insensitive `mapserver/wmsserver` (instead of `MapServer/WMSServer`)
- Tweak ArcGis MapServer WMS `GetFeatureInfo` default behaviour
  - Add `application/geo+json` and `application/vnd.geo+json` default `GetFeatureInfo` (after `application/json` in priority list)
  - Add `application/xml` default `GetFeatureInfo`. (if `isEsri` is true, then this will be used before `text/html`)
- Added many remaining ASGS 2021 region types to region mapping (STE_2021,ILOC_2021,IARE_2021,IREG_2021,RA_2021,SAL_2021,ADD_2021,DZN_2021,LGA_2022,LGA_2023,SED_2021,SED_2022,
  CED_2021,POA_2021,TR_2021,SUA_2021,UCL_2021,SOS_2021,SOSR_2021).
  - See [ASGS 2021](https://www.abs.gov.au/statistics/standards/australian-statistical-geography-standard-asgs-edition-3/jul2021-jun2026/access-and-downloads/digital-boundary-files)
- Added [Melbourne CLUE blocks](https://data.melbourne.vic.gov.au/pages/clue/) to region mapping.
- Fix WMS `GetMap`/`GetFeatureInfo` requests not having `styles` parameter (will use empty string instead of `undefined`)
- Add CesiumIon geocoder
- `CatalogGroup` will now not show members until loaded
- Add `GetTimeseries` support to `WebMapServiceCatalogItem`. This adds a new `supportsGetTimeseries` trait, which when true will replace `GetFeatureInfo` with `GetTimeseries` requests. It will also change `info_format` to `text/csv`, and show a chart in the feature info panel. Servers which advertise `GetTimeseries` capability will have this trait set to true by default. `GetTimeseries` requests will have `time = ""`.

#### 8.3.7 - 2023-10-26

- Fix `WebMapServiceCatalogItem` `allowFeaturePicking`
- Allow translation of TableStylingWorkflow.
- Fix "Remove all" not removing selected/picked features
- Fix crash on empty GeoJSON features
- Add `tableFeatureInfoContext` support to `GeoJsonMixin.createProtomapsImageryProvider`
- Fix `GeoJsonMixin` timeline animation for lines/polygons
- Fix bug in mismatched GeoJSON Feature `_id_` and TableMixin `rowId` - this was causing incorrect styling when using `filterByProperties` or features had `null` geometry
- Fix splitter for `GeoJsonMixin` (lines and polygon features only)
- Fix share links with picked features from `ProtomapsImageryProvider`
- Added on screen attribution and Google logo for Google Photorealistic 3D Tiles.
- Add `hideDefaultDescription` to `CatalogMemberTraits` - if true, then no generic default description will be shown when `description` is empty.

#### 8.3.6 - 2023-10-03

- Fixed a bug where incorrect "Remove all" icon is shown when the trait `displayGroup` of some group types (e.g.`wms-group`) is set to `true` but the members have not been populated yet.
- Fix regression in `excludeMembers`, `id` and `name` should be lower-case for comparing.

#### 8.3.5 - 2023-09-26

- Allow a story to use iframe tag if the source is youtube, youtube-nocookie or vimeo.
- Add `includeMembersRegex` to `GroupTraits`. This can be used to filter group members by id/name using a regular expression.

#### 8.3.4 - 2023-09-15

- Add `timeWindowDuration`, `timeWindowUnit` and `isForwardTimeWindow` traits to esri-mapServer type to support time window query.
- Move map credits to map column so it don't get hidden by chart panel
- TSify `MapColumn` module and reorganize components directory structure.
- Add null check to `WebMapServiceCatalogItem` `rectangle` calculation - and now we ascend tree of WMS `Layers` until we find a rectangle.
- Fix multi level nesting in ArcGIS Mapserver.

#### 8.3.3 - 2023-09-07

- Fixed broken point dragging interaction for user drawing in 3D mode.
- Fixed rectangle drawing in 2D mode.
- Added EPSG:7855 to `Proj4Definitions`.

#### 8.3.2 - 2023-08-11

- Fixed a bug when restoring timefilter from a share link having more than one imagery item with the same base URL (but different layer names).
- Fix WPS duplicate display of analysis results when loaded through a share URL
- Upgraded babel packages.

#### 8.3.1 - 2023-06-29

- **Breaking changes:**
  - Switched GoogleAnalytics to use Google Analytics 4 properties. Google's Universal properties no longer accept data from 01/07/2023, so migration is necessary anyway.
- Fix error when adding deeply nested references in search results.
- Add new option `focusWorkbenchItems` to `initialCamera` setting to focus the camera on workbench items when the app loads.
- Fixed bug where sharelinks created with no visible horizon would default to homeCamera view
- Improved calculation of 2D view from 3D view when no horizon visible
- Improve WMS and WFS error messages when requested layer names or type names are not present in GetCapabilities.

#### 8.3.0 - 2023-05-22

- **Breaking changes:**

  - **Upgraded Mobx to version 6.7.x**
  - **Upgraded Typescript to version 4.9.x**
  - See https://github.com/TerriaJS/terriajs/discussions/6787 for how to upgrade your map

#### 8.2.29 - 2023-05-18

- Fix app crash when rendering feature info with a custom title.
- Added new `CkanCatalogGroup` traits `resourceIdTemplate` and `restrictResourceIdTemplateToOrgsWithNames` to generate custom resource IDs for CKAN resources with unstable IDs.
- Fix `acessType` resolution for `MagdaReference` so that it uses the default terria resolution strategy when `magdaRecord` is not defined.

#### 8.2.28 - 2023-04-28

- Refactored TerriaViewer to expose a promise `terriaViewer.viewerLoadPromise` for async loading of viewers.
- Fix location point ideal zoom bug in 3D mode map.
- Add `EPSG:7844` to `Proj4Definitions`.
- TSify `Proj4Definitions` and `Reproject` modules.
- Update the docs for `excludeMembers`: mention the group/item id support
- Simplified `MapToolbar` API.

#### 8.2.27 - 2023-04-05

- Change icon used for display group remove button
- Make access control UI compatible to Magda v1 and v2 with v2 overriding v1.
- Remove karma-sauce-launcher dependency
- Add method `addFileDragDropListener` for receiving callbacks when user drags-n-drops a file.
- Improve `BoxDrawing` drag interaction.
- Fix a bug where `BoxDrawing` sometimes causes the map to loose pan and zoom interactivity.
- Optimize `LocationBar` component to reduce number of renders on mouse move.
- Optimize `Compass` component to reduce renders on each frame.
- Add `children` optional property to StandardUserInterfaceProps interface
- Add support for ArcGis MapServer with `TileOnly` capability - for example layers served from ArcGis Online. This is supported through `ArcGisMapServerCatalogItem`, `ArcGisMapServerCatalogGroup` and `ArcGisCatalogGroup`.

#### 8.2.26 - 2023-03-21

- Upgraded to terriajs-server 4.0.0.
- Added new `gulp dev` task that runs terriajs-server and `gulp watch` (incremental specs build) at the same time.

#### 8.2.25 - 2023-03-20

- Export `registerUrlHandlerForCatalogMemberType` for registering new url handler for catalog types.
- BoxDrawing changes:
  - Adds a new option called disableVerticalMovement to BoxDrawing which if set to true disables up/down motion of the box when dragging the top/bottom sides of the box.
  - Keeps height (mostly) steady when moving the box laterally on the map. Previously the height of the box used to change wrt to the ellipsoid/surface.
  - Fixes a bug that caused map panning and zooming to break when interacting with multiple active BoxDrawings.
  - Removed some code that was causing too much drift between mouse cursor and model when moving the model laterally on the map.
- Replaces addRemoteUploadType and addLocalUploadType with addOrReplaceRemoteFileUploadType and addOrReplaceLocalFileUploadType.

#### 8.2.24 - 2023-03-06

- Reimplement error message and default to 3d smooth mode when Cesium Ion Access Token is invalid.
- Layers shown via a share URL are now logged as a Google Analytics event
- Show an Add All / Remove All button for catalog groups when an optional `displayGroup` trait is true
- Rename the Map Settings "Raster Map Quality" slider to be just "Map Quality" as it also affects other things than raster data.
- Dragn-n-drop should respect disableZoomTo setting
- Fixed #6702 Terrain Hides Underground Features not working
- Add className prop for MyData tab so that it can be styled externally

#### 8.2.23 - 2023-01-06

- Only add groups to `CatalogIndex` if they aren't empty
- `BoxDrawing` improvements:
  - Added option `drawNonUniformScaleGrips` to enable/disable uniform-scaling
  - Set limit on the size of scaling grips relative to the size of the box
  - Small improvement to move interaction that prevents the box from locking up when trying to move at a camera angle parallel to the ground
  - Restore modified map state to the previous setting when interaction stops
- Fix bug in Cesium and Leaflet maps that resulted in `DataSource`s getting rendered even after their parent items are removed from the workbench.
- GltfMixin changes:
  - Refactors code to use stable `DataSource` and `Entity` values instead of re-creating them everytime `mapItems` is recomputed.
  - Disable zoom to for the item when position is unknown.
- Add `UploadDataTypes` API for extending the supported local and remote upload data types.
- Add option to upload terria web data (via url to json file/service)
- Refactor `Cesium3dTileMixin`.
- Updated related maps to fit mobile screens.
- Extend `responseDataPath` trait of `ApiTableCatalogItem` with support for mapping over arrays and collecting nested object values.
- Add `MapToolbar.addToolButton()` API for adding a tool button to the map navigation menu.
- Add `ActionBar` component for showing a floating menu bar at the bottom of the map.

#### 8.2.22 - 2022-12-02

- Protomaps Polygon features now only use `PolygonSymbolizer` (instead of `PolygonSymbolizer` and `LineSymbolizer`)
- Add `horizontalOrigin` and `verticalOrigin` to `TableLabelTraits`
- `TableStylingWorkflow` improvements:
  - Add more options to advanced mode (style title, hide style, long/lat column, time properties)
  - "Style" dropdown now shows `TableStyles` instead of `TableColumns`
  - Show "Variable" in "Fill color" if color column name doesn't match style name (eg style isn't generated by `TableAutomaticStylesStratum`)
  - Add symbology dropdown to advanced mode (was only showing in basic mode)
  - Add label and trail styling
  - When creating a new `bin` or `enum` value, the `null` ("default") values will be copied across.
- Move all Table related Traits to `lib/Traits/TraitsClasses/Table/` directory
- Handle errors thrown in `Cesium._attachProviderCoordHooks`. This fixes a bug where some WMTS layers break feature picking.
- Fix `Legend` outline bug - where invalid `boxStyle` meant old legend styles may be visible
- Fix `baseMapContrastColor` reactivity in `GeojsonMixin` - mvt was not updating when the basemap changes
- Add `SelectableDimensionMultiEnum` - A enum SelectableDimension that allows multiple values to be selected
- Fix `SelectableDimensionNumeric` handling of invalid values
- `ColorStyleLegend` will use `colorColumn` title by default. It will fallback to `TableStyle.title`
- Add `children` optional property to StandardUserInterfaceProps interface
- Fix `MapboxVectorTileCatalogItem` feature highlighting - this requires use of `idProperty` trait (also added `idProperty` to `ProtomapsImageryProvider`)
- Fix `MapboxVectorTileCatalogItem` `fillColor` also applying to Line features
- Add `maximumNativeZoom` to `ProtomapsImageryProvider`
- Fix image markers (eg `marker = "data:image/png;base64,..."`)
- Fix `AssimpCatalogItem` to correctly handle zip archives that contain files inside a root folder.

#### 8.2.21 - 2022-11-10

- Add check for WFS `layer.OtherSRS` in `buildSrsNameObject`
- Add `overridesBaseUrl` to `LanguageOptions`. This can be used to set the base URL for language override namespace translation files (see [client-side-config.md#LanguageConfiguration](./doc/customizing/client-side-config.md#LanguageConfiguration))
- Add `aboutButtonHrefUrl` to `configParameters`. Defaults to `"about.html"`. If set to `null`, then the About button will not be shown.
- Add `refreshIntervalTemplate` to `OpenDataSoftCatalogItemTraits` - this can be used to set `refreshInterval` using Mustache template rendered on ODS Dataset JSON object
- Add `plugins` property to `ConfigParameters` type
- Add more supported 4326 and 3857 CRS strings for WFS (eg `"urn:ogc:def:crs:EPSG::3857"` and `"urn:x-ogc:def:crs:EPSG:3857"`)

#### 8.2.20 - 2022-10-20

- Handle errors thrown in `ImageryProviderLeafletTileLayer.pickFeatures`. This fixes a bug where some WMTS layers break feature picking (in Leaflet/2D mode)

#### 8.2.19 - 2022-10-20

- Handle errors thrown in `Cesium._attachProviderCoordHooks`. This fixes a bug where some WMTS layers break feature picking.

#### 8.2.18 - 2022-10-19

- Fix `RelatedMaps` default broken URLs
- Add `mergeGroupsByName` trait to `GroupTraits` - this will merge all group members with the same name
- Fix bug with "propagate `knownContainerUniqueIds` across references and their target" - missing `runInAction`
- Add Carto v3 Maps API support for `table` and `query` endpoint (only GeoJSON - not MVT yet)
- Moved `activeStyle` default from `TableMixin` to `TableAutomaticStyleStratum`. The default `activeStyle` will now not pick a `hidden` `TableStyle`.
- Pin `flexsearch` version to `0.7.21` - as incorrect types are shipped in version `0.7.31`
- Only preload next timestep of timeseries rasters (WMS & ArcGIS MapServer) when animating the item on the map.
- Added error message if cesium stops rendering
- Add `enabled` to `TableStyleMapTraits` - which defaults to `true`
- Add `TableLabelStyleTraits` - this can be used to add `LabelGraphics` to point features (table or geojson)
- Add `TableTrailStyleTraits` - this can be used to add `PathGraphics` to time-series point features (table or geojson)
- Added missing `proxyCatalogItemUrl` to GeoJson, Shapefile, Gltf and AssImp catalog items.
- Added support for `OpenDataSoftCatalogGroup` with more than 100 datasets.
- Added `refreshIntervalTemplate` to `OpenDataSoftCatalogItemTraits` - this can be used to set `refreshInterval` using Mustache template rendered on ODS Dataset JSON object.
- Performance optimisation for time-series `TableMixin`
- Tweak `generateCatalogIndex` to use less memory. (+ add `diffCatalogIndex.js` script to show added/removed members between two catalog index files)
- Migrated `/#tools=1` to version 8.
- Removed dummy function `Terria.getUserProperty`.
- Removed unused version 7 React components.
- Fix Cesium `stoppedRenderingMessage`

#### 8.2.17 - 2022-09-23

- Fix region mapping feature `rowIds` incorrect type.

#### 8.2.16 - 2022-09-23

- Make srsName and outputFormat for WFS requests dynamic
- Added `excludeInactiveDatasets` to `CkanCatalogGroup` (`true` by default). This will filter out CKAN Datasets which have `state` or `data_state` (data.gov.au specific) **not** set to `"active"`.
- Fix `isTerriaFeatureData` bug - not checking `isJsonObject`
- Add `.logError()` to all usage of `updateModelFromJson` where the `Result` object is ignored
- Move `RelatedMaps` to terriajs. They are now generated from `configParameters` (see [`doc/customizing/client-side-config.md`](./doc/customizing/client-side-config.md#relatedmap))

#### 8.2.15 - 2022-09-16

- Fix bug with "propagate `knownContainerUniqueIds` across references and their target" - missing `runInAction`

#### 8.2.14 - 2022-09-15

- Moved map credits to map column so it don't get hidden by chart panel.
- TSified `FeatureInfo*.tsx`
  - `describeFromProperties` is now `generateCesiumInfoHTMLFromProperties`
  - `FeatureInfoSection` has been split up into `FeatureInfoSection.tsx`, `getFeatureProperties`, `mustacheExpressions` and `generateCesiumInfoHTMLFromProperties`
- Fix `{{terria.currentTime}}` in feature info template
- Add `{{terria.rawDataTable}}` in feature info template - to show raw data HTML table
- Added `TableFeatureInfoStratum` - which adds default feature info template to `TableMixin`
- Add `FeatureInfoContext` - used to inject properties into `FeatureInfoSections` context. These properties will be accessible from `featureInfoTemplate` mustache template.
  - `tableFeatureInfoContext` adds time series chart properties using `FeatureInfoContext` (`getChartDetails` has been removed)
- Move `maximumShownFeatureInfos` from `WebMapServiceCatalogItemTraits` to `MappableTraits`
- Remove `featureInfoUrlTemplate` from `OpenDataSoftCatalogItem` - as it is incompatible with time varying datasets
- Removed `formatNumberForLocale` - we now use `Number.toLocaleString`
- Rename `Feature` to `TerriaFeature` - improve typing and usage across code-base
  - Added `data: TerriaFeatureData` - which is used to pass Terria-specific properties around (eg `rowIds`)
- Added `loadingFeatureInfoUrl` to `FeatureInfoUrlTemplateMixin`
- Move `Cesium.ts` `ImageryLayer` feature picking to `cesium.pickImageryLayerFeatures()`
- Move `lib/Core/propertyGetTimeValues.js` into `lib/ReactViews/FeatureInfo/getFeatureProperties.ts`
- Add `showFeatureInfoDownloadWithTemplate` to `FeatureInfoTraits` - Toggle to show feature info download **if** a `template` has been provided. If no `template` is provided, then download will always show.
- Fix support for `initUrls` in `startData.initSources`
- Propagate `knownContainerUniqueIds` across references and their target.
- Show scrollbar for story content in Safari iOS.
- Use `document.baseURI` for building share links instead of `window.location`.

#### 8.2.13 - 2022-09-01

- Fix pedestrian drop behaviour so that the camera heading stays unchanged even after the drop
- Fixed a bug causing incorrect loading of EPSG:4326 layers in WMS v1.3.0 by sending wrong `bbox` in GetMap requests.
- Improve the CKAN model robustness by removing leading and trailing spaces in wms layer names.
- Load all `InitSources` sequentially instead of asyncronosly
- Fix `DOMPurify.sanitize` call in `PrintView`
- Fix warning for WFS item exceeding max displayable features
- Upgrade prettier to version 2.7.1

#### 8.2.12 - 2022-08-10

- Dropped "optional" from the prompt text in file upload modal for both local and web data.
- Changed the text for the first file upload option from "Auto-detect (recommended)" to simply "File type" for local files and "File or web service type" for web urls.
- Automatically suffix supported extension list to the entries in file type dropdown to improve clarity.
- Removed IFC from upload file type (until further testing).
- Move `CkanCatalogGroup` "ungrouped" group to end of members

#### 8.2.11 - 2022-08-08

- Add ability to customise the getting started video in the StoryBuilder panel
- Set cesium base URL by default so that cesium assets are resolved correctly
- Add `cesiumBaseUrl` to `TerriaOptions` for overriding the default cesium base url setting
- Fix broken Bing map logo in attributions
- Added ability to customise the getting started video in the StoryBuilder panel.
- Fixed a bug where menu items were rendered in the wrong style if the window was resized from small to large, or large to small.
- Strongly type `item` in WorkbenchItem and remove `show` toggle for non `Mappable` items.
- Add `configParameters.regionMappingDefinitionsUrls` - to support multiple URLs for region mapping definitions - if multiple provided then the first matching region will be used (in order of URLs)
  - `configParameters.regionMappingDefinitionsUrl` still exists but is deprecated - if defined it will override `regionMappingDefinitionsUrls`
- `TableMixin.matchRegionProvider` now returns `RegionProvider` instead of `string` region type. (which exists at `regionProvider.regionType`)
- Fix `shouldShorten` property in catalog and story `ShareUrl`
- Fix `shortenShareUrls` user property
- Add `videoCoverImageOpacity` option to `HelpContentItem` so that we can fade the background of help video panels.
- Fix a bug where all `HelpVideoPanel`s were being rendered resulting in autoplayed videos playing at random.
- Add `getFeatureInfoUrl` and `getFeatureInfoParameters` to `WebMapServiceCatalogItemTraits`
- Fix `SearchBoxAndResults` Trans values
- Fix `generateCatalogIndex` for nested references
- Fix `SearchBox` handling of `searchWithDebounce` when `debounceDuration` prop changes. It now fushes instead of cancels.

#### 8.2.10 - 2022-08-02

- **Breaking changes:**
  - **Minimum NodeJS version is now 14**
- Consolidate `HasLocalData` interface
- Add `GlTf` type definition (v2)
- Add `gltfModelUrl` to `GltfMixin` - this must be implemented by Models which use `GltfMixin`
- Moved `GltfCatalogItem` to `lib/Models/Catalog/Gltf/GltfCatalogItem.ts`
- Add experimental client-side 3D file conversion using [`assimpjs`](https://github.com/kovacsv/assimpjs) ([emscripten](https://emscripten.org) interface for the [assimp](https://github.com/assimp/assimp) library)
  - This supports `zip` files and `HasLocalData` - but is not in `getDataType` as the scene editor (closed source) is required to geo-reference
  - Supports over 40 formats - including Collada, obj, Blender, DXF - [full list](https://github.com/assimp/assimp/blob/master/doc/Fileformats.md)
- Add `description` to `getDataType` - this will be displayed between Step 1 and Step 2
- Add warning message to `GltfMixin` when showing in 2D mode (Leaflet)
- Upgrade `husky` to `^8.0.1`
- Prevent looping when navigating between scenes in StoryPanel using keyboard arrows
- Fix bug where StoryPanel keyboard navigation persists after closing StoryPanel
- Fix select when clicking on multiple features in 2D (#5660)
- Implemented support for `featureInfoUrlTemplate` on 2D vector features (#5660)
- Implemented FeatureInfoMixin in GeojsonMixin (#5660)
- `GpxCatalogItem` now use `GeojsonMixin` for loading data. (#5660)
- `GeoRssCatalogItem` now use `GeojsonMixin` for loading data. (#5660)
- Upgrade i18next to `v21`
- Limit workbench item title to 2 lines and show overflow: ellipsis after.
- Add `allowFeaturePicking` trait to Cesium3dTileMixin.
- Feature Info now hidden on Cesium3dTiles items if `allowFeaturePicking` set to false. Default is true.
- Add `initFragmentPaths` support for hostnames different to `configUrl`/`applicationUrl`
- Add DOMPurify to `parseCustomHtmlToReact` (it was already present in `parseCustomMarkdownToReact`)
- Update `html-to-react` to `1.4.7`
- Add `ViewState` React context provider to `StandardUserInterface` - instead of passing `viewState` or `terria` props through components, please use
  - `useViewState` hook
  - `withViewState` HOC
- Move `GlobalTerriaStyles` from `StandardUserInterface` to separate file
- Add `ExternalLinkWithWarning` component - this will replace all URLs in story body and add a warning message when URLs are clicked on.
- Fixed a bug where adding `CesiumTerrainCatalogItem` to workbench didn't apply it when `configParameters.cesiumTerrainAssetId` or `configParameters.cesiumTerrainUrl` was set.
- `CesiumTerrainCatalogItem` will now show a status `In use` or `Not in use` in the workbench.
- Rewrote `CesiumTerrainCatalogItem` to handle and report network errors.
- Set `JulianDate.toIso8601` second precision to nanosecond - this prevents weird date strings with scientific/exponent notation (eg `2008-05-07T22:54:45.7275957614183426e-11Z`)
- Add attribution for Natural Earth II and NASA Black Marble basemaps.

#### 8.2.9 - 2022-07-13

- Pin `html-to-react` to `1.4.5` due to ESM module in dependency (`parse5`) breaking webpack
- Add step to `"Deploy TerriaMap"` action to save `yarn.lock` after `sync-dependencies` (for debug purposes)
- TSIfy `SharePanel`
- Move `includeStoryInShare` out of `ViewState` into local state
- Implement ability to navigate between scenes in StoryPanel using keyboard arrows
- Rename `FeatureInfoMixin` to `FeatureInfoUrlTemplateMixin`
- Move `featureInfoTemplate` and `showStringIfPropertyValueIsNull` from `FeatureInfoTraits` to `MappableTraits` (all mappable catalog items)
- Remove `FeatureInfoUrlTemplateTraits` from all models that don't use `FeatureInfoUrlTemplateMixin`
- Fix "Regions: xxx" short report showing for non region mapped items
- Fix `showInChartPanel` default for mappable items

#### 8.2.8 - 2022-07-04

- Improve Split/compare error handling
- Fix `itemProperties` split bug
- Table styling is disabled if `MultiPoint` are in GeoJSON
- Add `GeoJsonTraits.useOutlineColorForLineFeatures` - If enabled, `TableOutlineStyleTraits` will be used to color Line Features, otherwise `TableColorStyleTraits` will be used.
- Fix feature highliting for `Line`, `MultiLine` and `MultiPoint`
- Await Internationalisation initialisation in `Terria.start`
- `UserDrawing.messageHeader` can now also be `() => string`

#### 8.2.7 - 2022-06-30

- Fix `WorkbenchItem` title height
- Add region map info and move "No Data" message to `InfoSections` in `TableAutomaticStylesStratum`
- Fix missing `TableColorStyleTraits.legend` values in `ColorStyleLegend`
- Fix `DateTimeSelectorSection.changeDateTime()` binding.
- `RegionProvider.find*Variable` functions now try to match with and without whitespace (spaces, hyphens and underscores)
- Clean up `regionMapping.json` descriptions
- Implement Leaflet credits as a react component, so it is easier to maintain them. Leaflet view now show terria extra credits.
- Implement Cesium credits as a react component, so it is easier to maintain them.
- Implement data attribution modal for map data attributions/credits. Used by both Leaflet and Cesium viewers.
- Fixed translation of Leaflet and Cesium credits.
- TSXify `ChartPanelDownloadButton`
- `ChartPanelDownloadButton` will now only export columns which are visible in chart
- Cleanup `Mixin` and `Traits` inheritance
- Wrap the following components in `observer` - `ChartItem`, `LineChart`, (chart) `Legends`, `ChartPanelDownloadButton`
- Improve TerriaReference error logging
- Fix handling GeoJSON if features have null geometry
- Fix bug where map tools names appear as translation strings
- Allow IFC files to be added to a map from local or web data (Requires non-open source plugin)
- Rename `useTranslationIfExists` to `applyTranslationIfExists` so it doesn't look like a React hook.
- Added a required parameter i18n to `applyTranslationIfExists` to avoid having stale translated strings when the language changes.
- Fix `StoryBuilder` remove all text color
- Fix `FeatureInfoPanel` `Loader` color

#### 8.2.6 - 2022-06-17

- **Breaking changes:**
  - Changed translation resolution. Now the "translation" namespace loads only from `${terria.baseUrl}/languages/{{lng}}/translation.json` (TerriaJS assets) and "languageOverrides" loads from `languages/{{lng}}/languageOverrides.json` (a TerriaMap's assets)
- Removed EN & FR translation files from bundle. All translation files are now loaded on demand.
- Moved translation files from `lib/Language/*/translation.json` to `wwwroot/languages/*/translation.json`.
- Fixed default 3d-tiles styling to add a workaround for a Cesium bug which resulted in wrong translucency value for point clouds.
- Remove Pell dependency, now replaced with TinyMCE (WYSIWYG editor library).
- Added `beforeRestoreAppState` hook for call to `Terria.start()` which gets called before state is restored from share data.
- Made `order` optional for `ICompositeBarItem`.
- Fix `includes` path for `url-loader` rule so that it doesn't incorrectly match package names with `terriajs` as prefix.
- Add help button for bookmarking sharelinks to SharePanel (if that help item exists in config)

#### 8.2.5 - 2022-06-07

- Add Google Analytics event for drag and drop of files onto map.
- Allow users to choose whether Story is included in Share
- Fixed bug that broke Cesium when WebGL was not available. Reverts to Leaflet.
- Fixed bug where `new Terria()` constructror would try to access `document` and throw an error when running in NodeJS.
- Add WPS support for `Date` (additional to existing `DateTime`) and support for `ComplexData` `Date`/`DateTime` WPS Inputs.
- TSXified `StandardUserInterface` and some other components. If your TerriaMap imports `StandardUserInterface.jsx` remove the `.jsx` extension so webpack can find the new `.tsx` file.
- Fix use of `baseMapContrastColor` in region mapping/protomaps and remove `MAX_SELECTABLE_DIMENSION_OPTIONS`.
- `mapItems` can now return arbitrary Cesium primitives.
- Added progress of 3DTiles data source loading to Progress Bar.
- ProgressBar colour now depends on baseMapContrastColor - improves visibility on light map backgrounds.
- Update `terriajs-cesium` to `1.92.0`.
- Replace Pell WYSIWYG editor library with TinyMCE, allows richer editing of Stories in the Story Builder
- Added support for using Compare / Split Screen mode with Cesium 3D Tiles.
- Fix `BottomDock.handleClick` binding
- Use the theme base font to style story share panel.
- Fix problem with Story Prompt not showing
- Fix global body style (font and focus purple)
- Add `color:inherit` to `Button`

#### 8.2.4 - 2022-05-23

- Update protomaps to `1.19.0` - now using offical version.
- Fix Table/VectorStylingWorkflow for datasets with no columns/properties to visualise
- Improve default `activeStyle` in `TableMixin` - if no `scalar` style is found then find first style with enum, text and finally region.
- Add Mustache template support to `modelDimensions` for string properties in `option.value` (with the catalog member as context)
- Added a check for disableExport in ChartPanelDownloadButton.jsx. Prevents download button rendering.
- Fix `CatalogIndex` types
- Moved code for retrieving a model by id, share key or CatalogIndex to a new function `terria.getModelByIdShareKeyOrCatalogIndex`.
- Updated handling of `previewedItemId` to use new function `terria.getModelByIdShareKeyOrCatalogIndex`. This will now use CatalogIndex if the `previewedItemId` cannot be found in models or model share keys.
- Fixed a race condition inside ModalPopup that caused the explorer panel (data catalogue) to be stuck hidden until refresh.
- Fix bug that broke the `DiffTool` preventing it from opening.
- TSify `BottomDock` and `measureElement` components.
- Fixed a bug in `GltfMixin` which resulted in some traits missing from `GltfCatalogItem` and broke tools like the scene editor.
- Leaflet attribution can be set through `config.leafletAttributionPrefix`. Attribution HTML string to show on Leaflet maps. Will use Leaflet's default if undefined. To hide Leaflet attribution - set `leafletAttributionPrefix:""`
- Re-add missing `helpPanel.mapUserGuide` translation string
- Fix `sortMembersBy` for child `Groups` and `References`
- Add `raiseError` convenience method to `TerriaError`
- Improve `filterOutUndefined` types
- Add [Maki icons](https://labs.mapbox.com/maki-icons/) - these can be used in `TablePointStyleTraits`. For example `marker = "hospital"`
- Rename `ProtomapsImageryProvider.duplicate()` to `ProtomapsImageryProvider.clone()`.
- Add [`ts-essentials` library](https://github.com/ts-essentials/ts-essentials) - "a set of high-quality, useful TypeScript types that make writing type-safe code easier"
- `GeojsonMixin` improvements
  - `uveMvt` is now `useTableStylingAndProtomaps`
  - If `useTableStylingAndProtomaps` is true, then protomaps is used for Line and Polygon features, and `TableMixin` is used for Point features (see `createLongitudeLatitudeFeaturePerRow()`)
  - `GeoJsonTraits.style` is now only supported by Cesium primitives (if defined, then `useTableStylingAndProtomaps` will be false). Instead you can use `TableStyleTraits`
- `TableMixin` improvements
  - Add new `TableStyleMap` model, this is used to support `enum`, `bin` and `null` styles for the following:
    - `TablePointStyleTraits` - this supports markers (URLs or Maki icons) and rotation, width, height and pixelOffset.
    - Add `TableOutlineStyleTraits` - this supports color and width.
  - Legends are now handled by `TableAutomaticLegendStratum`
  - Legends will be merged across `TableStyleMaps` and `TableColorMap` - for example, marker icons will be shown in legend with correct colors. See `MergedStyleMapLegend`
  - Default `activeStyle` is now picked by finding the first column of type `scalar`, and then the first column of type `enum`, then `text` and then finally `region`.
- `ArcGisFeatureServiceCatalogItem` now uses Table styling and `protomaps`
- Adapted `BaseModel.addObject` to handle adding objects to `ArrayTraits` with `idProperty="index"` and `isRemoval`. The new object will be placed at the end of the array (across all strata).
- Add `allowCustomInput` property to `SelectableDimensionGroup` - if true then `react-select` will allow custom user input.
- `TableStylingWorkflow` improvements
  - Better handling of swapping between different color scheme types (eg enum or bin)
  - Add point, outline and point-size traits

#### 8.2.3 - 2022-04-22

- **Breaking changes:**
  - `CkanItemReference` no longer copies `default` stratum to target - please use `itemProperties` instead.
- **Revert** Use CKAN Dataset `name` property for WMS `layers` as last resort.
- Add support for `WebMapServiceCatalogGroup` to `CkanItemReference` - this will be used instead of `WebMapServiceCatalogItem` if WMS `layers` can't be identified from CKAN resource metadata.
  - Add `allowEntireWmsServers` to `CkanCatalogGroupTraits` - defaults to `true`
- Ignore WMS `Layers` with duplicate `Name` properties
- Fix selectable dimensions passing reactive objects and arrays to updateModelFromJson (which could cause problems with array detection).

#### 8.2.2 - 2022-04-19

- Fixed a whitescreen with PrintView.

#### 8.2.1 - 2022-04-13

- Fixed selectable-dimension checkbox group rendering bug where the group is hidden when it has empty children.

#### 8.2.0 - 2022-04-12

- **Breaking changes:**
  - Multiple changes to `GtfsCatalogItem`:
    - Removed `apiKey` in favour of more general `headers`
    - Removed unused `bearingDirectionProperty` & `compassDirectionProperty`
    - `image` is no longer resolved relative to the TerriaJS asset folder. This will allow using relative URLs for assets that aren't inside the TerriaJS asset folder. Prepend "build/TerriaJS/" (the value of `terria.baseUrl`) to any existing relative `image` urls.
- Added `colorModelsByProperty` to `GtfsCatalogItem` which will colour 1 model differently for different vehichles based on properties matched by regular expression. E.g. colour a vehicle model by which train line the vehicle is travelling on.
- Fixed a bug where cross-origin billboard images threw errors in Leaflet mode when trying to recolour the image.
- Changed rounding of the numbers of the countdown timer in the workbench UI for items that use polling. The timer wil now show 00:00 for at most 500ms (instead of a full second). This means that for timers that are a multiple of 1000ms the timer will now show 00:01 for the last second before polling, instead of 00:00.
- TSified `BuildShareLink`, `InitSourceData` and `ShareData`.
- Added `HasLocalData` interface - which has `hasLocalData` property to implement.
- Added `ModelJson` interface - which provides loose type hints for Model JSON.
- Added `settings` object to `InitSourceData` - provides `baseMaximumScreenSpaceError, useNativeResolution, alwaysShowTimeline, baseMapId, terrainSplitDirection, depthTestAgainstTerrainEnabled` - these properties are now saved in share links/stories.
- Moved `setAlwaysShowTimeline` logic from `SettingsPanel` to `TimelineStack.ts`.

#### 8.1.27 - 2022-04-08

- Use CKAN Dataset `name` property for WMS `layers` as last resort.
- Set CKAN Group will now set CKAN Item `name` in `definition` stratum.
- Ignore GeoJSON Features with no geometry.
- Fix feedback link styling.
- Improve `CatalogIndexReference` error messages.

#### 8.1.26 - 2022-04-05

- **Breaking changes**
  - All dynamic groups (eg `WebMapServiceCatalogGroup`) will create members and set `definition` strata (instead of `underride`)
- New `GltfMixin`, which `GltfCatalogItem` now uses.
- Hook up `beforeViewerChanged` and `afterViewerChanged` events so they are
  triggered on viewer change. They are raised only on change between 2D and 3D
  viewer mode.
- Removed references to conversion service which is no longer used in version >=8.0.0.
- Added experimental routing system - there may be breaking changes to this system in subsequent patch releases for a short time. The routes currently include:
  - `/story/:share-id` ➡ loads share JSON from a URL `${configParameters.storyRouteUrlPrefix}:share-id` (`configParameters.storyRouteUrlPrefix` must have a trailing slash)
  - `/catalog/:id` ➡ opens the data catalogue to the specified member
- Fixed a polyline position update bug in `LeafletVisualizer`. Polylines with time varying position will now correctly animate in leaflet mode.
- Change button cursor to pointer
- Add `GeoJsonTraits.filterByProperties` - this can be used to filter GeoJSON features by properties
- Add GeoJSON `czmlTemplate` support for `Polygon/MultiPolygon`
- Add custom `heightOffset` property to `czmlTemplate`
- Fixed a bug where Cesium3DTilePointFeature info is not shown when being clicked.
- Added optional `onDrawingComplete` callback to `UserDrawing` to receive drawn points or rectangle when the drawing is complete.
- Fixed a bug in `BoxDrawing` where the box can be below ground after initialization even when setting `keepBoxAboveGround` to true.
- Add `itemProperties`, `itemPropertiesByType` and `itemPropertiesByIds` to `GroupTraits` and `ReferenceTraits`.
  - Properties set `override` strata
  - Item properties will be set in the following order (highest to lowest priority) `itemPropertiesByIds`, `itemPropertiesByType`, `itemProperties`.
  - If a parent group has `itemProperties`, `itemPropertiesByType` or `itemPropertiesByIds` - then child groups will have these values copied to `underride` when the parent group is loaded
  - Similarly with references.
- Fix `viewCatalogMember` bug - where `_previewItem` was being set too late.
- Improve error message in `DataPreview` for references.
- Fix alignment of elements in story panel and move some styling from scss to styled components
- Click on the stories button opens a story builder (button on the left from story number)
- Added ASGS 2021 regions to region mapping:
  - SA1-4 (e.g. sa3_code_2021)
  - GCCSA
  - STE & AUS (aliased to existing 2011/2016 data due to no change in geometry, names & codes)
- Added LGA regions from 2019 & 2021 to region mapping - only usable by lga code
- Increase `ForkTsCheckerWebpackPlugin` memoryLimit to 4GB
- Add `renderInline` option to markdownToHtml/React + TSify files
- Organise `lib/Map` into folder structure
- When `modelDimensions` are changed, `loadMapItems()` is automatically called
- Add `featureCounts` to `GeoJsonMixin` - this tracks number of GeoJSON Features by type
- Add `polygon-stroke`, `polyline-stroke` and `marker-stroke` to GeoJSON `StyleTraits` - these are only applied to geojson-vt features (not Cesium Primitives)
- TableMixin manual region mapping dimensions are now in a `SelectableDimensionGroup`
- Fix misc font/color styles
- Create reusable `StyledTextArea` component
- `Collapsible` improvements:
  - Add `"checkbox"` `btnStyle`
  - `onToggle` can now stop event propagation
  - `title` now supports custom markdown
- Add `rightIcon` and `textLight` props to `Button`
- New `addTerriaScrollbarStyles` scss mixin
- `TableAutomaticStylesStratum` now creates `styles` for every column - but will hide columns depending on `TableColumnType`
- `TableAutomaticStylesStratum.numberFormatOptions` is now `TableStyle.numberFormatOptions`
- Implement `TableColorStyleTraits.legendTicks` - this will determine number of ticks for `ContinuousColorMap` legends
- `DiscreteColorMap` will now use `minimumValue`/`maximumValue` to calculate bins
- `SelectableDimensions` improvements
  - Add `color`, `text`, `numeric` and `button` types
  - Add `onToggle` function to `SelectableDimensionGroup`
  - `Group` and `CheckboxGroup` now share the same UI and use `Collapsible`
  - `enum` (previously `select`) now uses `react-select` component
  - `color` uses `react-color` component
  - `DimensionSelectorSection` / `DimensionSelector*` are now named the same as the model - eg `SelectableDimension`
- Create `Portal`, `PortalContainer`,`SidePanelContainer` and `WorkflowPanelContainer`. There are used by `WorkflowPanel`.
- Create `WorkflowPanel` - a basic building block for creating Workflows that sit on top of the workbench
  - It has three reusable components, `Panel`, `PanelButton`, `PanelMenu`
- Create `selectableDimensionWorkflow` - This uses `WorkflowPanel` to show `SelectableDimensions` in a separate side panel.
  - `TableStylingWorkflow` - set styling options for TableMixin models
  - `VectorStylingWorkflow` - this extends `TableStylingWorkflow` - used to set styling options for GeoJsonMixin models (for Protomaps/geojson-vt only)
- Create `viewingControls` concept. This can be used to add menu items to workbench items menu (eg "Remove", "Export", ...)
  - TSXify `ViewingControls`
- Add temporary `legendButton` property - this is used to show a "Custom" button above the Legend if custom styling has been applied
  - This uses new `TableStyle.isCustom` property
- Move workbench item controls from `WorkbenchItem.jsx` `WorkbenchItemControls.tsx`
- Add `UrlTempalteImageryCatalogItem`, rename `RasterLayerTraits` to `ImageryProviderTraits` and add some properties.
- Added `ViewingControlsMenu` for making catalog wide extensions to viewing controls options.
- Added `MapToolbar`, a simpler API for adding buttons to the map navigation menu for the most common uses cases.
- Added `BoxDrawing` creation methods `fromTransform` and `fromTranslationRotationScale`.
- Fixed a bug where `zoom` hangs for catalog items with trait named `position`.
- Moved workflows to `Models/Workflows` and added helper method `runWorkflow` to invoke a workflow.
- Change NaturalEarth II basemap to use `url-template-imagery`
- Remove Gnaf API related files as the service was terminated.

#### 8.1.25 - 2022-03-16

- Fix broken download link for feature info panel charts when no download urls are specified.
- Fixed parameter names of WPS catalog functions.
- Improve WMS 1.1.1 support
  - Added `useWmsVersion130` trait - Use WMS version 1.3.0. True by default (unless `url` has `"version=1.1.1"` or `"version=1.1.0"`), if false, then WMS version 1.1.1 will be used.
  - Added `getFeatureInfoFormat` trait - Format parameter to pass to GetFeatureInfo requests. Defaults to "application/json", "application/vnd.ogc.gml", "text/html" or "text/plain" - depending on GetCapabilities response
- Add `legendBackgroundColor` to `LegendOwnerTraits` and `backgroundColor` to `LegendTraits`
- Add `sld_version=1.1.0` to `GetLegendGraphics` requests
- Filter `"styles","version","format","srs","crs"` conflicting query parameters from WMS `url`
- WMS `styles`, `tileWidth`, `tileHeight` and `crs`/`srs` will use value in `url` if it is defined (similar to existing behavior with `layers`)
- WMS will now show warning if invalid `layers` (eg if the specified `layers` don't exist in `GetCapabilities`)
- ArcGisFeatureServerCatalogItem can now load more than the maximum feature limit set by the server by making multiple requests, and uses GeojsonMixin
- Avoid creating duplication in categories in ArcGisPortalCatalogGroup.
- Fix `CatalogMemberMixin.hasDescription` null bug
- `TableStyle` now calculates `rectangle` for point based styles
- Fixed error installing dependencies by changing dependency "pell" to use github protocol rather than unencrypted Git protocol, which is no longer supported by GitHub as of 2022-03-15.

#### 8.1.24 - 2022-03-08

- Ignores duplicate model ids in members array in `updateModelFromJson`
- Add support for `crs` property in GeoJSON `Feature`
- Add feature highlighting for Protomaps vector tiles
- Add back props `localDataTypes` and `remoteDataTypes` to the component `MyData` for customizing list of types shown in file upload modal.

#### 8.1.23 - 2022-02-28

- **Breaking changes**:
  - `IDEAL ZOOM` can be customised by providing `lookAt` or `camera` for `idealZoom` in `MappableTraits`. The `lookAt` takes precedence of `camera` if both exist. The values for `camera` can be easily obtained from property `initialCamera` by calling shared link api .

* Fixed crash caused by ArcGisMapServerCatalogItem layer missing legend.
* Refactored StoryPanel and made it be collapsible
* Added animation.ts as a utility function to handle animation end changes (instead of using timeout)
* Fixed a bug where `buildShareLink` serialised the feature highlight model & geometry. Picked features are still serialised and geometry is reloaded on accessing the share link.

#### 8.1.22 - 2022-02-18

- Added play story button in mobile view when there is an active story
- `IDEAL ZOOM` can be customised by providing `idealZoom` property in `MappableTraits`.
- Fix `AddData` options

#### 8.1.21 - 2022-02-08

- Fixed bug where WMS layer would crash terria if it had no styles, introduced in 8.1.14

#### 8.1.20 - 2022-02-04

- Fixed whitescreen on Print View in release/production builds

#### 8.1.19 - 2022-01-25

- Add WMS support for `TIME=current`
- Only show `TableMixin.legends` if we have rows in dataColumnMajor and mapItems to show
- Add `WebMapServiceCatalogGroup.perLayerLinkedWcs`, this can be used to enable `ExportWebCoverageService` for **all** WMS layers. `item.linkedWcsCoverage` will be set to the WMS layer `Name` if it is defined, layer `Title` otherwise.
- MagdaReference can use addOrOverrideAspects trait to add or override "terria" aspect of target.
- Added new print preview page that opens up in a new window
- TSXified PrintView

#### 8.1.18 - 2022-01-21

- Add missing default Legend to `TableAutomaticStylesStratum.defaultStyle`
- Fix a bug in CompositeCatalogItem that causes share URLs to become extremely long.
- Fix `OpacitySection` number precision.
- Add `sortMembersBy` to `GroupTraits`. This can be set to sort group member models - For example `sortMembersBy = "name"` will alphabetically sort members by name.
- Remove `theme.fontImports` from `GlobalTerriaStyles` - it is now handled in `TerriaMap/index.js`
- Add check to `featureDataToGeoJson.getEsriFeature` to make sure geometry exists

#### 8.1.17 - 2022-01-12

- **Breaking changes**:
  - Minimum node version is now 12 after upgrading node-sass dependency

* Automatically cast property value to number in style expressions generated for 3d tiles filter.
* Re-enable procedure and observable selectors for SOS items.
* Fix broken "Ideal zoom" for TableMixin items.
* The opacity of 3d tiles can now be changed with the opacity slider in the workbench
* RasterLayerTraits and Cesium3dTilesTraits now share the newly created OpacityTraits
* `disableOpacityControl` is now a trait and can be set in the catalog.
* TSXified OpacitySection
* Upgrade compiler target from es2018 to es2019
* Fix default table style legends
* Remove SOS defaults legend workaround
* Update NodeJS version to 14 in `npm-publish` GitHub action

#### 8.1.16 - 2021-12-23

- Added region mapping support for Commonwealth Electoral Divisions as at 2 August 2021 (AEC) as com_elb_name_2021.

#### 8.1.15 - 2021-12-22

- Fix sharelink bug, and make `isJson*` type checks more rigorous
- Remove `uniqueId` from `CatalogMemberMixin.nameInCatalog` and add it as fallback to `CatalogMemberMixin.name`
- Add `shareKeys` and `nameInCatalog` to `CatalogIndexReference`.
- Remove `description` field from `CatalogIndex`
  - The `CatalogIndex` can now be used to resolve models in sharelinks
- Add support for zipped `CatalogIndex` json files.
- Fix `SplitReferences` which use `shareKeys`
- Make `isJson*` type assertion functions more rigorous
  - Add `deep` parameter, so you can use old "shallow" type check for performance reasons if needed
- Add Shapefile to `CkanDefaultFormatsStratum`
- Fix `ArcGisMapServerCatalogItem` metadata bug
- Remove legend traits from CatalogMemberMixin, replacing them with LegendOwnerTraits, and add tests to enforce correct use of legends.
- Add better support for retreiving GeoJsonCatalogItem data through APIs, including supporting geojson nested within json objects
- Fixed `ContinuousColorMap` min/max value bug.
- `TableStyle.outlierColor` is now only used if `zFilter` is active, or `colorTraits.outlierColor` is defined
- Add `forceConvertResultsToV8` to `WebProcessingServiceCatalogFunction`. If your WPS processes are returning v7 json, you will either need to set this to `true`, or set `version: 0.0.1` in JSON output (which will then be automatically converted to v8)
- Cleanup `CatalogFunction` error handling
- Fix `SelectAPolygonParameterEditor` feature picking (tsified)
- Add `WebMapServiceCatalogItem.rectangle` support for multiple WMS layers
- Fix picked feature highlighting for ArcGis REST API features (and TSify `featureDataToGeoJson`)
- Re-enable GeoJSON simple styling - now if more than 50% of features have [simple-style-spec properties](https://github.com/mapbox/simplestyle-spec) - automatic styling will be disabled (this behaviour can be disabled by setting `forceCesiumPrimitives = false`)
- Don't show `TableMixin` `legends` or `mapItems` if no data
- Fix `GeoJsonCatalogItem.legends`
- Add `isOpen` to `TerriaReferenceTraits`

#### 8.1.14 - 2021-12-13

- **Breaking changes**:
  - `Result.throwIfUndefined()` will now only throw if `result.value` is undefined - regardless of `result.error`

* Reimplement option to zoom on item when adding it to workbench, `zoomOnAddToWorkbench` is added to `MappableTraits`.
* Update terria-js cesium to `1.81.3`
* Re-allowed models to be added to `workbench` if the are not `Mappable` or `Chartable`
* Moved `WebMapServiceCatalogItem.GetCapbilitiesStratum` to `lib\Models\Catalog\Ows\WebMapServiceCapabilitiesStratum.ts`
* Moved `WebMapServiceCatalogItem.DiffStratum` to `DiffableMixin`
* `callWebCoverageService` now uses version WCS `2.0.0`
  - All WCS export functionality is now in `ExportWebCoverageServiceMixin`
  - Added `WebCoverageServiceParameterTraits` to `WebMapServiceCatalogItemTraits.linkedWcsParameters`. It includes `outputFormat` and `outputCrs`
  - Will attempt to use native CRS and format (from `DescribeCoverage`)
  - No longer sets `width` or `height` - so export will now return native resolution
* Anonymize user IP when using google analytics.
* Fix crash when TableMixin-based catalog item had invalid date values
* Fix `WebMapServiceCatalogItem.styles` if `supportsGetLegendGraphics = false`. This means that if a WMS server doesn't support `GetLegendGraphics` requests, the first style will be set as the default style.

#### 8.1.13 - 2021-12-03

- Paramerterised the support email on the help panel to use the support email in config
- Refactored `TableColumn get type()` to move logic into `guessColumnTypeFromValues()`
- `TableMixin.activeStyle` will set `TableColumnType = hidden` for `scalar` columns with name `"id"`, `"_id_"` or `"fid"`
- Fix bug `TableColumn.type = scalar` even if there were no values.
- Table columns named `"easting"` and `"northing"` are now hidden by default from styles
- `TableColumn.type = enum` requires at least 2 unique values (including null) to be selected by default
- Tweak automatic `TableColumn.type = Enum` for wider range of values
- Exporting `TableMixin` will now add proper file extensions
- Added `TimeVaryingTraits.timeLabel` trait to change label on `DateTimeSelectorSection` (defaults to "Time:")
  - This is set to `timeColumn.title`
- `TableColumn` will try to generate prettier `title` by un-camel casing, removing underscores and capitalising words
- `TableStyle` `startDates`, `finishDates` and `timeIntervals` will only set values for valid `rowGroups` (invalid rows will be set to `null`). For example, this means that rows with invalid regions will be ignored.
- Add "Disable style" option to `TableMixin.styleDimensions` - it can be enabled with `TableTraits.showDisableStyleOption`
- Added `timeDisableDimension` to `TableMixin` - this will render a checkbox to disable time dimension if `rowGroups` only have a single time interval per group (i.e. features aren't "moving" across time) - it can be enabled with `TableTraits.showDisableTimeOption` - `TableAutomaticStylesStratum` will automatically enable this if at least 50% of rowGroups only have one unique time interval (i.e. they don't change over time)\
- Remove border from region mapping if no data
- Add `baseMapContrastColor` and `constrastColor` to `BaseMapModel`
- Fixed `TableMixin.defaultTableStyle.legends` - `defaultTableStyle` is now not observable - it is created once in the `contructor`
- Removed `Terria.configParameters.enableGeojsonMvt` - geojson-vt/Protomaps is now used by default
- `GpxCatalogItem` now uses `GeojsonMixin`
- Add an external link icon to external hyperlink when using method `parseCustomHtmlToReact`. This feature can be switched off by passing `{ disableExternalLinkIcon: true }` in `context` argument.
- Tsify `sendFeedback.ts` and improve error messages/notifications
- Removed unused overrideState from many DataCatalog React components.
- Fixed a bug where adding a timeseries dataset from the preview map's Add to map button didn't add the dataset to the `timelineStack`.
- Fixed incorrect colour for catalog item names in the explorer panel when using dynamic theming.
- Moved `CatalogIndex` loading from constructor (called in `Terria.start`) to `CatalogSearchProvider.doSearch` - this means the index will only be loaded when the user does their first search
- Add basic auth support to `generateCatalogIndex`, fix some bugs and improve performance
- Update terria-js cesium to `1.81.2`
- Add `uniqueId` as fallback to `nameInCatalog`
- Remove duplicated items from `OpenDataSoftGroup` and `SocrataGroup`

#### 8.1.12 - 2021-11-18

- Bigger zoom control icons.
- Modified "ideal zoom" to zoom closer to tilesets and datasources.
- Added `configParameters.feedbackPostamble`. Text showing at the bottom of feedback form, supports the internationalization using the translation key
- `GeoJsonMixin.style["stroke-opacity"]` will now also set `polygonStroke.alpha` and `polylineStroke.alpha`
- Reduce `GeoJsonMixin` default stroke width from `2` to `1`
- Add `TableMixin` styling to `GeoJsonMixin` - it will treat geojson feature properties as "rows" in a table - which can be styled in the same way as `TableMixin` (eg CSV). This is only enabled for geojson-vt/Protomaps (which requires `Terria.configParameters.enableGeojsonMvt = true`). For more info see `GeojsonMixin.forceLoadMapItems()`
  - This can be disabled using `GeojsonTraits.disableTableStyle`
- Opacity and splitting is enabled for Geojson (if using geojson-vt/protomaps)
- Replaced `@types/geojson` Geojson types with `@turf/helpers`
- In `GeojsonMixin` replaced with `customDataLoader`, `loadFromFile` and `loadFromUrl` with `forceLoadGeojsonData`
- `GeojsonMixin` will now convert all geojson objects to FeatureCollection
- Exporting `GeojsonMixin` will now add proper file extensions
- `WebFeatureServiceCatalogItem` now uses `GeoJsonMixin`
- Fix `ProtomapsImageryProvider` geojson feature picking over antimeridian
- Add Socrata group to "Add web data
- Added "marker-stroke-width", "polyline-stroke-width", "polygon-stroke-width" to `GeojsonStyleTraits` (Note these are not apart of [simplestyle-spec](https://github.com/mapbox/simplestyle-spec/tree/master/1.1.0) and can only be used with `geojson-vt`)
- Add a method refreshCatalogMembersFromMagda to Terria class.
- Renable `useNativeResolution` on mobile
- Store `useNativeResolution`, `baseMaximumScreenSpaceError` as local properties
- Moved CKAN default `supportedFormats` to `CkanDefaultFormatsStratum`
- Add properties to `CkanResourceFormatTraits`
  - `maxFileSize` to filter out resources with large files (default values: GeoJSON = 150MB, KML = 30MB, CZML = 50MB)
  - `removeDuplicates` (which defaults to true) so we don't get duplicate formats for a dataset (it will check `resource.name`)
    - If there are multiple matches, then the newest (from resource.created property) will be used
  - `onlyUseIfSoleResource` to give a given resource format unless that is all that exists for a dataset
- Add CKAN `useSingleResource`, if `true`, then the highest match from `supportedResourceFormats` will be used for each dataset
- ArcGis Map/Feature Service will now set CRS from `latestWkid` if it exists (over `wkid`)
- Fix CKAN ArcGisFeatureService resources
- ArcGisFeatureServer will now set `outSR=4326` so we don't need to reproject client-side

#### 8.1.11 - 2021-11-15

- Fix `SettingsPanel` type issue

#### 8.1.10 - 2021-11-15

- Fix `CswCatalogGroup` XML types
- Added `MAINCODE` aliases for all ABS Statistical Area regions that were missing them.
- Fixed `superGet` replacement in webpack builds with babel versions `7.16.0` and above.

#### 8.1.9 - 2021-11-01

- TSify workbench splitter control and fix broken styling.
- Fix app crash when opening AR tool.

#### 8.1.8 - 2021-10-29

- Tsified `SettingPanel`
- Moved `setViewerMode` function from `Terria` class to `ViewerMode`
- Refactored checkbox to use children elements for label instead of label
  property, `isDisabled`, `isChecked` and `font-size: inherit` style is passed
  to each child element (so propper styling is maintained)
- Fix an internal bug where Cesium.prototype.observeModelLayer() fails to remove 3D tilesets in certain cases.
- Rename `TerriaError._shouldRaiseToUser` to `overrideRaiseToUser`
  - Note: `userProperties.ignoreError = "1"` will take precedence over `overrideRaiseToUser = true`
- Fix `overrideRaiseToUser` bug causing `overrideRaiseToUser` to be set to `true` in `TerriaError.combine`
- Add `rollbar.warning` for `TerriaErrorSeverity.Warning`
- Disable `zFilter` by default
- Remove use of word "outlier" in zFilter dimension and legend item (we now use "Extreme values")
- Add `cursor:pointer` to `Checkbox`
- Fix `MapNavigation` getter/setter `visible` bug.
  - Replace `CompositeBarItemController` `visible` setter with `setVisible` function
- Use `yarn` in CI scripts (and upgrade node to v14)
- Fix app crash when previewing a nested reference in the catalog (eg when viewing an indexed search result where the result is a reference).
- Ported feaure from v7 to set WMS layers property from the value of `LAYERS`, `layers` or `typeName` from query string of CKAN resource URL.

#### 8.1.4 - 2021-10-15

- Make flex-search usage (for `CatalogIndex`) web-worker based
- Add `completeKnownContainerUniqueIds` to `Model` class - This will recursively travese tree of knownContainerUniqueIds models to return full list of dependencies
- Add all models from `completeKnownContainerUniqueIds` to shareData.models (even if they are empty)

#### 8.1.3 - 2021-10-14

- Reimplement map viewer url param
- Added `terriaError.importance` property. This can be set to adjust which error messages are presented to the user.
  - `terriaErrorNotification` and `WarningBox` will use the error message with highest importance to show to the user ("Developer details" remains unchanged)
- Add `terriaError.shouldRaiseToUser` override, this can be used to raise errors with `Warning` severity.
- `terriaError.raisedToError` will now check if **any** `TerriaError` has been raised to the user in the tree.
- `workbench.add()` will now keep items which only return `Warning` severity `TerriaErrors` after loading.
- Improve SDMX error messages for no results
- Fix SDMX FeatureInfoSection time-series chart to only show if data exists.
- Improve GeoJSON CRS projection error messages
- Add `Notification` `onDismiss` and `ignore` properties.
- Fix `AsyncLoader` result bug
- Remove `Terria.error` event handler
- Refactor `workbench.add` to return `Result`
- Consolidated network request / CORS error message - it is now in `t("core.terriaError.networkRequestMessage")`.
  - It can be injected into other translation strings like so: `"groupNotAvailableMessage": "$t(core.terriaError.networkRequestMessage)"`
  - Or, you can use `networkRequestError(error)` to wrap up existing `TerriaError` objects
- Fix incorrect default `configParameters.feedbackPreamble`
- Fix incorrect default `configParameters.proj4def` - it is now `"proj4def/"`
- Fix Branding component. It wasn't wrapped in `observer` so it kept getting re-rendered
- Add `FeedbackLink` and `<feedbacklink>` custom component - this can be used to add a button to open feedback dialog (or show `supportEmail` in feedback is disabled)
- Fix `ContinuousColorMap` `Legend` issue due to funky JS precision
- Fix mobx computed cycle in `CkanDatasetStratum` which was making error messages for failed loading of CKAN items worse.

#### 8.1.2 - 2021-10-01

- Removed duplicate Help icon and tooltip from the map navigation menu at the bottom as it is now shown in the top menu.
- Fixed a bug where the app shows a scrollbar in some instances.
- Wrap clean initSources with action.
- Modified `TerriaReference` to retain its name when expanded. Previously, when the reference is expanded, it will assume the name of the group or item of the target.
- Proxy `catalogIndex.url`

#### 8.1.1 - 2021-09-30

- **Breaking changes:**
  - `blacklist` has been renamed to `excludeMembers` for `ArcGisPortalCatalogGroup` and `CkanCatalogGroup`.

* Tsifyied and refactored `RegionProvider` and `RegionProviderList`, and re-enabled `loadRegionIDs`
* `TableColorMap` `minimumValue` and `maximumValue` will now take into account valid regions.
* `tableMixin.loadRegionProviderList()` is now called in `tableMixin.forceLoadMapItems()` instead of `mappableMixin.loadMapItems()`
* Add TableColumn and TableStyle `ready` computed property. Columns will only be rendered if `ready` is `true`. At the moment it is only used to wait until `loadRegionIDs` has finished.
* Moved region mapping `ImageryProvider` code to `lib/Table/createRegionMappedImageryProvider.ts`
* Fix `ChartPanel` import `Result` bug.
* Improve handling of featureInfoTemplate for composite catalog items.
* Mobile help menu will now show a link to map user guide if it is configured in `Terria.configParameters.helpItems`.
* Fixed the layout of items in mobile navigation
* Add Mapbox Vector Tile support. This is using [protomaps.js](https://github.com/protomaps/protomaps.js) in the new `ProtomapsImageryProvider`. This includes subset of MVT style specification JSON support.
* `MapboxVectorCanvasTileLayer` is now called `ImageryProviderLeafletGridLayer`
* `CesiumTileLayer` is now called `ImageryProviderLeafletTileLayer`.
* Added `geojson-vt` support to `GeoJsonMixin`, which will tile geojson into vector tiles on the fly, and use the new `ProtomapsImageryProvider`.
* Added `configParameter.enableGeojsonMvt` temporary feature flag for experimental Geojson-Mapbox vector tiles. Default is `false`.
* Added `forceCesiumPrimitives` to `GeoJsonTraits`. This can be used to render cesium primitives instead of Mapbox vector-tiles (if `configParameter.enableGeojsonMvt` is `true`)
* Add `scale` observable to `TerriaViewer`. This will give distance between two pixels at the bottom center of the screen in meters.
* Fixed `withControlledVisibility` method to inherit `propTypes` of its wrapped component.
* Added `MinMaxLevelMixin` and `MinMaxLevelTraits` to handle defining min and max scale denominator for layers.
* Extracted function `scaleToDenominator` to core - for conversion of scale to zoom level.
* Share/start data conversion will now only occur if `version` property is `0.x.x`. Previously, it was `version` property is **not** `8.x.x`
* Filter table column values by Z Score. This is controlled by the following `TableColorStyleTraits`:
  - `zScoreFilter` - Treat values outside of specifed z-score as outliers, and therefore do not include in color scale. This value is magnitude of z-score - it will apply to positive and negative z-scores. For example a value of `2` will treat all values that are 2 or more standard deviations from the mean as outliers. This must be defined to be enabled - currently it is only enabled for SDMX (with `zScoreFilter=4`).
  - `zScoreFilterEnabled - True, if z-score filter is enabled
  - `rangeFilter` - This is applied after the `zScoreFilter`. It is used to effectively 'disable' the zScoreFilter if it doesn't cut at least the specified percange of the range of values (for both minimum and maximum value). For exmaple if `rangeFilter = 0.2`, then the zScoreFilter will only be effective if it cuts at least 20% of the range of values from the minimum and maximum value
* Add `outlierColor` to `ContinuousColorMap`
* Add `placement` to `SelectableDimension`. This can be used to put `SelectableDimension` below legend using `placement = "belowLegend`
* Add `SelectableDimensionCheckbox` (and rename `SelectableDimension` to `SelectableDimensionSelect`)
* Add `outlierFilterDimension` checkbox `SelectableDimension` to workbench to enable/disable dimension
* Extend `tableStyle.rowGroups` to regions
* Fix `spreadFinishTime` bug
* Fix diverging `ContinuousColorMap` - it will now center color scale around 0.
* Refactor `SocrataMapViewCatalogItem` to use `GeoJsonMixin`
* `SocrataCatalogGroup` will not not return groups for Facets if there is only one - so it skips an unnecessary group level.
* Update protomaps.js to `1.5.0`
* SDMX will now disable the region column if less than 2 valid regions have been found
* Set `spreadStartTime` and `spreadFinishTime` to `true` for SDMX
* Add SDMX `metadataURLs` from dataflow annotations
* Improve SDMX chart titles
* `TableMixin` will now remove data if an error occurs while calling `forceLoadTableData`
* Make `regionColumn` `isNullable` - this means region column can be disabled by setting to `null`.
* Fix scalar column color map with a single value
* TableMixin will now clear data if an error occurs while calling `forceLoadTableData`
* `TableMixin` will now not return `mapItems` or `chartItems` if `isLoading`
* SDMX will now use `initialTimeSource = stop`
* Fix `duplicateModels` duplicating observables across multiple models
* Support group models in workbench -- All members will be automatically added to the map.
* Added location search button to welcome modal in mobile view.
* Add `DataUrlTraits` to `CatalogMemberTraits.dataUrls`. It contains an array of data URLS (with optional `title` which will render a button). It is handled the same as `MetadataUrls` except there is a `type` property which can be set to `wcs`, `wfs`... to show info about the URL.
* Made search location bar span full width in mobile view.
* Automatically hide mobile modal window when user is interacting with the map.
* Disabled feature search in mobile
* Disabled export (clip&ship) in mobile
* Fixed misplaced search icon in mobile safari.
* Prevents story text from covering the whole screen in mobile devices.
* Add `CatalogIndex`, `CatalogIndexReference` and `generateCatalogIndex()` script. These can be used to generate a static JSON index of a terria catalog - which can then be searched through using `flexsearch`
* Added `weakReference` flag `ReferenceMixin`, this can be used to treat References more like a shortcut (this means that `sourceReference` isn't used when models are shared/added to the workbench - the `target` is used instead)
* GroupMixin.isMixedInto and MappableMixin.isMixedInto are now more strict - and won't pass for for References with `isMappable` or `isGroup`.
* `Workbench.add` can now handle nested `References` (eg `CatalogIndexReference -> CkanReference -> WMSCatalogItem`).
* Add `description` trait to `CatalogMemberReferenceTraits`
* Added `excludeMembers` property to `GroupTraits` (this replaced the `blacklist` property in v7). It is an array of strings of excluded group and item names. A group or item name that appears in this list will not be shown to the user. This is case-insensitive and will also apply to all child/nested groups
* Fixes an app crash on load in iOS-Safari mobile which was happening when rendering help panel tooltips.
* Fixed `WebMapServiceCatalogItem` not sending additional `parameters` in `GetFeatureInfo` queries.
* Changed mobile header icons and improved styling.
* Fixed a problem with computeds and AsyncLoader when loading `mapItems` (and hence children's `mapItems`) of a CompositeCatalogItem.
* Fix `YDYRCatalogFunction` `description`
* Extend input field for search in mobile view to full width of the page.
* Automatically hide mobile modal window when user is interacting with the map (like picking a point or drawing a shape).
* Adjusted styling of x-axis labels in feature info panel to prevent its clipping.
* When expanding charts from the same catalog item, we now create a new item if the expanded chart has a different title from the previously expanded chart for the same item. This behavior matches the behavior in `v7`.
* Improve status message when feature info panel chart is loading
* Fix broken chart panel download button.
* Changed @vx/_ dependencies to @visx/_ which is the new home of the chart library
* The glyph style used for chart points can now be customized.
* Added `TerriaReference` item, useful for mounting a catalog tree from an external init file at any position in the current map's catalog tree.
* Changed @vx/_ dependencies to @visx/_ which is the new home of the chart library
* The glyph style used for chart points can now be customized.
* Chart tooltip and legend bar can now fit more legends gracefully.

#### 8.1.0 - 2021-09-08

- **Breaking changes:**
  - Overhaul of map navigation: items no longer added inside UserInterface using <Nav> jsx.

* New version of map navigation ([#5062](https://github.com/TerriaJS/terriajs/pull/5062))
  - It consists of
    - a high level api `MapNavigationModel` for managing the navigation items, which is responsible for managing the state of navigation items. It is passing commands to invidual item controller.
    - a `MapNavigationItemController` that holds and control the state of navigation item. When new navigation item is created it should extend controller and provide the definition on how it state should be updated.
  - Terria exposes instance of navigation model to the world.
  - Converted all existing navigation items to utilise new navigation model, and registered them in terria navigation model (`registerMapNavigations.tsx`).
  - Resolved issue with some navigation items not being clickable on mobile due to overlap from others.
* Fixed a bug in Difference tool where difference image was showing with zero opacity in some situations.
* Fixed `CzmlCatalogItem` to react correctly to input data changes.

#### 8.0.1 - 2021-09-06

- Added `catalog-converter` support for v7 `#start` data.
- add french Help button translation
- Enable FeatureInfoSectionSpec tests
- Add `itemProperties` to `ArcGisMapServerCatalogGroupTraits` so that `ArcGisMapServerCatalogGroup` can override relevant traits of its layers.
- Add `feature` object to `FeatureInfoSection.getTemplateData`
- Add a way to replace text in feature info templates. See [Replace text](doc/connecting-to-data/customizing-data-appearance/feature-info-template.md) for details.
- Fixed unnecessary model reloads or recomputing of `mapItems` when switching between story scenes.
- Fixed story reset button.
- Moved help button to the top menu

#### 8.0.0 - 2021-08-13

- **Breaking changes**:
  - Require `translate#` in front of translatable content id in `config.json` (i.e. `helpContent`).
  - `colorPalette` no longer supports a list of CSS colors (eg `rgb(0,0,255)-rgb(0,255,0)-rgb(255,0,0)`). Instead please use `binColors`.
  - Organise `Traits` folder into `Traits/Decorators` and `Traits/TraitsClasses`
  - Renamed all mixin instance type definitions to `XMixin.Instance`.
  - Basemaps are now defined as `baseMaps` object (see [baseMaps object docs](./doc/customizing/initialization-files.md#basemaps))
    - list of available basemaps is defined in `baseMaps.items`. This list is combined with default base maps so it's possible to override defaults
    - definition of `initBaseMapId` and `initBaseMapName` are moved to `baseMaps.defaultBaseMapId` and `baseMaps.defaultBaseMapName`
    - `previewBaseMapId` is moved to `baseMaps.previewBaseMapId`
    - implemented `baseMaps.enabledBaseMaps` array of base map ids to define a list of baseMaps available to user
    - updated docs for `baseMaps`
  - `$color-splitter` and `theme.colorSplitter` has been replaced with `$color-secondary` and `theme.colorSecondary`
  - `canZoomTo` has bee replaced with `disableZoomTo` in `MappableTraits`
  - `showsInfo` has been replaced with `disableAboutData` in `CatalogMemberTraits`
  - `AsyncLoader` loadXXX methods now return `Result` with `errors` **they no longer throw errors** - if you need errors to be thrown you can use `(await loadXX).throwIfError()`.
  - Removed `openGroup()` - it is replaced by `viewState.viewCatalogMember`
  - Renamed `ReferenceMixin.is` to `ReferenceMixin.isMixedInto`

* Fixed a bug with numeric item search where it sometimes fails to return all matching values.
* Respect order of objects from lower strata in `objectArrayTrait`.
* Fix datetime button margin with scroll in workbench.
* Fix checkbox when click happen on svg icon. (#5550)
* Added progress indicator when loading item search tool.
* Add `nullColor` to `ConstantColorMap` - used when `colorColumn` is of type `region` to hide regions where rows don't exist.
* `TableStyles` will only be created for `text` columns if there are no columns of type `scalar`, `enum` or `region`.
* Moved `TableStyle.colorMap` into `TableColorMap`
* Replaced `colorbrewer.json` with `d3-scale-chromatic` - we now support d3 color scales (in addition to color brewer) - see https://github.com/d3/d3-scale-chromatic
* Added `ContinuousColorMap` - it will now be used by default for `scalar` columns
  - To use `DiscreteColorMap` - you will need to set `numberOfBins` to something other than `0`.
* `TableColorMap` default color palette for `scalar` columns is not `Reds` instead of `RdYlOr`
* Legends for `scalar` columns will now calculate optimal `numberFormatOptions.maximumFractionDigits` and `numberFormatOptions.minimumFractionDigits`
* Fix sharing user added data of type "Auto-detect".
* #5605 tidy up format string used in `MagdaReference`
* Fix wms feature info returning only one feature
* `WebMapServiceCatalogGroup` will now create layer auto-IDs using `Name` field to avoid ID clashes.
* Added `GroupMixin` `shareKey` generation for members - if the group has `shareKeys`.
* Organise `Traits` folder into `Traits/Decorators` and `Traits/TraitsClasses
* Organise `Traits` folder into `Traits/Decorators` and `Traits/TraitsClasses`
* I18n-ify shadow options in 3DTiles and some strings in feature info panel.
* Fix `StyledIcon` css `display` clash
* Limit `SelectableDimension` options to 1000 values
* Added support for `SocrataCatalogGroup` and `SocrataMapViewCatalogGroup`
  - Notes on v7 to v8 Socrata integration:
    - Share links are not preserved
    - Added basic support for dataset resources
* Organise `Models` directory into multiple sub-directories (#5626)
  - New model related classes are moved to `Models/Definition`
  - Catalog related files are moved to `Models/Catalog`
    - ESRI, OWS, GTFS and CKAN related files are moved to their own sub-directories in `Models/Catalog/`
    - Other Catalog items related files are moved to `Models/Catalog/CatalogItems`
    - Other Catalog items related files are moved to `Models/Catalog/CatalogGroups`
    - Catalog functions related files are moved to `Models/Catalog/CatalogFunction`
  - Removed unused Models files
* Modified BadgeBar to be more tolerant to longer strings
* Added `MapboxMapCatalogItem`.
* Added `MapboxStyleCatalogItem`.
* Fix splitter thumb icon vertical position
* Renamed all mixin instance type definitions to `XMixin.Instance`.
* Clean up `ViewControl` colors
  - `$color-splitter` and `theme.colorSplitter` has been replaced with `$color-secondary` and `theme.colorSecondary`
* Clean up `SplitterTraits`
  - `SplitterTraits` is now included in `RasterLayerTraits`
  - Removed `supportsSplitter` variable
  - Added `disableSplitter` trait
* Clean up `canZoomTo`
  - Replaced with `disableZoomTo` in `MappableTraits`
* Clean up `showsInfo`
  - Replaced with `disableAboutData` in `CatalogMemberTraits`
* Add `TerriaErrorSeverity` enum, values can be `Error` or `Warning`.
  - Errors with severity `Error` are presented to the user. `Warning` will just be printed to console.
  - By default, errors will use `Error`
  - `TerriaErrorSeverity` will be copied through nested `TerriaErrors` on creation (eg if you call `TerriaError.from()` on a `Warning` then the parent error will also be `Warning`)
  - Loading models from share links or stories will use `Warning` if the model is **not in the workbench**, otherwise it will use `Error`.
* In `terriaErrorNotification` - show `error.message` (as well as `error.stack`) if `error.stack` is defined
* `AsyncLoader` now has an observable `result` property.
* `viewState.viewCatalogMember()` now handles loading catalog members, opening groups and showing "Add Data" window.
* Fix `MagdaReference` `forceLoadReference` bug.
* Clean up `CkanCatalogGroup` loading - errors are no-longer swallowed.
* Clean up `3dTilesMixin` loading - errors are no-longer swallowed.
* Fix `DataPreviewSections` info section bug.
* Move `FeedbackForm` `z-index` to same as `Notification` - this is so it will appear above Data catalog.
* Added `result.raiseError()`, `result.pushErrorTo()` and `result.clone()` helper methods - and `Result.combine()` convenience function
* Renamed `ReferenceMixin.is` to `ReferenceMixin.isMixedInto`
* Added support for logging to external error service and configuring it via config parameters. See `errorService` in [client configuration](doc/customizing/client-side-config.md).
* Fix `DiscreteColorMap` bug with `binColors` and added warning message if `colorPalette` is invalid.
* Fix `EnumColorMap` bug with `binColors`
* Moved d3-scale-chromatic code into `tableColorMap.colorScaleCategorical()` and `tableColorMap.colorScaleContinuous()`
* Disabled welcome popup for shared stories
* Add WMS support for default value of time dimension.
* Make CompositeCatalogItem sync visibility to its members.
* Add `description` and `example` static properties to `Trait`, and added `@traitClass` decorator.
* Add `parent` property to `Trait`, which contains parent `TraitClass`.
* New model-generated documentation in `generateDocs.ts`
* Refactored some `Traits` classes so they use `mixTraits` instead of extending other `Traits` classes.
* Allow translation of some components.
* Fixed a bug which prevented adding any reference catalog item while the story is playing.
* Bumped terriajs-server to ^3.3.3

#### 8.0.0-alpha.87

- Re-add basemap images to terriajs rather than requiring all TerriaMaps to have those basemap images. Default basemaps will use those images.
- Data from TableMixin always overrides other feature information (e.g. from vector tiles in region mapping) by column name and title for feature info templating (consistent with v7).
- Fixed point entity creation for TableMixin where different columns are used for point size and colour.
- Changed MappableMixin's initialMessage to show while map items are loaded. Map items could be displayed behind the disclaimer before a user accepts the disclaimer.
- Fixed a cyclic dependency between initialMessage and app spinner (globe gif greysreen) that caused the app spinner to be present forever when loading a share link.
- Removed hardcoded credit links and made it configurable via terria config parameters.
- Disable `TableMixin` time column if only one unique time interval

#### 8.0.0-alpha.86

- **Breaking changes**:
  - `EnumColorMap` will only be used for enum `TableColumns` with number of unique values <= number of bins

* Add `options` to CSV papaparsing
* `TableMixin` will now only show points **or** region mapping - not both
* Add `FeatureInfoMixin` support for 2D vector features (in Cesium only)
* `TableStyles` are now hidden from the "Display Variable" selector if the number of colors (enumColors or numberOfBins) is less than 2. As a ColorMap with a single color isn't super useful.
* Improved default `TableColumn.isSampled` - it will be false if a binary column is detected (0 or 1)
* Improved default Table charting - now a time column will be used for xAxis by default
* Added `spreadFinishTime` - which works same way as `spreadStartTime` - if `true`, finish time of feature will be "spread" so that all features are displayed at the latest time step.
* Added support for `OpenDataSoft` - only point or region based features + timeseries
* `GeoJsonMixin`-based catalog items with polygon features can be extruded if a `heightProperty` is specified.
* Bugfix to make time-based geojson work when there are multiple features with the same time property value.
* Add `czmlTemplate` to `GeoJsonTraits` - it can be used to replace GeoJSON Point features with a CZML packet.
* Made the moment points in the chart optionally clickable.

#### 8.0.0-alpha.85

- **Breaking changes**:
  - Removed `registerAnalytics.js`
  - Removed `HelpMenuPanel.jsx`

* Added analytic events related to story, share and help menu items, Also refactored events to use category and action enums.
* Remove table style `SelectableDimension` from SDMX
* `GyroscopeGuidance` can now be translated.
* Wraps tool title bar text using `...`.

#### 8.0.0-alpha.84

- Fix `ArcGisMapServerCatalogGroup` infinite loading by removing the cycle of calling `loadMembers` that was present in the `DataCatalogGroup` React component. However calling `loadMembers` is still not cached as it should for `ArcGisMapServerCatalogGroup`, and the infinite loading bug could return.
- Fix bug `selectableDimensions` bug in `Cesium3dTilesMixin` and `GltfCatalogItem`.

#### 8.0.0-alpha.83

- Add `modelDimensions` to `CatalogMemberMixin` - this can be used to apply model stratum with a `SelectableDimension` (i.e. a drop-down menu).
- `GeoJsonMixin`-based catalog items can now be styled based on to their properties through traits.
- `GeoJsonMixin`-based catalog items can now vary over time if a `timeProperty` is specified.

#### 8.0.0-alpha.82

- **Breaking changes**:
  - IndexedItemSearchProvider: (bounding) `radius` option is no longer supported in `resultsData.csv` of search indexes.

* Show a toast and spinner icon in the "Ideal zoom" button when the map is zooming.
* `zoomTo()` will return a promise that resolves when the zoom animation is complete.
* Modifies `IndexedItemSearchProvider` to reflect changes to `terriajs-indexer` file format.
* Move feature info timeseries chart funtion to `lib\Table\getChartDetailsFn.ts`
* Fix feature info timeseries chart for point (lat/long) timeseries
* Feature info chart x-values are now be sorted in acending order
* Remove merging rows by ID for `PER_ROW` data in `ApiTableCatalogItem`
* Make `ApiTableCatalogItem` more compatible with Table `Traits`
  - `keyToColumnMapping` has been removed, now columns must be defined in `columns` `TableColumnTraits` to be copied from API responses.
* Move notification state change logic from ViewState into new class `NotificationState`
* Catalog items can now show a disclaimer or message before loading through specifying `InitialMessageTraits`
* Added Leaflet hack to remove white-gaps between tiles (https://github.com/Leaflet/Leaflet/issues/3575#issuecomment-688644225)
* Disabled pedestrian mode in mobile view.
* Pedestrian mode will no longer respond to "wasd" keys when the user is typing in some input field.
* Fix references to old `viewState.notification`.
* wiring changeLanguage button to useTranslation hook so that it can be detected in client maps
* Add `canZoomTo` to `TableMixin`
* SDMX changes:
  - Add better SDMX server error messages
  - `conceptOverrides` is now `modelOverrides` - as dataflow dimension traits can now be overridden by codelist ID (which is higher priortiy than concept ID)
  - Added `regionTypeReplacements` to `modelOverride`- to manually override detected regionTypes
  - `modelOverrides` are created for SDMX common concepts `UNIT_MEASURE`, `UNIT_MULT` and `FREQ`
    - `UNIT_MEASURE` will be displayed on legends and charts
    - `UNIT_MULT` will be used to multiple the primary measure by `10^x`
    - `FREQ` will be displayed as "units" in Legends and charts (eg "Monthly")
  - Single values will now be displayed in `ShortReportSections`
  - Custom feature info template to show proper dimension names + time-series chart
  - Smarter region-mapping
  - Removed `viewMode` - not needed now due to better handling of time-series
* Fix `DimensionSelector` Select duplicate ids.
* Add Leaflet splitter support for region mapping
* Fix Leaflet splitter while zooming and panning map
* Split `TableMixin` region mapping `ImageryParts` and `ImageryProvider` to improve opacity/show performance
* Removed `useClipUpdateWorkaround` from Mapbox/Cesium TileLayers (for Leaflet) - because we no longer support IE
* Fix overwriting `previewBaseMapId` with `initBaseMapId` by multiple `initData`.
* GeoJSON Mixin based catalog items can now call an API to retrieve their data as well as fetching it from a url.
* Changes to loadJson and loadJsonBlob to POST a request body rather than always make a GET request.
* Added ApiRequestTraits, and refactor ApiTableCatalogItemTraits to use it. `apiUrl` is now `url`.

#### 8.0.0-alpha.81

- Fix invalid HTML in `DataPreviewSections`.
- Fix pluralisation of mapDataState to support other languages.
- Fix CSW `Stratum` name bug.
- Add `#configUrl` hash parameter for **dev environment only**. It can be used to overwrite Terria config URL.

#### 8.0.0-alpha.80

- Removed `Disclaimer` deny or cancel button when there is no `denyAction` associated with it.

#### 8.0.0-alpha.79

- Make `InfoSections` collapsible in `DataPreview`. This adds `show` property to `InfoSectionTraits`.
  - `WebMapServiceCatalogItem` service description and data description are now collapsed by default.
- Revert commit https://github.com/TerriaJS/terriajs/commit/668ee565004766b64184cd2941bbd53e05068ebb which added `enzyme` devDependency.
- Aliases `lodash` to `lodash-es` and use `babel-plugin-lodash` reducing bundle size by around 1.09MB.
- Fix CkanCatalogGroup filterQuery issue. [#5332](https://github.com/TerriaJS/terriajs/pull/5332)
- Add `cesiumTerrainAssetId` to config.json to allow configuring default terrain.
- Added in language toggle and first draft of french translation.json
  - This is enabled via language languageConfiguration.enabled inside config.json and relies on the language being both enumerated inside languageConfiguration.langagues and availble under {code}/translation.json
- Updated to terriajs-cesium 1.81
- Create the Checkbox component with accessibility in mind.
- Convert `FeedbackForm` to typescript.

#### 8.0.0-alpha.78

- Add `ignoreErrors` url parameter.

#### 8.0.0-alpha.77

- **Breaking changes**:
  - `terria.error.raiseEvent` and `./raiseErrorToUser.ts` have been replaced with `terria.raiseErrorToUser`.
  - `terria.error.addEventListener` has been replaced with `terria.addErrorEventListener`

* New Error handling using `Result` and `TerriaError` now applied to initial loading, `updateModelFromJson()`, `upsertModelFromJson()` and `Traits.fromJson()`. This means errors will propagate through these functions, and a stacktrace will be displayed.
  - `Result` and the new features of `TerriaError` should be considered unstable and may be extensively modified or removed in future 8.0.0-alpha.n releases
* New `terriaErrorNotification()` function, which wraps up error messages.
* `TerriaError` can now contain "child" errors - this includes a few new methods: `flatten()` and `createParentError()`. It also has a few new convenience functions: `TerriaError.from()` and `TerriaError.combine()`.
* Convert `Branding.jsx` to `.tsx`
* Added `configParams.brandBarSmallElements` to set Branding elements for small screen (also added theme props)
* Add `font` variables and `fontImports` to theme - this can be used to import CSS fonts.
* Convert `lib/Styled` `.jsx` files to `.tsx` (including Box, Icon, Text). The most significant changes to these interfaces are:
  - `Box` no longer accepts `<Box positionAbsolute/>` and this should now be passed as `<Box position="absolute"/>`.
  - `Text`'s `styledSize` has been removed. Use the `styledFontSize` prop.
  - `ButtonAsLabel` no longer accepts `dark`. A dark background is now used when `light` is false (or undefined).
* Fixes CZML catalog item so that it appears on the timeline.
* Enable `theme` config parameter. This can now be used to override theme properties.

#### 8.0.0-alpha.76

- Added support for setting custom concurrent request limits per domain through `configParameters.customRequestSchedulerLimits`.
- Added `momentChart` to region-mapped timeseries
- Add time-series chart (in FeatureInfo) for region-mapped timeseries
- Only show `TableMixin` chart if it has more than one
- Add `TableChartStyle` name trait.

#### 8.0.0-alpha.75

- Fix `NotificationWindow` bug with `message`.
- Re-add `loadInitSources` to `Terria.updateApplicationUrl()`
- Added support for `elements` object in catalogue files (aka init files).
  - Using this object you can hide/show most UI elements individually.
  - See https://github.com/TerriaJS/terriajs/pull/5131. More in-depth docs to come.

#### 8.0.0-alpha.74

- Fix JS imports of `TerriaError`

#### 8.0.0-alpha.73

- Add `title` parameter in `raiseErrorToUser` to overwrite error title.
- Added some error handling in `Terria.ts` to deal with loading init sources.
- TSify `updateApplicationOnHashChange` + remove `loadInitSources` from `Terria.updateApplicationUrl()`

#### 8.0.0-alpha.72

- **Breaking changes**:
  - Added clippingRectangle to ImageryParts.
  - Any item that produces ImageryParts in mapItems (any raster items) must now also provide a clippingRectangle.
  - This clippingRectangle should be derived from this.cesiumRectangle (a new computed property) & this.clipToRectangle as demonstrated in many raster catalog items (e.g. OpenStreetMapCatalogItem.ts).

* Adds experimental ApiTableCatalogItem.
* Fixes a bug where FeatureInfoDownload tries to serialize a circular object
* Added `removeDuplicateRows` to `TableTraits`
* `forceLoadTableData` can now return undefined - which will leave `dataColumnMajor` unchanged
* Fix sharing preview item.
* Added z-index to right button group in mobile header menu
* Added cesiumRectangle computed property to MappableMixin. This is computed from the `rectangle` Trait.
* Fixed a Cesium render crash that occured when a capabilities document specified larger bounds than the tiling scheme's supported extent (bug occured with esri-mapServer but wms was probably also affected).
* In fixing Cesium render crash above clipping rectangles are now added to Cesium ImageryLayer (or Leaflet CesiumTileLayer) rather than being included in the ImageryProvider. ImageryParts has been updated to allow passing the clipping rectangle through to Cesium.ts and Leaflet.ts where ImageryLayer/CesiumTileLayer objects are created.

#### 8.0.0-alpha.71

- Fix accidental translation string change in 8.0.0-alpha.70

#### 8.0.0-alpha.70

- **Breaking changes**:
  - Merge `Chartable` and `AsyncChartableMixin` into new **`ChartableMixin`** + `loadChartItems` has been replaced by `loadMapItems`.
  - To set base map use `terriaViewer.setBaseMap()` instead of `terriaViewer.basemap = ...`
  - Incorrect usage of `AsyncLoader` **will now throw errors**

* Add `hideInBaseMapMenu` option to `BaseMapModel`.
* Change default basemap images to relative paths.
* Add `tileWidth` and `tileHeight` traits to `WebMapServiceCatalogItem`.
* Add docs about `AsyncLoader`
* Remove interactions between AsyncLoaders (eg calling `loadMetadata` from `forceLoadMapItems`)
* ... Instead, `loadMapItems` will call `loadMetadata` before triggering its own `AsyncLoader`
* Add `isLoading` to `CatalogMemberMixin` (combines `isLoading` from all the different `AsyncLoader`)
* Move `Loader` (spinner) from `Legend` to `WorkbenchItem`.
* Merge `Chartable` and `AsyncChartableMixin` into **`ChartableMixin`** + remove `AsyncLoader` functionality from `ChartableMixin` - it is now all handled by `loadMapItems`.
* Removed `AsyncLoader` functionality from `TableMixin` - it is now handled by `loadMapItems`.
  - `TableMixin.loadRegionProviderList()` is now called in `MappableMixin.loadMapItems()`
* Added `TerriaViewer.setBaseMap()` function, this now calls `loadMapItems` on basemaps
* Fix load of persisted basemap
* Fix sharing of base map
* Added backward compatibility for `baseMapName` in `initData` (eg share links)
* Add `WebMapService` support for WGS84 tiling scheme

#### 8.0.0-alpha.69

- **Breaking changes**:
  - Basemaps are now configured through catalog JSON instead of TerriaMap - see https://github.com/TerriaJS/terriajs/blob/13362e8b6e2a573b26e1697d9cfa5bae328f7cff/doc/customizing/initialization-files.md#basemaps

* Updated terriajs-cesium to version 1.79.1
* Make base maps configurable from init files and update documentation for init files [#5140](https://github.com/TerriaJS/terriajs/pull/5140).

#### 8.0.0-alpha.68

- Remove points from rectangle `UserDrawing`
- Fix clipboard typing error.
- Ported `WebProcessingServiceCatalogGroup`.
- Add CSW Group support
- Revert "remove wmts interfaces from ows interfaces" (873aa70)
- Add `math-expression-evaluator` library and `ColumnTransformationTraits`. This allows expressions to be used to transform column values (for example `x+10` to add 10 to all values).
- Fix bug in `TableColumn.title` getter.
- Add support for TableColumn quarterly dates in the format yyyy-Qx (eg 2020-Q1).
- Fix region mapping feature highlighting.
- Update clipboard to fix clipboard typing error.
- Added direction indicator to the pedestrian mode minimap.
- Limit up/down look angle in pedestrian mode.
- Automatically disable pedestrian mode when map zooms to a different location.
- Add support for time on `ArcGisMapServerCatalogItem`
- Merge `Mappable` and `AsyncMappableMixin` into **`MappableMixin`**.
- Fixed a issue when multiple filters are set to Cesium3DTilesCatalogItem
- Async/Awaitify `Terria.ts` + fix share links loading after `loadInitSources`.
- Tsified `TerriaError` + added support for "un-rendered" `I18nTranslateString`
- Tsified `raiseErrorToUser` + added `wrapErrorMessage()` to wrap error message in something more user friendly (using `models.raiseError.errorMessage` translation string).

#### 8.0.0-alpha.67

- TSify `Loader` function.
- Added walking mode to pedestrian mode which clamps the pedestrain to a fixed height above the surface.
- Upgraded catalog-converter to fix dependency version problem and ensure that all imports are async to reduce main bundle size.

#### 8.0.0-alpha.66

- **Breaking changes**:
  - Changed merging behaviour of Trait legends (of type `LegendTraits`) in `CatalogMemberTraits`. This affects legends on all `CatalogMember` models. Legend objects in higher strata now replace values in lower strata that match by index, rather than merging properties with them.

* Add `MetadataUrlTraits` to `CatalogMemberTraits.metadataUrls`. It contains an array of metadata URLS (with optional `title` which will render a button)
* Restore `cesiumTerrainUrl` config parameter. [#5124](https://github.com/TerriaJS/terriajs/pull/5124)
* I18n-ify strings in settings panel. [#5124](https://github.com/TerriaJS/terriajs/pull/5124)
* Moved `DataCustodianTraits` into `CatalogMemberTraits` and `CatalogMemberReferenceTraits`.
* `TableMixin` styles ("Display variables") will now look for column title if style title is undefined
* Add fallback colours when Color.fromCssColorString is used.
* Allow nullable `timeColumn` in table styles. Useful for turning off auto-detection of time columns.
* Added tool for searching inside catalog items. Initial implementation works for indexed 3d tilesets.
* Added support for shapefile with `ShapefileCatalogItem`
* Added `GeoJsonMixin` for handling the loading of geojson data.
* Extended the `GeoJsonCatalogItem` to support loading of zip files.
* Fixed broken feature highlighting for raster layers.
* Show a top angle view when zooming to a small feature/building from the item search result.
* Fix `TableTimeStyleTraits.idColumns` trait type.
* Added a new `lineAndPoint` chart type
* CustomChartComponent now has a "chart-type" attribute
* Fix `ArcGisMapServerCatalogItem` layer ID and legends bug
* Re-add region mapping `applyReplacements`.
* Added `SearchParameterTraits` to item search for setting a human readable `name` or passing index specific `queryOptions` for each parameter through the catalog.
* Added `AttributionTraits` to mappable and send it as property when creating Cesium's data sources and imagery providers. [#5167](https://github.com/TerriaJS/terriajs/pull/5167)
* Fixed an issue where a TerriaMap sometimes doesn't build because of typing issues with styled-components.
* Renamed `options` to `providerOptions` in `SearchableItemTraits`.
* Fix `CkanCatalogGroup.groupBy = "none"` members
* Fix `TableMixin` region mapping feature props and make Long/Lat features use column titles (if it exists) to match v7 behaviour.
* Add support for `CkanItemReference` `wms_layer` property
* Add support for `ArcGisMapServerCatalogGroup` to use `sublayerIds`.
* Added Pedestrian mode for easily navigating the map at street level.
* Clean up `LayerOrderingTraits`, remove `WorkbenchItem` interface, fix `keepOnTop` layer insert/re-ordering.
* Remove `wordBreak="break-all"` from Box surrounding DataPreview
* Re-added merging of csv row properties and vector tile feature properties for feature info (to match v7 behaviour).
* Fixes a bug in pedestrian mode where dropping the pedestrian in northern hemisphere will position the camera underground.
* Implement highlight/hide all actions for results of item search.
* Disable pickFeatures for WMS `_nextImageryParts`.
* Fix Leaflet `ImageryLayer` feature info sorting
* Fix hard-coded colour value in Story
* Use `configParameters.cesiumIonAccessToken` in `IonImageryCatalogItem`
* Added support for skipping comments in CSV files
* Fix WMS GetLegendGraphics request `style` parameter
* Loosen Legend `mimeType` check - so now it will treat the Legend URL as an image if the `mimeType` matches **OR** the file extension matches (previously, if `mimeType` was defined, then it wouldn't look at filetype extension)
* Fix `DiffTool` date-picker label `dateComparisonB`
* Fix app crash when switching different tools.
* Create `merge` `TraitsOption` for `objectArrayTrait`
* Move `Description` `metadataUrls` above `infoSections`.
* Upgraded i18next and i18next-http-backend to fix incompatibility.
* Added support for dd/mm/yyyy, dd-mm-yyyy and mm-dd-yyyy date formats.

#### 8.0.0-alpha.65

- Fixed SDMX-group nested categories
- SDMX-group will now remove top-level groups with only 1 child

#### 8.0.0-alpha.64

- Fixed WMS style selector bug.
- `layers` trait for `ArcGisMapServerCatalogItem` can now be a comma separated string of layer IDs or names. Names will be auto-converted to IDs when making the request.

#### 8.0.0-alpha.63

- Add `v7initializationUrls` to terria config. It will convert catalogs to v8 and print warning messages to console.
- Add `shareKeys` support for Madga map-config maps (through `terria` aspect)
- Revert WMS-group item ID generation to match v7
- Add `addShareKeysToMembers` to `GroupMixin` to generate `shareKeys` for dynamic groups (eg `wms-group)
- Added `InitDataPromise` to `InitSources`
- Add reverse `modelIdShareKeysMap` map - `model.id` -> `shareKeys`
- Upgraded `catalog-converter` to 0.0.2-alpha.4
- Reverted Legend use of `object` instead of `img` - sometimes it was showing html error responses
- Legend will now hide if an error is thrown
- Update youtube urls to nocookie version
- Share link conversion (through `catalog-converter`) is now done client-side
- Fix Geoserver legend font colour bug
- Remove legend broken image icon
- Added high-DPI legends for geoserver WMS (+ font size, label margin and a few other tweaks)
- `LegendTraits` is now part of `CatalogMemberTraits`
- Add `imageScaling` to `LegendTraits`
- WMS now `isGeoserver` if "geoserver` is in the URL
- Add WMS `supportsGetLegendRequest` trait
- Improved handling of WMS default styles

#### 8.0.0-alpha.62

- Fixed an issue with not loading the base map from init file and an issue with viewerMode from init files overriding the persisted viewerMode
- Fixed issues surrounding tabbed catalog mode
- Now uses `catalog-converter` to convert terriajs json in WPS response from v7 to v8.
- Fixed a bug in `UserDrawing` which caused points to not be plotted on the map.
- Fixed app crash when switching between different types of parameter in `GeoJsonParameterEditor`.
- Fixed errors when previewing an item in a group that is open by default (`isOpen: true` in init file).
- Fixed mobx warnings when loading geojson catalog items.
- Add `multiplierDefaultDeltaStep` Trait, which tries to calculate sensible multiplier for `DistrectelyTimeVarying` datasets. By default it is set to 2, which results in a new timestep being displayed every 2 seconds (on average) if timeline is playing.
- Hide info sections with empty content in the explorer preview.
- Port `shareKeys` from version 7
- Update/re-enable `GeoJsonCatalogItemSpec` for v8.
- add `DataCustodianTraits` to `WebMapServiceCatalogGroupTraits`
- Changed behaviour of `updateModelFromJson` such that catalog groups with the same id/name from different json files will be merged into one single group.
- Fixed error when selecting an existing polygon in WPS input form.
- Upgraded `catalog-converter` to 0.0.2-alpha.3.

#### 8.0.0-alpha.61

- New `CatalogFunctionMixin` and `CatalogFunctionJobMixin`
- Tsified `FunctionParameters`
- New `YourDataYourRegions` `CatalogFunctionMixin`
- Added `inWorkbench` property
- Added `addModelToTerria` flag to `upsertModelFromJson` function
- Added `DataCustodianTraits` to `WebMapServiceCatalogItem`
- Added `disableDimensionSelectors` trait to `WebMapServiceCatalogItem`. Acheives the same effect of `disableUserChanges` in v7.
- Temporarily stopped using `papaparse` for fetching Csv urls till an upstream bug is fixed.
- Fix async bug with loading `ReferenceMixin` and then `Mappable` items in `initSources`
- Remove `addToWorkbench`, it has been replaced with `workbench.add`
- Improve handling of `ArcGisMapServerCatalogItem` when dealing with tiled layers.
- Ensure there aren't more bins than unique values for a `TableStyle`
- Add access control properties to items fetched from Esri Portal.
- Improves magda based root group mimic behaviour introdcued in 8.0.0-alpha.57 by adding `/` to `knownContainerUniqueIds` when `map-config*` is encountered
- Fixed broken chart disclaimers in shared views.
- Fixed a bug where chart disclaimers were shown even for chart items disabled in the workbench.
- Fixed a bug where charts with titles containing the text "lat" or "lon" were hidden from feature info panel.
- Fixed a bug that occurred when loading config from magda. `initializationUrls` are now applied even if `group` aspect is not set

#### 8.0.0-alpha.60

- Fix WMS legend for default styles.
- Request transparent legend from GeoServer.
- Reverted the following due to various issues with datasets:
  - Add basic routing support
  - Add better page titles when on various routes of the application
  - Add prerendering support on `/catalog/` routes (via `prerender-end` event &
    allowing TerriaMap to hit certain routes)

#### 8.0.0-alpha.59

- Update magda error message
- Add a short report section if trying to view a `3d-tiles` item in a 2d map.
- Fix bug in `Terria.interpretStartData`.
- Add `ThreddsCatalogGroup` model.
- Port `supportsColorScaleRange`, `colorScaleMinimum` and `colorScaleMaximimum` from `master` to `WebMapServiceCatalogItem` model.
- Ported MapboxVectorTileCatalogItem ("mvt").
- When expanding a chart from the feature info panel, we now place a colored dot on the map where the chart was generated from.
- Add basic routing support
- Add better page titles when on various routes of the application
- Add prerendering support on `/catalog/` routes (via `prerender-end` event &
  allowing TerriaMap to hit certain routes)
- Update `WorkbenchButton` to allow for links rather than buttons, including
  changing About Data to a link

#### 8.0.0-alpha.58

- Add `FeatureInfoTraits` to `ArcGisMapServerCatalogItem`
- Fix zooming bug for datasets with invalid bounding boxes.
- Add new model for `ArcGisTerrainCatalogItem`.
- Add 3D Tiles to 'Add web data' dropdown.
- Fix naming of item in a `CkanCatalogGroup` when using an item naming scheme other than the default.

#### 8.0.0-alpha.57

- Fix memoization of `traitsClassToModelClass`.
- Chart expanded from feature info panel will now by default show only the first chart line.
- Chart component attribtues `column-titles` and `column-units` will now accept a simpler syntax like: "Time,Speed" or "ms,kmph"
- Fix presentation of the WMS Dimension metadata.
- Magda based maps now mimic "root group uniqueId === '/'" behaviour, so that mix and matching map init approaches behave more consistently

#### 8.0.0-alpha.56

- Add `itemProperties` trait to `WebMapMapCatalogGroup`.
- Add support for `formats` traits within `featureInfoTemplate` traits.
- Fix handling of `ArcGisPortalItemReference` for when a feature layer contains multiple sublayers.
- Implemented new compass design.

#### 8.0.0-alpha.55

- Upgraded to patched terriajs-cesium v1.73.1 to avoid build error on node 12 & 14.

#### 8.0.0-alpha.54

- Add a `infoAsObject` property to the `CatalogMemberMixin` for providing simpler access to `info` entries within templating
- Add a `contentAsObject` trait to `InfoSectionTraits` where a json object is more suitable than a string.
- Add `serviceDescription` and `dataDescription` to `WebMapServiceCatalogItem` info section.
- Extend `DataPreviewSections.jsx` to support Mustache templates with context provided by the catalog item.
- Add support for `initializationUrls` when loading configuration from Magda.
- Add `:only-child` styling for `menu-bar.scss` to ensure correctly rounded corners on isolated buttons.
- Improve Branding component for mobile header
- Add support for `displayOne` configuration parameter to choose which brand element to show in mobile view
- Update Carto basemaps URL and attribution.
- Add `clipToRectangle` trait to `RasterLayerTraits` and implement on `WebMapServiceCatalogItem`, `ArcGisMapServiceCatalogItem`, `CartoMapCatalogItem`, `WebMapTileServiceCatalogItem`.
- Allow Magda backed maps to use an inline `terria-init` catalog without it getting overwritten by map-config before it can be parsed
- Deprecated `proxyableDomainsUrl` configuration parameter in favour of `serverconfig` route
- Ported a support for `GpxCatalogItem`.
- Feature info is now shareable.
- Add option `canUnsetFeaturePickingState` to `applyInitData` for unsetting feature picking state if it is missing from `initData`. Useful for showing/hiding feature info panel when switching through story slides.
- Properly render for polygons with holes in Leaflet.
- Fixes a bug that showed the chart download button when there is no downloadable source.
- Add `hideWelcomeMessage` url parameter to allow the Welcome Message to be disabled for iframe embeds or sharing scenarios.
- Ensure the `chartDisclaimer` is passed from catalog items to derived chart items.
- Don't calculate a `rectangle` on a `ArcGisPortalReferenceItem` as they appear to contain less precision than the services they point to.
- Allow an `ArcGisPortalReferenceItem` to belong to multiple `CatalogGroup`'s.
- Fix argis reference bug.
- Made possible to internationalize tour contend.
- Added TileErrorHandlerMixin for handling raster layer tile errors.
- Fixed a bug that caused the feature info chart for SOS items to not load.
- SOS & CSV charts are now shareable.

#### 8.0.0-alpha.53

- Ported an implementation of CatalogSearchProvider and set it as the default
- Notification window & SatelliteImageryTimeFilterSection now uses theme colours
- Improved look and feel of `StyledHtml` parsing
- Fix `applyAriaId` on TooltipWrapper causing prop warnings
- Make share conversion notification more pretty (moved from `Terria.ts` to `shareConvertNotification.tsx`)
- Tsxify `Collapsible`
- `ShortReportSections` now uses `Collapsible`
- Add `onToggle`, `btnRight`, `btnStyle`, `titleTextProps` and `bodyBoxProps` props in `Collapsible`
- Add `Notification.message` support for `(viewState: ViewState) => React.ReactNode`
- Added splitting support to `WebMapTileServiceCatalogItem`.

#### 8.0.0-alpha.52

- Prevent duplicate loading of GetCapabilities
- Update the `GtfsCatalogItem` to use the `AutoRefreshingMixin`.
- Add a condition to the `AutoRefreshingMixin` to prevent unnecessary polling when an item is disabled in the workbench.
- Upgraded to Cesium v1.73.
- Removed any references to `BingMapsApi` (now deprecated).
- Add support for resolving `layers` parameter from `Title` and not just `Name` in `WebMapServiceCatalogItem`.
- Change TrainerBar to show all steps even if `markdownDescription` is not provided

#### 8.0.0-alpha.51

- Add WMTS group/item support
- Create `OwsInterfaces` to reduce duplicate code across OWS servies
- Fix story prompt being permanent/un-dismissable
- Fixed a bug that caused the feature info chart for SOS items to not load.

#### 8.0.0-alpha.50

- Support for searching WFS features with WebFeatureServiceSearchProvider
- WFS-based AustralianGazetteerSearchProvider
- Fixed a bug causing users to be brought back to the Data Catalogue tab when clicking on an auto-detected user added catalogue item.
- Fixed a bug causing Data Preview to not appear under the My Data tab.
- Fix WMS style `DimensionSelector` for layers with no styles
- Add WMS legend for items with no styles
- Add warning messages if catalog/share link has been converted by `terriajs-server`.
- Update the scroll style in `HelpVideoPanel` and `SidePanel` helpful hints.
- Updated leaflet attribution to match the style of cesium credits.
- Remove `@computed` props from `WebFeatureServiceCapabilities`
- Fixed bug causing the Related Maps dropdown to be clipped.
- Add SDMX-json support for groups and items (using SDMX-csv for data queries)
- `TableMixin` now uses `ExportableMixin` and `AsyncMappableMixin`
- Move region provider loading in `TableMixin` `forceLoadTableMixin` to `loadRegionProviderList`
- Added `TableAutomaticStylesStratum.stratumName` instead of hard-coded strings
- Added `Dimension` interface for `SelectableDimension` - which can be used for Traits
- Make `SelectableDimension.options` optional

#### 8.0.0-alpha.49

- WMS GetFeatureInfo fix to ensure `style=undefined` is not sent to server
- Add support for splitting CSVs (TableMixins) that are using region mapping.
- `addUserCatalogMember` will now call `addToWorkbench` instead of `workbench.add`.
- Replaces `ShadowSection` with `ShadowMixin` using `SelectableDimensions`
- Fix Webpack Windows path issue
- Updated icons for view and edit story in the hamburger menu.
- Implemented new design for story panel.

#### 8.0.0-alpha.48

- Allow `cacheDuration` to be set on `ArcGisPortalCatalogGroup` and `ArcGisPortalItemReference`.
- Set default `ArcGisPortalCatalogGroup` item sorting by title using REST API parameter.
- Call `registerCatalogMembers` before running tests and remove manual calls to `CatalogMemberFactory.register` and `UrlMapping.register` in various tests so that tests reflect the way the library is used.
- Updated stratum definitions which used hardcoded string to use `CommonStrata` values.

#### 8.0.0-alpha.47

- Removed hard coded senaps base url.
- Added option for manual Table region mapping with `enableManualRegionMapping` TableTrait. This provides `SelectableDimensions` for the region column and region type.
- Added WMS Dimensions (using `SelectableDimensions`)
- Added WMS multi-layer style, dimension and legend support.
- Merged the `StyleSelector` and `DimensionsSelector`, and created a `SelectableDimensions` interface.
- Added `chartColor` trait for DiscretelyTimeVarying items.
- Replaced all instances of `createInfoSection` and `newInfo` with calls to `createStratumInstance` using an initialisation object.
- Added trait `leafletUpdateInterval` to RasterLayerTraits.
- Fix styling of WFS and GeoRSS.
- Fixed a bug that caused re-rendering of xAxis of charts on mouse move. Chart cursor should be somewhat faster as a result of this fix.
- Fixed a bug that caused some catalogue items to remain on the map after clicking "Remove all" on the workbench.
- Deleted old `ChartDisclaimer.jsx`
- Moved `DiscretelyTimeVaryingMixin` from `TableAutomaticStylesStratum` to `TableMixin`
- Added basic region-mapping time support
- Add short report to `ArcGisFeatureServerItem` for exceeding the feature limit.
- Added shift-drag quick zoom

#### 8.0.0-alpha.46

- Fixed i18n initialisation for magda based configurations

#### 8.0.0-alpha.45

- Upgraded to Cesium v1.71.
- Change `ExportableData` interface to `ExportableMixin` and add `disableExport` trait.
- Add basic WFS support with `WebFeatureServiceCatalogGroup` and `WebFeatureServiceCatalogItem`
- Update style of diff tool close button to match new design
- Remove sass code from the `HelpPanel` component
- Added an option for translation override from TerriaMap
- Help content, trainer bar & help terms can use translation overrides
- Accepts `backend` options under a new `terria.start()` property, `i18nOptions`
- Use `wms_api_url` for CKAN resources where it exists
- Tsxified `DateTimePicker` and refactored `objectifiedDates` (moved to `DiscretelyTimeVaryingMixin`).
- Update style of 'Change dates' button in delta to be underlined
- Fix issue with delta 'Date comparison' shifting places when querying new location
- Shows a disabled splitter button when entering diff
- Make Drag & Drop work again (tsxify `DragDropFile.tsx` and refactor `addUserFiles.ts`)
- Add `TimeVarying.is` function

#### 8.0.0-alpha.44

- Pass `format` trait on `TableColumnTraits` down to `TableAutomaticStylesStratum` for generating legends
- Add `multipleTitles` and `maxMultipleTitlesShowed` to `LegendItemTraits`
- Aggregate legend items in `createLegendItemsFromEnumColorMap` by colour, that is merge legend items with the same colour (using `multipleTitles`)
- Only generate `tableStyles` for region columns if no other styles exist
- TableAutomaticStylesStratum & CsvCatalogItem only returns unique `discreteTimes`s now
- Specified specific terriajs config for ForkTsCheckerWebpackPlugin

#### 8.0.0-alpha.43

- Replace `@gov.au/page-alerts` dependency with our own warning box component. This removes all `pancake` processes which were sometimes problematic.

#### 8.0.0-alpha.42

- Added ArcGIS catalog support via ArcGisPortalItemReference

#### 8.0.0-alpha.41

- Add `cacheDuration` and `forceProxy` to `UrlTraits` and add `cacheDuration` defaults to various catalog models.
- Tsify `proxyCatalogItemUrl`.
- Simplified SidePanel React refs by removing the double wrapping of the `withTerriaRef()` HOC
- Merged `withTerriaRef()` HOC with `useRefForTerria()` hook logic
- Breadcrumbs are always shown instead of only when doing a catalog search

#### 8.0.0-alpha.40

- Improve info section of `WebMapServiceCatalogItem` with content from GetCapabilities
- Re-implement `infoSectionOrder` as `CatalogMember` trait.
- Add `infoWithoutSources` getter to `CatalogMemberMixin` to prevent app crash when using `hideSources`
- Add support for nested WMS groups
- Added breadcrumbs when clicking on a catalogue item from a catalogue search

#### 8.0.0-alpha.39

- Development builds sped up by 3~20x - ts-loader is now optional & TypeScript being transpiled by babel-loader, keeping type check safety on a separate thread

#### 8.0.0-alpha.38

- Add `show` to `ShortReportTraits` and Tsxify `ShortReport`
- Convert `ShortReport` to styled-components, add accordian-like UI
- 3D tiles support is now implemented as a Mixin.

#### 8.0.0-alpha.37

- Add `refreshEnabled` trait and `AsyncMappableMixin` to `AutoRefreshMixin`
- Ensure `CkanCatalogGroup` doesn't keep re-requesting data when opening and closing groups.
- Add `typeName` to `CatalogMemberMixin`
- Add `header` option to `loadText`
- Add `isMixedInto` function for `AsyncMappableMixin` and `AsyncChartableMixin`
- Added file upload support for `GltfCatalogItem`. The supported extension is glb.
- Improve runtime themeing via styled components across main UI components
- Updated default welcome video defaults to a newer, slower video
- Difftool will now pick any existing marked location (like from a search result) and filter imagery for that location.
- Updated labelling & copy in Difftool to clarify workflow
- ChartCustomComponent now `abstract`, no longer specific to CSV catalog items. Implement it for custom feature info charts.
- Update date picker to use theme colours
- Removed some sass overrides on `Select` through `StyleSelectorSection`
- Update LeftRightSection to use theme colours
- Ported `GeoRssCatalogItem` to mobx, added support to skip entries without geometry.
- Update Difftool BottomPanel UI to clearer "area filter" and date pickers
- Update Difftool BottomPanel to load into Terria's BottomDock
- Rearrange MapButton layout in DOM to properly reflow with BottomDock
- Update Difftool MainPanel to not get clipped by BottomDock
- Rearrange MapDataCount to exist inside MapColumn for more correct DOM structure & behaviour
- Re-added chart disclaimer.

#### mobx-36

- Added `pointer-events` to `MapNavigation` and `MenuBar` elements, so the bar don't block mouse click outside of the button.
- Fixes "reminder pop-up" for help button being unclickable
- Use `useTranslation` instead of `withTranslation` in functional component (`MapDataCount`)
- Make welcome video url and placeholder configurable via configparameters
- Added `ExportableData` interface.
- Added `ExportData` component for data catalog.
- Added WCS "clip and ship" for WMS
- Added basic CSV export function
- Extend `UserDrawing` to handle rectangles
- Tsxify `MapInteractionMode`
- Changed default orientation for `GltfCatalogItem` to no rotation, instead of zero rotation wrt to terrain
- Added a title to welcome message video

#### mobx-35

- Add "Upload" to tour points
- Add tooltips anywhere required in UI via `parseCustomMarkdownToReactWithOptions` & customisable via `helpContentTerms`
- Add "map state" map data count to highlight state of map data
- Add a reminder "pop-up" that shows the location of the help button
- Fix bug causing story pop-up to be off screen
- Fix bug causing helpful hints to be cut off on smaller screens
- Changed the `Tool` interface, now accepting prop `getToolComponent` instead of `toolComponent`
- Added `ToolButton` for loading/unloading a tool
- Added `TransformationTraits` that can be used to change position/rotation/scale of a model.
- Merge master into mobx. This includes:
  - Upgraded to Cesium v1.68.
  - Story related enhancements:
    - Added a title to story panel with ability to close story panel.
    - Added a popup on remove all stories.
    - Added button for sharing stories.
    - Added a question popup on window close (if there are stories on the map so users don't lose their work).
- Added a new `editor` Icon
- Changed `ToolButton` to show the same icon in open/close state. Previously it showed a close icon in close state.

#### mobx-34

- Bug fix for `DatePicker` in `BottomDock` causing app crash
- Made changes to the video modals: close button has been added, pressing escape now closes the component and some basic unit tests created
- Updated the video modal for _Data Stories: Getting Started_ to use the new `VideoGuide` component
- Tweaked MyData/AddData tabs to make it possible to invoke them without using the `ExplorerWindow` component and also customize the extensions listed in the dropdown.
- Fix the timeline stack handling for when there are multiple time-enabled layers
- Ported timeseries tables.
- Extended the support for styles for ESRI ArcGis Feature Server. Line styles are supported for lines and polygon outlines in both Cesium and Leaflet viewer. #4405
- Fix polygon outline style bug.
- Add a unit test for polygon outline style.
- Add TrainerPane/TrainerBar "Terry the task trainer"
- Use `1.x.x` of `karma-sauce-launcher` to fix CI build failures
- Stop unknown icons specified in config.json from crashing UI
- Creates a `ShadowTraits` class that is shared by `GltfCatalogItem` and `Cesium3DTilesCatalogItem`.
- Fixed a bug where user added data was removed from catalogue when Remove from map button in data catalog is clicked.
- Fix leaflet zoom to work when bounding rectangle exists but doesn't have bounds defined

#### mobx-33

- Updated generic select so icon doesn't block click
- Re-added loading bar for leaflet & cesium viewers

#### mobx-32

- Made expanded SOS chart item shareable.
- Fixed a regression bug where the time filter is shown for all satellite imagery items
- Add unit tests for `WelcomeMessage` and `Disclaimer`
- Fixed minor UI errors in console
- Replaced helpful hints text with the new version
- Made the shapes of some of the workbench components rounded
- Add `clampToGround` property on to holes within polygons in `GeoJsonCatalogItem`
- Set default `clampToGround` trait to `true` for `GeoJsonCatalogItem`
- Fixed a bug where WMS items caused type errors in newer babel and typescript builds, due to mixed mixin methods on DiffableMixin & DiscretelyTimeVaryingMixin
- Fixed a bug where KmlCatalogItem did not use the proxy for any urls.
- Add support for `CkanCatalogGroup` and `CkanItemReference`.
- Added unit test to ensure getAncestors behaviour
- Hide the chart legend if there are more than four items to prevent things like FeatureInfo being pushed out of the view and the map resizing.
- Prevent addedByUser stack overflow
- Fixed a chart bug where moment points do not stick to the basis item when they are of different scale.
- Fixed a bug where the moment point selection highlight is lost when changing the satellite imagery date.
- Removed sass from Clipboard
- Updated LocationSearchResults to support multiple search providers
- Replaced lifesaver icon on the help button with a question mark button
- Fix handling of points and markers around the anti-meridian in the `LeafletVisualizer`.
- Fixed difference tool losing datepicker state by keeping it mounted
- Disabled unhelpful Help button when in `useSmallScreenInterface`
- Fixed a bug where a single incorrect catalog item in a group would prevent subsequent items from loading.
- Improved catalog parsing to include a stub (`StubCatalogItem`) when terriajs can't parse something

#### mobx-31

- Fixes broken time filter location picker when other features are present on the map.
- Fixes the feature info panel button to show imagery at the selected location.
- Added `hideSource` trait to `CatalogMemberTraits`. When set to true source URL won't be visible in the explorer window.
- Added `Title`, `ContactInformation`, `Fees` to the `CapabilitiesService` interface so they are pulled on metadata load.
- Resolved name issue of `WebMapServiceCapabilities`. Now it returns a name resolved from `capabilities` unless it is set by user.
- Added setting of `isOpenInWorkbench`, `isExperiencingIssues`, `hideLegendInWorkbench`, `hideSource` strats for `WebMapServiceCatalogItem` from `WebMapServiceCatalogGroup`.

#### mobx-30

- Ported welcome message to mobx with new designs
- Updated CI clientConfig values to include new help panel default
- Bumped explicit base typescript to 3.9.2
- Lock rollbar to 2.15.2
- Ported disclaimer to mobx with new designs
- Added diff tool for visualizing difference (delta) of images between 2 dates for services that support it.
- Updated workbench ViewingControls styles to line up with icons
- Prevent re-diff on workbench items that are already a diff
- Updated splitter to force trigger resizes so it catches up on any animation delays from the workbench
- Update workbench to trigger resize events onTransitionEnd on top of view-model-triggers
- Added satellite imagery to help panel
- Stop disclaimer clashing with welcome message by only loading WelcomeMessage after disclaimer is no longer visible
- Fixes a difftool bug where left/right items loose their split direction settings when the tool is reset
- Fixes a splitter bug where split direction is not applied to new layers.
- Re-added satellite guide prompt option via `showInAppGuides`
- Changed tour "go back 1 tour point" messaging from "previous" to "back"

#### mobx-29

- Fix handling of urls on `Cesium3DTilesCatalogItem` related to proxying and getting confused between Resource vs URL.
- Renamed `UrlReference.createUrlReferenceFromUrlReference` to `UrlReference.createCatalogMemberFromUrlReference`
- Moved url to catalog member mapping from `createUrlRefernceFromUrl.register` to `UrlToCatalogMemberMapping` (now in `UrlReference.ts` file)
- Added in-app tour framework & base tour items
- Make the help panel customisable for different maps by modifying `config.json`
- Added generic styled select
- Remove maxZoom from leaflet map.
- Run & configure prettier on terriajs lib/ json files
- Changed most of the icons for the `MapNavigation` section (on the right hand side) of the screen
- Added a close button to story panel
- Made `MapIconButton` to animate when expanding
- Remove requirement for browser to render based on make half pixel calculations for the Compass & stop it jumping around when animating

#### mobx-28

- Fix SASS exports causing some build errors in certain webpack conditions

#### mobx-1 through mobx-27

- Fixed DragDropFile and `createCatalogItemFromFileOrUrl` which wasn't enabled/working in mobx, added tests for `createCatalogItemFromFileOrUrl` and renamed `createCatalogItemFromUrl` to `createUrlRefernceFromUrl`.
- Fixed bug in StratumOrder where `sortBottomToTop` would sort strata in the wrong order.
- Allow member re-ordering via GroupMixin's `moveMemberToIndex`
- Fixed a bug where `updateModelFromJson` would ignore its `replaceStratum` parameter.
- Re-added Measure Tool support
- Re-added `CartoMapCatalogItem`
- Re-implemented `addedByUser` to fix bug where previews of user added data would appear in the wrong tab.
- Added header options for loadJson5, & allow header overrides on MagdaReference loading
- Re-added some matcher-type mappings in `registerCatalogMembers`.
- Added `UrlReference` to represent catalog items created from a url with an auto-detected type.
- Modified `upsertModelFromJson` so that when no `id` is provided, the `uniqueId` generated from `localId` or `name` is incremented if necessary to make it unique.
- Re-enable search components if SearchProvider option provided
- Modified tests to not use any real servers.
- Fixed bug causing workbench items to be shared in the wrong order.
- Fix bug where urls in the feature info panel weren't turned into hyperlinks
- Fix preview map's base map and bounding rectangle size
- Fixed positioning of the buttons at the bottom and the timeline component on mobile
- Added `hasLocalData` property to indicate when a catalog item contains local data. This property is used to determine whether the item can be shared or not.
- Fixed bug causing user added data to not be shared. Note that user added catalog item urls are now set at the user stratum rather than the definition stratum.
- Added the ability to filter location search results by an app-wide bounding box configuration parameter
- Re-introduce UI elements for search when a catalogSearchProvider is provided
- Fix bug that prevented live transport data from being hidden
- Hide opacity control for point-table catalog items.
- Fixed bug where `Catalog` would sometimes end up with an undefined `userAddedDataGroup`.
- Show About Data for all items by default.
- Fixed translation strings for the descriptive text about WMS and WFS URLs in the data catalogue.
- Fix bug that throws an error when clicking on ArcGIS Map Service features
- Fix initialisation of `terria`'s `shareDataService`.
- Support Zoom to Data on `CsvCatalogItem` when data has lat-lon columns.
- Add a trait called `showShadowUi` to `Cesium3DTilesCatalogItem` which hide shadows on workbench item UI.
- Re-added `ArcGisFeatureServerCatalogItem` and `ArcGisFeatureServerCatalogGroup`
- Prevent TerriaMap from crashing when timeline is on and changing to 2D
- Rewrite charts using `vx` svg charting library.
- Fixed bug causing `ArcGisFeatureServerCatalogItem` to throw an error when a token is included in the proxy url.
- Fix a bug for zooming to `ArcGisMapServerCatalogItem` layers
- Modified creation of catalog item from urls to set the item name to be the url at the defaults stratum rather than the definition stratum. This prevents actual item names at load strata from being overridden by a definition stratum name which is just a url.
- Fixed a bug causing highlighting of features with `_cesium3DTileFeature` to sometimes stop working. Also changed highlight colour to make it more visible.
- Fixed bug causing user added data with an auto-detected data type to not be shared properly.
- Modified `addToWorkbench` so that when a catalog item fails to load it is removed from the workbench and an error message is displayed.
- Add support for feature picking on region mapped datasets
- Revamp map buttons at top to support two menu configuration
- Viewer (2d/3d/3d-non-terrain) & basemap preferences are persisted to local storage again, and loaded back at startup
- Dramatically simplified map button styling (pre-styled-components)
- Allow DropdownPanel(InnerPanel) to show centered instead of offset toward the left
- Added AccessControlMixin for tracking access control of a given MagdaReference
- Add a legend title trait
- Show private or public dataset status on data catalog UI via AccessControlMixin
- Added `pointSizeMap` to `TableStyle` to allow point size to be scaled by value
- Added `isExperiencingIssues` to `CatalogMemberTraits`. When set to true, an alert is displayed above the catalog item description.
- Add gyroscope guidance
- Enable StyleSelectorSection workbench control for `WebMapServiceCatalogItem`
- New-new ui
- Add WIP help panes
- Added "Split Screen Mode" into workbench
- Moved excess workbench viewing controls into menu
- Updated bottom attribution styling
- Begin styled components themeing
- Make `clampToGround` default to true for `ArcGisFeatureServerCatalogItemTraits` to stop things from floating
- Add fix for `WebMapServiceCatalogItem` in `styleSelector` to prevent crash.
- Revert changes to `StyleSelectorSelection` component and refactor `WebMapServiceCatalogItem` styleSelector getter.
- Added a temporary fix for bug where a single model failing to load in `applyInitData` in `Terria` would cause other models in the same `initData` object to not load as well.
- Change gyroscope focus/hover behaviour to move buttons on hover
- Stop showing previewed item when catalog is closed
- Prevent `StoryPanel.jsx` from reloading magda references on move through story.
- Add google analytics to mobx
- Fixed google analytics on story panel
- Fixed path event name undefined labelling
- Enable zoomTo and splitter on `CartoMapCatalogItem`.
- Added name to `MapServerStratum` in `ArcGisMapServerCatalogItem`.
- Readded basic `CompositeCatalogItem`.
- Ported Augmented Reality features
- Fixed bug causing "Terrain hides underground features" checkbox to sometimes become out of sync between `SettingPanel` and `WorkbenchSplitScreen`.
- Ports the Filter by Location" feature for Satellite imagery. The property name setting is renamed to `timeFilterPropertyName` from `featureTimesProperty`.
- Made split screen window in workbench hidden when viewer is changed to 3D Smooth and 2D
- Tidy Help UI code
- Added `allowFeatureInfoRequests` property to `Terria` and prevent unnecessary feature info requests when creating `UserDrawing`s.
- Tidied up analytics port, fixed `getAncestors` & added `getPath` helper
- Updated upload icon to point upwards
- Prevent catalog item names from overflowing and pushing the collapse button off the workbench
- Stopped analytics launch event sending bad label
- Add .tsx tests for UI components
- Provide a fallback name for an `ArcGisServerCatalogItem`
- Ensure `CesiumTileLayer.getTileUrl` returns a string.
- Polished help UI to match designs
- Adds methods `removeModelReferences` to Terria & ViewState for unregistering and removing models from different parts of the UI.
- Add basic support for various error provider services, implementing support for Rollbar.
- Add trait to enabling hiding legends for a `CatalogMember` in the workbench.
- Added new help menu item on how to navigate 3d data
- Add traits to customize color blending and highlight color for `Cesium3DTilesCatalogItem`
- Reimplemented splitting using `SplitItemReference`.
- Fix bug that caused contents on the video panel of the help UI to overlay the actual video
- Overhauled location search to be a dropdown instead of list of results
- Fixed bug causing full app crash or viewer zoom refresh when using 3D view and changing settings or changing the terrain provider.
- Implements `SensorObservationServiceCatalogItem`.
- Add support for styling CSVs using a region mapped or text columns.
- Update Compass UI to include larger rotation target, remove sass from compass
- Link Compass "help" button to `navigation` HelpPanelItem (requires generalisation later down the track)
- Improve keyboard traversal through right-hand-side map icon buttons
- Link Compass Gyroscope guidance footer text to `navigation` HelpPanelItem (requires generalisation later down the track)
- Removed hardcoded workbench & Panel button colours
- Ensure CSV column names are trimmed of whitespace.
- Really stop analytics launch event sending bad & now empty & now finally the real label
- Re-added `ArcGisMapServerCatalogGroup` and `ArcGisServerGroup`.
- Tidy Compass UI animations, styles, titles
- Bumped mobx minor to 4.15.x, mobx-react major to 6.x.x
- Add `dateFormat` trait to `TimeVaryingTraits` to allowing formatting of datestrings in workbench and bottomdock.
- Tidy Gyroscope Guidance positioning
- Fixed FeatureInfoPanel using old class state
- Fixed MapIconButton & FeedbackButton proptypes being defined incorrectly
- Implement SenapsLocationsCatalogItem
- Update papaparse and improve handling for retrieveing CSVs via chunking that have no ContentLenth header

### v7.11.17

- Moved strings in DateTimeSelector and FeatureInfoPanel into i18next translation file.

### v7.11.16

- Fixed a bug where the timeline would not update properly when the timeline panel was resized.

### v7.11.15

- Fixed a bug when clicking the expand button on a chart in feature info when the clicked feature was a polygon.

### v7.11.14

- Update CARTO Basemaps CDN URL and attribution.
- Fixed issue with node 12 & 14 introduced in Cesium upgrade.

### v7.11.13

- Upgraded to Cesium v1.73.
- Removed any references to `BingMapsApi` (now deprecated).

### v7.11.12

- Fixed a crash with GeoJsonCatalogItem when you set a `stroke-opacity` in `styles`.

### v7.11.11

- If `showIEMessage` is `true` in config.json, warn IE11 users that support is ending.

### v7.11.10

- Remove caching from TerriaJsonCatalogFunction requests.
- Upgraded minimum node-sass version to one that has binaries for node v14.

### v7.11.9

- Update Geoscience Australia Topo basemap.
- Remove caching from WPS requests.
- Fix entity outline alpha value when de-selecting a feature.

### v7.11.8

- Upgraded to terriajs-cesium v1.71.3 which fixes a bug running gulp tasks on node v14.

### v7.11.7

- Add additional region mapping boundaries.

### v7.11.6

- Rework the handling of point datasets on the anti-meridian when using LeafletJS.
- Fix indices in some translation strings including strings for descriptions of WMS and WMS service.
- Upgraded to Cesium v1.71.

### v7.11.5

- Added `GeoRssCatalogItem` for displaying GeoRSS files comming from rss2 and atom feeds.
- Bug fix: Prevent geojson files from appearing twice in the workbench when dropped with the .json extension
- Story related enhancements:
  - Added a title to story panel with ability to close story panel.
  - Added a popup on remove all stories.
  - Added button for sharing stories.
  - Added a question popup on window close (if there are stories on the map so users don't lose their work).
- Pinned `html-to-react` to version 1.3.4 to avoid IE11 incompatibility with newer version of deep dependency `entities`. See https://github.com/fb55/entities/issues/209
- Added a `MapboxStyleCatalogItem` for showing Mapbox styles.
- Add a `tileErrorThresholdBeforeDisabling` parameter to `ImageryLayerCatalogItem` to allow a threshold to set for allowed number of tile failures before disabling the layer.

### v7.11.4

- Add support for `classBreaks` renderer to `ArcGisFeatureServerCatalogItem`.
- Upgraded to Cesium v1.68.
- Replace `defineProperties` and `freezeObject` to `Object.defineProperties` and `Object.freeze` respectively.
- Bumped travis build environment to node 10.
- Upgraded to `generate-terriajs-schema` to v1.5.0.

### v7.11.3

- Added babel dynamic import plugin for webpack builds.
- `ignoreUnknownTileErrors` will now also ignore HTTP 200 responses that are not proper images.

### v7.11.2

- Pass minimumLevel, in Cesium, to minNativeZoom, in Leaflet.
- Upgraded to Cesium v1.66.

### v7.11.1

- Fix for color of markers on the map associated with chart items

### v7.11.0

- Fix draggable workbench/story items with translation HOC
- Added first revision of "delta feature" for change detection of WMS catalog items which indicate `supportsDeltaComparison`
- Improve menu bar button hover/focus states when interacting with its panel contents
- Add ability to set opacity on `GeoJsonCatalogItem`
- Expanded test cases to ensure WorkbenchItem & Story have the correct order of components composed
- Fix broken catalog functions when used with translation HOC
- Fix bug with momentPoints chart type when plotting against series with null values
- Make the default `Legend` width a little smaller to account for the workbench scrollbar
- Bug fix for expanding chart - avoid creating marker where no lat lon exists.
- Add a `ChartDisclaimer` component to display an additional disclaimer above the chart panel in the bottom dock.
- Add `allowFeatureInfoRequests` property to `Terria` and prevent unnecessary feature info requests when creating `UserDrawing`s.
- Removes unsupported data that is drag and dropped from the workbench and user catalog.
- Adjusted z-index values so that the explorer panel is on top of the side panel and the notification window appears at the very top layer.
- Allow `CkanCatalogItem` names to be constructed from dataset and resource names where multiple resources are available for a single dataset
- Set the name of ArcGis MapServer CatalogGroup and CatalogItem on load
- Improve autodetecting WFS format, naming of the WFS catalog group and retaining the zoomToExtent
- Remove unnecessary nbsp; from chart download and expand buttons introduced through internationalization.
- Fix story prompt flag not being set after dismissing story, if `showFeaturePrompts` has been enabled

### v7.10.0

- Added proper basic internationalisation beginnings via i18next & react-i18next
- Fixed a bug where calling `openAddData()` or `closeCatalog()` on ViewState did not correctly apply the relevant `mobileViewOptions` for mobile views.
- Fixed filter by available dates on ImageryLayerCatalogItem not copying to the clone when the item is split.
- Fixed an error in `regionMapping.json` that causes some states to be mismatched when using Australian state codes in a column labelled "state". It is still recommended to use "ste", "ste_code" or "ste_code_2016" over "state" for column labels when matching against Australian state codes.
- Fixed bug where "User data" catalog did not have add-buttons.
- Added ability to re-add "User data" CSV items once removed from workbench.
- Changed catalog item event labels to include the full catalog item path, rather than just the catalog item name.
- Added support for `openAddData` option in config.json. If true, the "Add Data" dialog is automatically opened at startup.
- Welcome message, in-app guides & new feature prompts are now disabled by default. These can be re-enabled by setting the `showWelcomeMessage`, `showInAppGuides` & `showFeaturePrompts` options in config.json.
- Updated Welcome Message to pass its props to `WelcomeMessagePrimaryBtnClick` & `WelcomeMessageSecondaryBtnClick` overrides
- Welcome message, in-app guides & new feature prompts are now disabled by default. These can be re-enabled by setting the `showWelcomeMessage`, `showInAppGuides` & `showFeaturePrompts` options in config.json.
- Updated Welcome Message to pass its props to `WelcomeMessagePrimaryBtnClick` & `WelcomeMessageSecondaryBtnClick` overrides.
- Fixed a bug in anti-meridian handling causing excessive memory use.
- Handled coordinate conversion for GeoJson geometries with an empty `coordinates` array.
- Fixed height of My Data drag and drop box in Safari and IE.

### v7.9.0

- Upgraded to Cesium v1.63.1. This upgrade may cause more problems than usual because Cesium has switched from AMD to ES6 modules. If you run into problems, please contact us: https://terria.io/contact

### v7.8.0

- Added ability to do in-app, "static guides" through `<Guide />`s
- Added in-app Guide for time enabled WMS items
- Initial implementation of language overrides to support setting custom text throughout the application.
- Added ability to pass `leafletUpdateInterval` to an `ImageryLayerCatalogItem` to throttle the number of requests made to a server.

### v7.7.0

- Added a quality slider for the 3D map to the Map panel, allowing control of Cesium's maximumScreenSpaceError and resolutionScale properties.
- Allowed MapboxMapCatalogItems to be specified in catalog files using type `mapbox-map`.
- We now use styles derived from `drawingInfo` from Esri Feature Services.
- Chart related enhancements:
  - Added momentPoints chart type to plot points along an available line chart.
  - Added zooming and panning on the chart panel.
  - Various preventative fixes to prevent chart crashes.
- Increased the tolerance for intermittent tile failures from time-varying raster layers. More failures will now be allowed before the layer is disabled.
- Sensor Observation Service `GetFeatureOfInterest` requests no longer erroneously include `temporalFilters`. Also improved the generated request XML to be more compliant with the specification.
- Fixed a bug where differences in available dates for `ImageryLayerCatalogItem` from original list of dates vs a new list of dates, would cause an error.
- Improved support for layers rendered across the anti-meridian in 2D (Leaflet).
- Fixed a crash when splitting a layer with a `momentPoints` chart item.
- Fixed a crash when the specified Web Map Service (WMS) layer could not be found in the `GetCapabilities` document and an alternate legend was not explicitly specified.

### v7.6.11

- Added a workaround for a bug in Google Chrome v76 and v77 that caused problems with sizing of the bottom dock, such as cutting off the timeline and flickering on and off over the map.
- Set cesium rendering resolution to CSS pixel resolution. This is required because Cesium renders in native device resolution since 1.61.0.

### v7.6.10

- Fixed error when opening a URL shared from an explorer tab. #3614
- Resolve a bug with `SdmxJsonCatalogItem`'s v2.0 where they were being redrawn when dimensions we're changed. #3659
- Upgrades terriajs-cesium to 1.61.0

### v7.6.9

- Automatically set `linkedWcsCoverage` on a WebMapServiceCatalogItem.

### v7.6.8

- Added ability in TerriaJsonCatalogFunction to handle long requests via HTTP:202 Accepted.

### v7.6.7

- Fixed share disclaimer to warn only when user has added items that cannot be shared.

### v7.6.6

- Basemaps are now loaded before being enabled & showed

### v7.6.5

- Add the filename to a workbench item from a drag'n'dropped file so it isn't undisplayed as 'Unnamed item'.
- Fixed inability to share SOS items.
- Added an option to the mobile menu to allow a story to be resumed after it is closed.
- The "Introducing Data Stories" prompt now only needs to be dismissed once. Previously it would continue to appear on every load until you clicked the "Story" button.
- Fixed a crash that could occur when the feature info panel has a chart but the selected feature has no chart data.
- Fixed a bug where the feature info panel would show information on a vector tile region mapped dataset that had no match.

### v7.6.4

- Add scrollbar to dropdown boxes.
- Add support for SDMX version 2.1 to existing `SdmxJsonCatalogItem`.
- Add a warning when sharing a map describing datasets which will be missing.
- Enable the story panel to be ordered to the front.
- Disable the autocomplete on the title field when adding a new scene to a story.
- Fix SED codes for regionmapping

### v7.6.3

- Fixed a bug with picking features that cross the anti-meridian in 2D mode .
- Fixed a bug where `ArcGisMapServerCatalogItem` legends were being created during search.
- Fixed a bug where region mapping would not accurately reflect share link parameters.

### v7.6.2

- Fixed a bug that made some input boxes unreadable in some web browsers.

### v7.6.1

- Fixed a bug that prevented the "Feedback" button from working correctly.
- Fix a bug that could cause a lot of extra space to the left of a chart on the feature info panel.

### v7.6.0

- Added video intro to building a story
- Allow vector tiles for region mapping to return 404 for empty tiles.

### v7.5.2

- Upgraded to Cesium v1.58.1.
- Charts are now shared in share & story links

### v7.5.1

- Fixed a bug in Cesium that prevented the new Bing Maps "on demand" basemaps from working on `https` sites.

### v7.5.0

- Added the "Story" feature for building and sharing guided tours of maps and data.
- Added sharing within the data catalog to share a given catalog group or item
- Switched to using the new "on demand" versions of the Bing Maps aerial and roads basemaps. The previous versions are deprecated.

### v7.4.1

- Remove dangling comma in `regionMapping.json`.
- `WebMapServicCatalogItem` now includes the current `style` in generated `GetLegendGraphic` URLs.

### v7.4.0

- Upgraded to Cesium v1.57.
- Fixed a bug where all available styles were being retrieved from a `GetCapabilities` for each layer within a WMS Group resulting in memory crashes on WMSs with many layers.
- Support State Electoral Districts 2018 and 2016 (SED_Code_2018, SED_Code_2016, SED_Name_2018, SED_Name_2016)

### v7.3.0

- Added `GltfCatalogItem` for displaying [glTF](https://www.khronos.org/gltf/) models on the 3D scene.
- Fixed a bug where the Map settings '2D' button activated '3D Smooth' view when configured without support for '3D Terrain'.
- Added `clampToTerrain` property to `GeoJsonCatalogItem`.
- When clicking a polygon in 3D Terrain mode, the white outline is now correctly shown on the terrain surface. Note that Internet Explorer 11 and old GPU hardware cannot support drawing the highlight on terrain, so it will not be drawn at all in these environments.

### v7.2.1

- Removed an extra close curly brace from `regionMapping.json`.

### v7.2.0

- Added `hideLayerAfterMinScaleDenominator` property to `WebMapServiceCatalogItem`. When true, TerriaJS will show a message and display nothing rather than silently show a scaled-up version of the layer when the user zooms in past the layer's advertised `MinScaleDenominator`.
- Added `GeoJsonParameterEditor`.
- Fixed a bug that resulted in blank titles for catalog groups loaded from automatically detected (WMS) servers
- Fixed a bug that caused some chart "Expand" options to be hidden.
- Added `CED_CODE18` and `CED_NAME18` region types to `regionMapping.json`. These are now the default for CSV files that reference `ced`, `ced_code` and `ced_name` (previously the 2016 versions were used).
- Improved support for WMTS, setting a maximum level to request tiles at.

### v7.1.0

- Support displaying availability for imagery layers on charts, by adding `"showOnChart": true" or clicking a button in the UI.
- Added a `featureTimesProperty` property to all `ImageryLayerCatalogItem`s. This is useful for datasets that do not have data for all locations at all times, such as daily sensor swaths of near-real-time or historical satellite imagery. The property specifies the name of a property returned by the layer's feature information query that indicates the times when data is available at that particular location. When this property is set, TerriaJS will display an interface on the workbench to allow the user to filter the times to only those times where data is available at a particular location. It will also display a button at the bottom of the Feature Information panel allowing the user to filter for the selected location.
- Added `disablePreview` option to all catalog items. This is useful when the preview map in the catalog will be slow to load.
- When using the splitter, the feature info panel will now show only the features on the clicked side of the splitter.
- Vector polygons and polylines are now higlighted when clicked.
- Fixed a bug that prevented catalog item split state (left/right/both) from being shared for CSV layers.
- Fixed a bug where the 3D globe would not immediately refresh when toggling between the "Terrain" and "Smooth" viewer modes.
- Fixed a bug that could cause the chart panel at the bottom to flicker on and off rapidly when there is an error loading chart data.
- Fixed map tool button positioning on small-screen devices when viewing time series layers.

### v7.0.2

- Fixed a bug that prevented billboard images from working on the 2D map.
- Implemented "Zoom To" support for KML, CZML, and other vector data sources.
- Upgraded to Cesium v1.55.

### v7.0.1

- Breaking Changes:
  - TerriaJS no longer supports Internet Explorer 9 or 10.
  - An application-level polyfill suite is now highly recommended, and it is required for Internet Explorer 11 compatibility. The easiest approach is to add `<script src="https://cdn.polyfill.io/v2/polyfill.min.js"></script>` to the `<head>` element of your application's HTML page, which will deliver a polyfill suite tailored to the end-user's browser.
  - TerriaJS now requires Node.js v8.0 or later.
  - TerriaJS now requires Webpack v4.0 or later.
  - TerriaJS now uses Gulp v4.0. If you have Gulp 3 installed globally, you'll need to use `npm run gulp` to run TerriaJS gulp tasks, or upgrade your global Gulp to v4 with `npm install -g gulp@4`.
  - TerriaJS now uses Babel v7.0.
  - Removed `UrthecastCatalogItem`, `UrthecastCatalogGroup`, and `registerUrthcastCatalogItems`. The Urthecast functionality was dependent on an npm package that hadn't been updated in three years and had potential security vulnerabilities. Please [let us know](https://gitter.im/TerriaJS/terriajs) if you were using this functionality.

### v6.5.0

- Add support for rendering Mapbox Vector Tiles (MVT) layers. Currently, polygons are the only supported geometry type, and all polygons are drawn with the same outline and fill colors.
- `wwwroot/data/regionMapping.json` is now the default region mapping file (rather than a file provided by TerriaMap), and needs to be explicitly overridden by a `regionMappingDefinitionsUrl` setting in config.json.

### v6.4.0

- The Feature Info panel can now be moved by clicking and dragging it.
- The map tool buttons are now arranged horizontally instead of vertically on small-screen mobile devices.
- When using a Web Map Service (WMS) catalog item with the `linkedWcsUrl` and `linkedWcsCoverage` properties, we now pass the selected WMS style to the Web Coverage Service (WCS) so that it can optionally return different information based on the selected style.
- Added `stationIdWhitelist` and `stationIdBlacklist` properties to `SensorObservationServiceCatalogItem` to allow filtering certain monitoring stations in/out.
- Fixed a bug that caused a crash when attempting to use a `style` attribute on an `<a>` tag in Markdown+HTML strings such as feature info templates.
- Fixed a bug that displaced the chart dropdown list on mobile Safari.

### v6.3.7

- Upgraded to Cesium v1.53.

### v6.3.6

- Dragging/dropping files now displays a more subtle notification rather than opening the large Add Data / My Data panel.
- The `sendFeedback` function can now be used to send additional information if the server is configured to receive it (i.e. `devserverconfig.json`).
- Made custom feedback controls stay in the lower-right corner of the map.
- Improved the look of the toolbar icons in the top right, and added an icon for the About page.

### v6.3.5

- Changed the title text for the new button next to "Add Data" on the workbench to "Load local/web data".
- Fixed a bug that caused the area to the right of the Terria log on the 2D map to be registered as a click on the logo instead of a click on the map.
- Fixed a bug that caused the standard "Give Feedback" button to fail to open the feedback panel.
- Swapped the positions of the group expand/collapse icon and the "Remove from catalogue" icon on the My Data panel, for more consistent alignment.
- Made notifications honor the `width` and `height` properties. Previously, these values were ignored.

### v6.3.4

- Added the ability to add custom components to the feedback area (lower right) of the user interface.

### v6.3.3

- Upgraded to Cesium v1.51.

### v6.3.2

- Added "filterByProcedures" property to "sos" item (default: true). When false, the list of procedures is not passed as a filter to GetFeatureOfInterest request, which works better for BoM Water Data Online services.

### v6.3.1

- Fixed a bug that caused the compass control to be misaligned in Internet Explorer 11.

### v6.3.0

- Changed the "My Data" interface to be much more intuitive and tweaked the visual style of the catalog.
- Added `CartoMapCatalogItem` to connect to layers using the [Carto Maps API](https://carto.com/developers/maps-api/).

## v6.2.3

- Made it possible to configure the compass control's colors using CSS.

### v6.2.2

- Removed the Terria logo from the preview map and made the credit there smaller.
- Fall back to the style name in the workbench styles dropdown when no title is given for a style in WMS GetCapabilities.

### v6.2.1

- We now use Cesium Ion for the Bing Maps basemaps, unless a `bingMapsKey` is provided in [config.json](https://docs.terria.io/guide/customizing/client-side-config/#parameters). You can control this behavior with the `useCesiumIonBingImagery` property. Please note that if a `bingMapsKey` is not provided, the Bing Maps geocoder will always return no results.
- Added a Terria logo in the lower left of the map. It can be disabled by setting `"hideTerriaLogo": true` in `config.json`.
- Improved the credits display on the 2D map to be more similar to the 3D credits.
- Fixed a bug that caused some legends to be missing or incomplete in Apple Safari.

### v6.2.0

- Added a simple WCS "clip and ship" functionality for WMS layers with corresponding a WCS endpoint and coverage.
- Fixed problems canceling drag-and-drop when using some web browsers.
- Fixed a bug that created a time period where no data is shown at the end of a time-varying CSV.
- Fixed a bug that could cause endless tile requests with certain types of incorrect server responses.
- Fixed a bug that could cause endless region tile requests when loading a CSV with a time column where none of the column values could actually be interpreted as a time.
- Added automatic retry with jittered, exponential backoff for tile requests that result in a 5xx HTTP status code. This is especially useful for servers that return 503 or 504 under load. Previously, TerriaJS would frequently disable the layer and hit the user with an error message when accessing such servers.
- Updated British National Grid transform in `Proj4Definitions` to a more accurate (~2 m) 7 parameter version https://epsg.io/27700.
- Distinguished between 3D Terrain and 3D Smooth in share links and init files.
- Upgraded to Cesium v1.50.

### v6.1.4

- Fixed a bug that could cause the workbench to appear narrower than expected on some systems, and the map to be off-center when collapsing the workbench on all systems.

### v6.1.3

- When clicking a `Split` button on the workbench, the new catalog item will no longer be attached to the timeline even if the original was. This avoids a confusing situation where both catalog items would be locked to the same time.
- Added KMZ to the whitelisted formats for `MagdaCatalogItem`.
- Fixed a bug that caused a crash when switching to 2D with vector data already on the map, including when visiting a share link with vector data when the map ends up being 2D.
- The "Hide Workbench" button is now attached to the side of the Workbench, instead of on the opposite side of the screen from it.

### v6.1.2

- Fixed a bug that prevented `BingMapsSearchProviderViewModel` and other uses of `loadJsonp` from working correctly.

### v6.1.1

- Upgraded to terriajs-server v2.7.4.

### v6.1.0

- The previous default terrain provider, STK World Terrain, has been deprecated by its provider. _To continue using terrain in your deployed applications, you *must* obtain a Cesium Ion key and add it to `config.json`_. See https://cesium.com/ to create an Ion account. New options are available in `config.json` to configure terrain from Cesium Ion or from another source. See https://terria.io/Documentation/guide/customizing/client-side-config/#parameters for configuration details.
- Upgraded to Cesium v1.48.
- Added `Cesium3DTilesCatalogItem` for visualizing [Cesium 3D Tiles](https://github.com/AnalyticalGraphicsInc/3d-tiles) datasets.
- Added `IonImageryCatalogItem` for accessing imagery assets on [Cesium Ion](https://cesium.com/).
- Added support for Cesium Ion terrain assets to `CesiumTerrainProvider`. To use an asset from Ion, specify the `ionAssetId` and optionally the `ionAccessToken` and `ionServer` properties instead of specifying a `url`.
- Fixed a bug that could cause legends to be missing from `WebMapServiceCatalogItems` that had `isEnabled` set to true.

### v6.0.5

- Added `rel="noreferrer noopener"` to all `target="_blank"` links. This prevents the target page from being able to navigate the source tab to a new page.
- Fixed a bug that caused the order of items on the Workbench to change when visiting a share link.

### v6.0.4

- Changed `CesiumSelectionIndicator` to no longer use Knockout binding. This will avoid a problem in some environments, such as when a Content Security Policy (CSP) is in place.

### v6.0.3

- Fixed a bug that prevented users from being able to enter coordinates directly into catalog function point parameter fields.

### v6.0.2

- Fixed a bug that prevented interaction with the 3D map when the splitter was active.

### v6.0.1

- Added `parameters` property to `ArcGisMapServerCatalogItem`, allowing arbitrary parameters to be passed in tile and feature info requests.

### v6.0.0

- Breaking Changes:
  - An application-level polyfill suite is now required for Internet Explorer 9 and 10 compatibility. The easiest approach is to add `<script src="https://cdn.polyfill.io/v2/polyfill.min.js"></script>` to the `<head>` element of your application's HTML page.
  - In TerriaJS v7.0.0 (the _next_ major release), a polyfill suite may be required for Internet Explorer 11 as well. Adopting the approach above now will ensure you don't need to worry about it then.
- Overhauled support for printing. There is now a Print button on the Share panel that will provide a much better printable form of the map than the browser's built-in print feature. If a user uses the browser's print button instead, a message at the top will suggest using the TerriaJS Print feature and open the Share panel. Calling `window.print` (e.g. on a TerriaJS instance inside an iframe) will invoke the new TerriaJS print feature directly.
- Fixed a bug that caused `Leaflet.captureScreenshot` to show all layers on both sides even with the splitter active.
- Fixed a bug that prevented some vector features from appearing in `Leaflet.captureScreenshot`.
- Added ability to move the splitter thumb position vertically so that users can move it to prevent occlusions.
- Added `TerriaJsonCatalogFunction`. This catalog function allows an arbitrary HTTP GET to be invoked with user-provided parameters and return TerriaJS catalog JSON.
- Fixed a bug that could cause the feature info panel to sometimes be nearly transparent in Internet Explorer 11.
- Fixed a bug that caused an expanded preview chart's workbench item to erroneously show the date picker.
- Updated `MagdaCatalogItem` to match Magda project

### 5.7.0

- Added `MagdaCatalogItem` to load details of a catalog item from [Magda](https://github.com/TerriaJS/magda).
- Fixed a bug that could cause a time-dynamic WMS layer to fail to ever show up on the map if the initial time on the timeline was outside the intervals where the layer had data.
- Fixed a bug which could cause a crash during load from share link when the layer default is to not `useOwnClock` but the share link has `useOwnClock` set.
- Fixed an issue that caused a 'This data source is already shown' error in particular circumstances.

### 5.6.4

- Fixed a bug causing an error message when adding tabular data to the workbench before it was loaded.

### 5.6.3

- Display of Lat Lon changed from 3 deciml places to 5 decimal places - just over 1m precision at equator.
- Fixed a bug that caused the timeline to appear when changing the time on the workbench for a layer not attached to the timeline.
- The workbench date/time picker is now available for time varying point and region CSVs.
- Fixed a bug that caused the workbench date picker controls to disappear when the item was attached to the timeline and the timeline's current time was outside the valid range for the item.

### 5.6.2

- Renamed search marker to location marker.
- Added the clicked coordinates to the bottom of the feature info panel. Clicking the marker icon will cause the location to be indicated on the map.
- The location marker is now included in shared map views.
- Fixed a bug that could cause split WMS layers to show the incorrect layer data for the date shown in the workbench.
- Refactored current time handling for `CatalogItem` to reduce the complexity and number of duplicated current time states.
- Fixed feature info updating when the time is changed from the workbench for `TableCatalogItem`.
- Change the workbench catalog item date picker so that updating the date does not disable the timeslider.
- Fix a bug that meant that, when the current time was updated on an `ImageryCatalogItem` while the layer wasn't shown, the old time was still shown when the layer was re-enabled.
- Added `{{terria.currentTime}}` to feature info template.
- Added a way to format times within a feature info tempate. E.g. `{{#terria.formatDateTime}}{"format": "dd-mm-yyyy HH:MM:ss"}{{terria.currentTime}}{{/terria.formatDateTime}}`.
- Fixed a bug that caused the selection indicator to float strangely when visiting a share link with a selected feature.
- Fixed a bug that caused a region to be selected even when clicking on a hole in that region.
- Fixed a bug that prevented the selection indicator from following moving features on the 2D map.
- Fixed a bug that caused Leaflet to stop rendering further points in a layer and throw errors when calculating extent when one point had invalid characters in the latitude or longitude field.
- We now default to `autoPlay: false` if it's not specified in `config.json`.
- Changed search box placeholders to more precisely reflect their functionality.
- CartoDB basemaps are now always loaded over HTTPS.

### 5.6.1

- Fixed a bug that could cause the workbench UI to hang when toggling concepts, particularly for an `SdmxJsonCatalogItem`.
- Added previous and next buttons to workbench catalog item date picker.

### 5.6.0

- Upgraded to Cesium 1.41.

### 5.5.7

- Added support for using tokens to access WMS layers, particularly using the WMS interface to ArcGIS servers.

### 5.5.6

- Tweaked the sizing of the feature info panel.
- Fixed a bug that caused `ArcGisMapServerCatalogItem` to always use the server's single fused map cache, if available. Now, if the `layers` property is specified, we request individual dynamic layers and ignore the fused map cache.

### 5.5.5

- Fixed a bug that caused the feature info panel to stop working after clicking on a location search marker.
- Added support for ArcGIS tokens on the 2D map. Previously, tokens only worked reliably in 3D.
- Improved handling of tile errors, making it more consistent between 2D and 3D.
- Fixed a bug that prevented the Add Data button from working Internet Explorer 9 unless the DevTools were also open.
- Improved the sizing of the feature info panel so it is less likely to completely obscure the map.

### 5.5.4

- Fixed a serious bug that prevented opening the Data Catalog in Internet Explorer.
- Fixed some problems with the Terria Spatial Analytics `CatalogFunctions`.

### 5.5.3

- Fixed a bug in SDMX-JSON when using `cannotSum`.

### 5.5.2

- Deprecated SDMX-JSON catalog items' `cannotDisplayPercentMap` in favour of `cannotSum`.
- Updated `cannotSum` so that it does not display a total in some cases, as well as suppressing the regional-percentage checkbox. `cannotSum` can be either a mapping of concept ids to the values that prevent summing, or simply `true` to always prevent summing.
- Fixed a bug that caused an error when Splitting a layer that does not have a `clock`.

### 5.5.1

- Added `cannotDisplayPercentMap` to SDMX-JSON catalog items, to optionally turn off the "display as a percentage of regional total" checkbox when the data is not a count (eg. a rate or an average).

### 5.5.0

- Added the ability to split the screen into a left-side and right-side, and show raster and region mapped layers on only one side of the splitter.
- Added the ability to use a tabbed catalog in the explorer panel on desktop site. Setting `tabbedCatalog` parameter to `true` in `config.json` causes top-level groups in the catalog to list items in separate explorer panel tabs.
- Added the ability to use vector tile properties in feature info templates when using region mapping (data row attributes will overwrite vector tile properties with the same name)
- Properties available in feature info templates are now JSON parsed and replaced by their javascript object if they start with `[` or `{` and parse successfully
- Decreased flickering of time-varying region mapped layers by pre-rendering the next time interval.
- Fixed a bug in `WebMapServiceCatalogItem` that could cause a WMS time time dimension to be interpreted incorrectly if it was specified only using dates (not times) and with a periodicity of less than a day.

### 5.4.5

- Improved behaviour of SDMX-JSON items when no data is available.

### 5.4.4

- Added support for specifying namespaced layer names in the `WebMapServiceCatalogItem` `layers` property.
- Made TerriaJS tolerant of XML/HTML inside text elements in WMS GetCapabilities without being properly wrapped in `CDATA`.

### 5.4.3

- Fixed a build problem on case-sensitive file systems (e.g. most Linux systems).

### 5.4.2

- We no longer show the Zoom To button on the workbench when there is no rectangle to zoom to.

### 5.4.1

- Fixed a bug when sharing SDMX-JSON catalog items.
- Improved display of "Add Data" panel on small screens when Feedback and Feature Info panels are open.
- Added "search in data catalog" link to mobile search.
- Added a button to automatically copy share url into clipboard in share panel.
- Added `initFragmentPaths` property to the `parameters` section of `config.json`. It can be used to specify an array of base paths for resolving init fragments in the URL.
- Modified `CkanCatalogItem` to exclude files that advertise themselves as KML files but have the file extension .ZIP.
- Removed "View full size image" link on the share panel. Chrome 60 removed the ability to navigate to a data URI, and other browsers are expected to follow this lead.

### 5.4.0

- Breaking change: removed some old types that haven't been used since the new React-based user interface in v4.0.0, specifically `KnockoutHammerBinding`, `KnockoutMarkdownBinding`, `PopupMessageConfirmationViewModel`, `PopupMessageViewModel`, and `PopupViewModel`.
- Added the ability to use tokens from terriajs-server for layers requiring ESRI tokens.
- Catalog group items are now sorted by their in-catalog name

### 5.3.0

- Added the ability to use the analytics region picker with vector tile region mapping by specifiying a WMS server & layer for analytics only.
- Updated the client side validation to use the server-provided file size limit when drag/dropping a file requiring the conversion service.
- `zoomOnEnable` now works even for a catalog item that is initially enabled in the catalog. Previously, it only worked for catalog items enabled via the user interface or otherwise outside of the load process.
- Added `initialTimeSource` property to `CsvCatalogItem` so it is possible to specify the value of the animation timeline at start from init files.
- Added to documentation for customizing data appearance.
- Added `CatalogShortcut` for creating tool items for linking to a `CatalogItem`.
- Renamed `ViewState.viewCatalogItem()` to `viewCatalogMember` to reflect that it can be used for all `CatalogMembers`, not just `CatalogItems`.
- Fixed a bug that could cause a crash when switching to 2D when the `initialView` was just a `Rectangle` instead of a `CameraView`.
- Fixed a bug that caused multiple layers with generated, gradient legends to all show the same legend on the Workbench.

### 5.2.11

- Pinned `urijs` to v1.18.10 to work around a breaking change in v1.18.11.

### 5.2.10

- Improved the conversion of Esri polygons to GeoJSON by `featureDataToGeoJson`. It now correctly handles polygons with holes and with multiple outer rings.
- Added some fields to the dataset info page for `CkanCatalogItem`.
- Fixed a bug that could cause some layers, especially the Bing Maps basemap, to occasionally be missing from the 2D map.
- Fixed a bug that could cause the selected time to move to the end time when sharing a map with a time-dynamic layer.

### 5.2.9

- A catalog item's `cacheDuration` property now takes precedence over the cache duration specified by the code. Previously, the `cacheDuration` would only override the default duration (2 weeks).

### 5.2.8

- Added option to expand the HTML embed code and toggle URL shorting for the share link.
- The Share feature now includes the current time selected on the timeline, so that anyone visiting a share link will see the map at the intended time.

### 5.2.7

- Added the Latitude and Longitude to the filename for the Feature Information file download.
- Added the time to the timeline labels when zoomed in to a single day. Previously, the label sometimes only showed the date.

### 5.2.6

- Added the ability to disable the conversion service so that no user data is sent outside of the client by setting `conversionServiceBaseUrl` to `false` in the `parameters` section of `config.json`.
- Added the ability to disable the location button by setting `disableMyLocation` to `true` in the `parameters` section of `config.json`.
- Fixed a bug that caused the share functionality to fail (both screenshot and share link) in 2d mode.
- Fixed a bug with explicitly styled enum columns in Internet Explorer.
- Fixed a bug that caused the selected column in a csv to be the second column when a time column is present.

### 5.2.5

- Fixed a bug with `forceProxy: true` which meant that vector tiles would try, and fail, to load over the proxy.
- Added documentation for customizing data appearance, and folded in existing but orphaned documentation for creating feature info templates.
- Changed the LocateMe button so that it toggles and continuously updates the location when Augmented Reality is enabled.
- Added the ability to set SDMX-JSON region names from a region type dimension, using a Mustache template. This was required so regions can be mapped to specific years, even if not specified by the SDMX-JSON server.
- Added `viewermode` to the users persistent local storage to remember the last `ViewerMode` used.
- Added the ability to customize the preamble text on the feedback form ("We would love to hear from you!") by setting `feedbackPreamble` in the `parameters` section of `config.json`.

### 5.2.4

- Fixed a bug that prevented error messages, such as when a dataset fails to load, from being shown to the user. Instead, the errors were silently ignored.

### 5.2.3

- Fixed a bug that gave expanded Sensor Observation Service charts poor names.
- Fixed a bug that prevented some table-based datasets from loading.

### 5.2.2

- Fixed download of selected dataset (as csv) so that quotes are handled in accordance with https://tools.ietf.org/html/rfc4180. As a result, more such downloads can be directly re-loaded in Terria by dragging and dropping them.

### 5.2.1

- Changed the default opacity for points from CSV files without a value column to 1.0 (previously it was 0.6). This is a workaround for a Cesium bug (https://github.com/AnalyticalGraphicsInc/cesium/issues/5307) but really a better choice anyway.
- Fixed a bug which meant non-standard properties of some table data sources (eg. csv, SOS, SDMX-JSON) were missing in the feature info panel, because of a breaking change in Cesium 1.33.

### 5.2.0

- Fixed a bug that caused layer disclaimers to fail to appear when the layer was enabled via a share link. Since the user was unable to accept the disclaimer, the layer also failed to appear.
- Added `AugmentedVirtuality` (user facing feature name Augmented Reality) to allow users to use their mobile device's orientation to set the camera view.
- Added the `showFeaturesAtAllTimes` option to Sensor Observation Service items. This improves the user experience if the server returns
  some features starting in 1990, say, and some starting in 1995, so that the latter still appear (as grey points with no data) in 1990.
- Fixed a bug that prevented preview charts in the feature info panel from updating when the user changed the Sensor Observation Service frequency.
- Fixed a bug that allowed the user to de-select all the display choices for Sensor Observation Service items.
- Improved the appearance of charts where all the y-values are null. (It now shows "No preview available".)
- Upgraded to Leaflet 1.0.3 for the 2D and preview maps.
- Upgraded to [Cesium 1.33](https://github.com/AnalyticalGraphicsInc/cesium/blob/1.33/CHANGES.md) for the 3D view.

### 5.1.1

- Fixed a bug that caused an 'added' and a 'shown' event for "Unnamed Item" to be logged to Google Analytics when previewing an item in the catalog.
- Added a 'preview' Google Analytics event when a catalog item is shown on the preview map in the catalog.
- Fixed a bug that prevented csv files with missing dates from loading.
- Fixed a bug that could cause an error when adding a layer without previewing it first.

### 5.1.0

- Fixed a bug that prevented `WebMapServiceCatalogItem` from acting as a time-dynamic layer when the time dimension was inherited from a parent layer.
- `WebMapServiceCatalogItem` now supports WMS 1.1.1 style dimensions (with an `Extent` element) in addition to the 1.3.0 style (`Dimension` only).
- `WebMapServiceCatalogItem` now passes dates only (rather than dates and times) to the server when the TIME dimension uses the `start/stop/period` form, `start` is a date only, and `period` does not include hours, minutes, or seconds.
- `WebMapServiceCatalogItem` now supports years and months (in addition to days, hours, minutes, and seconds) in the period specified of a TIME dimension.
- `WebMapServiceCatalogItem` now ignores [leap seconds](https://en.wikipedia.org/wiki/Leap_second) when evaluating ISO8601 periods in a time dimension. As a result, 2 hours after `2016-06-30T23:00:00Z` is now `2016-07-01T01:00:00Z` instead of `2016-07-01T00:59:59Z` even though a leap second at the end of June 2016 makes that technically 2 hours and 1 second. We expect that this is more likely to align with the expectations of WMS server software.
- Added option to specify `mobileDefaultViewerMode` in the `parameters` section of `config.json` to specify the default view mode when running on a mobile platform.
- Added support for `itemProperties` to `CswCatalogGroup`.
- Added `terria.urlEncode` function for use in feature info templates.
- Fixed a layout problem that caused the coordinates on the location bar to be displayed below the bar itself in Internet Explorer 11.
- Updated syntax to remove deprecation warnings with React version 15.5.

### 5.0.1

- Breaking changes:
  - Starting with this release, TerriaJS is meant to be built with Webpack 2. The best way to upgrade your application is to merge from [TerriaMap](https://github.com/TerriaJS/TerriaMap). If you run into trouble, post a message on the [TerriaJS forum](https://groups.google.com/forum/#!forum/terriajs).
  - Removed the following previously-deprecated modules: `registerKnockoutBindings` (no replacement), `AsyncFunctionResultCatalogItem` (now `ResultPendingCatalogItem`), `PlacesLikeMeFunction` (now `PlacesLikeMeCatalogFunction`), `SpatialDetailingFunction` (now `SpatialDetailingCatalogFunction`), and `WhyAmISpecialFunction` (now `WhyAmISpecialCatalogFunction`).
  - Removed `lib/Sass/StandardUserInterface.scss`. It is no longer necessary to include this in your application.
  - Removed the previously-deprecated third pararameter, `getColorCallback`, of `DisplayVariablesConcept`. Pass it inside the `options` parameter instead.
  - Removed the following previously-deprecated properties from `TableColumn`: `indicesIntoUniqueValues` (use `uniqueValues`), `indicesOrValues` (use `values`), `indicesOrNumericalValues` (use `uniqueValues` or `numericalValues`), and `usesIndicesIntoUniqueValues` (use `isEnum`).
  - Removed the previously-deprecated `dataSetID` property from `AbsIttCatalogItem`. Use `datasetId` instead.
  - Removed the previously-deprecated `allowGroups` property from `CkanCatalogItem`. Use `allowWmsGroups` or `allowWfsGroups` instead.
  - Removed the previously-deprecated `RegionMapping.setRegionColumnType` function. Use the `setRegionColumnType` on an _instance_ of `RegionMapping` instead.
  - Removed the previously-deprecated `regionMapping.regionDetails[].column` and `.disambigColumn`. Use `.columnName` and `.disambigColumnName` instead.
  - Removed the previously-deprecated `options.regionMappingDefinitionsUrl` parameter from the `Terria` constructor. Set the `regionMappingDefinitionsUrl` inside `parameters` in `config.json` instead.
- Fixed a bug in `WebMapServiceCatalogItem` that prevented TerriaJS from correctly determining the projections supported by a WMS layer when supported projections are inherited from parent layers.
- Changed "no value" colour of region-mapped data to fully transparent, not black.
- Fixed an issue where expanding a chart from an SDMX-JSON or SOS feature twice, with different data choices selected, would overwrite the previous chart.
- Improved SDMX-JSON items to still show properly, even if the `selectedInitially` property is invalid.
- Added `Score` column to `GNAFAddressGeocoder` to indicate relative quality, which maps as default variable.

### 4.10.5

- Improved error message when accessing the user's location under http with Chrome.
- When searching locations, the button to instead search the catalog is now above the results instead of below them.
- Changed "go to full screen mode" tooltip to "Hide workbench", and "Exit Full Screen" button to "Show Workbench". The term "full screen" was misleading.
- Fixed a bug where a chartable (non-geo-spatial) CSV file with a column including the text "height" would not let the user choose the "height" column as the y-axis of a chart.
- Added support for non-default x-axes for charts via `<chart x-column="x">` and the new `tableStyle.xAxis` parameter.
- Added support for a `charSet` parameter on CSV catalog items, which overrides the server's mime-type if present.

### 4.10.4

- Added the ability for `CkanCatalogGroup` to receive results in pages, rather than all in one request. This will happen automatically when the server returns partial results.
- Improved the performance of the catalog UI by not creating React elements for the contents of a group until that group is opened.
- Close polygons used as input to a `CatalogFunction` by making the last position the same as the first one.
- Added support for a new `nameInCatalog` property on all catalog members which overrides `name` when displayed in the catalog, if present.
- Added `terria.urlEncodeComponent` function for use in feature info templates.
- `yAxisMin` and `yAxisMax` are now honored when multiple charts are active, by using the minimum `yAxisMin` and the maximum `yAxisMax` of all charts.

### 4.10.3

- Locked third-party dependency proj4 to v2.3.x because v2.4.0 breaks our build.

### 4.10.2

- New sections are now merged info `CatalogMember.info` when `updateFromJson` is called multiple times, rather than the later `info` completely replacing the earlier one. This is most useful when using `itemProperties` to override some of the info sections in a child catalog item.
- Fixed a bug where csv files with a date column would sometimes fail if a date is missing.

### 4.10.1

- Improved the SDMX-JSON catalog item to handle huge dimensions, allow a blacklist, handle bad responses better, and more.
- Fixed a bug that prevented the proxy from being used for loading legends, even in situations where it is necessary such as an `http` legend accessed from an `https` site.
- Added link to re-download local files, noting that TerriaJS may have done additional processing (eg. geocoding).

### 4.10.0

- Changed defaults:
  - `WebProcessingServiceCatalogFunction` now defaults to invoking the `Execute` service via an HTTP POST with XML encoding rather than an HTTP GET with KVP encoding. This is a more sensible default because the WPS specification requires that servers support POST/XML while GET/KVP is optional. Plus, POST/XML allows large input parameters, such as a polygon descibing all of Australia, to be successfully passed to the WPS process. To force use of GET/KVP, set the `executeWithHttpGet` property to `true`.
- Fixed problems with third-party dependencies causing `npm install` and `npm run gulp` to fail.

### 4.9.0

- Added a help overlay system. A TerriaJS application can define a set of help sequences that interactively walk the user through a task, such as adding data to the map or changing map settings. The help sequences usually appear as a drop-down Help menu in the top-right corner.
- Fixed a bug with calculating bounding rectangles in `ArcGisCatalogItem` caused by changes to `proj4` package.
- Fixed a bug preventing chart axis labels from being visible on a white background.
- Fixed a bug that caused the Feedback panel to appear below the chart panel, making it difficult to use.

### 4.8.2

- Fixed a bug that prevented a `shareUrl` specified in `config.json` from actually being used by the `ShareDataService`.
- Adding a JSON init file by dropping it on the map or selecting it from the My Data tab no longer adds an entry to the Workbench and My Data catalog.
- WPS return type can now be `application/vnd.terriajs.catalog-member+json` which allows a json catalog member to be returned in WPS along with the usual attributes to control display.
- `chartLineColor` tableStyle attribute added, allowing per column specification of chart line color.
- Fixed a bug that caused a `WebMapServiceCatalogItem` inside a `WebMapServiceCatalogGroup` to revert to defaults from GetCapabilities instead of using shared properties.
- Fix a bug that prevented drawing the marker and zooming to the point when searching for a location in 2D.
- Fixed a bug where `WebMapTileServiceCatalogItem` would incorrectly interpret a bounding box and return only the lower left corner causing Cesium to crash on render.
- Fixed a bug that caused the feedback form to be submitted when unchecking "Share my map view".

### 4.8.1

- `CkanCatalogGroup` now automatically adds the type of the resource (e.g. `(WMS)`) after the name when a dataset contains multiple resources that can be turned into catalog items and `useResourceName` is false.
- Added support for ArcGIS FeatureServers to `CkanCatalogGroup` and `CkanCatalogItem`. In order for `CkanCatalogGroup` to include FeatureServers, `includeEsriFeatureServer` must be set to true.
- Changed default URL for the share service from `/share` to `share` and made it configurable by specifying `shareUrl` in config.json. This helps with deployments in subdirectories.

### 4.8.0

- Fixed a bug that prevented downloading data from the chart panel if the map was started in 2D mode.
- Changed the default opacity of table data to 0.8 from 0.6.
- Added the ability to read dates in the format "2017-Q2".
- Improved support for SDMX-JSON, including showing values as a percent of regional totals, showing the selected conditions in a more concise format, and fixing some bugs.
- Updated `TableCatalogItem`s to show a download URL in About This Dataset, which downloads the entire dataset as csv, even if the original data was more complex (eg. from an API).
- The icon specified to the `MenuPanel` / `DropdownPanel` theme can now be either the identifier of an icon from `Icon.GLYPHS` or an actual SVG `require`'d via the `svg-sprite-loader`.
- Fixed a bug that caused time-varying points from a CSV file to leave a trail on the 2D map.
- Add `Terria.filterStartDataCallback`. This callback gives an application the opportunity to modify start (share) data supplied in a URL before TerriaJS loads it.
- Reduced the size of the initial TerriaJS JavaScript code by about 30% when starting in 2D mode.
- Upgraded to [Cesium 1.29](https://github.com/AnalyticalGraphicsInc/cesium/blob/1.29/CHANGES.md).

### 4.7.4

- Renamed `SpatialDetailingFunction`, `WhyAmISpecialFunction`, and `PlacesLikeMeFunction` to `SpatialDetailingCatalogFunction`, `WhyAmISpecialCatalogFunction`, and `PlacesLikeMeCatalogFunction`, respectively. The old names will be removed in a future release.
- Fixed incorrect tooltip text for the Share button.
- Improved the build process and content of the user guide documentation.

### 4.7.3

- Canceled pending tile requests when removing a layer from the 2D map. This should drastically improve the responsiveness when dragging the time slider of a time-dynamic layer in 2D mode.
- Added the data source and data service details to the "About this dataset" (preview) panel.
- Fixed a bug introduced in 4.7.2 which made the Feature Info panel background too pale.

### 4.7.2

- Updated GNAF API to new Lucene-based backend, which should improve performance.
- Updated custom `<chart>` tag to allow a `colors` attribute, containing comma separated css strings (one per column), allowing users to customize chart colors. The `colors` attribute in charts can also be passed through from a WPS ComplexData response.
- Updated styling of Give Feedback form.
- Improved consistency of "Search" and "Add Data" font sizes.
- Improved flexibility of Feature Info Panel styling.
- Fixed a bug that could cause an extra `/` to be added to end of URLs by `ArcGisMapServerCatalogItem`, causing some servers to reject the request.
- Added a workaround for a bug in Internet Explorer 11 on Windows 7 that could cause the user interface to hang.

### 4.7.1

- Fixed a bug where providing feedback did not properly share the map view.
- Updated to terriajs-server 2.6.2.
- Fixed a bug leading to oversized graphics being displayed from WPS calls.

### 4.7.0

- Added the ability for users to share their view of the map when providing feedback.
- Extra components can now be added to FeatureInfoSection.
- Updated "Download Data" in FeatureInfoSection to "Download Data for this Feature".
- Fixed the color of visited links in client apps with their own css variables.
- Fixed a bug that prevented the scale bar from displaying correctly.

### 4.6.1

- Added support for creating custom WPS types, and for reusing `Point`, `Polygon`, and `Region` editors in custom types.
- Fixed a bug that caused the legend to be missing for WMS catalog items where the legend came from GetCapabilities but the URL did not contain `GetLegendGraphic`.

### 4.6.0

- Changed defaults:
  - The `clipToRectangle` property of raster catalog items (`WebMapServiceCatalogItem`, `ArcGisMapServerCatalogItem`, etc.) now defaults to `true`. It was `false` in previous releases. Using `false` prevents features (especially point features) right at the edge of the layer's rectangle from being cut off when the server reports too tight a rectangle, but also causes the layer to load much more slowly in many cases. Starting in this version, we favour performance and the much more common case that the rectangle can be trusted.
- Made `WebMapServiceCatalogItem` tolerant of a `GetCapabilities` where a `LegendURL` element does not have an `OnlineResource` or a `Dimension` does not have any values.
- Added support for 'Long' type hint to CSV data for specifying longitude.
- The marker indicating the location of a search result is now placed correctly on the terrain surface.
- `CatalogFunction` region parameters are now selected on the main map rather than the preview map.
- Some regions that were previously not selectable in Analytics, except via autocomplete, are now selectable.
- Added hover text that shows the position of data catalog search results in the full catalog.
- Widened scrollbars and improve their contrast.
- Removed the default maximum number of 10 results when searching the data catalog.
- Allow users to browse for JSON configuration files when adding "Local Data".
- Made it easier to use custom fonts and colors in applications built on TerriaJS, via new SCSS variables.
- Fixed a bug that caused a `CswCatalogGroup` to fail to load if the server had a `references` element without a `protocol`.

### 4.5.1

- The order of the legend for an `ArcGisMapServerCatalogItem` now matches the order used by ArcGIS itself.
- Large legends are now scaled down to fit within the width of the workbench panel.
- Improved the styling of links inside the Feature Information panel.
- Fixed a bug that could cause the Feature Information panel's close button to initially appear in the wrong place, and then jump to the right place when moving the mouse near it.

### 4.5.0

- Added support for the Sensor Observation Service format, via the `SensorObservationServiceCatalogItem`.
- Added support for end date columns in CSV data (automatic with column names containing `end_date`, `end date`, `end_time`, `end time`; or set in json file using `isEndDate` in `tableStyle.columns`.
- Fixed calculation of end dates for moving-point CSV files, which could lead to points disappearing periodically.
- Fixed a bug that prevented fractional seconds in time-varying WMS periodicity.
- Added the ability to the workbench UI to select the `style` to use to display a Web Map Service (WMS) layer when multiple styles are available.
- Added the ability to the workbench UI to select from among the available dimensions of a Web Map Service (WMS) layer.
- Improved the error reporting and handling when specifying invalid values for the WMS COLORSCALERANGE parameter in the UI.
- Added the ability to drag existing points when creating a `UserDrawing`.
- Fixed a bug that could cause nonsensical legends for CSV columns with all null values.
- Fixed a bug that prevented the Share panel from being used at all if the URL shortening service encountered an error.
- Fixed a bug that could cause an error when adding multiple catalog items to the map quickly.
- Tweaked the z-order of the window that appears when hovering over a chart series, so that it does not appear on top of the Feature Information panel.
- Fixed a bug that could lead to incorrect colors in a legend for a CSV file with explicit `colorBins` and cut off at a minimum and maximum.
- We now show the feature info panel the first time a dataset is added, containing a suggestion to click the map to learn more about a location. Also improved the wording for the feature info panel when there is no data.
- Fixed support for time-varying feature info for vector tile based region mapping.
- `updateApplicationOnMessageFromParentWindow` now also allows messages from the `opener` window, i.e. the window that opened the page by calling `window.open`. The parent or opener may now also send a message with an `allowOrigin` property to specify an origin that should be allowed to post messages.
- Fixed a bug that prevented charts from loading http urls from https.
- The `isNcWMS` property of `WebMapServiceCatalogItem` is now set to true, and the COLORSCALERANGE controls are available in the UI, for ncWMS2 servers.
- Added the ability to prevent CSVs with time and `id` columns from appearing as moving points, by setting `idColumns` to either `null` or `[]`.
- Fixed a bug that prevented default parameters to `CatalogFunction`s from being shown in the user interface.
- Fixed a problem that made `BooleanParameter`s show up incorrectly in the user interface.
- Embedded `<chart>` elements now support two new optional attributes:
  - `title`: overrides the title that would otherwise be derived from the name of the feature.
  - `hide-buttons`: If `"true"`, the Expand and Download buttons are hidden from the chart.
- Fixed a bug in embedded `<collapsible>` elements that prevented them from being expandable.
- Improved SDMX-JSON support to make it possible to change region type in the UI.
- Deprecated `RegionMapping.setRegionColumnType` in favour of `RegionMapping.prototype.setRegionColumnType`. `regionDetails[].column` and `.disambigColumn` have also been deprecated.

### 4.4.1

- Improved feature info display of time-varying region-mapped csvs, so that chart is still shown at times with no data.
- Fix visual hierarchy of groups and items in the catalog.

### 4.4.0

- Fixed a bug that caused Cesium (3D view) to crash when plotting a CSV with non-numerical data in the depth column.
- Added automatic time-series charts of attributes to the feature info of time-varying region-mapped csvs.
- Refactored Csv, AbsItt and Sdmx-Json catalog items to depend on a common `TableCatalogItem`. Deprecated `CsvCatalogItem.setActiveTimeColumn` in favour of `tableStructure.setActiveTimeColumn`.
- Error in geocoding addresses in csv files now shows in dialog box.
- Fixed CSS styling of the timeline and added padding to the feature info panel.
- Enhanced JSON support to recognise JSON5 format for user-added files.
- Deprecated `indicesIntoUniqueValues`, `indicesOrValues`, `indicesOrNumericalValues` and `usesIndicesIntoUniqueValues` in `TableColumn` (`isEnum` replaces `usesIndicesIntoUniqueValues`).
- Added support for explicitly colouring enum columns using a `tableStyle.colorBins` array of `{"value":v, "color":c}` objects
- Improved rendering speed when changing the display variable for large lat/lon csv files.
- Default to moving feature CSVs if a time, latitude, longitude and a column named `id` are present.
- Fixed a bug so units flow through to charts of moving CSV features.
- Fixed a bug that prevented the `contextItem` of a `CatalogFunction` from showing during location selection.
- Fixed a bug that caused `&amp;` to appear in some URLs instead of simply `&`, leading to an error when visiting the link.
- Added the ability to pass a LineString to a Web Processing Service.
- Fixed a bug that prevented `tableStyle.dataVariable` = `null` from working.
- Uses a smarter default column for CSV files.
- Fixed a bug that caused an error message to appear repeatedly when there was an error downloading tiles for a base map.
- Fixed a bug that caused WMS layer names and WFS type names to not be displayed on the dataset info page.
- We now preserve the state of the feature information panel when sharing. This was lost in the transition to the new user interface in 4.0.0.
- Added a popup message when using region mapping on old browsers without an `ArrayBuffer` type (such as Internet Explorer 9). These browsers won't support vector tile based region mapping.
- Fixed bug where generic parameters such as strings were not passed through to WPS services.
- Fixed a bug where the chart panel did not update with polled data files.
- Removed the Australian Hydrography layer from `createAustraliaBaseMapOptions`, as the source is no longer available.
- Fixed a bug that caused the GetCapabilities URL of a WMS catalog item to be shown even when `hideSource` was set to true.
- Newly-added user data is now automatically selected for the preview map.
- Fixed a bug where selecting a new column on a moving point CSV file did not update the chart in the feature info panel.
- Fixed dropdowns dropping from the bounds of the screen in Safari.
- Fixed a bug that prevented the feature info panel from updating with polled lat/lon csvs.
- Improved handing of missing data in charts, so that it is ignored instead of shown as 0.

### 4.3.3

- Use react-rangeslider 1.0.4 because 1.0.5 was published incorrectly.

### 4.3.2

- Fixed css styling of shorten URL checkbox.

### 4.3.1

- Added the ability to specify the URL to the `serverConfig` service in `config.json` as `parameters.serverConfigUrl`.

### 4.3.0

- Added `Terria.batchGeocoder` property. If set, the batch geocoder is used to resolve addresses in CSV files so that they can be shown as points on the map.
- Added `GnafAddressGeocoder` to resolve Australian addresses using the GNAF API.
- Added a loading indicator for user-added files.
- Fixed a bug that prevented printing the map in the 2D mode.
- Fixed a bug when changing between x-axis units in the chart panel.
- Moved all Terria styles into CSS-modules code (except Leaflet) - `lib/Sass/StandardUserInterface.scss` no longer needs to be imported and now only includes styles for backwards compatibility.

### 4.2.1

- Fixed bug that prevented the preview map displaying on mobile devices.

### 4.2.0

- There is a known bug in this version which prevents the user from being able to choose a region for some Analytics functions.
- Added support for ArcGis FeatureServers, using the new catalog types `esri-featureServer` and `esri-featureServer-group`. Catalog type `esri-group` can load REST service, MapServer and FeatureServer endpoints. (For backwards compatibility, catalog type `esri-mapServer-group` continues to work for REST service as well as MapServer endpoints.)
- Enumeration parameter now defaults to what is shown in UI, and if parameter is optional, '' is default.
- Adds bulk geocoding capability for Australian addresses. So GnafAPI can be used with batches of addresses, if configured.
- Fixed a bug that caused the selection indicator to get small when near the right edge of the map and to overlap the side panel when past the left edge.
- Map controls and menus now become translucent while the explorer window (Data Catalog) is visible.
- Removed find-and-replace for cesium workers from the webpack build as it's done in terriajs-cesium now.
- Legend images that fail to load are now hidden entirely.
- Improved the appearance of the opacity slider and added a percentage display.
- AllowedValues for LiteralData WPS input now works even if only one value specified.
- Fixed bug in WPS polygon datatype to return valid polygon geojson.
- Fix regression: cursor changes in UserDrawing now functions in 2D as well as 3D.
- Updated to [Cesium](http://cesiumjs.org) 1.23 (from 1.20). See the [change log](https://github.com/AnalyticalGraphicsInc/cesium/blob/1.23/CHANGES.md) for details.
- Fixed a bug which prevented feature info showing for Gpx-, Ogr-, WebFeatureService-, ArcGisFeatureServer-, and WebProcessingService- CatalogItems.
- Added support for a wider range of SDMX-JSON data files, including the ability to sum over dimensions via `aggregatedDimensionIds`.
- Added support for `tableStyle.colorBins` as array of values specifying the boundaries between the color bins in the legend, eg. `[3000, 3500, 3900, 4000]`. `colorBins` can still be an integer specifying the number of bins, in which case Terria determines the boundaries.
- Made explorer panel not rendered at all when hidden and made the preview map destroy itself when unmounted - this mitigates performance issues from having Leaflet running in the background on very busy vector datasets.
- Fixed a bug which prevented time-varying CZML feature info from updating.
- Added support for moving-point csv files, via an `idColumns` array on csv catalog items. By default, feature positions, color and size are interpolated between the known time values; set `isSampled` to false to prevent this. (Color and size are never interpolated when they are drawn from a text column.)
- Added support for polling csv files with a partial update, and by using `idColumns` to identify features across updates.
- Added a time series chart to the Feature Info Panel for sampled, moving features.
- Fixed a bug which sometimes prevented feature info from appearing when two region-mapped csv files were displayed.
- Fixed the preview map extent being one item behind what was actually selected.

### 4.1.2

- Fixed a bug that prevented sharing from working in Internet Explorer.

### 4.1.1

- Stopped IE9 from setting bizarre inline dimensions on custom branding images.
- Fixed workbench reordering in browsers other than Chrome.
- URLs on the dataset info page are now auto-selected by clicked, making them easier to copy.

### 4.1.0

- Made the column title for time-based CSV exports from chart default to 'date'
- Stopped the CSV creation webworker from being run multiple times on viewing a chart.
- Removed the empty circles from non-selected base maps on the Map settings panel.
- Prevented text from being selected when dragging the compass control.
- Added the `MeasureTool` to allow users to interactively measure the distance between points.
- Worked around a problem in the Websense Web Filter that caused it to block access to some of the TerriaJS Web Workers due to a URL in the license text in a comment in a source file.

### 4.0.2

- Fixed a bug that prevented opening catalog groups on iOS.
- Fixed a CSS warning.

### 4.0.1

- Fixed a bug that caused an error message to be formatted incorrectly when displayed to the user.

### 4.0.0

- Rewrote the TerriaJS user interface using React. We believe the new interface is a drastic improvement, incorporating user feedback and the results of usability testing. Currently, it is a bit harder to customize than our old user interface, so if your application has extensive customizations, we suggest delaying upgrading to this version for a little while logner.
- Added support for non-geospatial CSV files, which display in a new chart panel.
- Added support for customisable tags in Feature Info templates.
- Implemented [`<chart>` and `<collapsible>`](https://github.com/TerriaJS/terriajs/blob/4.0.0/lib/ReactViews/Custom/registerCustomComponentTypes.js#L52-L106) tags in Feature Info templates.
- Added support for [polling](https://github.com/TerriaJS/terriajs/blob/4.0.0/lib/Models/Polling.js) for updates to CSV files.
- `CswCatalogGroup` will now include Web Processing Services from the catalog if configured with `includeWps` set to true.
- `WebMapServiceCatalogItem` will now detect ncWMS servers and set isNcWMS to true.
- New `ShareDataService` which can store and resolve data. Currently it is used as a replacement for Google URL Shortener, which can't handle long URLs.
- New `ServerConfig` object which provides configuration information about the server, including which domains can be proxied for. This changes the way CorsProxy is initialised.
- Added partial support for the SDMX-JSON format.
- `UserDrawing` added for drawing lines and polygons on the map.
- CkanCatalogGroup's `filterQuery` items can now be specified as objects instead of URL-encoded strings.

### 3.5.0

- Ungrouped items in CKAN catalog items are now grouped under an item whose title is determined by .ungroupedTitle (default: "No group").
- CKAN's default search regex for KMLs also includes KMZ.
- Add documentation of camera properties.

### 3.4.0

- Support JSON5 (http://json5.org/) use in init files and config files, so comments can be used and object keys don't need to be quoted.
- Fixed a bug that caused the `corsProxyBaseUrl` specified in `config.json` to be ignored.
- Fixed a bug preventing downloading feature info data in CSV format if it contained nulls.
- Added support for the WMS Style/MetadataURL tag in layer description.
- Long titles in locally-generated titles now word-wrap in most web browsers.
- Long auto-generated legend titles now word wrap in most web browsers.

### 3.3.0

- Support `parameters` property in WebFeatureServiceCatalogItem to allow accessing URLs that need additional parameters.
- Fixed a bug where visiting a shared link with a time-series layer would crash load.
- Added a direct way to format numbers in feature info templates, eg. `{{#terria.formatNumber}}{"useGrouping": true, "maximumFractionDigits": 3}{{value}}{{/terria.formatNumber}}`. The quotes around the keys are optional.
- When the number of unique values in a CSV column exceeds the number of color bins available, the legend now displays "XX other values" as the label for the last bucket rather than simply "Other".
- CSV columns with up to 21 unique values can now be fully displayed in the legend. Previously, the number of bins was limited to 9.
- Added `cycle` option to `tableColumnStyle.colorBinMethod` for enumeration-type CSV columns. When the number of unique values in the column exceeds the number of color bins available, this option makes TerriaJS color all values by cycling through the available colors, rather than coloring only the most common values and lumping the rest into an "Other" bucket.
- Metadata and single data files (e.g. KML, GeoJSON) are now consistently cached for one day instead of two weeks.
- `WebMapServiceCatalogItem` now uses the legend for the `style` specified in `parameters` when possible. It also now includes the `parameters` when building a `GetLegendGraphic` URL.
- Fixed a bug that prevented switching to the 3D view after starting the application in 2D mode.

### 3.2.1

- Fixed a bug on IE9 which prevented shortened URLs from loading.
- Fixed a map started with smooth terrain being unable to switch to 3D terrain.
- Fixed a bug in `CkanCatalogItem` that prevented it from using the proxy for dataset URLs.
- Fixed feature picking when displaying a point-based vector and a region mapped layer at the same time.
- Stopped generation of WMS intervals being dependent on JS dates and hence sensitive to DST time gaps.
- Fixed a bug which led to zero property values being considered time-varying in the Feature Info panel.
- Fixed a bug which prevented lat/lon injection into templates with time-varying properties.

### 3.2.0

- Deprecated in this version:
  - `CkanCatalogItem.createCatalogItemFromResource`'s `options` `allowGroups` has been replaced with `allowWmsGroups` and `allowWfsGroups`.
- Added support for WFS in CKAN items.
- Fixed bug which prevented the terria-server's `"proxyAllDomains": true` option from working.
- Added support in FeatureInfoTemplate for referencing csv columns by either their name in the csv file, or the name they are given via `TableStyle.columns...name` (if any).
- Improved CSV handling to ignore any blank lines, ie. those containing only commas.
- Fixed a bug in `CswCatalogGroup` that prevented it from working in Internet Explorer.

### 3.1.0

- Only trigger a search when the user presses enter or stops typing for 3 seconds. This will greatly reduce the number of times that searches are performed, which is important with a geocoder like Bing Maps that counts each geocode as a transaction.
- Reduced the tendency for search to lock up the web browser while it is in progress.
- Include "engines" attribute in package.json to indicate required Node and NPM version.
- For WMS catalog items that have animated data, the initial time of the timeslider can be specified with `initialTimeSource` as `start`, `end`, `present` (nearest date to present), or with an ISO8601 date.
- Added ability to remove csv columns from the Now Viewing panel, using `"type": "HIDDEN"` in `tableStyle.columns`.

### 3.0.0

- TerriaJS-based application are now best built using Webpack instead of Browserify.
- Injected clicked lat and long into templates under `{{terria.coords.latitude}}` and `{{terria.coords.longitude}}`.
- Fixed an exception being thrown when selecting a region while another region highlight was still loading.
- Added `CesiumTerrainCatalogItem` to display a 3D surface model in a supported Cesium format.
- Added support for configuration of how time is displayed on the timeline - catalog items can now specify a dateFormat hash
  in their configuration that has formats for `timelineTic` (what is displayed on the timeline itself) and `currentTime`
  (which is the current time at the top-left).
- Fixed display when `tableStyle.colorBins` is 0.
- Added `fogSettings` option to init file to customize fog settings, introduced in Cesium 1.16.
- Improved zooming to csvs, to include a small margin around the points.
- Support ArcGis MapServer extents specified in a wider range of projections, including GDA MGA zones.
- WMS legends now use a bigger font, include labels, and are anti-aliased when we can determine that the server is Geoserver and supports these options.
- Updated to [Cesium](http://cesiumjs.org) 1.20. Significant changes relevant to TerriaJS users include:
  - Fixed loading for KML `NetworkLink` to not append a `?` if there isn't a query string.
  - Fixed handling of non-standard KML `styleUrl` references within a `StyleMap`.
  - Fixed issue in KML where StyleMaps from external documents fail to load.
  - Added translucent and colored image support to KML ground overlays
  - `GeoJsonDataSource` now handles CRS `urn:ogc:def:crs:EPSG::4326`
  - Fix a race condition that would cause the terrain to continue loading and unloading or cause a crash when changing terrain providers. [#3690](https://github.com/AnalyticalGraphicsInc/cesium/issues/3690)
  - Fix issue where the `GroundPrimitive` volume was being clipped by the far plane. [#3706](https://github.com/AnalyticalGraphicsInc/cesium/issues/3706)
  - Fixed a reentrancy bug in `EntityCollection.collectionChanged`. [#3739](https://github.com/AnalyticalGraphicsInc/cesium/pull/3739)
  - Fixed a crash that would occur if you added and removed an `Entity` with a path without ever actually rendering it. [#3738](https://github.com/AnalyticalGraphicsInc/cesium/pull/3738)
  - Fixed issue causing parts of geometry and billboards/labels to be clipped. [#3748](https://github.com/AnalyticalGraphicsInc/cesium/issues/3748)
  - Fixed bug where transparent image materials were drawn black.
  - Fixed `Color.fromCssColorString` from reusing the input `result` alpha value in some cases.
- Added support for time-series data sets with gaps - these are skipped when scrubbing on the timeline or playing.

### 2.3.0

- Share links now contain details about the picked point, picked features and currently selected feature.
- Reorganised the display of disclaimers so that they're triggered by `CatalogGroup` and `CatalogItem` models, which trigger `terria.disclaimerEvent`, which is listened to by DisclaimerViewModel`. `DisclaimerViewModel` must be added by the map that's using Terria.
- Added a mechanism for hiding the source of a CatalogItem in the view info popup.
- Added the `hideSource` flag to the init json for hiding the source of a CatalogItem in the View Info popup.
- Fixed a bug where `CatalogMember.load` would return a new promise every time it was called, instead of retaining the one in progress.
- Added support for the `copyrightText` property for ArcGis layers - this now shows up in info under "Copyright Text"
- Showed a message in the catalog item info panel that informs the user that a catalog item is local and can't be shared.
- TerriaJS now obtains its list of domains that the proxy will proxy for from the `proxyableDomains/` service. The URL can be overridden by setting `parameters.proxyableDomainsUrl` in `config.json`.
- Updated to [Cesium](http://cesiumjs.org) 1.19. Significant changes relevant to TerriaJS users include:
  - Improved KML support.
    - Added support for `NetworkLink` refresh modes `onInterval`, `onExpire` and `onStop`. Includes support for `viewboundScale`, `viewFormat`, `httpQuery`.
    - Added partial support for `NetworkLinkControl` including `minRefreshPeriod`, `cookie` and `expires`.
    - Added support for local `StyleMap`. The `highlight` style is still ignored.
    - Added support for `root://` URLs.
    - Added more warnings for unsupported features.
    - Improved style processing in IE.

### 2.2.1

- Improved legend and coloring of ENUM (string) columns of CSV files, to sort first by frequency, then alphabetically.

### 2.2.0

- Warn user when the requested WMS layer doesn't exist, and try to provide a suggestion.
- Fixed the calculation of a CSV file's extent so that missing latitudes and longitudes are ignored, not treated as zero.
- Improved the user experience around uploading files in a format not directly supported by TerriaJS and optionally using the conversion service.
- Improved performance of large CSV files, especially the loading time, and the time taken to change the display variable of region-mapped files.
- Added support for CSV files with only location (lat/lon or region) columns, and no value columns, using a file-specific color. Revised GeoJSON display to draw from the same palette of colors.
- Fixed a bug that prevented GeoJSON styles from being applied correctly in some cases.
- Fixed an error when adding a CSV with one line of data.
- Fixed error when adding a CSV file with numeric column names.
- Polygons and polylines are now highlighted on click when the geometry is available.
- Improved legend and coloring of ENUM (string) columns of CSV files; only the most common values are colored differently, with the rest shown as 'Other'.
- Added support for running the automated tests on the local system (via `gulp test`), on BrowserStack (via `gulp test-browserstack`), and on Sauce Labs (via `gulp test-saucelabs`).
- Changed `tableStyle`'s `format` to only accept `useGrouping`, `maximumFractionDigits` and `styling: "percent"` options. Previously some other options may have worked in some browsers.
- Improved color palette for string (ENUM) columns of CSV files.
- Improved CSV loading to ignore any completely blank lines after the header row (ie. lines which do not even have commas).
- Added support for grouping catalog items retrieved from a CSW server according to criteria specified in the init file (via the `metadataGroups` property) or from a `domainSpecification` and a call to the `GetDomain` service on the CSW server.
- Added `UrlTemplateCatalogItem`, which can be used to access maps via a URL template.
- Improved ABS display (to hide the regions) when a concept is deselected.
- Improved readability of ArcGIS catalog items and legends by replacing underscores with spaces.
- `ArcGisMapServerCatalogItem` metadata is now cached by the proxy for only 24 hours.
- Improved the feature info panel to update the display of time-varying region-mapped CSV files for the current time.
- Updated to [Cesium](http://cesiumjs.org) 1.18. Significant changes relevant to TerriaJS users include:
  - Improved terrain performance by up to 35%. Added support for fog near the horizon, which improves performance by rendering less terrain tiles and reduces terrain tile requests. [#3154](https://github.com/AnalyticalGraphicsInc/cesium/pull/3154)
  - Reduced the amount of GPU and CPU memory used by terrain by using compression. The CPU memory was reduced by up to 40%, and approximately another 25% in Chrome.
  - Fixed an issue where the sun texture is not generated correctly on some mobile devices. [#3141](https://github.com/AnalyticalGraphicsInc/cesium/issues/3141)
  - Cesium now honors window.devicePixelRatio on browsers that support the CSS imageRendering attribute. This greatly improves performance on mobile devices and high DPI displays by rendering at the browser-recommended resolution. This also reduces bandwidth usage and increases battery life in these cases.

### 2.1.1

- Fixed sharing of time-varying czml files; the timeline was not showing on the shared link.
- Fixed sharing of user-added time-varying csv files.
- Fixed a bug in `CkanCatalogItem` that made it build URLs incorrectly when given a base URL ending in a slash.

### 2.1.0

- Moved `TableColumn`, `TableStructure`, and the classes based on `Concept` to `lib/Map`. Moved `LegendHelper` to `lib/Models`.
- Added column-specific styling to CSV files, using a new `tableStyle.columns` json parameter. This is an object whose keys are column names or indices, and whose values are objects of column-specific tableStyle parameters. See the CSV column-specific group in `wwwroot/test/init/test-tablestyle.json` for an example. [#1097](https://github.com/TerriaJS/terriajs/issues/1097)
- Added the following column-specific `tableStyle` parameters:
  - `name`: renames the column.
  - `type`: sets the column type; can be one of LON, LAT, ALT, TIME, SCALAR, or ENUM.
  - `format`: sets the column number format, using the format of the [Javascript Intl options parameter](https://developer.mozilla.org/en-US/docs/Web/JavaScript/Reference/Global_Objects/Number/toLocaleString), eg. `{"format": {"useGrouping": true, "maximumFractionDigits": 2}}` to add thousands separators to numbers and show only two decimal places. Only the `useGrouping`, `maximumFractionDigits` and `styling: "percent"` options are guaranteed to work in all browsers.
- Added column-specific formatting to the feature info panel for all file types, eg. `"featureInfoTemplate" : {"template": "{{SPEED}} m/s", "formats": {"SPEED": {"maximumFractionDigits": 2}}}`. The formatting options are the same as above.
- Changed the default number format in the Feature Info Panel to not separate thousands with commas.
- Fixed a bug that caused the content on the feature info panel to be rendered as pure HTML instead of as mixed HTML / Markdown.
- Changed the default for `tableStyle.replaceWithZeroValues` to `[]`, ie. nothing.
- Changed the default for `tableStyle.replaceWithNullValues` to `["-", "na", "NA"]`.
- Changed the default for `tableStyle.nullLabel` to '(No value)'.
- Application name and support email can now be set in config.json's "parameters" section as "appName" and "supportEmail".
- Fixed showWarnings in config json not being respected by CSV catalog items.
- Fixed hidden region mapped layers being displayed when variable selection changes.
- Fixed exporting raw data as CSV not escaping commas in the data itself.

### 2.0.1

- Fixed a bug that caused the last selected ABS concept not to appear in the feature info panel.

### 2.0.0

- The following previously-deprecated functionality was removed in this version:
  - `ArcGisMapServerCatalogGroup`
  - `CatalogItemControl`
  - `CatalogItemDownloadControl`
  - Calling `BrandBarViewModel.create` with more than one parameter.
  - `CatalogMemberControl.leftSideItemControls`
  - `CatalogMemberControl.rightSideItemControls`
  - `DataCatalogTabViewModel.getRightSideItemControls`
  - `DataCatalogTabViewModel.getLeftSideItemControls`
  - `registerCatalogItemControls`
  - `AusGlobeViewer`
- Streamlined CSV handling framework. Breaking changes include the APIs of (not including those which begin with `_`):
  - `CsvCatalogItem`: `rowProperties`, `rowPropertiesByCode`, `dynamicUpdate` have been removed.
  - `AbsIttCatalogItem`: Completely rewritten. The `dataSetID` json parameter has been deprecated in favor of `datasetId` (different capitalization).
  - For the 2011 Australian Census data, requires `sa4_code_2011` to appear as an alias in `regionMapping.json` (it was previously missing in NationalMap).
  - `TableDataSource`: Completely rewritten and moved from `Map` to `Models` directory. Handles csvs with latitude & longitude columns.
  - `RegionMapping`: Used instead of TableDataSource for region-mapped csvs.
  - `DataTable` and `DataVariable` have been replaced with new classes, `TableStructure` and `TableColumn`.
  - `RegionProvider`: `loadRegionsFromWfs`, `processRegionIds`, `applyReplacements`, `findRegionIndex` have been made internal functions.
  - `RegionProviderList`: `chooseRegionProvider` has been changed and renamed `getRegionDetails`.
  - `ColorMap`: `fromArray` and `fromString` have been removed, with the constructor taking on that functionality.
  - `LegendUrl` has been moved to the `Map` directory.
  - `TableStyle`: `loadColorMap` and `chooseColorMap` have been removed. Moved from `Map` to `Models` directory.
  - `FeatureInfoPanelSectionViewModel`: its constructor now takes a `FeatureInfoPanelViewModel` as its first argument, instead of `Terria`.
  - `Models/ModelError` has been replaced with `Core/TerriaError`.
- Removed blank feature info sections for uncoloured regions of region-mapped CSVs.
- Recognises the CSV datetime formats: YYYY, YYYY-MM and YYYY-MM-DD HH:MM(:SS).
- Introduced five new json tableStyle parameters:
  - `replaceWithZeroValues`: Defaults to `[null, "-"]`. These values are coloured as if they were zero if they appear in a list with numbers. `null` catches missing values.
  - `replaceWithNullValues`: Defaults to `["na", "NA"]`. These values are coloured as if they were null if they appear in a list with numbers.
  - `nullColor`: A css string. Defaults to black. This colour is used to display null values. It is also used to colour points when no variable is selected.
  - `nullLabel`: A string used to label null or blank values in the legend. Defaults to ''.
  - `timeColumn`: Provide the name or index (starting at 0) of a csv column, if any. Defaults to the first time column found, if any. Use `null` to explicitly disregard all time columns.
- Removed variables consisting only of html tags from the Now Viewing panel.
- Added support for the csv datetime formats: YYYY, YYYY-MM and YYYY-MM-DD HH:MM(:SS).
- Improved formatting of datetimes from csv files in the feature info panel.
- Removed variables consisting only of html tags from the Now Viewing panel.
- Improved handling of rows with missing dates in csv time columns.
- Introduced four new json tableStyle parameters:
  - `replaceWithZeroValues`: Defaults to `[null, '-']`. These values are coloured as if they were zero if they appear in a csv column with numbers. `null` catches missing values. These rows are ignored if they appear in a csv time column.
  - `replaceWithNullValues`: Defaults to `['na', 'NA']`. These values are coloured as if they were null if they appear in a csv column with numbers. These rows are ignored if they appear in a csv time column.
  - `nullColor`: A css string. Defaults to a dark blue. This colour is used to display null values (but it does not appear on the legend). It is also used to colour points when no variable is selected.
  - `timeColumn`: Provide the name or index (starting at 0) of a csv column, if any. Defaults to the first time column found, if any. Use `null` to explicitly disregard all time columns.
- Added id matching for catalog members:
- Improved formatting of datetimes from csv files in the feature info panel.
- Removed variables consisting only of HTML tags from the Now Viewing panel.
- Added ID matching for catalog members:
  - An `id` field can now be set in JSON for catalog members
  - When sharing an enabled catalog item via a share link, the share link will reference the catalog item's ID
    rather than its name as is done currently.
  - The ID of an item should be accessed via `uniqueId` - if a catalog member doesn't have an ID set, this returns a
    default value of the item's name plus the ID of its parent. This means that if all the ancestors of a catalog
    member have no ID set, its ID will be its full path in the catalog.
  - This means that if an item is renamed or moved, share links that reference it will still work.
  - A `shareKeys` property can be also be set that contains an array of all ids that should lead to this item. This means
    that a share link for an item that didn't previously have an ID set can still be used if it's moved, as long as it
    has its old default ID set in `shareKeys`
  - Old share links will still work as long as the items they lead to aren't renamed or moved.
  - Refactor of JSON serialization - now rather than passing a number of flags that determine what should and shouldn't be
    serialized, an `itemFilter` and `propertyFilter` are passed in options. These are usually composed of multiple filters,
    combined using `combineFilters`.
  - An index of all items currently in the catalog against all of that item's shareKeys is now maintained in `Catalog`
    and can be used for O(1) lookups of any item regardless of its location.
  - CatalogMembers now contain a reference to their parent CatalogGroup - this means that the catalog tree can now be
    traversed in both directions.
  - When serializing user-added items in the catalog, the children of `CatalogGroup`s with the `url` property set are
    not serialized. Settings like `opacity` for their descendants that need to be preserved are serialized separately.
- Generated legends now use SVG (vector) format, which look better on high resolution devices.
- Created new Legend class, making it easy to generate client-side legends for different kinds of data.
- Generate client-side legends for ArcGIS MapServer catalog items, by fetching JSON file, instead of just providing link to external page.
- Fix Leaflet feature selection when zoomed out enough that the world is repeated.
- Improved handling of lat/lon CSV files with missing latitude or longitude values.
- Fixed a bug that prevented `SocrataCataloGroup` from working in Internet Explorer 9.
- Added `CkanCatalogItem`, which can be used to reference a particular resource of any compatible type on a CKAN server.
- Fixed a bug that caused the Now Viewing tab to display incorrectly in Internet Explorer 11 when switching directly to it from the Data Catalogue tab.

### 1.0.54

- Fixed a bug in `AbsIttCatalogItem` that caused no legend to be displayed.

### 1.0.53

- Improved compatibility with Internet Explorer 9.
- Made `CswCatalogGroup` able to find geospatial datasets on more CSW servers.
- Allow WMS parameters to be specified in json in uppercase (eg. STYLES).

### 1.0.52

- Added `MapBoxMapCatalogItem`, which is especially useful for base maps. A valid access token must be provided.
- Added a `getContainer()` method to Terria's `currentViewer`.
- Dramatically improved the performance of region mapping.
- Introduced new quantisation (color binning) methods to dramatically improve the display of choropleths (numerical quantities displayed as colors) for CSV files, instead of always using linear. Four values for `colorBinMethod` are supported:
  - "auto" (default), usually means "ckmeans"
  - "ckmeans": use "CK means" method, an improved version of Jenks Even Breaks to form clusters of values that are as distinct as possible.
  - "quantile": use quantiles, evenly distributing values between bins
  - "none": use the previous linear color mapping method.
- The default style for CSV files is now 7 color bins with CK means method.
- Added support for color palettes from Color Brewer (colorbrewer2.org). Within `tableStyle`, use a value like `"colorPalette": "10-class BrBG"`.
- Improved the display of legends for CSV files, accordingly.
- URLs for legends are now encapsulated in a `LegendUrl` model, which accepts a mime type that will affect how the
  legend is rendered in the sidebar.
- Added support for the Socrata "new backend" with GeoJSON download to `SocrataCatalogGroup`.
- Moved URL config parameters to config.json, with sensible defaults. Specifically:
  - regionMappingDefinitionsUrl: 'data/regionMapping.json',
  - conversionServiceBaseUrl: '/convert/',
  - proj4ServiceBaseUrl: '/proj4/',
  - corsProxyBaseUrl: '/proxy/'
- Deprecated terria.regionMappingDefinitionsUrl (set it in config.json or leave it as default).

### 1.0.51

- Fixed a typo that prevented clearing the search query
- Added support for Nominatim search API hosted by OpenStreetMap (http://wiki.openstreetmap.org/wiki/Nominatim) with `NominatimSearchProviderViewModel`. This works by merging to 2 queries : one with the bounding parameter for the nearest results, and the other without the bounding parameter. The `countryCodes` property can be set to limit the result to a set of specific countries.
- Added `MapProgressBarViewModel`. When added to the user interface with `MapProgressBarViewModel.create`, it shows a bar at the top of the map window indicating tile load progress.
- We no longer show the entity's ID (which is usually a meaningless GUID) on the feature info panel when the feature does not have a name. Instead, we leave the area blank.
- Fixed a bug with time-dynamic imagery layers that caused features to be picked from the next time to be displayed, in addition to the current one.
- Replace `.` and `#` with `_` in property names meant to be used with `featureInfoTemplate`, so that these properties can be accessed by the [mustache](https://mustache.github.io/) templating engine.
- Added support for time-varying properties (e.g. from a CZML file) on the feature info panel.
- `Cesium.zoomTo` now takes the terrain height into account when zooming to a rectangle.

### 1.0.50

- Put a white background behind legend images to fix legend images with transparent background being nearly invisible.
- Search entries are no longer duplicated for catalog items that appear in multiple places in the Data Catalogue
- Fixed the layer order changing in Cesium when a CSV variable is chosen.
- Layer name is now shown in the catalog item info panel for ESRI ArcGIS MapServer layers.
- Retrieve WFS or WCS URL associated with WMS data sources using DescribeLayer if no dataUrl is present.
- Downgrade Leaflet to 0.7.3 to fix specific feature clicking problems with 2D maps.
- Use `PolylineGraphics` instead of `PolygonGraphics` for unfilled polygons with an outline width greater than 1. This works around the fact that Cesium does not support polygons with outline width great than 1 on Windows due to a WebGL limitation.
- Sorted ABS age variables numerically, not alphabetically.
- Removed extra space at the bottom of base map buttons.
- Share links now remember the currently active tab in the `ExplorerPanelViewModel`.
- Fixed a bug that prevented region mapping from working over HTTPS.
- The proxy is now used to avoid a mixed content warning when accessing an HTTP dataset from an HTTPS deployment of TerriaJS.
- Added `CameraView.fromLookAt` and `CameraView.fromPositionHeadingPitchRoll` functions. These functions can be used to position the camera in new ways.

### 1.0.49

- Fixed a bug that caused poor performance when clicking a point on the map with lots of features and then closing the feature information panel.
- Apply linkify, instead of markdown, to properties shown in the Feature Info Panel.
- Fixed a bug that prevented feature scaling by value.
- Fixed a bug that prevented the csv `displayDuration` from working.
- Fixed a bug that ignored which column of the csv file to show as the legend initially.
- `NowViewingTabViewModel` is now composed of a number of sections. Each section is given the opportunity to determine whether it applies to each catalog item. Custom sections may be added by adding them to NowViewingTabViewModel.sections`.
- `CsvCatalogItem` and `AbsIttCatalogItem` now expose a `concepts` property that can be used to adjust the display.
- Added `Terria.cesiumBaseUrl` property.
- The user interface container DOM element may now be provided to `TerriaViewer` by specifying `uiContainer` in its options. Previously it always used an element named `ui`.
- Legend URLs are now accessed via the proxy, if applicable.
- Fixed a bug that prevented feature scaling by value.
- Added support for [Urthecast](https://www.urthecast.com/) with `UrthecastCatalogGroup`.
- Fixed a bug that caused a `TypeError` on load when the share URL included enabled datasets with an order different from their order in the catalog.
- Improved the message that is shown to the user when their browser supports WebGL but it has a "major performance caveat".
- Fixed a bug that could cause an exception in some browsers (Internet Explorer, Safari) when loading a GeoJSON with embedded styles.
- Fixed a bug with Leaflet 2D map where clicks on animation controls or timeline would also register on the map underneath causing undesired feature selection and, when double clicked, zooming (also removed an old hack that disabled dragging while using the timeline slider)
- Changed Australian Topography base map server and updated the associated thumbnail.
- Added `updateApplicationOnMessageFromParentWindow` function. After an app calls this function at startup, TerriaJS can be controlled by its parent window when embedded in an `iframe` by messages sent with `window.postMessage`.

### 1.0.48

- Added the ability to disable feature picking for `ArcGisMapServerCatalogItem`.
- Disabled feature picking for the Australian Topography and Australian Hydrography base layers created by `createAustraliaBaseMapOptions`.

### 1.0.47

- Make it possible to disable CSV region mapping warnings with the `showWarnings` init parameter.
- The `name` of a feature from a CSV file is now taken from a `name` or `title` column, if it exists. Previously the name was always "Site Data".
- Fixed a bug that caused time-dynamic WMS layers with just one time to not be displayed.
- Underscores are now replaced with spaces in the feature info panel for `GeoJsonCatalogItem`.
- Added Proj4 projections to the location bar. Clicking on the bar switches between lats/longs and projected coordinates. To enable this, set `useProjection` to `true`
- Show information for all WMS features when a location is clicked.
- Fixed a bug that caused an exception when running inside an `<iframe>` and the user's browser blocked 3rd-party cookies.
- HTML and Markdown text in catalog item metadata, feature information, etc. is now formatted in a more typical way. For example, text inside `<h1>` now looks like a heading. Previously, most HTML styling was stripped out.
- Supports FeatureInfoTemplates on all catalog item types (previously only available on ImageryLayers).
- Apply markdown to properties shown in the Feature Info Panel.
- Add `includeCzml` option to CkanCatalogGroup.
- Fixed a bug that caused `WebMapServiceCatalogItem` to incorrectly populate the catalog item's metadata with data from GetCapabilities when another layer had a `Title` with the same value as the expected layer's `Name`.
- Update the default Australian topography basemap to Geoscience Australia's new worldwide layer (http://www.ga.gov.au/gisimg/rest/services/topography/National_Map_Colour_Basemap/MapServer)
- Allow color maps in CSV catalog items to be expressed as strings: colorMapString: "red-white-blue".
- Updated to [Cesium](http://cesiumjs.org) 1.15. Significant changes relevant to TerriaJS users include:
  - Added support for the [glTF 1.0](https://github.com/KhronosGroup/glTF/blob/master/specification/README.md) draft specification.
  - Added support for the glTF extensions [KHR_binary_glTF](https://github.com/KhronosGroup/glTF/tree/master/extensions/Khronos/KHR_binary_glTF) and [KHR_materials_common](https://github.com/KhronosGroup/glTF/tree/KHR_materials_common/extensions/Khronos/KHR_materials_common).
  - `ImageryLayerFeatureInfo` now has an `imageryLayer` property, indicating the layer that contains the feature.
  - Make KML invalid coordinate processing match Google Earth behavior. [#3124](https://github.com/AnalyticalGraphicsInc/cesium/pull/3124)

### 1.0.46

- Fixed an incorrect require (`URIjs` instead of `urijs`).

### 1.0.45

- Major refactor of `CsvCatalogItem`, splitting region-mapping functionality out into `RegionProvider` and `RegionProviderList`. Dozens of new test cases. In the process, fixed a number of bugs and added new features including:
  - Regions can be matched using regular expressions, enabling matching of messy fields like local government names ("Baw Baw", "Baw Baw Shire", "Baw Baw (S)", "Shire of Baw Baw" etc).
  - Regions can be matched using a second field for disambiguation (eg, "Campbelltown" + "SA")
  - Drag-and-dropped datasets with a time column behave much better: rather than a fixed time being allocated to each row, each row occupies all the time up until the next row is shown.
  - Enumerated fields are colour coded in lat-long files, consist with region-mapped files.
  - Feedback is now provided after region mapping, showing which regions failed to match, and which matched more than once.
  - Bug: Fields with names starting with 'lon', 'lat' etc were too aggressively matched.
  - Bug: Numeric codes beginning with zeros (eg, certain NT 08xx postcodes) were treated as numbers and failed to match.
  - Bug: Fields with names that could be interpreted as regions weren't available as data variables.
- Avoid mixed content warnings when using the CartoDB basemaps.
- Allow Composite catalog items
- Handle WMS time interval specifications (time/time and time/time/periodicity)
- Moved `url` property to base CatalogItem base class. Previously it was defined separately on most derived catalog items.
- Most catalog items now automatically expose a `dataUrl` that is the same as their `url`.
- Added custom definable controls to `CatalogMember`s.
  - To define a control, subclass `CatalogMemberControl` and register the control in `ViewModels/registerCatalogMemberControl` with a unique control name, control class and required property name.
  - If a `CatalogMember` has a property with the required property name either directly on the member or in its `customProperties` object, the control will appear in the catalog with the member and will fire the `activate` function when clicked.
  - Controls can be registered to appear on both the left and right side using `registerLeftSideControl` and `registerRightSideControl` respectively.
  - An example can be seen in the `CatalogMemberDownloadControl`
  - Currently top level members do not show controls.
- The `LocationBarViewModel` now shows the latitude and longitude coordinates of the mouse cursor in 2D as well as 3D.
- The `LocationBarViewModel` no longer displays a misleading elevation of 0m when in "3D Smooth" mode.
- Added `@menu-bar-right-offset` LESS parameter to control the right position of the menu bar.
- Added `forceProxy` flag to all catalog members to indicate that an individual item should use the proxy regardless of whether the domain is in the list of domains to proxy.
- Allow a single layer of an ArcGIS MapServer to be added through the "Add Data" interface.
- Added `WfsFeaturesCatalogGroup`. This group is populated with a catalog item for each feature queried from a WFS server.
- The Feature Info panel now shows all selected features in an accordion control. Previously it only showed the first one.
- Added `featureInfoTemplate` property to `CatalogItem`. It is used to provide a custom Markdown or HTML template to display when a feature in the catalog item is clicked. The template is parameterized on the properties of the feature.
- Updated to [Cesium](http://cesiumjs.org) 1.14. Significant changes relevant to TerriaJS users include:
  - Fixed issues causing the terrain and sky to disappear when the camera is near the surface. [#2415](https://github.com/AnalyticalGraphicsInc/cesium/issues/2415) and [#2271](https://github.com/AnalyticalGraphicsInc/cesium/issues/2271)
  - Fixed issues causing the terrain and sky to disappear when the camera is near the surface. [#2415](https://github.com/AnalyticalGraphicsInc/cesium/issues/2415) and [#2271](https://github.com/AnalyticalGraphicsInc/cesium/issues/2271)
  - Provided a workaround for Safari 9 where WebGL constants can't be accessed through `WebGLRenderingContext`. Now constants are hard-coded in `WebGLConstants`. [#2989](https://github.com/AnalyticalGraphicsInc/cesium/issues/2989)
  - Added a workaround for Chrome 45, where the first character in a label with a small font size would not appear. [#3011](https://github.com/AnalyticalGraphicsInc/cesium/pull/3011)
  - Fixed an issue with drill picking at low frame rates that would cause a crash. [#3010](https://github.com/AnalyticalGraphicsInc/cesium/pull/3010)

### 1.0.44

- Fixed a bug that could cause timeseries animation to "jump" when resuming play after it was paused.
- Make it possible for catalog item initialMessage to require confirmation, and to be shown every time.
- When catalog items are enabled, the checkbox now animates to indicate that loading is in progress.
- Add `mode=preview` option in the hash portion of the URL. When present, it is assumed that TerriaJS is being used as a previewer and the "small screen warning" will not be shown.
- Added `maximumLeafletZoomLevel` constructor option to `TerriaViewer`, which can be used to force Leaflet to allow zooming closer than its default of level 18.
- Added the `attribution` property to catalog items. The attribution is displayed on the map when the catalog item is enabled.
- Remove an unnecessary instance of the Cesium InfoBox class when viewing in 2D
- Fixed a bug that prevented `AbsIttCatalogGroup` from successfully loading its list of catalog items.
- Allow missing URLs on embedded data (eg. embedded czml data)
- Fixed a bug loading URLs for ArcGIS services names that start with a number.
- Updated to [Cesium](http://cesiumjs.org) 1.13. Significant changes relevant to TerriaJS users include:
  - The default `CTRL + Left Click Drag` mouse behavior is now duplicated for `CTRL + Right Click Drag` for better compatibility with Firefox on Mac OS [#2913](https://github.com/AnalyticalGraphicsInc/cesium/pull/2913).
  - Fixed an issue where non-feature nodes prevented KML documents from loading. [#2945](https://github.com/AnalyticalGraphicsInc/cesium/pull/2945)

### 1.0.43

- Fixed a bug that prevent the opened/closed state of groups from being preserved when sharing.

### 1.0.42

- Added a `cacheDuration` property to all catalog items. The new property is used to specify, using Varnish-like notation (e.g. '1d', '10000s') the default length of time to cache URLs related to the catalog item.
- Fix bug when generating share URLs containing CSV items.
- Improve wording about downloading data from non-GeoJSON-supporting WFS servers.

### 1.0.41

- Improvements to `AbsIttCatalogItem` caching from the Tools menu.

### 1.0.40

- `ArcGisMapServerCatalogItem` now shows "NoData" tiles by default even after showing the popup message saying that max zoom is exceeded. This can be disabled by setting its `showTilesAfterMessage` property to false.

### 1.0.39

- Fixed a race condition in `AbsIttCatalogItem` that could cause the legend and map to show different state than the Now Viewing UI suggested.
- Fixed a bug where an ABS concept with a comma in its name (e.g. "South Eastern Europe,nfd(c)" in Country of Birth) would cause values for concept that follow to be misappropriated to the wrong concepts.

### 1.0.38

- `AbsIttCatalogItem` now allows the region type to be set on demand rather than only at load time.
- `CsvCatalogItem` can now have no display variable selected, in which case all points are the same color.

### 1.0.37

- Added `CswCatalogGroup` for populating a catalog by querying an OGC CSW service.
- Added `CatalogMember.infoSectionOrder` property, to allow the order of info sections to be configured per catalog item when necessary.
- Fixed a bug that prevented WMTS layers with a single `TileMatrixSetLink` from working correctly.
- Added support for WMTS layers that can only provide tiles in JPEG format.
- Fixed testing and caching of ArcGis layers from tools and added More information option for imagery layers.
- TerriaJS no longer requires Google Analytics. If a global `ga` function exists, it is used just as before. Otherwise, events are, by default, logged to the console.
- The default event analytics behavior can be specified by passing an instance of `ConsoleAnalytics` or `GoogleAnalytics` to the `Terria` constructor. The API key to use with `GoogleAnalytics` can be specified explicitly to its constructor, or it can be specified in the `parameter.googleAnalyticsKey` property in `config.json`.
- Made polygons drastically faster in 2D.
- TerriaJS now shortens share URLs by default when a URL shortener is available.
- Added Google Analytics reporting of the application URL. This is useful for tracking use of share URLs.
- Added the ability to specify a specific dynamic layer of an ArcGIS Server using just a URL.

### 1.0.36

- Calculate extent of TopoJSON files so that the viewer correctly pans+zooms when a TopoJSON file is loaded.
- Fixed a bug that caused the `Terria#clock` to keep ticking (and therefore using CPU / battery) once started even after selecting a non-time-dynamic dataset.
- Fixed a bug that caused the popup message to appear twice when a dataset failed to load.
- Added layer information to the Info popup for WMS datasets.
- Added ability to filter catalog search results by:
  - type: `is:wms`, `-is:esri-mapserver`. A result must match any 'is:' and no '-is:'.
  - url: `url:vic.gov.au`, `-url:nicta.com.au`. A result must match any 'url:', and no '-url:'.
- Added ability to control the number of catalog search results: `show:20`, `show:all`

### 1.0.35

- Polygons from GeoJSON datasets are now filled.
- Left-aligned feature info table column and added some space between columns.
- Added `EarthGravityModel1996`.
- Extended `LocationBarViewModel` to show heights relative to a geoid / mean sea level model. By default, EGM96 is used.
- Added support for styling GeoJSON files, either in catalog (add .style{} object) or embedded directly in the file following the [SimpleStyle spec](https://github.com/mapbox/simplestyle-spec).
- Fixed a bug that caused the 3D view to use significant CPU time even when idle.
- Added CartoDB's Positron and Dark Matter base maps to `createGlobalBaseMapOptions`.
- Added support for subdomains to `OpenStreetMapCatalogItem`.

### 1.0.34

- Fixed a bug that prevented catalog items inside groups on the Search tab from being enabled.
- Added `PopupMessageConfirmationViewModel`. It prevents the Popup from being closed unless the confirm button is pressed. Can also optionally have a deny button with a custom action.
- Added support for discovering GeoJSON datasets from CKAN.
- Added support for zipped GeoJSON files.
- Made `KmlCatalogItem` use the proxy when required.
- Made `FeatureInfoPanelViewModel` use the white panel background in more cases.
- Significantly improved the experience on devices with small screens, such as phones.
- Fixed a bug that caused only the portion of a CKAN group name before the first comma to be used.

### 1.0.33

- Added the `legendUrls` property to allow a catalog item to optionally have multiple legend images.
- Added a popup message when zooming in to the "No Data" scales of an `ArcGisMapServerCatalogItem`.
- Added `CatalogGroup.sortFunction` property to allow custom sorting of catalog items within a group.
- Added `ImageryLayerCatalogItem.treat403AsError` property.
- Added a title text when hovering over the label of an enabled catalog item. The title text informs the user that clicking will zoom to the item.
- Added `createBingBaseMapOptions` function.
- Added an option to `KnockoutMarkdownBinding` to optionally skip HTML sanitization and therefore to allow unsafe HTML.
- Upgraded to Cesium 1.11.
- `CatalogItem.zoomTo` can now zoom to much smaller bounding box rectangles.

### 1.0.32

- Fixed CKAN resource format matching for KML, CSV, and Esri REST.

### 1.0.31

- Added support for optionally generating shorter URLs when sharing by using the Google URL shortening service.

### 1.0.30

- `WebMapServiceCatalogItem` and `ArcGisMapServerCatalogItem` now augment directly-specified metadata with metadata queried from the server.
- "Data Details" and "Service Details" on the catalog item info panel are now collapsed by default. This improves the performance of the panel and hides some overly technical details.
- `ArcGisMapServerCatalogItem.layers` can now specify layer names in addition to layer IDs. Layer names are matched in a case-insensitive manner and only if a direct ID match is not found.
- `itemProperties` are now applied through the normal JSON loading mechanism, so properties that are represented differently in code and in JSON will now work as well.
- Added support for `csv-geo-*` (e.g. csv-geo-au) to `CkanCatalogGroup`.
- The format name used in CKAN can now be specified to `CkanCatalogGroup` using the `wmsResourceFormat`, `kmlResourceFormat`, `csvResourceFormat`, and `esriMapServerResourceFormat` properties. These properties are all regular expressions. When the format of a CKAN resource returned from `package_search` matches one of these regular expressions, it is treated as that type within TerriaJS.
- `CkanCatalogGroup` now fills the `dataUrl` property of created items by pointing to the dataset's page on CKAN.
- The catalog item information panel now displays `info` sections in a consistent order. The order can be overridden by setting `CatalogItemInfoViewModel.infoSectionOrder`.
- An empty `description` or `info` section is no longer shown on the catalog item information panel. This can be used to remove sections that would otherwise be populated from dataset metadata.

### 1.0.29

- Add support for loading init files via the proxy when necessary.
- Switched to using the updated URL for STK World Terrain, `//assets.agi.com/stk-terrain/v1/tilesets/world/tiles`.

### 1.0.28

- Fixed a bug that prevented links to non-image (e.g. ArcGIS Map Server) legends from appearing on the Now Viewing panel.

### 1.0.27

- Use terriajs-cesium 1.10.7, fixing a module load problem in really old browers like IE8.

### 1.0.25

- Fixed incorrect date formatting in the timeline and animation controls on Internet Explorer 9.
- Add support for CSV files with longitude and latitude columns but no numeric value column. Such datasets are visualized as points with a default color and do not have a legend.
- The Feature Information popup is now automatically closed when the user changes the `AbsIttCatalogItem` filter.

### 1.0.24

- Deprecated:
  - Renamed `AusGlobeViewer` to `TerriaViewer`. `AusGlobeViewer` will continue to work until 2.0 but using it will print a deprecation warning to the browser console.
  - `BrandBarViewModel.create` now takes a single `options` parameter. The container element, which used to be specified as the first parameter, should now be specified as the `container` property of the `options` parameter. The old function signature will continue to work until 2.0 but using it will print a deprecation warning to the browser console.
- `WebMapServiceCatalogItem` now determines its rectangle from the GetCapabilities metadata even when configured to use multiple WMS layers.
- Added the ability to specify the terrain URL or the `TerrainProvider` to use in the 3D view when constructing `TerriaViewer`.
- `AbsIttCatalogItem` styles can now be set using the `tableStyle` property, much like `CsvCatalogItem`.
- Improved `AbsIttCatalogItem`'s tolerance of errors from the server.
- `NavigationViewModel` can now be constructed with a list of `controls` to include, instead of the standard `ZoomInNavigationControl`, `ResetViewNavigationControl`, and `ZoomOutNavigationControl`.
- Fixed a bug that caused the brand bar to slide away with the explorer panel on Internet Explorer 9.

### 1.0.23

- Fixed a bug that prevented features from being pickable from ABS datasets on the 2D map.
- Fixed a bug that caused the Explorer Panel tabs to be missing or misaligned in Firefox.

### 1.0.22

- Changed to use JPEG instead of PNG format for the Natural Earth II basemap. This makes the tile download substantially smaller.

### 1.0.21

- Added an `itemProperties` property to `AbsIttCatalogGroup`.
- Added a `nowViewingMessage` property to `CatalogItem`. This message is shown by the `NowViewingAttentionGrabberViewModel` when the item is enabled. Each unique message is shown only once.

### 1.0.20

- Added the ability to specify SVG icons on Explorer Panel tabs.
- Added an icon to the Search tab.
- Added support for accessing Australian Bureau of Statistics data via the ABS-ITT API, using `AbsIttCatalogGroup` and `AbsIttCatalogItem`.
- The Now Viewing panel now contains controls for selecting which column to show in CSV datasets.

### 1.0.19

- Added `NowViewingAttentionGrabberViewModel`. It calls attention the Now Viewing tab the first time a catalog item is enabled.
- Added `isHidden` property to catalog items and groups. Hidden items and groups do not show up in the catalog or in search results.

### 1.0.18

- Added `featureInfoFields` property to `CsvCatalogItem.tableStyle`. It allows setting which fields to show in the Feature Info popup, and the name to use for each.
- Added `OpenStreetMapCatalogItem` for connecting to tile servers using the OpenStreetMap tiling scheme.
- Added `CkanCatalogGroup.allowEntireWmsServers` property. When set and the group discovers a WMS resource without a layer parameter, it adds a catalog item for the entire server instead of ignoring the resource.
- Added `WebMapTileServiceCatalogGroup` and `WebMapTileServiceCatalogItem` for accessing WMTS servers.
- Handle the case of an `ArcGisMapServerCatalogItem` with an advertised extent that is outside the valid range.
- We now pass ArcGIS MapServer metadata, when it's available, through to Cesium's `ArcGisMapServerImageryProvider` so that it doesn't need to re-request the metadata.
- Changed the style of the Menu Bar to have visually-separate menu items.
- Added support for SVG menu item icons to `MenuBarViewModel`.
- Improved popup message box sizing.

### 1.0.17

- Upgraded to TerriajS Cesium 1.10.2.
- Added `ImageryLayerCatalogItem.isRequiredForRendering`. This is set to false by default and to true for base maps. Slow datasets with `isRequiredForRendering=false` are less likely to prevent other datasets from appearing in the 3D view.
- The "Dataset Testing" functionality (on the hidden Tools menu accessible by adding `#tools=1` to the URL) now gives up tile requests and considers them failed after two seconds. It also outputs some JSON that can be used as the `blacklist` property to blacklist all of the datasets that timed out.
- Added a feature to count the total number of datasets from the hidden Tools menu.
- Fixed a bug that caused the 2D / 3D buttons the Maps menu to get out of sync with the actual state of the map after switching automatically to 2D due to a performance problem.

### 1.0.16

- Deprecated:
  - `ArcGisMapServerCatalogGroup` has been deprecated. Please use `ArcGisCatalogGroup` instead.
- Replaced Cesium animation controller with TerriaJS animation controller.
- Replaced Cesium Viewer widget with the CesiumWidget when running Cesium.
- Added the ability to turn a complete ArcGIS Server, or individual folders within it, into a catalog group using `ArcGisCatalogGroup`.

### 1.0.15

- Fix imagery attribution on the 2D map.

### 1.0.14

- Fixed share URL generation when the application is not running at the root directory of its web server.
- Fixed a bug that caused Internet Explorer 8 users to see a blank page instead of a message saying their browser is incompatible.

### 1.0.13

- Breaking changes:
  - Added a required `@brand-bar-height` property.
- `ExplorerPanelViewModel` can now be created with `isOpen` initially set to false.
- TerriaJS now raises an error and hides the dataset when asked to show an `ImageryLayerCatalogItem` in Leaflet and that catalog item does not use the Web Mercator (EPSG:3857) projection. Previously, the dataset would silently fail to display.
- Improved error handling in `CzmlCatalogItem`, `GeoJsonCatalogItem`, and `KmlCatalogItem`.
- Made the `clipToRectangle` property available on all `ImageryProvider`-based catalog items, not just `WebMapServiceCatalogItem`.
- Added `CatalogMember.isPromoted` property. Promoted catalog groups and items are displayed above non-promoted groups and items.
- Add support for ArcGIS MapServer "Raster Layers" in addition to "Feature Layers".

### 1.0.12

- Allow Esri ArcGIS MapServers to be added via the "Add Data" panel.
- Adds `baseMapName` and `viewerMode` fields to init files and share links. `baseMapName` is any base map name in the map settings panel and `viewerMode` can be set to `'2d'` or `'3d'`.
- Added `tableStyle.legendTicks` property to `CsvCatalogItem`. When specified, the generated legend will have the specified number of equally-spaced lines with labels in its legend.

### 1.0.11

- Fixed a bug that prevented HTML feature information from showing up with a white background in Internet Explorer 9 and 10.
- Fixed a bug that prevented WMS GetCapabilities properties, such as CRS, from being properly inherited from the root layer.
- Tweaked credit / attribution styling.

### 1.0.10

- Added support for a developer attribution on the map.
- Fixed a bug that could cause results from previous async catalog searches to appear in the search results.

### 1.0.9

- Show Cesium `ImageryProvider` tile credits / attribution in Leaflet when using `CesiumTileLayer`.

### 1.0.8

- `WebMapServiceCatalogGroup` now populates the catalog using the hierarchy of layers returned by the WMS server in GetCapabilities. To keep the previous behavior, set the `flatten` property to true.
- Potentially breaking changes:
  - The `getFeatureInfoAsGeoJson` and `getFeatureInfoAsXml` properties have been removed. Use `getFeatureInfoFormats` instead.
- Added support for text/html responses from WMS GetFeatureInfo.
- Make the `FeatureInfoPanelViewModel` use a white background when displaying a complete HTML document.
- `KnockoutMarkdownBinding` no longer tries to interpret complete HTML documents (i.e. those that contain an <html> tag) as Markdown.
- The feature info popup for points loaded from CSV files now shows numeric columns with a missing value as blank instead of as 1e-34.
- `ArcGisMapServerCatalogItem` now offers metadata, used to populate the Data Details and Service Details sections of the catalog item info panel.
- `ArcGisMapServerCatalogGroup` now populates a "Service Description" and a "Data Description" info section for each catalog item from the MapServer's metadata.
- The `metadataUrl` is now populated (and shown) from the regular MapServer URL.
- Added 'keepOnTop' flag support for imageryLayers in init file to allow a layer to serve as a mask.
- Added 'keepOnTop' support to region mapping to allow arbitrary masks based on supported regions.
- Checkboxes in the Data Catalogue and Search tabs now have a larger clickable area.

### 1.0.7

- `CatalogItemNameSearchProviderViewModel` now asynchronously loads groups so items in unloaded groups can be found, too.
- Do not automatically fly to the first location when pressing Enter in the Search input box.
- Changed `ArcGisMapServerCatalogItem` to interpret a `maxScale` of 0 from an ArcGIS MapServer as "not specified".
- Added an `itemProperties` property to `ArcGisMapServerCatalogGroup`, allowing properties of auto-discovered layers to be specified explicitly.
- Added `validDropElements`, `validDropClasses`, `invalidDropElements`, and `invalidDropClasses` properties to `DragDropViewModel` for finer control over where dropping is allowed.
- Arbitrary parameters can now be specified in `config.json` by adding them to the `parameters` property.

### 1.0.6

- Added support for region mapping based on region names instead of region numbers (example in `public/test/countries.csv`).
- Added support for time-dynamic region mapping (example in `public/test/droughts.csv`).
- Added the ability to specify CSV styling in the init file (example in `public/init/test.json`).
- Improved the appearance of the legends generated with region mapping.
- Added the ability to region-map countries (example in `public/test/countries.csv`).
- Elminated distracting "jumping" of the selection indicator when picking point features while zoomed in very close to the surface.
- Fixed a bug that caused features to be picked from all layers in an Esri MapServer, instead of just the visible ones.
- Added support for the WMS MinScaleDenominator property and the Esri MapServer maxScale property, preventing layers from disappearing when zoomed in to close to the surface.
- Polygons loaded from KML files are now placed on the terrain surface.
- The 3D viewer now shows Bing Maps imagery unmodified, matching the 2D viewer. Previously, it applied a gamma correction.
- All catalog items now have an `info` property that allows arbitrary sections to be shown for the item in the info popup.
- `CkanCatalogGroup` now has a `groupBy` property to control whether catalog items are grouped by CKAN group ("group"), CKAN organization ("organization"), or not grouped at all ("none").
- `CkanCatalogGroup` now has a `useResourceName` property to control whether the name of the catalog item is derived from the resource (true), or the dataset itself (false).
- The catalog item info page now renders a much more complete set of Markdown and HTML elements.<|MERGE_RESOLUTION|>--- conflicted
+++ resolved
@@ -2,14 +2,12 @@
 
 #### next release (8.7.6)
 
-<<<<<<< HEAD
 - Add I3SCatalogItem
   - getFeaturesFromPickResult now async to handle I3SNode.loadFields()
   - extract common style logic to new Cesium3dTilesStyleMixin.ts
-=======
 - Set default value for date and datetime WPS fields only when the field is marked as required.
 - [The next improvement]
->>>>>>> fae97665
+
 
 #### 8.7.5 - 2024-06-26
 
