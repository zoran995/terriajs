--- conflicted
+++ resolved
@@ -2,6 +2,7 @@
 
 #### next release (8.2.18)
 
+- Only preload next timestep of timeseries rasters (WMS & ArcGIS MapServer) when animating the item on the map.
 - [The next improvement]
 
 #### 8.2.17 - 2022-09-23
@@ -499,93 +500,6 @@
   - No longer sets `width` or `height` - so export will now return native resolution
 * Anonymize user IP when using google analytics.
 * Fix crash when TableMixin-based catalog item had invalid date values
-<<<<<<< HEAD
-* Only preload next timestep of timeseries rasters (WMS & ArcGIS MapServer) when animating the item on the map.
-* [The next improvement]
-
-#### 8.1.13
-
-* Paramerterised the support email on the help panel to use the support email in config
-* Refactored `TableColumn get type()` to move logic into `guessColumnTypeFromValues()`
-* `TableMixin.activeStyle` will set `TableColumnType = hidden` for `scalar` columns with name `"id"`, `"_id_"` or `"fid"`
-* Fix bug `TableColumn.type = scalar` even if there were no values.
-* Table columns named `"easting"` and `"northing"` are now hidden by default from styles
-* `TableColumn.type = enum` requires at least 2 unique values (including null) to be selected by default
-* Tweak automatic `TableColumn.type = Enum` for wider range of values
-* Exporting `TableMixin` will now add proper file extensions
-* Added `TimeVaryingTraits.timeLabel` trait to change label on `DateTimeSelectorSection` (defaults to "Time:")
-  * This is set to `timeColumn.title`
-* `TableColumn` will try to generate prettier `title` by un-camel casing, removing underscores and capitalising words
-* `TableStyle` `startDates`, `finishDates` and `timeIntervals` will only set values for valid `rowGroups` (invalid rows will be set to `null`). For example, this means that rows with invalid regions will be ignored.
-* Add "Disable style" option to `TableMixin.styleDimensions` - it can be enabled with `TableTraits.showDisableStyleOption`
-* Added `timeDisableDimension` to `TableMixin` - this will render a checkbox to disable time dimension if `rowGroups` only have a single time interval per group (i.e. features aren't "moving" across time) - it can be enabled with `TableTraits.showDisableTimeOption` - `TableAutomaticStylesStratum` will automatically enable this if at least 50% of rowGroups only have one unique time interval (i.e. they don't change over time)\
-* Remove border from region mapping if no data
-* Add `baseMapContrastColor` and `constrastColor` to `BaseMapModel`
-* Fixed `TableMixin.defaultTableStyle.legends` - `defaultTableStyle` is now not observable - it is created once in the `contructor`
-* Removed `Terria.configParameters.enableGeojsonMvt` - geojson-vt/Protomaps is now used by default
-* `GpxCatalogItem` now uses `GeojsonMixin`
-* Add an external link icon to external hyperlink when using method `parseCustomHtmlToReact`. This feature can be switched off by passing `{ disableExternalLinkIcon: true }` in `context` argument.
-* Tsify `sendFeedback.ts` and improve error messages/notifications
-* Removed unused overrideState from many DataCatalog React components.
-* Fixed a bug where adding a timeseries dataset from the preview map's Add to map button didn't add the dataset to the `timelineStack`.
-* Fixed incorrect colour for catalog item names in the explorer panel when using dynamic theming. 
-* Moved `CatalogIndex` loading from constructor (called in `Terria.start`) to `CatalogSearchProvider.doSearch` - this means the index will only be loaded when the user does their first search
-* Add basic auth support to `generateCatalogIndex`, fix some bugs and improve performance
-* Update terria-js cesium to `1.81.2`
-* Add `uniqueId` as fallback to `nameInCatalog`
-* Remove duplicated items from `OpenDataSoftGroup` and `SocrataGroup`
-
-#### 8.1.12
-
-* Bigger zoom control icons.
-* Modified "ideal zoom" to zoom closer to tilesets and datasources.
-* Added `configParameters.feedbackPostamble`. Text showing at the bottom of feedback form, supports the internationalization using the translation key
-* `GeoJsonMixin.style["stroke-opacity"]` will now also set `polygonStroke.alpha` and `polylineStroke.alpha`
-* Reduce `GeoJsonMixin` default stroke width from `2` to `1`
-* Add `TableMixin` styling to `GeoJsonMixin` - it will treat geojson feature properties as "rows" in a table - which can be styled in the same way as `TableMixin` (eg CSV). This is only enabled for geojson-vt/Protomaps (which requires `Terria.configParameters.enableGeojsonMvt = true`). For more info see `GeojsonMixin.forceLoadMapItems()`
-  * This can be disabled using `GeojsonTraits.disableTableStyle`
-* Opacity and splitting is enabled for Geojson (if using geojson-vt/protomaps)
-* Replaced `@types/geojson` Geojson types with `@turf/helpers`
-* In `GeojsonMixin` replaced with `customDataLoader`, `loadFromFile` and `loadFromUrl` with `forceLoadGeojsonData`
-* `GeojsonMixin` will now convert all geojson objects to FeatureCollection
-* Exporting `GeojsonMixin` will now add proper file extensions
-* `WebFeatureServiceCatalogItem` now uses `GeoJsonMixin`
-* Fix `ProtomapsImageryProvider` geojson feature picking over antimeridian
-* Add Socrata group to "Add web data
-* Added "marker-stroke-width", "polyline-stroke-width", "polygon-stroke-width" to `GeojsonStyleTraits` (Note these are not apart of [simplestyle-spec](https://github.com/mapbox/simplestyle-spec/tree/master/1.1.0) and can only be used with `geojson-vt`)
-* Add a method refreshCatalogMembersFromMagda to Terria class.
-* Renable `useNativeResolution` on mobile
-* Store `useNativeResolution`, `baseMaximumScreenSpaceError` as local properties
-* Moved CKAN default `supportedFormats` to `CkanDefaultFormatsStratum`
-* Add properties to `CkanResourceFormatTraits`
-  * `maxFileSize` to filter out resources with large files (default values: GeoJSON = 150MB, KML = 30MB, CZML = 50MB)
-  * `removeDuplicates` (which defaults to true) so we don't get duplicate formats for a dataset (it will check `resource.name`)
-    * If there are multiple matches, then the newest (from resource.created property) will be used
-  * `onlyUseIfSoleResource` to give a given resource format unless that is all that exists for a dataset
-* Add CKAN `useSingleResource`, if `true`, then the highest match from `supportedResourceFormats` will be used for each dataset
-* ArcGis Map/Feature Service will now set CRS from `latestWkid` if it exists (over `wkid`)
-* Fix CKAN ArcGisFeatureService resources
-* ArcGisFeatureServer will now set `outSR=4326` so we don't need to reproject client-side
-
-#### 8.1.11
-
-* Fix `SettingsPanel` type issue
-
-#### 8.1.10
-
-* Fix `CswCatalogGroup` XML types
-* Added `MAINCODE` aliases for all ABS Statistical Area regions that were missing them.
-* Fixed `superGet` replacement in webpack builds with babel versions `7.16.0` and above.
-
-#### 8.1.9
-* TSify workbench splitter control and fix broken styling.
-* Fix app crash when opening AR tool.
-
-#### 8.1.8
-* Tsified `SettingPanel`
-* Moved `setViewerMode` function from `Terria` class to `ViewerMode`
-* Refactored checkbox to use children elements for label instead of label
-=======
 * Fix `WebMapServiceCatalogItem.styles` if `supportsGetLegendGraphics = false`. This means that if a WMS server doesn't support `GetLegendGraphics` requests, the first style will be set as the default style.
 
 #### 8.1.13 - 2021-12-03
@@ -672,7 +586,6 @@
 - Tsified `SettingPanel`
 - Moved `setViewerMode` function from `Terria` class to `ViewerMode`
 - Refactored checkbox to use children elements for label instead of label
->>>>>>> 3449d2a5
   property, `isDisabled`, `isChecked` and `font-size: inherit` style is passed
   to each child element (so propper styling is maintained)
 - Fix an internal bug where Cesium.prototype.observeModelLayer() fails to remove 3D tilesets in certain cases.
