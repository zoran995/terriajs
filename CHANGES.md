--- conflicted
+++ resolved
@@ -3,19 +3,15 @@
 #### next release (8.7.12)
 
 - support URL parameters in a GetLegendGraphic request for a layer without a style configured
+- Enhanced error processing for obtaining user location
 - [The next improvement]
 
 #### 8.7.11 - 2024-12-18
 
 - Explicitly set prettier tab-width
 - Move release guide from README.md to RELEASE_GUIDE.md
-<<<<<<< HEAD
-- Enhanced error processing for obtaining user location
-- [The next improvement]
-=======
 - Add `clampToGround` to `KmlCatalogItemTraits` (defaults to `true`) - this is now passed to `KmlDataSource.load`. Terria no longer clamps polygon geometries to terrain manually. All clamping logic is now handled by Cesium.
 - Add `dataSourceUri` to `KmlCatalogItemTraits` - Overrides the url to use for resolving relative links and other KML network features
->>>>>>> 7bf2f921
 
 #### 8.7.10 - 2024-11-29
 
