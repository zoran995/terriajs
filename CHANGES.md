--- conflicted
+++ resolved
@@ -4,11 +4,8 @@
 
 - Upgraded to TerriajS Cesium 1.115.0
 - Fix `PointStyleTraits.marker` bug where URLs were not being used.
-<<<<<<< HEAD
 - Fixed a bug with passing a relative baseUrl to Cesium >= 1.113.0 when `document.baseURI` is different to its `location`.
-=======
 - Fix node v18 compatibility by forcing `webpack-terser-plugin` version resolution and fixing new type errors
->>>>>>> 52755f6d
 - [The next improvement]
 
 #### 8.7.0 - 2024-03-22
