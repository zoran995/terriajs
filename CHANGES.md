# Change Log

#### next release (8.3.8)

<<<<<<< HEAD
- Fix WMS nested group IDs - nested groups with the same name were not being created
- Remove `jsx-control-statements` dependency
=======
- Remove `jsx-control-statements` dependency
- WMS `isEsri` default value will now check for case-insensitive `mapserver/wmsserver` (instead of `MapServer/WMSServer`)
- Tweak ArcGis MapServer WMS `GetFeatureInfo` default behaviour
  - Add `application/geo+json` and `application/vnd.geo+json` default `GetFeatureInfo` (after `application/json` in priority list)
  - Add `application/xml` default `GetFeatureInfo`. (if `isEsri` is true, then this will be used before `text/html`)
- Added many remaining ASGS 2021 region types to region mapping (STE_2021,ILOC_2021,IARE_2021,IREG_2021,RA_2021,SAL_2021,ADD_2021,DZN_2021,LGA_2022,LGA_2023,SED_2021,SED_2022,
  CED_2021,POA_2021,TR_2021,SUA_2021,UCL_2021,SOS_2021,SOSR_2021).
  - See [ASGS 2021](https://www.abs.gov.au/statistics/standards/australian-statistical-geography-standard-asgs-edition-3/jul2021-jun2026/access-and-downloads/digital-boundary-files)
- Added [Melbourne CLUE blocks](https://data.melbourne.vic.gov.au/pages/clue/) to region mapping.
>>>>>>> 25671569
- [The next improvement]

#### 8.3.7 - 2023-10-26

- Fix `WebMapServiceCatalogItem` `allowFeaturePicking`
- Allow translation of TableStylingWorkflow.
- Fix "Remove all" not removing selected/picked features
- Fix crash on empty GeoJSON features
- Add `tableFeatureInfoContext` support to `GeoJsonMixin.createProtomapsImageryProvider`
- Fix `GeoJsonMixin` timeline animation for lines/polygons
- Fix bug in mismatched GeoJSON Feature `_id_` and TableMixin `rowId` - this was causing incorrect styling when using `filterByProperties` or features had `null` geometry
- Fix splitter for `GeoJsonMixin` (lines and polygon features only)
- Fix share links with picked features from `ProtomapsImageryProvider`
- Added on screen attribution and Google logo for Google Photorealistic 3D Tiles.
- Add `hideDefaultDescription` to `CatalogMemberTraits` - if true, then no generic default description will be shown when `description` is empty.

#### 8.3.6 - 2023-10-03

- Fixed a bug where incorrect "Remove all" icon is shown when the trait `displayGroup` of some group types (e.g.`wms-group`) is set to `true` but the members have not been populated yet.
- Fix regression in `excludeMembers`, `id` and `name` should be lower-case for comparing.

#### 8.3.5 - 2023-09-26

- Allow a story to use iframe tag if the source is youtube, youtube-nocookie or vimeo.
- Add `includeMembersRegex` to `GroupTraits`. This can be used to filter group members by id/name using a regular expression.

#### 8.3.4 - 2023-09-15

- Add `timeWindowDuration`, `timeWindowUnit` and `isForwardTimeWindow` traits to esri-mapServer type to support time window query.
- Move map credits to map column so it don't get hidden by chart panel
- TSify `MapColumn` module and reorganize components directory structure.
- Add null check to `WebMapServiceCatalogItem` `rectangle` calculation - and now we ascend tree of WMS `Layers` until we find a rectangle.
- Fix multi level nesting in ArcGIS Mapserver.

#### 8.3.3 - 2023-09-07

- Fixed broken point dragging interaction for user drawing in 3D mode.
- Fixed rectangle drawing in 2D mode.
- Added EPSG:7855 to `Proj4Definitions`.

#### 8.3.2 - 2023-08-11

- Fixed a bug when restoring timefilter from a share link having more than one imagery item with the same base URL (but different layer names).
- Fix WPS duplicate display of analysis results when loaded through a share URL
- Upgraded babel packages.

#### 8.3.1 - 2023-06-29

- **Breaking changes:**
  - Switched GoogleAnalytics to use Google Analytics 4 properties. Google's Universal properties no longer accept data from 01/07/2023, so migration is necessary anyway.
- Fix error when adding deeply nested references in search results.
- Add new option `focusWorkbenchItems` to `initialCamera` setting to focus the camera on workbench items when the app loads.
- Fixed bug where sharelinks created with no visible horizon would default to homeCamera view
- Improved calculation of 2D view from 3D view when no horizon visible
- Improve WMS and WFS error messages when requested layer names or type names are not present in GetCapabilities.

#### 8.3.0 - 2023-05-22

- **Breaking changes:**

  - **Upgraded Mobx to version 6.7.x**
  - **Upgraded Typescript to version 4.9.x**
  - See https://github.com/TerriaJS/terriajs/discussions/6787 for how to upgrade your map

#### 8.2.29 - 2023-05-18

- Fix app crash when rendering feature info with a custom title.
- Added new `CkanCatalogGroup` traits `resourceIdTemplate` and `restrictResourceIdTemplateToOrgsWithNames` to generate custom resource IDs for CKAN resources with unstable IDs.
- Fix `acessType` resolution for `MagdaReference` so that it uses the default terria resolution strategy when `magdaRecord` is not defined.

#### 8.2.28 - 2023-04-28

- Refactored TerriaViewer to expose a promise `terriaViewer.viewerLoadPromise` for async loading of viewers.
- Fix location point ideal zoom bug in 3D mode map.
- Add `EPSG:7844` to `Proj4Definitions`.
- TSify `Proj4Definitions` and `Reproject` modules.
- Update the docs for `excludeMembers`: mention the group/item id support
- Simplified `MapToolbar` API.

#### 8.2.27 - 2023-04-05

- Change icon used for display group remove button
- Make access control UI compatible to Magda v1 and v2 with v2 overriding v1.
- Remove karma-sauce-launcher dependency
- Add method `addFileDragDropListener` for receiving callbacks when user drags-n-drops a file.
- Improve `BoxDrawing` drag interaction.
- Fix a bug where `BoxDrawing` sometimes causes the map to loose pan and zoom interactivity.
- Optimize `LocationBar` component to reduce number of renders on mouse move.
- Optimize `Compass` component to reduce renders on each frame.
- Add `children` optional property to StandardUserInterfaceProps interface
- Add support for ArcGis MapServer with `TileOnly` capability - for example layers served from ArcGis Online. This is supported through `ArcGisMapServerCatalogItem`, `ArcGisMapServerCatalogGroup` and `ArcGisCatalogGroup`.

#### 8.2.26 - 2023-03-21

- Upgraded to terriajs-server 4.0.0.
- Added new `gulp dev` task that runs terriajs-server and `gulp watch` (incremental specs build) at the same time.

#### 8.2.25 - 2023-03-20

- Export `registerUrlHandlerForCatalogMemberType` for registering new url handler for catalog types.
- BoxDrawing changes:
  - Adds a new option called disableVerticalMovement to BoxDrawing which if set to true disables up/down motion of the box when dragging the top/bottom sides of the box.
  - Keeps height (mostly) steady when moving the box laterally on the map. Previously the height of the box used to change wrt to the ellipsoid/surface.
  - Fixes a bug that caused map panning and zooming to break when interacting with multiple active BoxDrawings.
  - Removed some code that was causing too much drift between mouse cursor and model when moving the model laterally on the map.
- Replaces addRemoteUploadType and addLocalUploadType with addOrReplaceRemoteFileUploadType and addOrReplaceLocalFileUploadType.

#### 8.2.24 - 2023-03-06

- Reimplement error message and default to 3d smooth mode when Cesium Ion Access Token is invalid.
- Layers shown via a share URL are now logged as a Google Analytics event
- Show an Add All / Remove All button for catalog groups when an optional `displayGroup` trait is true
- Rename the Map Settings "Raster Map Quality" slider to be just "Map Quality" as it also affects other things than raster data.
- Dragn-n-drop should respect disableZoomTo setting
- Fixed #6702 Terrain Hides Underground Features not working
- Add className prop for MyData tab so that it can be styled externally

#### 8.2.23 - 2023-01-06

- Only add groups to `CatalogIndex` if they aren't empty
- `BoxDrawing` improvements:
  - Added option `drawNonUniformScaleGrips` to enable/disable uniform-scaling
  - Set limit on the size of scaling grips relative to the size of the box
  - Small improvement to move interaction that prevents the box from locking up when trying to move at a camera angle parallel to the ground
  - Restore modified map state to the previous setting when interaction stops
- Fix bug in Cesium and Leaflet maps that resulted in `DataSource`s getting rendered even after their parent items are removed from the workbench.
- GltfMixin changes:
  - Refactors code to use stable `DataSource` and `Entity` values instead of re-creating them everytime `mapItems` is recomputed.
  - Disable zoom to for the item when position is unknown.
- Add `UploadDataTypes` API for extending the supported local and remote upload data types.
- Add option to upload terria web data (via url to json file/service)
- Refactor `Cesium3dTileMixin`.
- Updated related maps to fit mobile screens.
- Extend `responseDataPath` trait of `ApiTableCatalogItem` with support for mapping over arrays and collecting nested object values.
- Add `MapToolbar.addToolButton()` API for adding a tool button to the map navigation menu.
- Add `ActionBar` component for showing a floating menu bar at the bottom of the map.

#### 8.2.22 - 2022-12-02

- Protomaps Polygon features now only use `PolygonSymbolizer` (instead of `PolygonSymbolizer` and `LineSymbolizer`)
- Add `horizontalOrigin` and `verticalOrigin` to `TableLabelTraits`
- `TableStylingWorkflow` improvements:
  - Add more options to advanced mode (style title, hide style, long/lat column, time properties)
  - "Style" dropdown now shows `TableStyles` instead of `TableColumns`
  - Show "Variable" in "Fill color" if color column name doesn't match style name (eg style isn't generated by `TableAutomaticStylesStratum`)
  - Add symbology dropdown to advanced mode (was only showing in basic mode)
  - Add label and trail styling
  - When creating a new `bin` or `enum` value, the `null` ("default") values will be copied across.
- Move all Table related Traits to `lib/Traits/TraitsClasses/Table/` directory
- Handle errors thrown in `Cesium._attachProviderCoordHooks`. This fixes a bug where some WMTS layers break feature picking.
- Fix `Legend` outline bug - where invalid `boxStyle` meant old legend styles may be visible
- Fix `baseMapContrastColor` reactivity in `GeojsonMixin` - mvt was not updating when the basemap changes
- Add `SelectableDimensionMultiEnum` - A enum SelectableDimension that allows multiple values to be selected
- Fix `SelectableDimensionNumeric` handling of invalid values
- `ColorStyleLegend` will use `colorColumn` title by default. It will fallback to `TableStyle.title`
- Add `children` optional property to StandardUserInterfaceProps interface
- Fix `MapboxVectorTileCatalogItem` feature highlighting - this requires use of `idProperty` trait (also added `idProperty` to `ProtomapsImageryProvider`)
- Fix `MapboxVectorTileCatalogItem` `fillColor` also applying to Line features
- Add `maximumNativeZoom` to `ProtomapsImageryProvider`
- Fix image markers (eg `marker = "data:image/png;base64,..."`)
- Fix `AssimpCatalogItem` to correctly handle zip archives that contain files inside a root folder.

#### 8.2.21 - 2022-11-10

- Add check for WFS `layer.OtherSRS` in `buildSrsNameObject`
- Add `overridesBaseUrl` to `LanguageOptions`. This can be used to set the base URL for language override namespace translation files (see [client-side-config.md#LanguageConfiguration](./doc/customizing/client-side-config.md#LanguageConfiguration))
- Add `aboutButtonHrefUrl` to `configParameters`. Defaults to `"about.html"`. If set to `null`, then the About button will not be shown.
- Add `refreshIntervalTemplate` to `OpenDataSoftCatalogItemTraits` - this can be used to set `refreshInterval` using Mustache template rendered on ODS Dataset JSON object
- Add `plugins` property to `ConfigParameters` type
- Add more supported 4326 and 3857 CRS strings for WFS (eg `"urn:ogc:def:crs:EPSG::3857"` and `"urn:x-ogc:def:crs:EPSG:3857"`)

#### 8.2.20 - 2022-10-20

- Handle errors thrown in `ImageryProviderLeafletTileLayer.pickFeatures`. This fixes a bug where some WMTS layers break feature picking (in Leaflet/2D mode)

#### 8.2.19 - 2022-10-20

- Handle errors thrown in `Cesium._attachProviderCoordHooks`. This fixes a bug where some WMTS layers break feature picking.

#### 8.2.18 - 2022-10-19

- Fix `RelatedMaps` default broken URLs
- Add `mergeGroupsByName` trait to `GroupTraits` - this will merge all group members with the same name
- Fix bug with "propagate `knownContainerUniqueIds` across references and their target" - missing `runInAction`
- Add Carto v3 Maps API support for `table` and `query` endpoint (only GeoJSON - not MVT yet)
- Moved `activeStyle` default from `TableMixin` to `TableAutomaticStyleStratum`. The default `activeStyle` will now not pick a `hidden` `TableStyle`.
- Pin `flexsearch` version to `0.7.21` - as incorrect types are shipped in version `0.7.31`
- Only preload next timestep of timeseries rasters (WMS & ArcGIS MapServer) when animating the item on the map.
- Added error message if cesium stops rendering
- Add `enabled` to `TableStyleMapTraits` - which defaults to `true`
- Add `TableLabelStyleTraits` - this can be used to add `LabelGraphics` to point features (table or geojson)
- Add `TableTrailStyleTraits` - this can be used to add `PathGraphics` to time-series point features (table or geojson)
- Added missing `proxyCatalogItemUrl` to GeoJson, Shapefile, Gltf and AssImp catalog items.
- Added support for `OpenDataSoftCatalogGroup` with more than 100 datasets.
- Added `refreshIntervalTemplate` to `OpenDataSoftCatalogItemTraits` - this can be used to set `refreshInterval` using Mustache template rendered on ODS Dataset JSON object.
- Performance optimisation for time-series `TableMixin`
- Tweak `generateCatalogIndex` to use less memory. (+ add `diffCatalogIndex.js` script to show added/removed members between two catalog index files)
- Migrated `/#tools=1` to version 8.
- Removed dummy function `Terria.getUserProperty`.
- Removed unused version 7 React components.
- Fix Cesium `stoppedRenderingMessage`

#### 8.2.17 - 2022-09-23

- Fix region mapping feature `rowIds` incorrect type.

#### 8.2.16 - 2022-09-23

- Make srsName and outputFormat for WFS requests dynamic
- Added `excludeInactiveDatasets` to `CkanCatalogGroup` (`true` by default). This will filter out CKAN Datasets which have `state` or `data_state` (data.gov.au specific) **not** set to `"active"`.
- Fix `isTerriaFeatureData` bug - not checking `isJsonObject`
- Add `.logError()` to all usage of `updateModelFromJson` where the `Result` object is ignored
- Move `RelatedMaps` to terriajs. They are now generated from `configParameters` (see [`doc/customizing/client-side-config.md`](./doc/customizing/client-side-config.md#relatedmap))

#### 8.2.15 - 2022-09-16

- Fix bug with "propagate `knownContainerUniqueIds` across references and their target" - missing `runInAction`

#### 8.2.14 - 2022-09-15

- Moved map credits to map column so it don't get hidden by chart panel.
- TSified `FeatureInfo*.tsx`
  - `describeFromProperties` is now `generateCesiumInfoHTMLFromProperties`
  - `FeatureInfoSection` has been split up into `FeatureInfoSection.tsx`, `getFeatureProperties`, `mustacheExpressions` and `generateCesiumInfoHTMLFromProperties`
- Fix `{{terria.currentTime}}` in feature info template
- Add `{{terria.rawDataTable}}` in feature info template - to show raw data HTML table
- Added `TableFeatureInfoStratum` - which adds default feature info template to `TableMixin`
- Add `FeatureInfoContext` - used to inject properties into `FeatureInfoSections` context. These properties will be accessible from `featureInfoTemplate` mustache template.
  - `tableFeatureInfoContext` adds time series chart properties using `FeatureInfoContext` (`getChartDetails` has been removed)
- Move `maximumShownFeatureInfos` from `WebMapServiceCatalogItemTraits` to `MappableTraits`
- Remove `featureInfoUrlTemplate` from `OpenDataSoftCatalogItem` - as it is incompatible with time varying datasets
- Removed `formatNumberForLocale` - we now use `Number.toLocaleString`
- Rename `Feature` to `TerriaFeature` - improve typing and usage across code-base
  - Added `data: TerriaFeatureData` - which is used to pass Terria-specific properties around (eg `rowIds`)
- Added `loadingFeatureInfoUrl` to `FeatureInfoUrlTemplateMixin`
- Move `Cesium.ts` `ImageryLayer` feature picking to `cesium.pickImageryLayerFeatures()`
- Move `lib/Core/propertyGetTimeValues.js` into `lib/ReactViews/FeatureInfo/getFeatureProperties.ts`
- Add `showFeatureInfoDownloadWithTemplate` to `FeatureInfoTraits` - Toggle to show feature info download **if** a `template` has been provided. If no `template` is provided, then download will always show.
- Fix support for `initUrls` in `startData.initSources`
- Propagate `knownContainerUniqueIds` across references and their target.
- Show scrollbar for story content in Safari iOS.
- Use `document.baseURI` for building share links instead of `window.location`.

#### 8.2.13 - 2022-09-01

- Fix pedestrian drop behaviour so that the camera heading stays unchanged even after the drop
- Fixed a bug causing incorrect loading of EPSG:4326 layers in WMS v1.3.0 by sending wrong `bbox` in GetMap requests.
- Improve the CKAN model robustness by removing leading and trailing spaces in wms layer names.
- Load all `InitSources` sequentially instead of asyncronosly
- Fix `DOMPurify.sanitize` call in `PrintView`
- Fix warning for WFS item exceeding max displayable features
- Upgrade prettier to version 2.7.1

#### 8.2.12 - 2022-08-10

- Dropped "optional" from the prompt text in file upload modal for both local and web data.
- Changed the text for the first file upload option from "Auto-detect (recommended)" to simply "File type" for local files and "File or web service type" for web urls.
- Automatically suffix supported extension list to the entries in file type dropdown to improve clarity.
- Removed IFC from upload file type (until further testing).
- Move `CkanCatalogGroup` "ungrouped" group to end of members

#### 8.2.11 - 2022-08-08

- Add ability to customise the getting started video in the StoryBuilder panel
- Set cesium base URL by default so that cesium assets are resolved correctly
- Add `cesiumBaseUrl` to `TerriaOptions` for overriding the default cesium base url setting
- Fix broken Bing map logo in attributions
- Added ability to customise the getting started video in the StoryBuilder panel.
- Fixed a bug where menu items were rendered in the wrong style if the window was resized from small to large, or large to small.
- Strongly type `item` in WorkbenchItem and remove `show` toggle for non `Mappable` items.
- Add `configParameters.regionMappingDefinitionsUrls` - to support multiple URLs for region mapping definitions - if multiple provided then the first matching region will be used (in order of URLs)
  - `configParameters.regionMappingDefinitionsUrl` still exists but is deprecated - if defined it will override `regionMappingDefinitionsUrls`
- `TableMixin.matchRegionProvider` now returns `RegionProvider` instead of `string` region type. (which exists at `regionProvider.regionType`)
- Fix `shouldShorten` property in catalog and story `ShareUrl`
- Fix `shortenShareUrls` user property
- Add `videoCoverImageOpacity` option to `HelpContentItem` so that we can fade the background of help video panels.
- Fix a bug where all `HelpVideoPanel`s were being rendered resulting in autoplayed videos playing at random.
- Add `getFeatureInfoUrl` and `getFeatureInfoParameters` to `WebMapServiceCatalogItemTraits`
- Fix `SearchBoxAndResults` Trans values
- Fix `generateCatalogIndex` for nested references
- Fix `SearchBox` handling of `searchWithDebounce` when `debounceDuration` prop changes. It now fushes instead of cancels.

#### 8.2.10 - 2022-08-02

- **Breaking changes:**
  - **Minimum NodeJS version is now 14**
- Consolidate `HasLocalData` interface
- Add `GlTf` type definition (v2)
- Add `gltfModelUrl` to `GltfMixin` - this must be implemented by Models which use `GltfMixin`
- Moved `GltfCatalogItem` to `lib/Models/Catalog/Gltf/GltfCatalogItem.ts`
- Add experimental client-side 3D file conversion using [`assimpjs`](https://github.com/kovacsv/assimpjs) ([emscripten](https://emscripten.org) interface for the [assimp](https://github.com/assimp/assimp) library)
  - This supports `zip` files and `HasLocalData` - but is not in `getDataType` as the scene editor (closed source) is required to geo-reference
  - Supports over 40 formats - including Collada, obj, Blender, DXF - [full list](https://github.com/assimp/assimp/blob/master/doc/Fileformats.md)
- Add `description` to `getDataType` - this will be displayed between Step 1 and Step 2
- Add warning message to `GltfMixin` when showing in 2D mode (Leaflet)
- Upgrade `husky` to `^8.0.1`
- Prevent looping when navigating between scenes in StoryPanel using keyboard arrows
- Fix bug where StoryPanel keyboard navigation persists after closing StoryPanel
- Fix select when clicking on multiple features in 2D (#5660)
- Implemented support for `featureInfoUrlTemplate` on 2D vector features (#5660)
- Implemented FeatureInfoMixin in GeojsonMixin (#5660)
- `GpxCatalogItem` now use `GeojsonMixin` for loading data. (#5660)
- `GeoRssCatalogItem` now use `GeojsonMixin` for loading data. (#5660)
- Upgrade i18next to `v21`
- Limit workbench item title to 2 lines and show overflow: ellipsis after.
- Add `allowFeaturePicking` trait to Cesium3dTileMixin.
- Feature Info now hidden on Cesium3dTiles items if `allowFeaturePicking` set to false. Default is true.
- Add `initFragmentPaths` support for hostnames different to `configUrl`/`applicationUrl`
- Add DOMPurify to `parseCustomHtmlToReact` (it was already present in `parseCustomMarkdownToReact`)
- Update `html-to-react` to `1.4.7`
- Add `ViewState` React context provider to `StandardUserInterface` - instead of passing `viewState` or `terria` props through components, please use
  - `useViewState` hook
  - `withViewState` HOC
- Move `GlobalTerriaStyles` from `StandardUserInterface` to separate file
- Add `ExternalLinkWithWarning` component - this will replace all URLs in story body and add a warning message when URLs are clicked on.
- Fixed a bug where adding `CesiumTerrainCatalogItem` to workbench didn't apply it when `configParameters.cesiumTerrainAssetId` or `configParameters.cesiumTerrainUrl` was set.
- `CesiumTerrainCatalogItem` will now show a status `In use` or `Not in use` in the workbench.
- Rewrote `CesiumTerrainCatalogItem` to handle and report network errors.
- Set `JulianDate.toIso8601` second precision to nanosecond - this prevents weird date strings with scientific/exponent notation (eg `2008-05-07T22:54:45.7275957614183426e-11Z`)
- Add attribution for Natural Earth II and NASA Black Marble basemaps.

#### 8.2.9 - 2022-07-13

- Pin `html-to-react` to `1.4.5` due to ESM module in dependency (`parse5`) breaking webpack
- Add step to `"Deploy TerriaMap"` action to save `yarn.lock` after `sync-dependencies` (for debug purposes)
- TSIfy `SharePanel`
- Move `includeStoryInShare` out of `ViewState` into local state
- Implement ability to navigate between scenes in StoryPanel using keyboard arrows
- Rename `FeatureInfoMixin` to `FeatureInfoUrlTemplateMixin`
- Move `featureInfoTemplate` and `showStringIfPropertyValueIsNull` from `FeatureInfoTraits` to `MappableTraits` (all mappable catalog items)
- Remove `FeatureInfoUrlTemplateTraits` from all models that don't use `FeatureInfoUrlTemplateMixin`
- Fix "Regions: xxx" short report showing for non region mapped items
- Fix `showInChartPanel` default for mappable items

#### 8.2.8 - 2022-07-04

- Improve Split/compare error handling
- Fix `itemProperties` split bug
- Table styling is disabled if `MultiPoint` are in GeoJSON
- Add `GeoJsonTraits.useOutlineColorForLineFeatures` - If enabled, `TableOutlineStyleTraits` will be used to color Line Features, otherwise `TableColorStyleTraits` will be used.
- Fix feature highliting for `Line`, `MultiLine` and `MultiPoint`
- Await Internationalisation initialisation in `Terria.start`
- `UserDrawing.messageHeader` can now also be `() => string`

#### 8.2.7 - 2022-06-30

- Fix `WorkbenchItem` title height
- Add region map info and move "No Data" message to `InfoSections` in `TableAutomaticStylesStratum`
- Fix missing `TableColorStyleTraits.legend` values in `ColorStyleLegend`
- Fix `DateTimeSelectorSection.changeDateTime()` binding.
- `RegionProvider.find*Variable` functions now try to match with and without whitespace (spaces, hyphens and underscores)
- Clean up `regionMapping.json` descriptions
- Implement Leaflet credits as a react component, so it is easier to maintain them. Leaflet view now show terria extra credits.
- Implement Cesium credits as a react component, so it is easier to maintain them.
- Implement data attribution modal for map data attributions/credits. Used by both Leaflet and Cesium viewers.
- Fixed translation of Leaflet and Cesium credits.
- TSXify `ChartPanelDownloadButton`
- `ChartPanelDownloadButton` will now only export columns which are visible in chart
- Cleanup `Mixin` and `Traits` inheritance
- Wrap the following components in `observer` - `ChartItem`, `LineChart`, (chart) `Legends`, `ChartPanelDownloadButton`
- Improve TerriaReference error logging
- Fix handling GeoJSON if features have null geometry
- Fix bug where map tools names appear as translation strings
- Allow IFC files to be added to a map from local or web data (Requires non-open source plugin)
- Rename `useTranslationIfExists` to `applyTranslationIfExists` so it doesn't look like a React hook.
- Added a required parameter i18n to `applyTranslationIfExists` to avoid having stale translated strings when the language changes.
- Fix `StoryBuilder` remove all text color
- Fix `FeatureInfoPanel` `Loader` color

#### 8.2.6 - 2022-06-17

- **Breaking changes:**
  - Changed translation resolution. Now the "translation" namespace loads only from `${terria.baseUrl}/languages/{{lng}}/translation.json` (TerriaJS assets) and "languageOverrides" loads from `languages/{{lng}}/languageOverrides.json` (a TerriaMap's assets)
- Removed EN & FR translation files from bundle. All translation files are now loaded on demand.
- Moved translation files from `lib/Language/*/translation.json` to `wwwroot/languages/*/translation.json`.
- Fixed default 3d-tiles styling to add a workaround for a Cesium bug which resulted in wrong translucency value for point clouds.
- Remove Pell dependency, now replaced with TinyMCE (WYSIWYG editor library).
- Added `beforeRestoreAppState` hook for call to `Terria.start()` which gets called before state is restored from share data.
- Made `order` optional for `ICompositeBarItem`.
- Fix `includes` path for `url-loader` rule so that it doesn't incorrectly match package names with `terriajs` as prefix.
- Add help button for bookmarking sharelinks to SharePanel (if that help item exists in config)

#### 8.2.5 - 2022-06-07

- Add Google Analytics event for drag and drop of files onto map.
- Allow users to choose whether Story is included in Share
- Fixed bug that broke Cesium when WebGL was not available. Reverts to Leaflet.
- Fixed bug where `new Terria()` constructror would try to access `document` and throw an error when running in NodeJS.
- Add WPS support for `Date` (additional to existing `DateTime`) and support for `ComplexData` `Date`/`DateTime` WPS Inputs.
- TSXified `StandardUserInterface` and some other components. If your TerriaMap imports `StandardUserInterface.jsx` remove the `.jsx` extension so webpack can find the new `.tsx` file.
- Fix use of `baseMapContrastColor` in region mapping/protomaps and remove `MAX_SELECTABLE_DIMENSION_OPTIONS`.
- `mapItems` can now return arbitrary Cesium primitives.
- Added progress of 3DTiles data source loading to Progress Bar.
- ProgressBar colour now depends on baseMapContrastColor - improves visibility on light map backgrounds.
- Update `terriajs-cesium` to `1.92.0`.
- Replace Pell WYSIWYG editor library with TinyMCE, allows richer editing of Stories in the Story Builder
- Added support for using Compare / Split Screen mode with Cesium 3D Tiles.
- Fix `BottomDock.handleClick` binding
- Use the theme base font to style story share panel.
- Fix problem with Story Prompt not showing
- Fix global body style (font and focus purple)
- Add `color:inherit` to `Button`

#### 8.2.4 - 2022-05-23

- Update protomaps to `1.19.0` - now using offical version.
- Fix Table/VectorStylingWorkflow for datasets with no columns/properties to visualise
- Improve default `activeStyle` in `TableMixin` - if no `scalar` style is found then find first style with enum, text and finally region.
- Add Mustache template support to `modelDimensions` for string properties in `option.value` (with the catalog member as context)
- Added a check for disableExport in ChartPanelDownloadButton.jsx. Prevents download button rendering.
- Fix `CatalogIndex` types
- Moved code for retrieving a model by id, share key or CatalogIndex to a new function `terria.getModelByIdShareKeyOrCatalogIndex`.
- Updated handling of `previewedItemId` to use new function `terria.getModelByIdShareKeyOrCatalogIndex`. This will now use CatalogIndex if the `previewedItemId` cannot be found in models or model share keys.
- Fixed a race condition inside ModalPopup that caused the explorer panel (data catalogue) to be stuck hidden until refresh.
- Fix bug that broke the `DiffTool` preventing it from opening.
- TSify `BottomDock` and `measureElement` components.
- Fixed a bug in `GltfMixin` which resulted in some traits missing from `GltfCatalogItem` and broke tools like the scene editor.
- Leaflet attribution can be set through `config.leafletAttributionPrefix`. Attribution HTML string to show on Leaflet maps. Will use Leaflet's default if undefined. To hide Leaflet attribution - set `leafletAttributionPrefix:""`
- Re-add missing `helpPanel.mapUserGuide` translation string
- Fix `sortMembersBy` for child `Groups` and `References`
- Add `raiseError` convenience method to `TerriaError`
- Improve `filterOutUndefined` types
- Add [Maki icons](https://labs.mapbox.com/maki-icons/) - these can be used in `TablePointStyleTraits`. For example `marker = "hospital"`
- Rename `ProtomapsImageryProvider.duplicate()` to `ProtomapsImageryProvider.clone()`.
- Add [`ts-essentials` library](https://github.com/ts-essentials/ts-essentials) - "a set of high-quality, useful TypeScript types that make writing type-safe code easier"
- `GeojsonMixin` improvements
  - `uveMvt` is now `useTableStylingAndProtomaps`
  - If `useTableStylingAndProtomaps` is true, then protomaps is used for Line and Polygon features, and `TableMixin` is used for Point features (see `createLongitudeLatitudeFeaturePerRow()`)
  - `GeoJsonTraits.style` is now only supported by Cesium primitives (if defined, then `useTableStylingAndProtomaps` will be false). Instead you can use `TableStyleTraits`
- `TableMixin` improvements
  - Add new `TableStyleMap` model, this is used to support `enum`, `bin` and `null` styles for the following:
    - `TablePointStyleTraits` - this supports markers (URLs or Maki icons) and rotation, width, height and pixelOffset.
    - Add `TableOutlineStyleTraits` - this supports color and width.
  - Legends are now handled by `TableAutomaticLegendStratum`
  - Legends will be merged across `TableStyleMaps` and `TableColorMap` - for example, marker icons will be shown in legend with correct colors. See `MergedStyleMapLegend`
  - Default `activeStyle` is now picked by finding the first column of type `scalar`, and then the first column of type `enum`, then `text` and then finally `region`.
- `ArcGisFeatureServiceCatalogItem` now uses Table styling and `protomaps`
- Adapted `BaseModel.addObject` to handle adding objects to `ArrayTraits` with `idProperty="index"` and `isRemoval`. The new object will be placed at the end of the array (across all strata).
- Add `allowCustomInput` property to `SelectableDimensionGroup` - if true then `react-select` will allow custom user input.
- `TableStylingWorkflow` improvements
  - Better handling of swapping between different color scheme types (eg enum or bin)
  - Add point, outline and point-size traits

#### 8.2.3 - 2022-04-22

- **Breaking changes:**
  - `CkanItemReference` no longer copies `default` stratum to target - please use `itemProperties` instead.
- **Revert** Use CKAN Dataset `name` property for WMS `layers` as last resort.
- Add support for `WebMapServiceCatalogGroup` to `CkanItemReference` - this will be used instead of `WebMapServiceCatalogItem` if WMS `layers` can't be identified from CKAN resource metadata.
  - Add `allowEntireWmsServers` to `CkanCatalogGroupTraits` - defaults to `true`
- Ignore WMS `Layers` with duplicate `Name` properties
- Fix selectable dimensions passing reactive objects and arrays to updateModelFromJson (which could cause problems with array detection).

#### 8.2.2 - 2022-04-19

- Fixed a whitescreen with PrintView.

#### 8.2.1 - 2022-04-13

- Fixed selectable-dimension checkbox group rendering bug where the group is hidden when it has empty children.

#### 8.2.0 - 2022-04-12

- **Breaking changes:**
  - Multiple changes to `GtfsCatalogItem`:
    - Removed `apiKey` in favour of more general `headers`
    - Removed unused `bearingDirectionProperty` & `compassDirectionProperty`
    - `image` is no longer resolved relative to the TerriaJS asset folder. This will allow using relative URLs for assets that aren't inside the TerriaJS asset folder. Prepend "build/TerriaJS/" (the value of `terria.baseUrl`) to any existing relative `image` urls.
- Added `colorModelsByProperty` to `GtfsCatalogItem` which will colour 1 model differently for different vehichles based on properties matched by regular expression. E.g. colour a vehicle model by which train line the vehicle is travelling on.
- Fixed a bug where cross-origin billboard images threw errors in Leaflet mode when trying to recolour the image.
- Changed rounding of the numbers of the countdown timer in the workbench UI for items that use polling. The timer wil now show 00:00 for at most 500ms (instead of a full second). This means that for timers that are a multiple of 1000ms the timer will now show 00:01 for the last second before polling, instead of 00:00.
- TSified `BuildShareLink`, `InitSourceData` and `ShareData`.
- Added `HasLocalData` interface - which has `hasLocalData` property to implement.
- Added `ModelJson` interface - which provides loose type hints for Model JSON.
- Added `settings` object to `InitSourceData` - provides `baseMaximumScreenSpaceError, useNativeResolution, alwaysShowTimeline, baseMapId, terrainSplitDirection, depthTestAgainstTerrainEnabled` - these properties are now saved in share links/stories.
- Moved `setAlwaysShowTimeline` logic from `SettingsPanel` to `TimelineStack.ts`.

#### 8.1.27 - 2022-04-08

- Use CKAN Dataset `name` property for WMS `layers` as last resort.
- Set CKAN Group will now set CKAN Item `name` in `definition` stratum.
- Ignore GeoJSON Features with no geometry.
- Fix feedback link styling.
- Improve `CatalogIndexReference` error messages.

#### 8.1.26 - 2022-04-05

- **Breaking changes**
  - All dynamic groups (eg `WebMapServiceCatalogGroup`) will create members and set `definition` strata (instead of `underride`)
- New `GltfMixin`, which `GltfCatalogItem` now uses.
- Hook up `beforeViewerChanged` and `afterViewerChanged` events so they are
  triggered on viewer change. They are raised only on change between 2D and 3D
  viewer mode.
- Removed references to conversion service which is no longer used in version >=8.0.0.
- Added experimental routing system - there may be breaking changes to this system in subsequent patch releases for a short time. The routes currently include:
  - `/story/:share-id` ➡ loads share JSON from a URL `${configParameters.storyRouteUrlPrefix}:share-id` (`configParameters.storyRouteUrlPrefix` must have a trailing slash)
  - `/catalog/:id` ➡ opens the data catalogue to the specified member
- Fixed a polyline position update bug in `LeafletVisualizer`. Polylines with time varying position will now correctly animate in leaflet mode.
- Change button cursor to pointer
- Add `GeoJsonTraits.filterByProperties` - this can be used to filter GeoJSON features by properties
- Add GeoJSON `czmlTemplate` support for `Polygon/MultiPolygon`
- Add custom `heightOffset` property to `czmlTemplate`
- Fixed a bug where Cesium3DTilePointFeature info is not shown when being clicked.
- Added optional `onDrawingComplete` callback to `UserDrawing` to receive drawn points or rectangle when the drawing is complete.
- Fixed a bug in `BoxDrawing` where the box can be below ground after initialization even when setting `keepBoxAboveGround` to true.
- Add `itemProperties`, `itemPropertiesByType` and `itemPropertiesByIds` to `GroupTraits` and `ReferenceTraits`.
  - Properties set `override` strata
  - Item properties will be set in the following order (highest to lowest priority) `itemPropertiesByIds`, `itemPropertiesByType`, `itemProperties`.
  - If a parent group has `itemProperties`, `itemPropertiesByType` or `itemPropertiesByIds` - then child groups will have these values copied to `underride` when the parent group is loaded
  - Similarly with references.
- Fix `viewCatalogMember` bug - where `_previewItem` was being set too late.
- Improve error message in `DataPreview` for references.
- Fix alignment of elements in story panel and move some styling from scss to styled components
- Click on the stories button opens a story builder (button on the left from story number)
- Added ASGS 2021 regions to region mapping:
  - SA1-4 (e.g. sa3_code_2021)
  - GCCSA
  - STE & AUS (aliased to existing 2011/2016 data due to no change in geometry, names & codes)
- Added LGA regions from 2019 & 2021 to region mapping - only usable by lga code
- Increase `ForkTsCheckerWebpackPlugin` memoryLimit to 4GB
- Add `renderInline` option to markdownToHtml/React + TSify files
- Organise `lib/Map` into folder structure
- When `modelDimensions` are changed, `loadMapItems()` is automatically called
- Add `featureCounts` to `GeoJsonMixin` - this tracks number of GeoJSON Features by type
- Add `polygon-stroke`, `polyline-stroke` and `marker-stroke` to GeoJSON `StyleTraits` - these are only applied to geojson-vt features (not Cesium Primitives)
- TableMixin manual region mapping dimensions are now in a `SelectableDimensionGroup`
- Fix misc font/color styles
- Create reusable `StyledTextArea` component
- `Collapsible` improvements:
  - Add `"checkbox"` `btnStyle`
  - `onToggle` can now stop event propagation
  - `title` now supports custom markdown
- Add `rightIcon` and `textLight` props to `Button`
- New `addTerriaScrollbarStyles` scss mixin
- `TableAutomaticStylesStratum` now creates `styles` for every column - but will hide columns depending on `TableColumnType`
- `TableAutomaticStylesStratum.numberFormatOptions` is now `TableStyle.numberFormatOptions`
- Implement `TableColorStyleTraits.legendTicks` - this will determine number of ticks for `ContinuousColorMap` legends
- `DiscreteColorMap` will now use `minimumValue`/`maximumValue` to calculate bins
- `SelectableDimensions` improvements
  - Add `color`, `text`, `numeric` and `button` types
  - Add `onToggle` function to `SelectableDimensionGroup`
  - `Group` and `CheckboxGroup` now share the same UI and use `Collapsible`
  - `enum` (previously `select`) now uses `react-select` component
  - `color` uses `react-color` component
  - `DimensionSelectorSection` / `DimensionSelector*` are now named the same as the model - eg `SelectableDimension`
- Create `Portal`, `PortalContainer`,`SidePanelContainer` and `WorkflowPanelContainer`. There are used by `WorkflowPanel`.
- Create `WorkflowPanel` - a basic building block for creating Workflows that sit on top of the workbench
  - It has three reusable components, `Panel`, `PanelButton`, `PanelMenu`
- Create `selectableDimensionWorkflow` - This uses `WorkflowPanel` to show `SelectableDimensions` in a separate side panel.
  - `TableStylingWorkflow` - set styling options for TableMixin models
  - `VectorStylingWorkflow` - this extends `TableStylingWorkflow` - used to set styling options for GeoJsonMixin models (for Protomaps/geojson-vt only)
- Create `viewingControls` concept. This can be used to add menu items to workbench items menu (eg "Remove", "Export", ...)
  - TSXify `ViewingControls`
- Add temporary `legendButton` property - this is used to show a "Custom" button above the Legend if custom styling has been applied
  - This uses new `TableStyle.isCustom` property
- Move workbench item controls from `WorkbenchItem.jsx` `WorkbenchItemControls.tsx`
- Add `UrlTempalteImageryCatalogItem`, rename `RasterLayerTraits` to `ImageryProviderTraits` and add some properties.
- Added `ViewingControlsMenu` for making catalog wide extensions to viewing controls options.
- Added `MapToolbar`, a simpler API for adding buttons to the map navigation menu for the most common uses cases.
- Added `BoxDrawing` creation methods `fromTransform` and `fromTranslationRotationScale`.
- Fixed a bug where `zoom` hangs for catalog items with trait named `position`.
- Moved workflows to `Models/Workflows` and added helper method `runWorkflow` to invoke a workflow.
- Change NaturalEarth II basemap to use `url-template-imagery`
- Remove Gnaf API related files as the service was terminated.

#### 8.1.25 - 2022-03-16

- Fix broken download link for feature info panel charts when no download urls are specified.
- Fixed parameter names of WPS catalog functions.
- Improve WMS 1.1.1 support
  - Added `useWmsVersion130` trait - Use WMS version 1.3.0. True by default (unless `url` has `"version=1.1.1"` or `"version=1.1.0"`), if false, then WMS version 1.1.1 will be used.
  - Added `getFeatureInfoFormat` trait - Format parameter to pass to GetFeatureInfo requests. Defaults to "application/json", "application/vnd.ogc.gml", "text/html" or "text/plain" - depending on GetCapabilities response
- Add `legendBackgroundColor` to `LegendOwnerTraits` and `backgroundColor` to `LegendTraits`
- Add `sld_version=1.1.0` to `GetLegendGraphics` requests
- Filter `"styles","version","format","srs","crs"` conflicting query parameters from WMS `url`
- WMS `styles`, `tileWidth`, `tileHeight` and `crs`/`srs` will use value in `url` if it is defined (similar to existing behavior with `layers`)
- WMS will now show warning if invalid `layers` (eg if the specified `layers` don't exist in `GetCapabilities`)
- ArcGisFeatureServerCatalogItem can now load more than the maximum feature limit set by the server by making multiple requests, and uses GeojsonMixin
- Avoid creating duplication in categories in ArcGisPortalCatalogGroup.
- Fix `CatalogMemberMixin.hasDescription` null bug
- `TableStyle` now calculates `rectangle` for point based styles
- Fixed error installing dependencies by changing dependency "pell" to use github protocol rather than unencrypted Git protocol, which is no longer supported by GitHub as of 2022-03-15.

#### 8.1.24 - 2022-03-08

- Ignores duplicate model ids in members array in `updateModelFromJson`
- Add support for `crs` property in GeoJSON `Feature`
- Add feature highlighting for Protomaps vector tiles
- Add back props `localDataTypes` and `remoteDataTypes` to the component `MyData` for customizing list of types shown in file upload modal.

#### 8.1.23 - 2022-02-28

- **Breaking changes**:
  - `IDEAL ZOOM` can be customised by providing `lookAt` or `camera` for `idealZoom` in `MappableTraits`. The `lookAt` takes precedence of `camera` if both exist. The values for `camera` can be easily obtained from property `initialCamera` by calling shared link api .

* Fixed crash caused by ArcGisMapServerCatalogItem layer missing legend.
* Refactored StoryPanel and made it be collapsible
* Added animation.ts as a utility function to handle animation end changes (instead of using timeout)
* Fixed a bug where `buildShareLink` serialised the feature highlight model & geometry. Picked features are still serialised and geometry is reloaded on accessing the share link.

#### 8.1.22 - 2022-02-18

- Added play story button in mobile view when there is an active story
- `IDEAL ZOOM` can be customised by providing `idealZoom` property in `MappableTraits`.
- Fix `AddData` options

#### 8.1.21 - 2022-02-08

- Fixed bug where WMS layer would crash terria if it had no styles, introduced in 8.1.14

#### 8.1.20 - 2022-02-04

- Fixed whitescreen on Print View in release/production builds

#### 8.1.19 - 2022-01-25

- Add WMS support for `TIME=current`
- Only show `TableMixin.legends` if we have rows in dataColumnMajor and mapItems to show
- Add `WebMapServiceCatalogGroup.perLayerLinkedWcs`, this can be used to enable `ExportWebCoverageService` for **all** WMS layers. `item.linkedWcsCoverage` will be set to the WMS layer `Name` if it is defined, layer `Title` otherwise.
- MagdaReference can use addOrOverrideAspects trait to add or override "terria" aspect of target.
- Added new print preview page that opens up in a new window
- TSXified PrintView

#### 8.1.18 - 2022-01-21

- Add missing default Legend to `TableAutomaticStylesStratum.defaultStyle`
- Fix a bug in CompositeCatalogItem that causes share URLs to become extremely long.
- Fix `OpacitySection` number precision.
- Add `sortMembersBy` to `GroupTraits`. This can be set to sort group member models - For example `sortMembersBy = "name"` will alphabetically sort members by name.
- Remove `theme.fontImports` from `GlobalTerriaStyles` - it is now handled in `TerriaMap/index.js`
- Add check to `featureDataToGeoJson.getEsriFeature` to make sure geometry exists

#### 8.1.17 - 2022-01-12

- **Breaking changes**:
  - Minimum node version is now 12 after upgrading node-sass dependency

* Automatically cast property value to number in style expressions generated for 3d tiles filter.
* Re-enable procedure and observable selectors for SOS items.
* Fix broken "Ideal zoom" for TableMixin items.
* The opacity of 3d tiles can now be changed with the opacity slider in the workbench
* RasterLayerTraits and Cesium3dTilesTraits now share the newly created OpacityTraits
* `disableOpacityControl` is now a trait and can be set in the catalog.
* TSXified OpacitySection
* Upgrade compiler target from es2018 to es2019
* Fix default table style legends
* Remove SOS defaults legend workaround
* Update NodeJS version to 14 in `npm-publish` GitHub action

#### 8.1.16 - 2021-12-23

- Added region mapping support for Commonwealth Electoral Divisions as at 2 August 2021 (AEC) as com_elb_name_2021.

#### 8.1.15 - 2021-12-22

- Fix sharelink bug, and make `isJson*` type checks more rigorous
- Remove `uniqueId` from `CatalogMemberMixin.nameInCatalog` and add it as fallback to `CatalogMemberMixin.name`
- Add `shareKeys` and `nameInCatalog` to `CatalogIndexReference`.
- Remove `description` field from `CatalogIndex`
  - The `CatalogIndex` can now be used to resolve models in sharelinks
- Add support for zipped `CatalogIndex` json files.
- Fix `SplitReferences` which use `shareKeys`
- Make `isJson*` type assertion functions more rigorous
  - Add `deep` parameter, so you can use old "shallow" type check for performance reasons if needed
- Add Shapefile to `CkanDefaultFormatsStratum`
- Fix `ArcGisMapServerCatalogItem` metadata bug
- Remove legend traits from CatalogMemberMixin, replacing them with LegendOwnerTraits, and add tests to enforce correct use of legends.
- Add better support for retreiving GeoJsonCatalogItem data through APIs, including supporting geojson nested within json objects
- Fixed `ContinuousColorMap` min/max value bug.
- `TableStyle.outlierColor` is now only used if `zFilter` is active, or `colorTraits.outlierColor` is defined
- Add `forceConvertResultsToV8` to `WebProcessingServiceCatalogFunction`. If your WPS processes are returning v7 json, you will either need to set this to `true`, or set `version: 0.0.1` in JSON output (which will then be automatically converted to v8)
- Cleanup `CatalogFunction` error handling
- Fix `SelectAPolygonParameterEditor` feature picking (tsified)
- Add `WebMapServiceCatalogItem.rectangle` support for multiple WMS layers
- Fix picked feature highlighting for ArcGis REST API features (and TSify `featureDataToGeoJson`)
- Re-enable GeoJSON simple styling - now if more than 50% of features have [simple-style-spec properties](https://github.com/mapbox/simplestyle-spec) - automatic styling will be disabled (this behaviour can be disabled by setting `forceCesiumPrimitives = false`)
- Don't show `TableMixin` `legends` or `mapItems` if no data
- Fix `GeoJsonCatalogItem.legends`
- Add `isOpen` to `TerriaReferenceTraits`

#### 8.1.14 - 2021-12-13

- **Breaking changes**:
  - `Result.throwIfUndefined()` will now only throw if `result.value` is undefined - regardless of `result.error`

* Reimplement option to zoom on item when adding it to workbench, `zoomOnAddToWorkbench` is added to `MappableTraits`.
* Update terria-js cesium to `1.81.3`
* Re-allowed models to be added to `workbench` if the are not `Mappable` or `Chartable`
* Moved `WebMapServiceCatalogItem.GetCapbilitiesStratum` to `lib\Models\Catalog\Ows\WebMapServiceCapabilitiesStratum.ts`
* Moved `WebMapServiceCatalogItem.DiffStratum` to `DiffableMixin`
* `callWebCoverageService` now uses version WCS `2.0.0`
  - All WCS export functionality is now in `ExportWebCoverageServiceMixin`
  - Added `WebCoverageServiceParameterTraits` to `WebMapServiceCatalogItemTraits.linkedWcsParameters`. It includes `outputFormat` and `outputCrs`
  - Will attempt to use native CRS and format (from `DescribeCoverage`)
  - No longer sets `width` or `height` - so export will now return native resolution
* Anonymize user IP when using google analytics.
* Fix crash when TableMixin-based catalog item had invalid date values
* Fix `WebMapServiceCatalogItem.styles` if `supportsGetLegendGraphics = false`. This means that if a WMS server doesn't support `GetLegendGraphics` requests, the first style will be set as the default style.

#### 8.1.13 - 2021-12-03

- Paramerterised the support email on the help panel to use the support email in config
- Refactored `TableColumn get type()` to move logic into `guessColumnTypeFromValues()`
- `TableMixin.activeStyle` will set `TableColumnType = hidden` for `scalar` columns with name `"id"`, `"_id_"` or `"fid"`
- Fix bug `TableColumn.type = scalar` even if there were no values.
- Table columns named `"easting"` and `"northing"` are now hidden by default from styles
- `TableColumn.type = enum` requires at least 2 unique values (including null) to be selected by default
- Tweak automatic `TableColumn.type = Enum` for wider range of values
- Exporting `TableMixin` will now add proper file extensions
- Added `TimeVaryingTraits.timeLabel` trait to change label on `DateTimeSelectorSection` (defaults to "Time:")
  - This is set to `timeColumn.title`
- `TableColumn` will try to generate prettier `title` by un-camel casing, removing underscores and capitalising words
- `TableStyle` `startDates`, `finishDates` and `timeIntervals` will only set values for valid `rowGroups` (invalid rows will be set to `null`). For example, this means that rows with invalid regions will be ignored.
- Add "Disable style" option to `TableMixin.styleDimensions` - it can be enabled with `TableTraits.showDisableStyleOption`
- Added `timeDisableDimension` to `TableMixin` - this will render a checkbox to disable time dimension if `rowGroups` only have a single time interval per group (i.e. features aren't "moving" across time) - it can be enabled with `TableTraits.showDisableTimeOption` - `TableAutomaticStylesStratum` will automatically enable this if at least 50% of rowGroups only have one unique time interval (i.e. they don't change over time)\
- Remove border from region mapping if no data
- Add `baseMapContrastColor` and `constrastColor` to `BaseMapModel`
- Fixed `TableMixin.defaultTableStyle.legends` - `defaultTableStyle` is now not observable - it is created once in the `contructor`
- Removed `Terria.configParameters.enableGeojsonMvt` - geojson-vt/Protomaps is now used by default
- `GpxCatalogItem` now uses `GeojsonMixin`
- Add an external link icon to external hyperlink when using method `parseCustomHtmlToReact`. This feature can be switched off by passing `{ disableExternalLinkIcon: true }` in `context` argument.
- Tsify `sendFeedback.ts` and improve error messages/notifications
- Removed unused overrideState from many DataCatalog React components.
- Fixed a bug where adding a timeseries dataset from the preview map's Add to map button didn't add the dataset to the `timelineStack`.
- Fixed incorrect colour for catalog item names in the explorer panel when using dynamic theming.
- Moved `CatalogIndex` loading from constructor (called in `Terria.start`) to `CatalogSearchProvider.doSearch` - this means the index will only be loaded when the user does their first search
- Add basic auth support to `generateCatalogIndex`, fix some bugs and improve performance
- Update terria-js cesium to `1.81.2`
- Add `uniqueId` as fallback to `nameInCatalog`
- Remove duplicated items from `OpenDataSoftGroup` and `SocrataGroup`

#### 8.1.12 - 2021-11-18

- Bigger zoom control icons.
- Modified "ideal zoom" to zoom closer to tilesets and datasources.
- Added `configParameters.feedbackPostamble`. Text showing at the bottom of feedback form, supports the internationalization using the translation key
- `GeoJsonMixin.style["stroke-opacity"]` will now also set `polygonStroke.alpha` and `polylineStroke.alpha`
- Reduce `GeoJsonMixin` default stroke width from `2` to `1`
- Add `TableMixin` styling to `GeoJsonMixin` - it will treat geojson feature properties as "rows" in a table - which can be styled in the same way as `TableMixin` (eg CSV). This is only enabled for geojson-vt/Protomaps (which requires `Terria.configParameters.enableGeojsonMvt = true`). For more info see `GeojsonMixin.forceLoadMapItems()`
  - This can be disabled using `GeojsonTraits.disableTableStyle`
- Opacity and splitting is enabled for Geojson (if using geojson-vt/protomaps)
- Replaced `@types/geojson` Geojson types with `@turf/helpers`
- In `GeojsonMixin` replaced with `customDataLoader`, `loadFromFile` and `loadFromUrl` with `forceLoadGeojsonData`
- `GeojsonMixin` will now convert all geojson objects to FeatureCollection
- Exporting `GeojsonMixin` will now add proper file extensions
- `WebFeatureServiceCatalogItem` now uses `GeoJsonMixin`
- Fix `ProtomapsImageryProvider` geojson feature picking over antimeridian
- Add Socrata group to "Add web data
- Added "marker-stroke-width", "polyline-stroke-width", "polygon-stroke-width" to `GeojsonStyleTraits` (Note these are not apart of [simplestyle-spec](https://github.com/mapbox/simplestyle-spec/tree/master/1.1.0) and can only be used with `geojson-vt`)
- Add a method refreshCatalogMembersFromMagda to Terria class.
- Renable `useNativeResolution` on mobile
- Store `useNativeResolution`, `baseMaximumScreenSpaceError` as local properties
- Moved CKAN default `supportedFormats` to `CkanDefaultFormatsStratum`
- Add properties to `CkanResourceFormatTraits`
  - `maxFileSize` to filter out resources with large files (default values: GeoJSON = 150MB, KML = 30MB, CZML = 50MB)
  - `removeDuplicates` (which defaults to true) so we don't get duplicate formats for a dataset (it will check `resource.name`)
    - If there are multiple matches, then the newest (from resource.created property) will be used
  - `onlyUseIfSoleResource` to give a given resource format unless that is all that exists for a dataset
- Add CKAN `useSingleResource`, if `true`, then the highest match from `supportedResourceFormats` will be used for each dataset
- ArcGis Map/Feature Service will now set CRS from `latestWkid` if it exists (over `wkid`)
- Fix CKAN ArcGisFeatureService resources
- ArcGisFeatureServer will now set `outSR=4326` so we don't need to reproject client-side

#### 8.1.11 - 2021-11-15

- Fix `SettingsPanel` type issue

#### 8.1.10 - 2021-11-15

- Fix `CswCatalogGroup` XML types
- Added `MAINCODE` aliases for all ABS Statistical Area regions that were missing them.
- Fixed `superGet` replacement in webpack builds with babel versions `7.16.0` and above.

#### 8.1.9 - 2021-11-01

- TSify workbench splitter control and fix broken styling.
- Fix app crash when opening AR tool.

#### 8.1.8 - 2021-10-29

- Tsified `SettingPanel`
- Moved `setViewerMode` function from `Terria` class to `ViewerMode`
- Refactored checkbox to use children elements for label instead of label
  property, `isDisabled`, `isChecked` and `font-size: inherit` style is passed
  to each child element (so propper styling is maintained)
- Fix an internal bug where Cesium.prototype.observeModelLayer() fails to remove 3D tilesets in certain cases.
- Rename `TerriaError._shouldRaiseToUser` to `overrideRaiseToUser`
  - Note: `userProperties.ignoreError = "1"` will take precedence over `overrideRaiseToUser = true`
- Fix `overrideRaiseToUser` bug causing `overrideRaiseToUser` to be set to `true` in `TerriaError.combine`
- Add `rollbar.warning` for `TerriaErrorSeverity.Warning`
- Disable `zFilter` by default
- Remove use of word "outlier" in zFilter dimension and legend item (we now use "Extreme values")
- Add `cursor:pointer` to `Checkbox`
- Fix `MapNavigation` getter/setter `visible` bug.
  - Replace `CompositeBarItemController` `visible` setter with `setVisible` function
- Use `yarn` in CI scripts (and upgrade node to v14)
- Fix app crash when previewing a nested reference in the catalog (eg when viewing an indexed search result where the result is a reference).
- Ported feaure from v7 to set WMS layers property from the value of `LAYERS`, `layers` or `typeName` from query string of CKAN resource URL.

#### 8.1.4 - 2021-10-15

- Make flex-search usage (for `CatalogIndex`) web-worker based
- Add `completeKnownContainerUniqueIds` to `Model` class - This will recursively travese tree of knownContainerUniqueIds models to return full list of dependencies
- Add all models from `completeKnownContainerUniqueIds` to shareData.models (even if they are empty)

#### 8.1.3 - 2021-10-14

- Reimplement map viewer url param
- Added `terriaError.importance` property. This can be set to adjust which error messages are presented to the user.
  - `terriaErrorNotification` and `WarningBox` will use the error message with highest importance to show to the user ("Developer details" remains unchanged)
- Add `terriaError.shouldRaiseToUser` override, this can be used to raise errors with `Warning` severity.
- `terriaError.raisedToError` will now check if **any** `TerriaError` has been raised to the user in the tree.
- `workbench.add()` will now keep items which only return `Warning` severity `TerriaErrors` after loading.
- Improve SDMX error messages for no results
- Fix SDMX FeatureInfoSection time-series chart to only show if data exists.
- Improve GeoJSON CRS projection error messages
- Add `Notification` `onDismiss` and `ignore` properties.
- Fix `AsyncLoader` result bug
- Remove `Terria.error` event handler
- Refactor `workbench.add` to return `Result`
- Consolidated network request / CORS error message - it is now in `t("core.terriaError.networkRequestMessage")`.
  - It can be injected into other translation strings like so: `"groupNotAvailableMessage": "$t(core.terriaError.networkRequestMessage)"`
  - Or, you can use `networkRequestError(error)` to wrap up existing `TerriaError` objects
- Fix incorrect default `configParameters.feedbackPreamble`
- Fix incorrect default `configParameters.proj4def` - it is now `"proj4def/"`
- Fix Branding component. It wasn't wrapped in `observer` so it kept getting re-rendered
- Add `FeedbackLink` and `<feedbacklink>` custom component - this can be used to add a button to open feedback dialog (or show `supportEmail` in feedback is disabled)
- Fix `ContinuousColorMap` `Legend` issue due to funky JS precision
- Fix mobx computed cycle in `CkanDatasetStratum` which was making error messages for failed loading of CKAN items worse.

#### 8.1.2 - 2021-10-01

- Removed duplicate Help icon and tooltip from the map navigation menu at the bottom as it is now shown in the top menu.
- Fixed a bug where the app shows a scrollbar in some instances.
- Wrap clean initSources with action.
- Modified `TerriaReference` to retain its name when expanded. Previously, when the reference is expanded, it will assume the name of the group or item of the target.
- Proxy `catalogIndex.url`

#### 8.1.1 - 2021-09-30

- **Breaking changes:**
  - `blacklist` has been renamed to `excludeMembers` for `ArcGisPortalCatalogGroup` and `CkanCatalogGroup`.

* Tsifyied and refactored `RegionProvider` and `RegionProviderList`, and re-enabled `loadRegionIDs`
* `TableColorMap` `minimumValue` and `maximumValue` will now take into account valid regions.
* `tableMixin.loadRegionProviderList()` is now called in `tableMixin.forceLoadMapItems()` instead of `mappableMixin.loadMapItems()`
* Add TableColumn and TableStyle `ready` computed property. Columns will only be rendered if `ready` is `true`. At the moment it is only used to wait until `loadRegionIDs` has finished.
* Moved region mapping `ImageryProvider` code to `lib/Table/createRegionMappedImageryProvider.ts`
* Fix `ChartPanel` import `Result` bug.
* Improve handling of featureInfoTemplate for composite catalog items.
* Mobile help menu will now show a link to map user guide if it is configured in `Terria.configParameters.helpItems`.
* Fixed the layout of items in mobile navigation
* Add Mapbox Vector Tile support. This is using [protomaps.js](https://github.com/protomaps/protomaps.js) in the new `ProtomapsImageryProvider`. This includes subset of MVT style specification JSON support.
* `MapboxVectorCanvasTileLayer` is now called `ImageryProviderLeafletGridLayer`
* `CesiumTileLayer` is now called `ImageryProviderLeafletTileLayer`.
* Added `geojson-vt` support to `GeoJsonMixin`, which will tile geojson into vector tiles on the fly, and use the new `ProtomapsImageryProvider`.
* Added `configParameter.enableGeojsonMvt` temporary feature flag for experimental Geojson-Mapbox vector tiles. Default is `false`.
* Added `forceCesiumPrimitives` to `GeoJsonTraits`. This can be used to render cesium primitives instead of Mapbox vector-tiles (if `configParameter.enableGeojsonMvt` is `true`)
* Add `scale` observable to `TerriaViewer`. This will give distance between two pixels at the bottom center of the screen in meters.
* Fixed `withControlledVisibility` method to inherit `propTypes` of its wrapped component.
* Added `MinMaxLevelMixin` and `MinMaxLevelTraits` to handle defining min and max scale denominator for layers.
* Extracted function `scaleToDenominator` to core - for conversion of scale to zoom level.
* Share/start data conversion will now only occur if `version` property is `0.x.x`. Previously, it was `version` property is **not** `8.x.x`
* Filter table column values by Z Score. This is controlled by the following `TableColorStyleTraits`:
  - `zScoreFilter` - Treat values outside of specifed z-score as outliers, and therefore do not include in color scale. This value is magnitude of z-score - it will apply to positive and negative z-scores. For example a value of `2` will treat all values that are 2 or more standard deviations from the mean as outliers. This must be defined to be enabled - currently it is only enabled for SDMX (with `zScoreFilter=4`).
  - `zScoreFilterEnabled - True, if z-score filter is enabled
  - `rangeFilter` - This is applied after the `zScoreFilter`. It is used to effectively 'disable' the zScoreFilter if it doesn't cut at least the specified percange of the range of values (for both minimum and maximum value). For exmaple if `rangeFilter = 0.2`, then the zScoreFilter will only be effective if it cuts at least 20% of the range of values from the minimum and maximum value
* Add `outlierColor` to `ContinuousColorMap`
* Add `placement` to `SelectableDimension`. This can be used to put `SelectableDimension` below legend using `placement = "belowLegend`
* Add `SelectableDimensionCheckbox` (and rename `SelectableDimension` to `SelectableDimensionSelect`)
* Add `outlierFilterDimension` checkbox `SelectableDimension` to workbench to enable/disable dimension
* Extend `tableStyle.rowGroups` to regions
* Fix `spreadFinishTime` bug
* Fix diverging `ContinuousColorMap` - it will now center color scale around 0.
* Refactor `SocrataMapViewCatalogItem` to use `GeoJsonMixin`
* `SocrataCatalogGroup` will not not return groups for Facets if there is only one - so it skips an unnecessary group level.
* Update protomaps.js to `1.5.0`
* SDMX will now disable the region column if less than 2 valid regions have been found
* Set `spreadStartTime` and `spreadFinishTime` to `true` for SDMX
* Add SDMX `metadataURLs` from dataflow annotations
* Improve SDMX chart titles
* `TableMixin` will now remove data if an error occurs while calling `forceLoadTableData`
* Make `regionColumn` `isNullable` - this means region column can be disabled by setting to `null`.
* Fix scalar column color map with a single value
* TableMixin will now clear data if an error occurs while calling `forceLoadTableData`
* `TableMixin` will now not return `mapItems` or `chartItems` if `isLoading`
* SDMX will now use `initialTimeSource = stop`
* Fix `duplicateModels` duplicating observables across multiple models
* Support group models in workbench -- All members will be automatically added to the map.
* Added location search button to welcome modal in mobile view.
* Add `DataUrlTraits` to `CatalogMemberTraits.dataUrls`. It contains an array of data URLS (with optional `title` which will render a button). It is handled the same as `MetadataUrls` except there is a `type` property which can be set to `wcs`, `wfs`... to show info about the URL.
* Made search location bar span full width in mobile view.
* Automatically hide mobile modal window when user is interacting with the map.
* Disabled feature search in mobile
* Disabled export (clip&ship) in mobile
* Fixed misplaced search icon in mobile safari.
* Prevents story text from covering the whole screen in mobile devices.
* Add `CatalogIndex`, `CatalogIndexReference` and `generateCatalogIndex()` script. These can be used to generate a static JSON index of a terria catalog - which can then be searched through using `flexsearch`
* Added `weakReference` flag `ReferenceMixin`, this can be used to treat References more like a shortcut (this means that `sourceReference` isn't used when models are shared/added to the workbench - the `target` is used instead)
* GroupMixin.isMixedInto and MappableMixin.isMixedInto are now more strict - and won't pass for for References with `isMappable` or `isGroup`.
* `Workbench.add` can now handle nested `References` (eg `CatalogIndexReference -> CkanReference -> WMSCatalogItem`).
* Add `description` trait to `CatalogMemberReferenceTraits`
* Added `excludeMembers` property to `GroupTraits` (this replaced the `blacklist` property in v7). It is an array of strings of excluded group and item names. A group or item name that appears in this list will not be shown to the user. This is case-insensitive and will also apply to all child/nested groups
* Fixes an app crash on load in iOS-Safari mobile which was happening when rendering help panel tooltips.
* Fixed `WebMapServiceCatalogItem` not sending additional `parameters` in `GetFeatureInfo` queries.
* Changed mobile header icons and improved styling.
* Fixed a problem with computeds and AsyncLoader when loading `mapItems` (and hence children's `mapItems`) of a CompositeCatalogItem.
* Fix `YDYRCatalogFunction` `description`
* Extend input field for search in mobile view to full width of the page.
* Automatically hide mobile modal window when user is interacting with the map (like picking a point or drawing a shape).
* Adjusted styling of x-axis labels in feature info panel to prevent its clipping.
* When expanding charts from the same catalog item, we now create a new item if the expanded chart has a different title from the previously expanded chart for the same item. This behavior matches the behavior in `v7`.
* Improve status message when feature info panel chart is loading
* Fix broken chart panel download button.
* Changed @vx/_ dependencies to @visx/_ which is the new home of the chart library
* The glyph style used for chart points can now be customized.
* Added `TerriaReference` item, useful for mounting a catalog tree from an external init file at any position in the current map's catalog tree.
* Changed @vx/_ dependencies to @visx/_ which is the new home of the chart library
* The glyph style used for chart points can now be customized.
* Chart tooltip and legend bar can now fit more legends gracefully.

#### 8.1.0 - 2021-09-08

- **Breaking changes:**
  - Overhaul of map navigation: items no longer added inside UserInterface using <Nav> jsx.

* New version of map navigation ([#5062](https://github.com/TerriaJS/terriajs/pull/5062))
  - It consists of
    - a high level api `MapNavigationModel` for managing the navigation items, which is responsible for managing the state of navigation items. It is passing commands to invidual item controller.
    - a `MapNavigationItemController` that holds and control the state of navigation item. When new navigation item is created it should extend controller and provide the definition on how it state should be updated.
  - Terria exposes instance of navigation model to the world.
  - Converted all existing navigation items to utilise new navigation model, and registered them in terria navigation model (`registerMapNavigations.tsx`).
  - Resolved issue with some navigation items not being clickable on mobile due to overlap from others.
* Fixed a bug in Difference tool where difference image was showing with zero opacity in some situations.
* Fixed `CzmlCatalogItem` to react correctly to input data changes.

#### 8.0.1 - 2021-09-06

- Added `catalog-converter` support for v7 `#start` data.
- add french Help button translation
- Enable FeatureInfoSectionSpec tests
- Add `itemProperties` to `ArcGisMapServerCatalogGroupTraits` so that `ArcGisMapServerCatalogGroup` can override relevant traits of its layers.
- Add `feature` object to `FeatureInfoSection.getTemplateData`
- Add a way to replace text in feature info templates. See [Replace text](doc/connecting-to-data/customizing-data-appearance/feature-info-template.md) for details.
- Fixed unnecessary model reloads or recomputing of `mapItems` when switching between story scenes.
- Fixed story reset button.
- Moved help button to the top menu

#### 8.0.0 - 2021-08-13

- **Breaking changes**:
  - Require `translate#` in front of translatable content id in `config.json` (i.e. `helpContent`).
  - `colorPalette` no longer supports a list of CSS colors (eg `rgb(0,0,255)-rgb(0,255,0)-rgb(255,0,0)`). Instead please use `binColors`.
  - Organise `Traits` folder into `Traits/Decorators` and `Traits/TraitsClasses`
  - Renamed all mixin instance type definitions to `XMixin.Instance`.
  - Basemaps are now defined as `baseMaps` object (see [baseMaps object docs](./doc/customizing/initialization-files.md#basemaps))
    - list of available basemaps is defined in `baseMaps.items`. This list is combined with default base maps so it's possible to override defaults
    - definition of `initBaseMapId` and `initBaseMapName` are moved to `baseMaps.defaultBaseMapId` and `baseMaps.defaultBaseMapName`
    - `previewBaseMapId` is moved to `baseMaps.previewBaseMapId`
    - implemented `baseMaps.enabledBaseMaps` array of base map ids to define a list of baseMaps available to user
    - updated docs for `baseMaps`
  - `$color-splitter` and `theme.colorSplitter` has been replaced with `$color-secondary` and `theme.colorSecondary`
  - `canZoomTo` has bee replaced with `disableZoomTo` in `MappableTraits`
  - `showsInfo` has been replaced with `disableAboutData` in `CatalogMemberTraits`
  - `AsyncLoader` loadXXX methods now return `Result` with `errors` **they no longer throw errors** - if you need errors to be thrown you can use `(await loadXX).throwIfError()`.
  - Removed `openGroup()` - it is replaced by `viewState.viewCatalogMember`
  - Renamed `ReferenceMixin.is` to `ReferenceMixin.isMixedInto`

* Fixed a bug with numeric item search where it sometimes fails to return all matching values.
* Respect order of objects from lower strata in `objectArrayTrait`.
* Fix datetime button margin with scroll in workbench.
* Fix checkbox when click happen on svg icon. (#5550)
* Added progress indicator when loading item search tool.
* Add `nullColor` to `ConstantColorMap` - used when `colorColumn` is of type `region` to hide regions where rows don't exist.
* `TableStyles` will only be created for `text` columns if there are no columns of type `scalar`, `enum` or `region`.
* Moved `TableStyle.colorMap` into `TableColorMap`
* Replaced `colorbrewer.json` with `d3-scale-chromatic` - we now support d3 color scales (in addition to color brewer) - see https://github.com/d3/d3-scale-chromatic
* Added `ContinuousColorMap` - it will now be used by default for `scalar` columns
  - To use `DiscreteColorMap` - you will need to set `numberOfBins` to something other than `0`.
* `TableColorMap` default color palette for `scalar` columns is not `Reds` instead of `RdYlOr`
* Legends for `scalar` columns will now calculate optimal `numberFormatOptions.maximumFractionDigits` and `numberFormatOptions.minimumFractionDigits`
* Fix sharing user added data of type "Auto-detect".
* #5605 tidy up format string used in `MagdaReference`
* Fix wms feature info returning only one feature
* `WebMapServiceCatalogGroup` will now create layer auto-IDs using `Name` field to avoid ID clashes.
* Added `GroupMixin` `shareKey` generation for members - if the group has `shareKeys`.
* Organise `Traits` folder into `Traits/Decorators` and `Traits/TraitsClasses
* Organise `Traits` folder into `Traits/Decorators` and `Traits/TraitsClasses`
* I18n-ify shadow options in 3DTiles and some strings in feature info panel.
* Fix `StyledIcon` css `display` clash
* Limit `SelectableDimension` options to 1000 values
* Added support for `SocrataCatalogGroup` and `SocrataMapViewCatalogGroup`
  - Notes on v7 to v8 Socrata integration:
    - Share links are not preserved
    - Added basic support for dataset resources
* Organise `Models` directory into multiple sub-directories (#5626)
  - New model related classes are moved to `Models/Definition`
  - Catalog related files are moved to `Models/Catalog`
    - ESRI, OWS, GTFS and CKAN related files are moved to their own sub-directories in `Models/Catalog/`
    - Other Catalog items related files are moved to `Models/Catalog/CatalogItems`
    - Other Catalog items related files are moved to `Models/Catalog/CatalogGroups`
    - Catalog functions related files are moved to `Models/Catalog/CatalogFunction`
  - Removed unused Models files
* Modified BadgeBar to be more tolerant to longer strings
* Added `MapboxMapCatalogItem`.
* Added `MapboxStyleCatalogItem`.
* Fix splitter thumb icon vertical position
* Renamed all mixin instance type definitions to `XMixin.Instance`.
* Clean up `ViewControl` colors
  - `$color-splitter` and `theme.colorSplitter` has been replaced with `$color-secondary` and `theme.colorSecondary`
* Clean up `SplitterTraits`
  - `SplitterTraits` is now included in `RasterLayerTraits`
  - Removed `supportsSplitter` variable
  - Added `disableSplitter` trait
* Clean up `canZoomTo`
  - Replaced with `disableZoomTo` in `MappableTraits`
* Clean up `showsInfo`
  - Replaced with `disableAboutData` in `CatalogMemberTraits`
* Add `TerriaErrorSeverity` enum, values can be `Error` or `Warning`.
  - Errors with severity `Error` are presented to the user. `Warning` will just be printed to console.
  - By default, errors will use `Error`
  - `TerriaErrorSeverity` will be copied through nested `TerriaErrors` on creation (eg if you call `TerriaError.from()` on a `Warning` then the parent error will also be `Warning`)
  - Loading models from share links or stories will use `Warning` if the model is **not in the workbench**, otherwise it will use `Error`.
* In `terriaErrorNotification` - show `error.message` (as well as `error.stack`) if `error.stack` is defined
* `AsyncLoader` now has an observable `result` property.
* `viewState.viewCatalogMember()` now handles loading catalog members, opening groups and showing "Add Data" window.
* Fix `MagdaReference` `forceLoadReference` bug.
* Clean up `CkanCatalogGroup` loading - errors are no-longer swallowed.
* Clean up `3dTilesMixin` loading - errors are no-longer swallowed.
* Fix `DataPreviewSections` info section bug.
* Move `FeedbackForm` `z-index` to same as `Notification` - this is so it will appear above Data catalog.
* Added `result.raiseError()`, `result.pushErrorTo()` and `result.clone()` helper methods - and `Result.combine()` convenience function
* Renamed `ReferenceMixin.is` to `ReferenceMixin.isMixedInto`
* Added support for logging to external error service and configuring it via config parameters. See `errorService` in [client configuration](doc/customizing/client-side-config.md).
* Fix `DiscreteColorMap` bug with `binColors` and added warning message if `colorPalette` is invalid.
* Fix `EnumColorMap` bug with `binColors`
* Moved d3-scale-chromatic code into `tableColorMap.colorScaleCategorical()` and `tableColorMap.colorScaleContinuous()`
* Disabled welcome popup for shared stories
* Add WMS support for default value of time dimension.
* Make CompositeCatalogItem sync visibility to its members.
* Add `description` and `example` static properties to `Trait`, and added `@traitClass` decorator.
* Add `parent` property to `Trait`, which contains parent `TraitClass`.
* New model-generated documentation in `generateDocs.ts`
* Refactored some `Traits` classes so they use `mixTraits` instead of extending other `Traits` classes.
* Allow translation of some components.
* Fixed a bug which prevented adding any reference catalog item while the story is playing.
* Bumped terriajs-server to ^3.3.3

#### 8.0.0-alpha.87

- Re-add basemap images to terriajs rather than requiring all TerriaMaps to have those basemap images. Default basemaps will use those images.
- Data from TableMixin always overrides other feature information (e.g. from vector tiles in region mapping) by column name and title for feature info templating (consistent with v7).
- Fixed point entity creation for TableMixin where different columns are used for point size and colour.
- Changed MappableMixin's initialMessage to show while map items are loaded. Map items could be displayed behind the disclaimer before a user accepts the disclaimer.
- Fixed a cyclic dependency between initialMessage and app spinner (globe gif greysreen) that caused the app spinner to be present forever when loading a share link.
- Removed hardcoded credit links and made it configurable via terria config parameters.
- Disable `TableMixin` time column if only one unique time interval

#### 8.0.0-alpha.86

- **Breaking changes**:
  - `EnumColorMap` will only be used for enum `TableColumns` with number of unique values <= number of bins

* Add `options` to CSV papaparsing
* `TableMixin` will now only show points **or** region mapping - not both
* Add `FeatureInfoMixin` support for 2D vector features (in Cesium only)
* `TableStyles` are now hidden from the "Display Variable" selector if the number of colors (enumColors or numberOfBins) is less than 2. As a ColorMap with a single color isn't super useful.
* Improved default `TableColumn.isSampled` - it will be false if a binary column is detected (0 or 1)
* Improved default Table charting - now a time column will be used for xAxis by default
* Added `spreadFinishTime` - which works same way as `spreadStartTime` - if `true`, finish time of feature will be "spread" so that all features are displayed at the latest time step.
* Added support for `OpenDataSoft` - only point or region based features + timeseries
* `GeoJsonMixin`-based catalog items with polygon features can be extruded if a `heightProperty` is specified.
* Bugfix to make time-based geojson work when there are multiple features with the same time property value.
* Add `czmlTemplate` to `GeoJsonTraits` - it can be used to replace GeoJSON Point features with a CZML packet.
* Made the moment points in the chart optionally clickable.

#### 8.0.0-alpha.85

- **Breaking changes**:
  - Removed `registerAnalytics.js`
  - Removed `HelpMenuPanel.jsx`

* Added analytic events related to story, share and help menu items, Also refactored events to use category and action enums.
* Remove table style `SelectableDimension` from SDMX
* `GyroscopeGuidance` can now be translated.
* Wraps tool title bar text using `...`.

#### 8.0.0-alpha.84

- Fix `ArcGisMapServerCatalogGroup` infinite loading by removing the cycle of calling `loadMembers` that was present in the `DataCatalogGroup` React component. However calling `loadMembers` is still not cached as it should for `ArcGisMapServerCatalogGroup`, and the infinite loading bug could return.
- Fix bug `selectableDimensions` bug in `Cesium3dTilesMixin` and `GltfCatalogItem`.

#### 8.0.0-alpha.83

- Add `modelDimensions` to `CatalogMemberMixin` - this can be used to apply model stratum with a `SelectableDimension` (i.e. a drop-down menu).
- `GeoJsonMixin`-based catalog items can now be styled based on to their properties through traits.
- `GeoJsonMixin`-based catalog items can now vary over time if a `timeProperty` is specified.

#### 8.0.0-alpha.82

- **Breaking changes**:
  - IndexedItemSearchProvider: (bounding) `radius` option is no longer supported in `resultsData.csv` of search indexes.

* Show a toast and spinner icon in the "Ideal zoom" button when the map is zooming.
* `zoomTo()` will return a promise that resolves when the zoom animation is complete.
* Modifies `IndexedItemSearchProvider` to reflect changes to `terriajs-indexer` file format.
* Move feature info timeseries chart funtion to `lib\Table\getChartDetailsFn.ts`
* Fix feature info timeseries chart for point (lat/long) timeseries
* Feature info chart x-values are now be sorted in acending order
* Remove merging rows by ID for `PER_ROW` data in `ApiTableCatalogItem`
* Make `ApiTableCatalogItem` more compatible with Table `Traits`
  - `keyToColumnMapping` has been removed, now columns must be defined in `columns` `TableColumnTraits` to be copied from API responses.
* Move notification state change logic from ViewState into new class `NotificationState`
* Catalog items can now show a disclaimer or message before loading through specifying `InitialMessageTraits`
* Added Leaflet hack to remove white-gaps between tiles (https://github.com/Leaflet/Leaflet/issues/3575#issuecomment-688644225)
* Disabled pedestrian mode in mobile view.
* Pedestrian mode will no longer respond to "wasd" keys when the user is typing in some input field.
* Fix references to old `viewState.notification`.
* wiring changeLanguage button to useTranslation hook so that it can be detected in client maps
* Add `canZoomTo` to `TableMixin`
* SDMX changes:
  - Add better SDMX server error messages
  - `conceptOverrides` is now `modelOverrides` - as dataflow dimension traits can now be overridden by codelist ID (which is higher priortiy than concept ID)
  - Added `regionTypeReplacements` to `modelOverride`- to manually override detected regionTypes
  - `modelOverrides` are created for SDMX common concepts `UNIT_MEASURE`, `UNIT_MULT` and `FREQ`
    - `UNIT_MEASURE` will be displayed on legends and charts
    - `UNIT_MULT` will be used to multiple the primary measure by `10^x`
    - `FREQ` will be displayed as "units" in Legends and charts (eg "Monthly")
  - Single values will now be displayed in `ShortReportSections`
  - Custom feature info template to show proper dimension names + time-series chart
  - Smarter region-mapping
  - Removed `viewMode` - not needed now due to better handling of time-series
* Fix `DimensionSelector` Select duplicate ids.
* Add Leaflet splitter support for region mapping
* Fix Leaflet splitter while zooming and panning map
* Split `TableMixin` region mapping `ImageryParts` and `ImageryProvider` to improve opacity/show performance
* Removed `useClipUpdateWorkaround` from Mapbox/Cesium TileLayers (for Leaflet) - because we no longer support IE
* Fix overwriting `previewBaseMapId` with `initBaseMapId` by multiple `initData`.
* GeoJSON Mixin based catalog items can now call an API to retrieve their data as well as fetching it from a url.
* Changes to loadJson and loadJsonBlob to POST a request body rather than always make a GET request.
* Added ApiRequestTraits, and refactor ApiTableCatalogItemTraits to use it. `apiUrl` is now `url`.

#### 8.0.0-alpha.81

- Fix invalid HTML in `DataPreviewSections`.
- Fix pluralisation of mapDataState to support other languages.
- Fix CSW `Stratum` name bug.
- Add `#configUrl` hash parameter for **dev environment only**. It can be used to overwrite Terria config URL.

#### 8.0.0-alpha.80

- Removed `Disclaimer` deny or cancel button when there is no `denyAction` associated with it.

#### 8.0.0-alpha.79

- Make `InfoSections` collapsible in `DataPreview`. This adds `show` property to `InfoSectionTraits`.
  - `WebMapServiceCatalogItem` service description and data description are now collapsed by default.
- Revert commit https://github.com/TerriaJS/terriajs/commit/668ee565004766b64184cd2941bbd53e05068ebb which added `enzyme` devDependency.
- Aliases `lodash` to `lodash-es` and use `babel-plugin-lodash` reducing bundle size by around 1.09MB.
- Fix CkanCatalogGroup filterQuery issue. [#5332](https://github.com/TerriaJS/terriajs/pull/5332)
- Add `cesiumTerrainAssetId` to config.json to allow configuring default terrain.
- Added in language toggle and first draft of french translation.json
  - This is enabled via language languageConfiguration.enabled inside config.json and relies on the language being both enumerated inside languageConfiguration.langagues and availble under {code}/translation.json
- Updated to terriajs-cesium 1.81
- Create the Checkbox component with accessibility in mind.
- Convert `FeedbackForm` to typescript.

#### 8.0.0-alpha.78

- Add `ignoreErrors` url parameter.

#### 8.0.0-alpha.77

- **Breaking changes**:
  - `terria.error.raiseEvent` and `./raiseErrorToUser.ts` have been replaced with `terria.raiseErrorToUser`.
  - `terria.error.addEventListener` has been replaced with `terria.addErrorEventListener`

* New Error handling using `Result` and `TerriaError` now applied to initial loading, `updateModelFromJson()`, `upsertModelFromJson()` and `Traits.fromJson()`. This means errors will propagate through these functions, and a stacktrace will be displayed.
  - `Result` and the new features of `TerriaError` should be considered unstable and may be extensively modified or removed in future 8.0.0-alpha.n releases
* New `terriaErrorNotification()` function, which wraps up error messages.
* `TerriaError` can now contain "child" errors - this includes a few new methods: `flatten()` and `createParentError()`. It also has a few new convenience functions: `TerriaError.from()` and `TerriaError.combine()`.
* Convert `Branding.jsx` to `.tsx`
* Added `configParams.brandBarSmallElements` to set Branding elements for small screen (also added theme props)
* Add `font` variables and `fontImports` to theme - this can be used to import CSS fonts.
* Convert `lib/Styled` `.jsx` files to `.tsx` (including Box, Icon, Text). The most significant changes to these interfaces are:
  - `Box` no longer accepts `<Box positionAbsolute/>` and this should now be passed as `<Box position="absolute"/>`.
  - `Text`'s `styledSize` has been removed. Use the `styledFontSize` prop.
  - `ButtonAsLabel` no longer accepts `dark`. A dark background is now used when `light` is false (or undefined).
* Fixes CZML catalog item so that it appears on the timeline.
* Enable `theme` config parameter. This can now be used to override theme properties.

#### 8.0.0-alpha.76

- Added support for setting custom concurrent request limits per domain through `configParameters.customRequestSchedulerLimits`.
- Added `momentChart` to region-mapped timeseries
- Add time-series chart (in FeatureInfo) for region-mapped timeseries
- Only show `TableMixin` chart if it has more than one
- Add `TableChartStyle` name trait.

#### 8.0.0-alpha.75

- Fix `NotificationWindow` bug with `message`.
- Re-add `loadInitSources` to `Terria.updateApplicationUrl()`
- Added support for `elements` object in catalogue files (aka init files).
  - Using this object you can hide/show most UI elements individually.
  - See https://github.com/TerriaJS/terriajs/pull/5131. More in-depth docs to come.

#### 8.0.0-alpha.74

- Fix JS imports of `TerriaError`

#### 8.0.0-alpha.73

- Add `title` parameter in `raiseErrorToUser` to overwrite error title.
- Added some error handling in `Terria.ts` to deal with loading init sources.
- TSify `updateApplicationOnHashChange` + remove `loadInitSources` from `Terria.updateApplicationUrl()`

#### 8.0.0-alpha.72

- **Breaking changes**:
  - Added clippingRectangle to ImageryParts.
  - Any item that produces ImageryParts in mapItems (any raster items) must now also provide a clippingRectangle.
  - This clippingRectangle should be derived from this.cesiumRectangle (a new computed property) & this.clipToRectangle as demonstrated in many raster catalog items (e.g. OpenStreetMapCatalogItem.ts).

* Adds experimental ApiTableCatalogItem.
* Fixes a bug where FeatureInfoDownload tries to serialize a circular object
* Added `removeDuplicateRows` to `TableTraits`
* `forceLoadTableData` can now return undefined - which will leave `dataColumnMajor` unchanged
* Fix sharing preview item.
* Added z-index to right button group in mobile header menu
* Added cesiumRectangle computed property to MappableMixin. This is computed from the `rectangle` Trait.
* Fixed a Cesium render crash that occured when a capabilities document specified larger bounds than the tiling scheme's supported extent (bug occured with esri-mapServer but wms was probably also affected).
* In fixing Cesium render crash above clipping rectangles are now added to Cesium ImageryLayer (or Leaflet CesiumTileLayer) rather than being included in the ImageryProvider. ImageryParts has been updated to allow passing the clipping rectangle through to Cesium.ts and Leaflet.ts where ImageryLayer/CesiumTileLayer objects are created.

#### 8.0.0-alpha.71

- Fix accidental translation string change in 8.0.0-alpha.70

#### 8.0.0-alpha.70

- **Breaking changes**:
  - Merge `Chartable` and `AsyncChartableMixin` into new **`ChartableMixin`** + `loadChartItems` has been replaced by `loadMapItems`.
  - To set base map use `terriaViewer.setBaseMap()` instead of `terriaViewer.basemap = ...`
  - Incorrect usage of `AsyncLoader` **will now throw errors**

* Add `hideInBaseMapMenu` option to `BaseMapModel`.
* Change default basemap images to relative paths.
* Add `tileWidth` and `tileHeight` traits to `WebMapServiceCatalogItem`.
* Add docs about `AsyncLoader`
* Remove interactions between AsyncLoaders (eg calling `loadMetadata` from `forceLoadMapItems`)
* ... Instead, `loadMapItems` will call `loadMetadata` before triggering its own `AsyncLoader`
* Add `isLoading` to `CatalogMemberMixin` (combines `isLoading` from all the different `AsyncLoader`)
* Move `Loader` (spinner) from `Legend` to `WorkbenchItem`.
* Merge `Chartable` and `AsyncChartableMixin` into **`ChartableMixin`** + remove `AsyncLoader` functionality from `ChartableMixin` - it is now all handled by `loadMapItems`.
* Removed `AsyncLoader` functionality from `TableMixin` - it is now handled by `loadMapItems`.
  - `TableMixin.loadRegionProviderList()` is now called in `MappableMixin.loadMapItems()`
* Added `TerriaViewer.setBaseMap()` function, this now calls `loadMapItems` on basemaps
* Fix load of persisted basemap
* Fix sharing of base map
* Added backward compatibility for `baseMapName` in `initData` (eg share links)
* Add `WebMapService` support for WGS84 tiling scheme

#### 8.0.0-alpha.69

- **Breaking changes**:
  - Basemaps are now configured through catalog JSON instead of TerriaMap - see https://github.com/TerriaJS/terriajs/blob/13362e8b6e2a573b26e1697d9cfa5bae328f7cff/doc/customizing/initialization-files.md#basemaps

* Updated terriajs-cesium to version 1.79.1
* Make base maps configurable from init files and update documentation for init files [#5140](https://github.com/TerriaJS/terriajs/pull/5140).

#### 8.0.0-alpha.68

- Remove points from rectangle `UserDrawing`
- Fix clipboard typing error.
- Ported `WebProcessingServiceCatalogGroup`.
- Add CSW Group support
- Revert "remove wmts interfaces from ows interfaces" (873aa70)
- Add `math-expression-evaluator` library and `ColumnTransformationTraits`. This allows expressions to be used to transform column values (for example `x+10` to add 10 to all values).
- Fix bug in `TableColumn.title` getter.
- Add support for TableColumn quarterly dates in the format yyyy-Qx (eg 2020-Q1).
- Fix region mapping feature highlighting.
- Update clipboard to fix clipboard typing error.
- Added direction indicator to the pedestrian mode minimap.
- Limit up/down look angle in pedestrian mode.
- Automatically disable pedestrian mode when map zooms to a different location.
- Add support for time on `ArcGisMapServerCatalogItem`
- Merge `Mappable` and `AsyncMappableMixin` into **`MappableMixin`**.
- Fixed a issue when multiple filters are set to Cesium3DTilesCatalogItem
- Async/Awaitify `Terria.ts` + fix share links loading after `loadInitSources`.
- Tsified `TerriaError` + added support for "un-rendered" `I18nTranslateString`
- Tsified `raiseErrorToUser` + added `wrapErrorMessage()` to wrap error message in something more user friendly (using `models.raiseError.errorMessage` translation string).

#### 8.0.0-alpha.67

- TSify `Loader` function.
- Added walking mode to pedestrian mode which clamps the pedestrain to a fixed height above the surface.
- Upgraded catalog-converter to fix dependency version problem and ensure that all imports are async to reduce main bundle size.

#### 8.0.0-alpha.66

- **Breaking changes**:
  - Changed merging behaviour of Trait legends (of type `LegendTraits`) in `CatalogMemberTraits`. This affects legends on all `CatalogMember` models. Legend objects in higher strata now replace values in lower strata that match by index, rather than merging properties with them.

* Add `MetadataUrlTraits` to `CatalogMemberTraits.metadataUrls`. It contains an array of metadata URLS (with optional `title` which will render a button)
* Restore `cesiumTerrainUrl` config parameter. [#5124](https://github.com/TerriaJS/terriajs/pull/5124)
* I18n-ify strings in settings panel. [#5124](https://github.com/TerriaJS/terriajs/pull/5124)
* Moved `DataCustodianTraits` into `CatalogMemberTraits` and `CatalogMemberReferenceTraits`.
* `TableMixin` styles ("Display variables") will now look for column title if style title is undefined
* Add fallback colours when Color.fromCssColorString is used.
* Allow nullable `timeColumn` in table styles. Useful for turning off auto-detection of time columns.
* Added tool for searching inside catalog items. Initial implementation works for indexed 3d tilesets.
* Added support for shapefile with `ShapefileCatalogItem`
* Added `GeoJsonMixin` for handling the loading of geojson data.
* Extended the `GeoJsonCatalogItem` to support loading of zip files.
* Fixed broken feature highlighting for raster layers.
* Show a top angle view when zooming to a small feature/building from the item search result.
* Fix `TableTimeStyleTraits.idColumns` trait type.
* Added a new `lineAndPoint` chart type
* CustomChartComponent now has a "chart-type" attribute
* Fix `ArcGisMapServerCatalogItem` layer ID and legends bug
* Re-add region mapping `applyReplacements`.
* Added `SearchParameterTraits` to item search for setting a human readable `name` or passing index specific `queryOptions` for each parameter through the catalog.
* Added `AttributionTraits` to mappable and send it as property when creating Cesium's data sources and imagery providers. [#5167](https://github.com/TerriaJS/terriajs/pull/5167)
* Fixed an issue where a TerriaMap sometimes doesn't build because of typing issues with styled-components.
* Renamed `options` to `providerOptions` in `SearchableItemTraits`.
* Fix `CkanCatalogGroup.groupBy = "none"` members
* Fix `TableMixin` region mapping feature props and make Long/Lat features use column titles (if it exists) to match v7 behaviour.
* Add support for `CkanItemReference` `wms_layer` property
* Add support for `ArcGisMapServerCatalogGroup` to use `sublayerIds`.
* Added Pedestrian mode for easily navigating the map at street level.
* Clean up `LayerOrderingTraits`, remove `WorkbenchItem` interface, fix `keepOnTop` layer insert/re-ordering.
* Remove `wordBreak="break-all"` from Box surrounding DataPreview
* Re-added merging of csv row properties and vector tile feature properties for feature info (to match v7 behaviour).
* Fixes a bug in pedestrian mode where dropping the pedestrian in northern hemisphere will position the camera underground.
* Implement highlight/hide all actions for results of item search.
* Disable pickFeatures for WMS `_nextImageryParts`.
* Fix Leaflet `ImageryLayer` feature info sorting
* Fix hard-coded colour value in Story
* Use `configParameters.cesiumIonAccessToken` in `IonImageryCatalogItem`
* Added support for skipping comments in CSV files
* Fix WMS GetLegendGraphics request `style` parameter
* Loosen Legend `mimeType` check - so now it will treat the Legend URL as an image if the `mimeType` matches **OR** the file extension matches (previously, if `mimeType` was defined, then it wouldn't look at filetype extension)
* Fix `DiffTool` date-picker label `dateComparisonB`
* Fix app crash when switching different tools.
* Create `merge` `TraitsOption` for `objectArrayTrait`
* Move `Description` `metadataUrls` above `infoSections`.
* Upgraded i18next and i18next-http-backend to fix incompatibility.
* Added support for dd/mm/yyyy, dd-mm-yyyy and mm-dd-yyyy date formats.

#### 8.0.0-alpha.65

- Fixed SDMX-group nested categories
- SDMX-group will now remove top-level groups with only 1 child

#### 8.0.0-alpha.64

- Fixed WMS style selector bug.
- `layers` trait for `ArcGisMapServerCatalogItem` can now be a comma separated string of layer IDs or names. Names will be auto-converted to IDs when making the request.

#### 8.0.0-alpha.63

- Add `v7initializationUrls` to terria config. It will convert catalogs to v8 and print warning messages to console.
- Add `shareKeys` support for Madga map-config maps (through `terria` aspect)
- Revert WMS-group item ID generation to match v7
- Add `addShareKeysToMembers` to `GroupMixin` to generate `shareKeys` for dynamic groups (eg `wms-group)
- Added `InitDataPromise` to `InitSources`
- Add reverse `modelIdShareKeysMap` map - `model.id` -> `shareKeys`
- Upgraded `catalog-converter` to 0.0.2-alpha.4
- Reverted Legend use of `object` instead of `img` - sometimes it was showing html error responses
- Legend will now hide if an error is thrown
- Update youtube urls to nocookie version
- Share link conversion (through `catalog-converter`) is now done client-side
- Fix Geoserver legend font colour bug
- Remove legend broken image icon
- Added high-DPI legends for geoserver WMS (+ font size, label margin and a few other tweaks)
- `LegendTraits` is now part of `CatalogMemberTraits`
- Add `imageScaling` to `LegendTraits`
- WMS now `isGeoserver` if "geoserver` is in the URL
- Add WMS `supportsGetLegendRequest` trait
- Improved handling of WMS default styles

#### 8.0.0-alpha.62

- Fixed an issue with not loading the base map from init file and an issue with viewerMode from init files overriding the persisted viewerMode
- Fixed issues surrounding tabbed catalog mode
- Now uses `catalog-converter` to convert terriajs json in WPS response from v7 to v8.
- Fixed a bug in `UserDrawing` which caused points to not be plotted on the map.
- Fixed app crash when switching between different types of parameter in `GeoJsonParameterEditor`.
- Fixed errors when previewing an item in a group that is open by default (`isOpen: true` in init file).
- Fixed mobx warnings when loading geojson catalog items.
- Add `multiplierDefaultDeltaStep` Trait, which tries to calculate sensible multiplier for `DistrectelyTimeVarying` datasets. By default it is set to 2, which results in a new timestep being displayed every 2 seconds (on average) if timeline is playing.
- Hide info sections with empty content in the explorer preview.
- Port `shareKeys` from version 7
- Update/re-enable `GeoJsonCatalogItemSpec` for v8.
- add `DataCustodianTraits` to `WebMapServiceCatalogGroupTraits`
- Changed behaviour of `updateModelFromJson` such that catalog groups with the same id/name from different json files will be merged into one single group.
- Fixed error when selecting an existing polygon in WPS input form.
- Upgraded `catalog-converter` to 0.0.2-alpha.3.

#### 8.0.0-alpha.61

- New `CatalogFunctionMixin` and `CatalogFunctionJobMixin`
- Tsified `FunctionParameters`
- New `YourDataYourRegions` `CatalogFunctionMixin`
- Added `inWorkbench` property
- Added `addModelToTerria` flag to `upsertModelFromJson` function
- Added `DataCustodianTraits` to `WebMapServiceCatalogItem`
- Added `disableDimensionSelectors` trait to `WebMapServiceCatalogItem`. Acheives the same effect of `disableUserChanges` in v7.
- Temporarily stopped using `papaparse` for fetching Csv urls till an upstream bug is fixed.
- Fix async bug with loading `ReferenceMixin` and then `Mappable` items in `initSources`
- Remove `addToWorkbench`, it has been replaced with `workbench.add`
- Improve handling of `ArcGisMapServerCatalogItem` when dealing with tiled layers.
- Ensure there aren't more bins than unique values for a `TableStyle`
- Add access control properties to items fetched from Esri Portal.
- Improves magda based root group mimic behaviour introdcued in 8.0.0-alpha.57 by adding `/` to `knownContainerUniqueIds` when `map-config*` is encountered
- Fixed broken chart disclaimers in shared views.
- Fixed a bug where chart disclaimers were shown even for chart items disabled in the workbench.
- Fixed a bug where charts with titles containing the text "lat" or "lon" were hidden from feature info panel.
- Fixed a bug that occurred when loading config from magda. `initializationUrls` are now applied even if `group` aspect is not set

#### 8.0.0-alpha.60

- Fix WMS legend for default styles.
- Request transparent legend from GeoServer.
- Reverted the following due to various issues with datasets:
  - Add basic routing support
  - Add better page titles when on various routes of the application
  - Add prerendering support on `/catalog/` routes (via `prerender-end` event &
    allowing TerriaMap to hit certain routes)

#### 8.0.0-alpha.59

- Update magda error message
- Add a short report section if trying to view a `3d-tiles` item in a 2d map.
- Fix bug in `Terria.interpretStartData`.
- Add `ThreddsCatalogGroup` model.
- Port `supportsColorScaleRange`, `colorScaleMinimum` and `colorScaleMaximimum` from `master` to `WebMapServiceCatalogItem` model.
- Ported MapboxVectorTileCatalogItem ("mvt").
- When expanding a chart from the feature info panel, we now place a colored dot on the map where the chart was generated from.
- Add basic routing support
- Add better page titles when on various routes of the application
- Add prerendering support on `/catalog/` routes (via `prerender-end` event &
  allowing TerriaMap to hit certain routes)
- Update `WorkbenchButton` to allow for links rather than buttons, including
  changing About Data to a link

#### 8.0.0-alpha.58

- Add `FeatureInfoTraits` to `ArcGisMapServerCatalogItem`
- Fix zooming bug for datasets with invalid bounding boxes.
- Add new model for `ArcGisTerrainCatalogItem`.
- Add 3D Tiles to 'Add web data' dropdown.
- Fix naming of item in a `CkanCatalogGroup` when using an item naming scheme other than the default.

#### 8.0.0-alpha.57

- Fix memoization of `traitsClassToModelClass`.
- Chart expanded from feature info panel will now by default show only the first chart line.
- Chart component attribtues `column-titles` and `column-units` will now accept a simpler syntax like: "Time,Speed" or "ms,kmph"
- Fix presentation of the WMS Dimension metadata.
- Magda based maps now mimic "root group uniqueId === '/'" behaviour, so that mix and matching map init approaches behave more consistently

#### 8.0.0-alpha.56

- Add `itemProperties` trait to `WebMapMapCatalogGroup`.
- Add support for `formats` traits within `featureInfoTemplate` traits.
- Fix handling of `ArcGisPortalItemReference` for when a feature layer contains multiple sublayers.
- Implemented new compass design.

#### 8.0.0-alpha.55

- Upgraded to patched terriajs-cesium v1.73.1 to avoid build error on node 12 & 14.

#### 8.0.0-alpha.54

- Add a `infoAsObject` property to the `CatalogMemberMixin` for providing simpler access to `info` entries within templating
- Add a `contentAsObject` trait to `InfoSectionTraits` where a json object is more suitable than a string.
- Add `serviceDescription` and `dataDescription` to `WebMapServiceCatalogItem` info section.
- Extend `DataPreviewSections.jsx` to support Mustache templates with context provided by the catalog item.
- Add support for `initializationUrls` when loading configuration from Magda.
- Add `:only-child` styling for `menu-bar.scss` to ensure correctly rounded corners on isolated buttons.
- Improve Branding component for mobile header
- Add support for `displayOne` configuration parameter to choose which brand element to show in mobile view
- Update Carto basemaps URL and attribution.
- Add `clipToRectangle` trait to `RasterLayerTraits` and implement on `WebMapServiceCatalogItem`, `ArcGisMapServiceCatalogItem`, `CartoMapCatalogItem`, `WebMapTileServiceCatalogItem`.
- Allow Magda backed maps to use an inline `terria-init` catalog without it getting overwritten by map-config before it can be parsed
- Deprecated `proxyableDomainsUrl` configuration parameter in favour of `serverconfig` route
- Ported a support for `GpxCatalogItem`.
- Feature info is now shareable.
- Add option `canUnsetFeaturePickingState` to `applyInitData` for unsetting feature picking state if it is missing from `initData`. Useful for showing/hiding feature info panel when switching through story slides.
- Properly render for polygons with holes in Leaflet.
- Fixes a bug that showed the chart download button when there is no downloadable source.
- Add `hideWelcomeMessage` url parameter to allow the Welcome Message to be disabled for iframe embeds or sharing scenarios.
- Ensure the `chartDisclaimer` is passed from catalog items to derived chart items.
- Don't calculate a `rectangle` on a `ArcGisPortalReferenceItem` as they appear to contain less precision than the services they point to.
- Allow an `ArcGisPortalReferenceItem` to belong to multiple `CatalogGroup`'s.
- Fix argis reference bug.
- Made possible to internationalize tour contend.
- Added TileErrorHandlerMixin for handling raster layer tile errors.
- Fixed a bug that caused the feature info chart for SOS items to not load.
- SOS & CSV charts are now shareable.

#### 8.0.0-alpha.53

- Ported an implementation of CatalogSearchProvider and set it as the default
- Notification window & SatelliteImageryTimeFilterSection now uses theme colours
- Improved look and feel of `StyledHtml` parsing
- Fix `applyAriaId` on TooltipWrapper causing prop warnings
- Make share conversion notification more pretty (moved from `Terria.ts` to `shareConvertNotification.tsx`)
- Tsxify `Collapsible`
- `ShortReportSections` now uses `Collapsible`
- Add `onToggle`, `btnRight`, `btnStyle`, `titleTextProps` and `bodyBoxProps` props in `Collapsible`
- Add `Notification.message` support for `(viewState: ViewState) => React.ReactNode`
- Added splitting support to `WebMapTileServiceCatalogItem`.

#### 8.0.0-alpha.52

- Prevent duplicate loading of GetCapabilities
- Update the `GtfsCatalogItem` to use the `AutoRefreshingMixin`.
- Add a condition to the `AutoRefreshingMixin` to prevent unnecessary polling when an item is disabled in the workbench.
- Upgraded to Cesium v1.73.
- Removed any references to `BingMapsApi` (now deprecated).
- Add support for resolving `layers` parameter from `Title` and not just `Name` in `WebMapServiceCatalogItem`.
- Change TrainerBar to show all steps even if `markdownDescription` is not provided

#### 8.0.0-alpha.51

- Add WMTS group/item support
- Create `OwsInterfaces` to reduce duplicate code across OWS servies
- Fix story prompt being permanent/un-dismissable
- Fixed a bug that caused the feature info chart for SOS items to not load.

#### 8.0.0-alpha.50

- Support for searching WFS features with WebFeatureServiceSearchProvider
- WFS-based AustralianGazetteerSearchProvider
- Fixed a bug causing users to be brought back to the Data Catalogue tab when clicking on an auto-detected user added catalogue item.
- Fixed a bug causing Data Preview to not appear under the My Data tab.
- Fix WMS style `DimensionSelector` for layers with no styles
- Add WMS legend for items with no styles
- Add warning messages if catalog/share link has been converted by `terriajs-server`.
- Update the scroll style in `HelpVideoPanel` and `SidePanel` helpful hints.
- Updated leaflet attribution to match the style of cesium credits.
- Remove `@computed` props from `WebFeatureServiceCapabilities`
- Fixed bug causing the Related Maps dropdown to be clipped.
- Add SDMX-json support for groups and items (using SDMX-csv for data queries)
- `TableMixin` now uses `ExportableMixin` and `AsyncMappableMixin`
- Move region provider loading in `TableMixin` `forceLoadTableMixin` to `loadRegionProviderList`
- Added `TableAutomaticStylesStratum.stratumName` instead of hard-coded strings
- Added `Dimension` interface for `SelectableDimension` - which can be used for Traits
- Make `SelectableDimension.options` optional

#### 8.0.0-alpha.49

- WMS GetFeatureInfo fix to ensure `style=undefined` is not sent to server
- Add support for splitting CSVs (TableMixins) that are using region mapping.
- `addUserCatalogMember` will now call `addToWorkbench` instead of `workbench.add`.
- Replaces `ShadowSection` with `ShadowMixin` using `SelectableDimensions`
- Fix Webpack Windows path issue
- Updated icons for view and edit story in the hamburger menu.
- Implemented new design for story panel.

#### 8.0.0-alpha.48

- Allow `cacheDuration` to be set on `ArcGisPortalCatalogGroup` and `ArcGisPortalItemReference`.
- Set default `ArcGisPortalCatalogGroup` item sorting by title using REST API parameter.
- Call `registerCatalogMembers` before running tests and remove manual calls to `CatalogMemberFactory.register` and `UrlMapping.register` in various tests so that tests reflect the way the library is used.
- Updated stratum definitions which used hardcoded string to use `CommonStrata` values.

#### 8.0.0-alpha.47

- Removed hard coded senaps base url.
- Added option for manual Table region mapping with `enableManualRegionMapping` TableTrait. This provides `SelectableDimensions` for the region column and region type.
- Added WMS Dimensions (using `SelectableDimensions`)
- Added WMS multi-layer style, dimension and legend support.
- Merged the `StyleSelector` and `DimensionsSelector`, and created a `SelectableDimensions` interface.
- Added `chartColor` trait for DiscretelyTimeVarying items.
- Replaced all instances of `createInfoSection` and `newInfo` with calls to `createStratumInstance` using an initialisation object.
- Added trait `leafletUpdateInterval` to RasterLayerTraits.
- Fix styling of WFS and GeoRSS.
- Fixed a bug that caused re-rendering of xAxis of charts on mouse move. Chart cursor should be somewhat faster as a result of this fix.
- Fixed a bug that caused some catalogue items to remain on the map after clicking "Remove all" on the workbench.
- Deleted old `ChartDisclaimer.jsx`
- Moved `DiscretelyTimeVaryingMixin` from `TableAutomaticStylesStratum` to `TableMixin`
- Added basic region-mapping time support
- Add short report to `ArcGisFeatureServerItem` for exceeding the feature limit.
- Added shift-drag quick zoom

#### 8.0.0-alpha.46

- Fixed i18n initialisation for magda based configurations

#### 8.0.0-alpha.45

- Upgraded to Cesium v1.71.
- Change `ExportableData` interface to `ExportableMixin` and add `disableExport` trait.
- Add basic WFS support with `WebFeatureServiceCatalogGroup` and `WebFeatureServiceCatalogItem`
- Update style of diff tool close button to match new design
- Remove sass code from the `HelpPanel` component
- Added an option for translation override from TerriaMap
- Help content, trainer bar & help terms can use translation overrides
- Accepts `backend` options under a new `terria.start()` property, `i18nOptions`
- Use `wms_api_url` for CKAN resources where it exists
- Tsxified `DateTimePicker` and refactored `objectifiedDates` (moved to `DiscretelyTimeVaryingMixin`).
- Update style of 'Change dates' button in delta to be underlined
- Fix issue with delta 'Date comparison' shifting places when querying new location
- Shows a disabled splitter button when entering diff
- Make Drag & Drop work again (tsxify `DragDropFile.tsx` and refactor `addUserFiles.ts`)
- Add `TimeVarying.is` function

#### 8.0.0-alpha.44

- Pass `format` trait on `TableColumnTraits` down to `TableAutomaticStylesStratum` for generating legends
- Add `multipleTitles` and `maxMultipleTitlesShowed` to `LegendItemTraits`
- Aggregate legend items in `createLegendItemsFromEnumColorMap` by colour, that is merge legend items with the same colour (using `multipleTitles`)
- Only generate `tableStyles` for region columns if no other styles exist
- TableAutomaticStylesStratum & CsvCatalogItem only returns unique `discreteTimes`s now
- Specified specific terriajs config for ForkTsCheckerWebpackPlugin

#### 8.0.0-alpha.43

- Replace `@gov.au/page-alerts` dependency with our own warning box component. This removes all `pancake` processes which were sometimes problematic.

#### 8.0.0-alpha.42

- Added ArcGIS catalog support via ArcGisPortalItemReference

#### 8.0.0-alpha.41

- Add `cacheDuration` and `forceProxy` to `UrlTraits` and add `cacheDuration` defaults to various catalog models.
- Tsify `proxyCatalogItemUrl`.
- Simplified SidePanel React refs by removing the double wrapping of the `withTerriaRef()` HOC
- Merged `withTerriaRef()` HOC with `useRefForTerria()` hook logic
- Breadcrumbs are always shown instead of only when doing a catalog search

#### 8.0.0-alpha.40

- Improve info section of `WebMapServiceCatalogItem` with content from GetCapabilities
- Re-implement `infoSectionOrder` as `CatalogMember` trait.
- Add `infoWithoutSources` getter to `CatalogMemberMixin` to prevent app crash when using `hideSources`
- Add support for nested WMS groups
- Added breadcrumbs when clicking on a catalogue item from a catalogue search

#### 8.0.0-alpha.39

- Development builds sped up by 3~20x - ts-loader is now optional & TypeScript being transpiled by babel-loader, keeping type check safety on a separate thread

#### 8.0.0-alpha.38

- Add `show` to `ShortReportTraits` and Tsxify `ShortReport`
- Convert `ShortReport` to styled-components, add accordian-like UI
- 3D tiles support is now implemented as a Mixin.

#### 8.0.0-alpha.37

- Add `refreshEnabled` trait and `AsyncMappableMixin` to `AutoRefreshMixin`
- Ensure `CkanCatalogGroup` doesn't keep re-requesting data when opening and closing groups.
- Add `typeName` to `CatalogMemberMixin`
- Add `header` option to `loadText`
- Add `isMixedInto` function for `AsyncMappableMixin` and `AsyncChartableMixin`
- Added file upload support for `GltfCatalogItem`. The supported extension is glb.
- Improve runtime themeing via styled components across main UI components
- Updated default welcome video defaults to a newer, slower video
- Difftool will now pick any existing marked location (like from a search result) and filter imagery for that location.
- Updated labelling & copy in Difftool to clarify workflow
- ChartCustomComponent now `abstract`, no longer specific to CSV catalog items. Implement it for custom feature info charts.
- Update date picker to use theme colours
- Removed some sass overrides on `Select` through `StyleSelectorSection`
- Update LeftRightSection to use theme colours
- Ported `GeoRssCatalogItem` to mobx, added support to skip entries without geometry.
- Update Difftool BottomPanel UI to clearer "area filter" and date pickers
- Update Difftool BottomPanel to load into Terria's BottomDock
- Rearrange MapButton layout in DOM to properly reflow with BottomDock
- Update Difftool MainPanel to not get clipped by BottomDock
- Rearrange MapDataCount to exist inside MapColumn for more correct DOM structure & behaviour
- Re-added chart disclaimer.

#### mobx-36

- Added `pointer-events` to `MapNavigation` and `MenuBar` elements, so the bar don't block mouse click outside of the button.
- Fixes "reminder pop-up" for help button being unclickable
- Use `useTranslation` instead of `withTranslation` in functional component (`MapDataCount`)
- Make welcome video url and placeholder configurable via configparameters
- Added `ExportableData` interface.
- Added `ExportData` component for data catalog.
- Added WCS "clip and ship" for WMS
- Added basic CSV export function
- Extend `UserDrawing` to handle rectangles
- Tsxify `MapInteractionMode`
- Changed default orientation for `GltfCatalogItem` to no rotation, instead of zero rotation wrt to terrain
- Added a title to welcome message video

#### mobx-35

- Add "Upload" to tour points
- Add tooltips anywhere required in UI via `parseCustomMarkdownToReactWithOptions` & customisable via `helpContentTerms`
- Add "map state" map data count to highlight state of map data
- Add a reminder "pop-up" that shows the location of the help button
- Fix bug causing story pop-up to be off screen
- Fix bug causing helpful hints to be cut off on smaller screens
- Changed the `Tool` interface, now accepting prop `getToolComponent` instead of `toolComponent`
- Added `ToolButton` for loading/unloading a tool
- Added `TransformationTraits` that can be used to change position/rotation/scale of a model.
- Merge master into mobx. This includes:
  - Upgraded to Cesium v1.68.
  - Story related enhancements:
    - Added a title to story panel with ability to close story panel.
    - Added a popup on remove all stories.
    - Added button for sharing stories.
    - Added a question popup on window close (if there are stories on the map so users don't lose their work).
- Added a new `editor` Icon
- Changed `ToolButton` to show the same icon in open/close state. Previously it showed a close icon in close state.

#### mobx-34

- Bug fix for `DatePicker` in `BottomDock` causing app crash
- Made changes to the video modals: close button has been added, pressing escape now closes the component and some basic unit tests created
- Updated the video modal for _Data Stories: Getting Started_ to use the new `VideoGuide` component
- Tweaked MyData/AddData tabs to make it possible to invoke them without using the `ExplorerWindow` component and also customize the extensions listed in the dropdown.
- Fix the timeline stack handling for when there are multiple time-enabled layers
- Ported timeseries tables.
- Extended the support for styles for ESRI ArcGis Feature Server. Line styles are supported for lines and polygon outlines in both Cesium and Leaflet viewer. #4405
- Fix polygon outline style bug.
- Add a unit test for polygon outline style.
- Add TrainerPane/TrainerBar "Terry the task trainer"
- Use `1.x.x` of `karma-sauce-launcher` to fix CI build failures
- Stop unknown icons specified in config.json from crashing UI
- Creates a `ShadowTraits` class that is shared by `GltfCatalogItem` and `Cesium3DTilesCatalogItem`.
- Fixed a bug where user added data was removed from catalogue when Remove from map button in data catalog is clicked.
- Fix leaflet zoom to work when bounding rectangle exists but doesn't have bounds defined

#### mobx-33

- Updated generic select so icon doesn't block click
- Re-added loading bar for leaflet & cesium viewers

#### mobx-32

- Made expanded SOS chart item shareable.
- Fixed a regression bug where the time filter is shown for all satellite imagery items
- Add unit tests for `WelcomeMessage` and `Disclaimer`
- Fixed minor UI errors in console
- Replaced helpful hints text with the new version
- Made the shapes of some of the workbench components rounded
- Add `clampToGround` property on to holes within polygons in `GeoJsonCatalogItem`
- Set default `clampToGround` trait to `true` for `GeoJsonCatalogItem`
- Fixed a bug where WMS items caused type errors in newer babel and typescript builds, due to mixed mixin methods on DiffableMixin & DiscretelyTimeVaryingMixin
- Fixed a bug where KmlCatalogItem did not use the proxy for any urls.
- Add support for `CkanCatalogGroup` and `CkanItemReference`.
- Added unit test to ensure getAncestors behaviour
- Hide the chart legend if there are more than four items to prevent things like FeatureInfo being pushed out of the view and the map resizing.
- Prevent addedByUser stack overflow
- Fixed a chart bug where moment points do not stick to the basis item when they are of different scale.
- Fixed a bug where the moment point selection highlight is lost when changing the satellite imagery date.
- Removed sass from Clipboard
- Updated LocationSearchResults to support multiple search providers
- Replaced lifesaver icon on the help button with a question mark button
- Fix handling of points and markers around the anti-meridian in the `LeafletVisualizer`.
- Fixed difference tool losing datepicker state by keeping it mounted
- Disabled unhelpful Help button when in `useSmallScreenInterface`
- Fixed a bug where a single incorrect catalog item in a group would prevent subsequent items from loading.
- Improved catalog parsing to include a stub (`StubCatalogItem`) when terriajs can't parse something

#### mobx-31

- Fixes broken time filter location picker when other features are present on the map.
- Fixes the feature info panel button to show imagery at the selected location.
- Added `hideSource` trait to `CatalogMemberTraits`. When set to true source URL won't be visible in the explorer window.
- Added `Title`, `ContactInformation`, `Fees` to the `CapabilitiesService` interface so they are pulled on metadata load.
- Resolved name issue of `WebMapServiceCapabilities`. Now it returns a name resolved from `capabilities` unless it is set by user.
- Added setting of `isOpenInWorkbench`, `isExperiencingIssues`, `hideLegendInWorkbench`, `hideSource` strats for `WebMapServiceCatalogItem` from `WebMapServiceCatalogGroup`.

#### mobx-30

- Ported welcome message to mobx with new designs
- Updated CI clientConfig values to include new help panel default
- Bumped explicit base typescript to 3.9.2
- Lock rollbar to 2.15.2
- Ported disclaimer to mobx with new designs
- Added diff tool for visualizing difference (delta) of images between 2 dates for services that support it.
- Updated workbench ViewingControls styles to line up with icons
- Prevent re-diff on workbench items that are already a diff
- Updated splitter to force trigger resizes so it catches up on any animation delays from the workbench
- Update workbench to trigger resize events onTransitionEnd on top of view-model-triggers
- Added satellite imagery to help panel
- Stop disclaimer clashing with welcome message by only loading WelcomeMessage after disclaimer is no longer visible
- Fixes a difftool bug where left/right items loose their split direction settings when the tool is reset
- Fixes a splitter bug where split direction is not applied to new layers.
- Re-added satellite guide prompt option via `showInAppGuides`
- Changed tour "go back 1 tour point" messaging from "previous" to "back"

#### mobx-29

- Fix handling of urls on `Cesium3DTilesCatalogItem` related to proxying and getting confused between Resource vs URL.
- Renamed `UrlReference.createUrlReferenceFromUrlReference` to `UrlReference.createCatalogMemberFromUrlReference`
- Moved url to catalog member mapping from `createUrlRefernceFromUrl.register` to `UrlToCatalogMemberMapping` (now in `UrlReference.ts` file)
- Added in-app tour framework & base tour items
- Make the help panel customisable for different maps by modifying `config.json`
- Added generic styled select
- Remove maxZoom from leaflet map.
- Run & configure prettier on terriajs lib/ json files
- Changed most of the icons for the `MapNavigation` section (on the right hand side) of the screen
- Added a close button to story panel
- Made `MapIconButton` to animate when expanding
- Remove requirement for browser to render based on make half pixel calculations for the Compass & stop it jumping around when animating

#### mobx-28

- Fix SASS exports causing some build errors in certain webpack conditions

#### mobx-1 through mobx-27

- Fixed DragDropFile and `createCatalogItemFromFileOrUrl` which wasn't enabled/working in mobx, added tests for `createCatalogItemFromFileOrUrl` and renamed `createCatalogItemFromUrl` to `createUrlRefernceFromUrl`.
- Fixed bug in StratumOrder where `sortBottomToTop` would sort strata in the wrong order.
- Allow member re-ordering via GroupMixin's `moveMemberToIndex`
- Fixed a bug where `updateModelFromJson` would ignore its `replaceStratum` parameter.
- Re-added Measure Tool support
- Re-added `CartoMapCatalogItem`
- Re-implemented `addedByUser` to fix bug where previews of user added data would appear in the wrong tab.
- Added header options for loadJson5, & allow header overrides on MagdaReference loading
- Re-added some matcher-type mappings in `registerCatalogMembers`.
- Added `UrlReference` to represent catalog items created from a url with an auto-detected type.
- Modified `upsertModelFromJson` so that when no `id` is provided, the `uniqueId` generated from `localId` or `name` is incremented if necessary to make it unique.
- Re-enable search components if SearchProvider option provided
- Modified tests to not use any real servers.
- Fixed bug causing workbench items to be shared in the wrong order.
- Fix bug where urls in the feature info panel weren't turned into hyperlinks
- Fix preview map's base map and bounding rectangle size
- Fixed positioning of the buttons at the bottom and the timeline component on mobile
- Added `hasLocalData` property to indicate when a catalog item contains local data. This property is used to determine whether the item can be shared or not.
- Fixed bug causing user added data to not be shared. Note that user added catalog item urls are now set at the user stratum rather than the definition stratum.
- Added the ability to filter location search results by an app-wide bounding box configuration parameter
- Re-introduce UI elements for search when a catalogSearchProvider is provided
- Fix bug that prevented live transport data from being hidden
- Hide opacity control for point-table catalog items.
- Fixed bug where `Catalog` would sometimes end up with an undefined `userAddedDataGroup`.
- Show About Data for all items by default.
- Fixed translation strings for the descriptive text about WMS and WFS URLs in the data catalogue.
- Fix bug that throws an error when clicking on ArcGIS Map Service features
- Fix initialisation of `terria`'s `shareDataService`.
- Support Zoom to Data on `CsvCatalogItem` when data has lat-lon columns.
- Add a trait called `showShadowUi` to `Cesium3DTilesCatalogItem` which hide shadows on workbench item UI.
- Re-added `ArcGisFeatureServerCatalogItem` and `ArcGisFeatureServerCatalogGroup`
- Prevent TerriaMap from crashing when timeline is on and changing to 2D
- Rewrite charts using `vx` svg charting library.
- Fixed bug causing `ArcGisFeatureServerCatalogItem` to throw an error when a token is included in the proxy url.
- Fix a bug for zooming to `ArcGisMapServerCatalogItem` layers
- Modified creation of catalog item from urls to set the item name to be the url at the defaults stratum rather than the definition stratum. This prevents actual item names at load strata from being overridden by a definition stratum name which is just a url.
- Fixed a bug causing highlighting of features with `_cesium3DTileFeature` to sometimes stop working. Also changed highlight colour to make it more visible.
- Fixed bug causing user added data with an auto-detected data type to not be shared properly.
- Modified `addToWorkbench` so that when a catalog item fails to load it is removed from the workbench and an error message is displayed.
- Add support for feature picking on region mapped datasets
- Revamp map buttons at top to support two menu configuration
- Viewer (2d/3d/3d-non-terrain) & basemap preferences are persisted to local storage again, and loaded back at startup
- Dramatically simplified map button styling (pre-styled-components)
- Allow DropdownPanel(InnerPanel) to show centered instead of offset toward the left
- Added AccessControlMixin for tracking access control of a given MagdaReference
- Add a legend title trait
- Show private or public dataset status on data catalog UI via AccessControlMixin
- Added `pointSizeMap` to `TableStyle` to allow point size to be scaled by value
- Added `isExperiencingIssues` to `CatalogMemberTraits`. When set to true, an alert is displayed above the catalog item description.
- Add gyroscope guidance
- Enable StyleSelectorSection workbench control for `WebMapServiceCatalogItem`
- New-new ui
- Add WIP help panes
- Added "Split Screen Mode" into workbench
- Moved excess workbench viewing controls into menu
- Updated bottom attribution styling
- Begin styled components themeing
- Make `clampToGround` default to true for `ArcGisFeatureServerCatalogItemTraits` to stop things from floating
- Add fix for `WebMapServiceCatalogItem` in `styleSelector` to prevent crash.
- Revert changes to `StyleSelectorSelection` component and refactor `WebMapServiceCatalogItem` styleSelector getter.
- Added a temporary fix for bug where a single model failing to load in `applyInitData` in `Terria` would cause other models in the same `initData` object to not load as well.
- Change gyroscope focus/hover behaviour to move buttons on hover
- Stop showing previewed item when catalog is closed
- Prevent `StoryPanel.jsx` from reloading magda references on move through story.
- Add google analytics to mobx
- Fixed google analytics on story panel
- Fixed path event name undefined labelling
- Enable zoomTo and splitter on `CartoMapCatalogItem`.
- Added name to `MapServerStratum` in `ArcGisMapServerCatalogItem`.
- Readded basic `CompositeCatalogItem`.
- Ported Augmented Reality features
- Fixed bug causing "Terrain hides underground features" checkbox to sometimes become out of sync between `SettingPanel` and `WorkbenchSplitScreen`.
- Ports the Filter by Location" feature for Satellite imagery. The property name setting is renamed to `timeFilterPropertyName` from `featureTimesProperty`.
- Made split screen window in workbench hidden when viewer is changed to 3D Smooth and 2D
- Tidy Help UI code
- Added `allowFeatureInfoRequests` property to `Terria` and prevent unnecessary feature info requests when creating `UserDrawing`s.
- Tidied up analytics port, fixed `getAncestors` & added `getPath` helper
- Updated upload icon to point upwards
- Prevent catalog item names from overflowing and pushing the collapse button off the workbench
- Stopped analytics launch event sending bad label
- Add .tsx tests for UI components
- Provide a fallback name for an `ArcGisServerCatalogItem`
- Ensure `CesiumTileLayer.getTileUrl` returns a string.
- Polished help UI to match designs
- Adds methods `removeModelReferences` to Terria & ViewState for unregistering and removing models from different parts of the UI.
- Add basic support for various error provider services, implementing support for Rollbar.
- Add trait to enabling hiding legends for a `CatalogMember` in the workbench.
- Added new help menu item on how to navigate 3d data
- Add traits to customize color blending and highlight color for `Cesium3DTilesCatalogItem`
- Reimplemented splitting using `SplitItemReference`.
- Fix bug that caused contents on the video panel of the help UI to overlay the actual video
- Overhauled location search to be a dropdown instead of list of results
- Fixed bug causing full app crash or viewer zoom refresh when using 3D view and changing settings or changing the terrain provider.
- Implements `SensorObservationServiceCatalogItem`.
- Add support for styling CSVs using a region mapped or text columns.
- Update Compass UI to include larger rotation target, remove sass from compass
- Link Compass "help" button to `navigation` HelpPanelItem (requires generalisation later down the track)
- Improve keyboard traversal through right-hand-side map icon buttons
- Link Compass Gyroscope guidance footer text to `navigation` HelpPanelItem (requires generalisation later down the track)
- Removed hardcoded workbench & Panel button colours
- Ensure CSV column names are trimmed of whitespace.
- Really stop analytics launch event sending bad & now empty & now finally the real label
- Re-added `ArcGisMapServerCatalogGroup` and `ArcGisServerGroup`.
- Tidy Compass UI animations, styles, titles
- Bumped mobx minor to 4.15.x, mobx-react major to 6.x.x
- Add `dateFormat` trait to `TimeVaryingTraits` to allowing formatting of datestrings in workbench and bottomdock.
- Tidy Gyroscope Guidance positioning
- Fixed FeatureInfoPanel using old class state
- Fixed MapIconButton & FeedbackButton proptypes being defined incorrectly
- Implement SenapsLocationsCatalogItem
- Update papaparse and improve handling for retrieveing CSVs via chunking that have no ContentLenth header

### v7.11.17

- Moved strings in DateTimeSelector and FeatureInfoPanel into i18next translation file.

### v7.11.16

- Fixed a bug where the timeline would not update properly when the timeline panel was resized.

### v7.11.15

- Fixed a bug when clicking the expand button on a chart in feature info when the clicked feature was a polygon.

### v7.11.14

- Update CARTO Basemaps CDN URL and attribution.
- Fixed issue with node 12 & 14 introduced in Cesium upgrade.

### v7.11.13

- Upgraded to Cesium v1.73.
- Removed any references to `BingMapsApi` (now deprecated).

### v7.11.12

- Fixed a crash with GeoJsonCatalogItem when you set a `stroke-opacity` in `styles`.

### v7.11.11

- If `showIEMessage` is `true` in config.json, warn IE11 users that support is ending.

### v7.11.10

- Remove caching from TerriaJsonCatalogFunction requests.
- Upgraded minimum node-sass version to one that has binaries for node v14.

### v7.11.9

- Update Geoscience Australia Topo basemap.
- Remove caching from WPS requests.
- Fix entity outline alpha value when de-selecting a feature.

### v7.11.8

- Upgraded to terriajs-cesium v1.71.3 which fixes a bug running gulp tasks on node v14.

### v7.11.7

- Add additional region mapping boundaries.

### v7.11.6

- Rework the handling of point datasets on the anti-meridian when using LeafletJS.
- Fix indices in some translation strings including strings for descriptions of WMS and WMS service.
- Upgraded to Cesium v1.71.

### v7.11.5

- Added `GeoRssCatalogItem` for displaying GeoRSS files comming from rss2 and atom feeds.
- Bug fix: Prevent geojson files from appearing twice in the workbench when dropped with the .json extension
- Story related enhancements:
  - Added a title to story panel with ability to close story panel.
  - Added a popup on remove all stories.
  - Added button for sharing stories.
  - Added a question popup on window close (if there are stories on the map so users don't lose their work).
- Pinned `html-to-react` to version 1.3.4 to avoid IE11 incompatibility with newer version of deep dependency `entities`. See https://github.com/fb55/entities/issues/209
- Added a `MapboxStyleCatalogItem` for showing Mapbox styles.
- Add a `tileErrorThresholdBeforeDisabling` parameter to `ImageryLayerCatalogItem` to allow a threshold to set for allowed number of tile failures before disabling the layer.

### v7.11.4

- Add support for `classBreaks` renderer to `ArcGisFeatureServerCatalogItem`.
- Upgraded to Cesium v1.68.
- Replace `defineProperties` and `freezeObject` to `Object.defineProperties` and `Object.freeze` respectively.
- Bumped travis build environment to node 10.
- Upgraded to `generate-terriajs-schema` to v1.5.0.

### v7.11.3

- Added babel dynamic import plugin for webpack builds.
- `ignoreUnknownTileErrors` will now also ignore HTTP 200 responses that are not proper images.

### v7.11.2

- Pass minimumLevel, in Cesium, to minNativeZoom, in Leaflet.
- Upgraded to Cesium v1.66.

### v7.11.1

- Fix for color of markers on the map associated with chart items

### v7.11.0

- Fix draggable workbench/story items with translation HOC
- Added first revision of "delta feature" for change detection of WMS catalog items which indicate `supportsDeltaComparison`
- Improve menu bar button hover/focus states when interacting with its panel contents
- Add ability to set opacity on `GeoJsonCatalogItem`
- Expanded test cases to ensure WorkbenchItem & Story have the correct order of components composed
- Fix broken catalog functions when used with translation HOC
- Fix bug with momentPoints chart type when plotting against series with null values
- Make the default `Legend` width a little smaller to account for the workbench scrollbar
- Bug fix for expanding chart - avoid creating marker where no lat lon exists.
- Add a `ChartDisclaimer` component to display an additional disclaimer above the chart panel in the bottom dock.
- Add `allowFeatureInfoRequests` property to `Terria` and prevent unnecessary feature info requests when creating `UserDrawing`s.
- Removes unsupported data that is drag and dropped from the workbench and user catalog.
- Adjusted z-index values so that the explorer panel is on top of the side panel and the notification window appears at the very top layer.
- Allow `CkanCatalogItem` names to be constructed from dataset and resource names where multiple resources are available for a single dataset
- Set the name of ArcGis MapServer CatalogGroup and CatalogItem on load
- Improve autodetecting WFS format, naming of the WFS catalog group and retaining the zoomToExtent
- Remove unnecessary nbsp; from chart download and expand buttons introduced through internationalization.
- Fix story prompt flag not being set after dismissing story, if `showFeaturePrompts` has been enabled

### v7.10.0

- Added proper basic internationalisation beginnings via i18next & react-i18next
- Fixed a bug where calling `openAddData()` or `closeCatalog()` on ViewState did not correctly apply the relevant `mobileViewOptions` for mobile views.
- Fixed filter by available dates on ImageryLayerCatalogItem not copying to the clone when the item is split.
- Fixed an error in `regionMapping.json` that causes some states to be mismatched when using Australian state codes in a column labelled "state". It is still recommended to use "ste", "ste_code" or "ste_code_2016" over "state" for column labels when matching against Australian state codes.
- Fixed bug where "User data" catalog did not have add-buttons.
- Added ability to re-add "User data" CSV items once removed from workbench.
- Changed catalog item event labels to include the full catalog item path, rather than just the catalog item name.
- Added support for `openAddData` option in config.json. If true, the "Add Data" dialog is automatically opened at startup.
- Welcome message, in-app guides & new feature prompts are now disabled by default. These can be re-enabled by setting the `showWelcomeMessage`, `showInAppGuides` & `showFeaturePrompts` options in config.json.
- Updated Welcome Message to pass its props to `WelcomeMessagePrimaryBtnClick` & `WelcomeMessageSecondaryBtnClick` overrides
- Welcome message, in-app guides & new feature prompts are now disabled by default. These can be re-enabled by setting the `showWelcomeMessage`, `showInAppGuides` & `showFeaturePrompts` options in config.json.
- Updated Welcome Message to pass its props to `WelcomeMessagePrimaryBtnClick` & `WelcomeMessageSecondaryBtnClick` overrides.
- Fixed a bug in anti-meridian handling causing excessive memory use.
- Handled coordinate conversion for GeoJson geometries with an empty `coordinates` array.
- Fixed height of My Data drag and drop box in Safari and IE.

### v7.9.0

- Upgraded to Cesium v1.63.1. This upgrade may cause more problems than usual because Cesium has switched from AMD to ES6 modules. If you run into problems, please contact us: https://terria.io/contact

### v7.8.0

- Added ability to do in-app, "static guides" through `<Guide />`s
- Added in-app Guide for time enabled WMS items
- Initial implementation of language overrides to support setting custom text throughout the application.
- Added ability to pass `leafletUpdateInterval` to an `ImageryLayerCatalogItem` to throttle the number of requests made to a server.

### v7.7.0

- Added a quality slider for the 3D map to the Map panel, allowing control of Cesium's maximumScreenSpaceError and resolutionScale properties.
- Allowed MapboxMapCatalogItems to be specified in catalog files using type `mapbox-map`.
- We now use styles derived from `drawingInfo` from Esri Feature Services.
- Chart related enhancements:
  - Added momentPoints chart type to plot points along an available line chart.
  - Added zooming and panning on the chart panel.
  - Various preventative fixes to prevent chart crashes.
- Increased the tolerance for intermittent tile failures from time-varying raster layers. More failures will now be allowed before the layer is disabled.
- Sensor Observation Service `GetFeatureOfInterest` requests no longer erroneously include `temporalFilters`. Also improved the generated request XML to be more compliant with the specification.
- Fixed a bug where differences in available dates for `ImageryLayerCatalogItem` from original list of dates vs a new list of dates, would cause an error.
- Improved support for layers rendered across the anti-meridian in 2D (Leaflet).
- Fixed a crash when splitting a layer with a `momentPoints` chart item.
- Fixed a crash when the specified Web Map Service (WMS) layer could not be found in the `GetCapabilities` document and an alternate legend was not explicitly specified.

### v7.6.11

- Added a workaround for a bug in Google Chrome v76 and v77 that caused problems with sizing of the bottom dock, such as cutting off the timeline and flickering on and off over the map.
- Set cesium rendering resolution to CSS pixel resolution. This is required because Cesium renders in native device resolution since 1.61.0.

### v7.6.10

- Fixed error when opening a URL shared from an explorer tab. #3614
- Resolve a bug with `SdmxJsonCatalogItem`'s v2.0 where they were being redrawn when dimensions we're changed. #3659
- Upgrades terriajs-cesium to 1.61.0

### v7.6.9

- Automatically set `linkedWcsCoverage` on a WebMapServiceCatalogItem.

### v7.6.8

- Added ability in TerriaJsonCatalogFunction to handle long requests via HTTP:202 Accepted.

### v7.6.7

- Fixed share disclaimer to warn only when user has added items that cannot be shared.

### v7.6.6

- Basemaps are now loaded before being enabled & showed

### v7.6.5

- Add the filename to a workbench item from a drag'n'dropped file so it isn't undisplayed as 'Unnamed item'.
- Fixed inability to share SOS items.
- Added an option to the mobile menu to allow a story to be resumed after it is closed.
- The "Introducing Data Stories" prompt now only needs to be dismissed once. Previously it would continue to appear on every load until you clicked the "Story" button.
- Fixed a crash that could occur when the feature info panel has a chart but the selected feature has no chart data.
- Fixed a bug where the feature info panel would show information on a vector tile region mapped dataset that had no match.

### v7.6.4

- Add scrollbar to dropdown boxes.
- Add support for SDMX version 2.1 to existing `SdmxJsonCatalogItem`.
- Add a warning when sharing a map describing datasets which will be missing.
- Enable the story panel to be ordered to the front.
- Disable the autocomplete on the title field when adding a new scene to a story.
- Fix SED codes for regionmapping

### v7.6.3

- Fixed a bug with picking features that cross the anti-meridian in 2D mode .
- Fixed a bug where `ArcGisMapServerCatalogItem` legends were being created during search.
- Fixed a bug where region mapping would not accurately reflect share link parameters.

### v7.6.2

- Fixed a bug that made some input boxes unreadable in some web browsers.

### v7.6.1

- Fixed a bug that prevented the "Feedback" button from working correctly.
- Fix a bug that could cause a lot of extra space to the left of a chart on the feature info panel.

### v7.6.0

- Added video intro to building a story
- Allow vector tiles for region mapping to return 404 for empty tiles.

### v7.5.2

- Upgraded to Cesium v1.58.1.
- Charts are now shared in share & story links

### v7.5.1

- Fixed a bug in Cesium that prevented the new Bing Maps "on demand" basemaps from working on `https` sites.

### v7.5.0

- Added the "Story" feature for building and sharing guided tours of maps and data.
- Added sharing within the data catalog to share a given catalog group or item
- Switched to using the new "on demand" versions of the Bing Maps aerial and roads basemaps. The previous versions are deprecated.

### v7.4.1

- Remove dangling comma in `regionMapping.json`.
- `WebMapServicCatalogItem` now includes the current `style` in generated `GetLegendGraphic` URLs.

### v7.4.0

- Upgraded to Cesium v1.57.
- Fixed a bug where all available styles were being retrieved from a `GetCapabilities` for each layer within a WMS Group resulting in memory crashes on WMSs with many layers.
- Support State Electoral Districts 2018 and 2016 (SED_Code_2018, SED_Code_2016, SED_Name_2018, SED_Name_2016)

### v7.3.0

- Added `GltfCatalogItem` for displaying [glTF](https://www.khronos.org/gltf/) models on the 3D scene.
- Fixed a bug where the Map settings '2D' button activated '3D Smooth' view when configured without support for '3D Terrain'.
- Added `clampToTerrain` property to `GeoJsonCatalogItem`.
- When clicking a polygon in 3D Terrain mode, the white outline is now correctly shown on the terrain surface. Note that Internet Explorer 11 and old GPU hardware cannot support drawing the highlight on terrain, so it will not be drawn at all in these environments.

### v7.2.1

- Removed an extra close curly brace from `regionMapping.json`.

### v7.2.0

- Added `hideLayerAfterMinScaleDenominator` property to `WebMapServiceCatalogItem`. When true, TerriaJS will show a message and display nothing rather than silently show a scaled-up version of the layer when the user zooms in past the layer's advertised `MinScaleDenominator`.
- Added `GeoJsonParameterEditor`.
- Fixed a bug that resulted in blank titles for catalog groups loaded from automatically detected (WMS) servers
- Fixed a bug that caused some chart "Expand" options to be hidden.
- Added `CED_CODE18` and `CED_NAME18` region types to `regionMapping.json`. These are now the default for CSV files that reference `ced`, `ced_code` and `ced_name` (previously the 2016 versions were used).
- Improved support for WMTS, setting a maximum level to request tiles at.

### v7.1.0

- Support displaying availability for imagery layers on charts, by adding `"showOnChart": true" or clicking a button in the UI.
- Added a `featureTimesProperty` property to all `ImageryLayerCatalogItem`s. This is useful for datasets that do not have data for all locations at all times, such as daily sensor swaths of near-real-time or historical satellite imagery. The property specifies the name of a property returned by the layer's feature information query that indicates the times when data is available at that particular location. When this property is set, TerriaJS will display an interface on the workbench to allow the user to filter the times to only those times where data is available at a particular location. It will also display a button at the bottom of the Feature Information panel allowing the user to filter for the selected location.
- Added `disablePreview` option to all catalog items. This is useful when the preview map in the catalog will be slow to load.
- When using the splitter, the feature info panel will now show only the features on the clicked side of the splitter.
- Vector polygons and polylines are now higlighted when clicked.
- Fixed a bug that prevented catalog item split state (left/right/both) from being shared for CSV layers.
- Fixed a bug where the 3D globe would not immediately refresh when toggling between the "Terrain" and "Smooth" viewer modes.
- Fixed a bug that could cause the chart panel at the bottom to flicker on and off rapidly when there is an error loading chart data.
- Fixed map tool button positioning on small-screen devices when viewing time series layers.

### v7.0.2

- Fixed a bug that prevented billboard images from working on the 2D map.
- Implemented "Zoom To" support for KML, CZML, and other vector data sources.
- Upgraded to Cesium v1.55.

### v7.0.1

- Breaking Changes:
  - TerriaJS no longer supports Internet Explorer 9 or 10.
  - An application-level polyfill suite is now highly recommended, and it is required for Internet Explorer 11 compatibility. The easiest approach is to add `<script src="https://cdn.polyfill.io/v2/polyfill.min.js"></script>` to the `<head>` element of your application's HTML page, which will deliver a polyfill suite tailored to the end-user's browser.
  - TerriaJS now requires Node.js v8.0 or later.
  - TerriaJS now requires Webpack v4.0 or later.
  - TerriaJS now uses Gulp v4.0. If you have Gulp 3 installed globally, you'll need to use `npm run gulp` to run TerriaJS gulp tasks, or upgrade your global Gulp to v4 with `npm install -g gulp@4`.
  - TerriaJS now uses Babel v7.0.
  - Removed `UrthecastCatalogItem`, `UrthecastCatalogGroup`, and `registerUrthcastCatalogItems`. The Urthecast functionality was dependent on an npm package that hadn't been updated in three years and had potential security vulnerabilities. Please [let us know](https://gitter.im/TerriaJS/terriajs) if you were using this functionality.

### v6.5.0

- Add support for rendering Mapbox Vector Tiles (MVT) layers. Currently, polygons are the only supported geometry type, and all polygons are drawn with the same outline and fill colors.
- `wwwroot/data/regionMapping.json` is now the default region mapping file (rather than a file provided by TerriaMap), and needs to be explicitly overridden by a `regionMappingDefinitionsUrl` setting in config.json.

### v6.4.0

- The Feature Info panel can now be moved by clicking and dragging it.
- The map tool buttons are now arranged horizontally instead of vertically on small-screen mobile devices.
- When using a Web Map Service (WMS) catalog item with the `linkedWcsUrl` and `linkedWcsCoverage` properties, we now pass the selected WMS style to the Web Coverage Service (WCS) so that it can optionally return different information based on the selected style.
- Added `stationIdWhitelist` and `stationIdBlacklist` properties to `SensorObservationServiceCatalogItem` to allow filtering certain monitoring stations in/out.
- Fixed a bug that caused a crash when attempting to use a `style` attribute on an `<a>` tag in Markdown+HTML strings such as feature info templates.
- Fixed a bug that displaced the chart dropdown list on mobile Safari.

### v6.3.7

- Upgraded to Cesium v1.53.

### v6.3.6

- Dragging/dropping files now displays a more subtle notification rather than opening the large Add Data / My Data panel.
- The `sendFeedback` function can now be used to send additional information if the server is configured to receive it (i.e. `devserverconfig.json`).
- Made custom feedback controls stay in the lower-right corner of the map.
- Improved the look of the toolbar icons in the top right, and added an icon for the About page.

### v6.3.5

- Changed the title text for the new button next to "Add Data" on the workbench to "Load local/web data".
- Fixed a bug that caused the area to the right of the Terria log on the 2D map to be registered as a click on the logo instead of a click on the map.
- Fixed a bug that caused the standard "Give Feedback" button to fail to open the feedback panel.
- Swapped the positions of the group expand/collapse icon and the "Remove from catalogue" icon on the My Data panel, for more consistent alignment.
- Made notifications honor the `width` and `height` properties. Previously, these values were ignored.

### v6.3.4

- Added the ability to add custom components to the feedback area (lower right) of the user interface.

### v6.3.3

- Upgraded to Cesium v1.51.

### v6.3.2

- Added "filterByProcedures" property to "sos" item (default: true). When false, the list of procedures is not passed as a filter to GetFeatureOfInterest request, which works better for BoM Water Data Online services.

### v6.3.1

- Fixed a bug that caused the compass control to be misaligned in Internet Explorer 11.

### v6.3.0

- Changed the "My Data" interface to be much more intuitive and tweaked the visual style of the catalog.
- Added `CartoMapCatalogItem` to connect to layers using the [Carto Maps API](https://carto.com/developers/maps-api/).

## v6.2.3

- Made it possible to configure the compass control's colors using CSS.

### v6.2.2

- Removed the Terria logo from the preview map and made the credit there smaller.
- Fall back to the style name in the workbench styles dropdown when no title is given for a style in WMS GetCapabilities.

### v6.2.1

- We now use Cesium Ion for the Bing Maps basemaps, unless a `bingMapsKey` is provided in [config.json](https://docs.terria.io/guide/customizing/client-side-config/#parameters). You can control this behavior with the `useCesiumIonBingImagery` property. Please note that if a `bingMapsKey` is not provided, the Bing Maps geocoder will always return no results.
- Added a Terria logo in the lower left of the map. It can be disabled by setting `"hideTerriaLogo": true` in `config.json`.
- Improved the credits display on the 2D map to be more similar to the 3D credits.
- Fixed a bug that caused some legends to be missing or incomplete in Apple Safari.

### v6.2.0

- Added a simple WCS "clip and ship" functionality for WMS layers with corresponding a WCS endpoint and coverage.
- Fixed problems canceling drag-and-drop when using some web browsers.
- Fixed a bug that created a time period where no data is shown at the end of a time-varying CSV.
- Fixed a bug that could cause endless tile requests with certain types of incorrect server responses.
- Fixed a bug that could cause endless region tile requests when loading a CSV with a time column where none of the column values could actually be interpreted as a time.
- Added automatic retry with jittered, exponential backoff for tile requests that result in a 5xx HTTP status code. This is especially useful for servers that return 503 or 504 under load. Previously, TerriaJS would frequently disable the layer and hit the user with an error message when accessing such servers.
- Updated British National Grid transform in `Proj4Definitions` to a more accurate (~2 m) 7 parameter version https://epsg.io/27700.
- Distinguished between 3D Terrain and 3D Smooth in share links and init files.
- Upgraded to Cesium v1.50.

### v6.1.4

- Fixed a bug that could cause the workbench to appear narrower than expected on some systems, and the map to be off-center when collapsing the workbench on all systems.

### v6.1.3

- When clicking a `Split` button on the workbench, the new catalog item will no longer be attached to the timeline even if the original was. This avoids a confusing situation where both catalog items would be locked to the same time.
- Added KMZ to the whitelisted formats for `MagdaCatalogItem`.
- Fixed a bug that caused a crash when switching to 2D with vector data already on the map, including when visiting a share link with vector data when the map ends up being 2D.
- The "Hide Workbench" button is now attached to the side of the Workbench, instead of on the opposite side of the screen from it.

### v6.1.2

- Fixed a bug that prevented `BingMapsSearchProviderViewModel` and other uses of `loadJsonp` from working correctly.

### v6.1.1

- Upgraded to terriajs-server v2.7.4.

### v6.1.0

- The previous default terrain provider, STK World Terrain, has been deprecated by its provider. _To continue using terrain in your deployed applications, you *must* obtain a Cesium Ion key and add it to `config.json`_. See https://cesium.com/ to create an Ion account. New options are available in `config.json` to configure terrain from Cesium Ion or from another source. See https://terria.io/Documentation/guide/customizing/client-side-config/#parameters for configuration details.
- Upgraded to Cesium v1.48.
- Added `Cesium3DTilesCatalogItem` for visualizing [Cesium 3D Tiles](https://github.com/AnalyticalGraphicsInc/3d-tiles) datasets.
- Added `IonImageryCatalogItem` for accessing imagery assets on [Cesium Ion](https://cesium.com/).
- Added support for Cesium Ion terrain assets to `CesiumTerrainProvider`. To use an asset from Ion, specify the `ionAssetId` and optionally the `ionAccessToken` and `ionServer` properties instead of specifying a `url`.
- Fixed a bug that could cause legends to be missing from `WebMapServiceCatalogItems` that had `isEnabled` set to true.

### v6.0.5

- Added `rel="noreferrer noopener"` to all `target="_blank"` links. This prevents the target page from being able to navigate the source tab to a new page.
- Fixed a bug that caused the order of items on the Workbench to change when visiting a share link.

### v6.0.4

- Changed `CesiumSelectionIndicator` to no longer use Knockout binding. This will avoid a problem in some environments, such as when a Content Security Policy (CSP) is in place.

### v6.0.3

- Fixed a bug that prevented users from being able to enter coordinates directly into catalog function point parameter fields.

### v6.0.2

- Fixed a bug that prevented interaction with the 3D map when the splitter was active.

### v6.0.1

- Added `parameters` property to `ArcGisMapServerCatalogItem`, allowing arbitrary parameters to be passed in tile and feature info requests.

### v6.0.0

- Breaking Changes:
  - An application-level polyfill suite is now required for Internet Explorer 9 and 10 compatibility. The easiest approach is to add `<script src="https://cdn.polyfill.io/v2/polyfill.min.js"></script>` to the `<head>` element of your application's HTML page.
  - In TerriaJS v7.0.0 (the _next_ major release), a polyfill suite may be required for Internet Explorer 11 as well. Adopting the approach above now will ensure you don't need to worry about it then.
- Overhauled support for printing. There is now a Print button on the Share panel that will provide a much better printable form of the map than the browser's built-in print feature. If a user uses the browser's print button instead, a message at the top will suggest using the TerriaJS Print feature and open the Share panel. Calling `window.print` (e.g. on a TerriaJS instance inside an iframe) will invoke the new TerriaJS print feature directly.
- Fixed a bug that caused `Leaflet.captureScreenshot` to show all layers on both sides even with the splitter active.
- Fixed a bug that prevented some vector features from appearing in `Leaflet.captureScreenshot`.
- Added ability to move the splitter thumb position vertically so that users can move it to prevent occlusions.
- Added `TerriaJsonCatalogFunction`. This catalog function allows an arbitrary HTTP GET to be invoked with user-provided parameters and return TerriaJS catalog JSON.
- Fixed a bug that could cause the feature info panel to sometimes be nearly transparent in Internet Explorer 11.
- Fixed a bug that caused an expanded preview chart's workbench item to erroneously show the date picker.
- Updated `MagdaCatalogItem` to match Magda project

### 5.7.0

- Added `MagdaCatalogItem` to load details of a catalog item from [Magda](https://github.com/TerriaJS/magda).
- Fixed a bug that could cause a time-dynamic WMS layer to fail to ever show up on the map if the initial time on the timeline was outside the intervals where the layer had data.
- Fixed a bug which could cause a crash during load from share link when the layer default is to not `useOwnClock` but the share link has `useOwnClock` set.
- Fixed an issue that caused a 'This data source is already shown' error in particular circumstances.

### 5.6.4

- Fixed a bug causing an error message when adding tabular data to the workbench before it was loaded.

### 5.6.3

- Display of Lat Lon changed from 3 deciml places to 5 decimal places - just over 1m precision at equator.
- Fixed a bug that caused the timeline to appear when changing the time on the workbench for a layer not attached to the timeline.
- The workbench date/time picker is now available for time varying point and region CSVs.
- Fixed a bug that caused the workbench date picker controls to disappear when the item was attached to the timeline and the timeline's current time was outside the valid range for the item.

### 5.6.2

- Renamed search marker to location marker.
- Added the clicked coordinates to the bottom of the feature info panel. Clicking the marker icon will cause the location to be indicated on the map.
- The location marker is now included in shared map views.
- Fixed a bug that could cause split WMS layers to show the incorrect layer data for the date shown in the workbench.
- Refactored current time handling for `CatalogItem` to reduce the complexity and number of duplicated current time states.
- Fixed feature info updating when the time is changed from the workbench for `TableCatalogItem`.
- Change the workbench catalog item date picker so that updating the date does not disable the timeslider.
- Fix a bug that meant that, when the current time was updated on an `ImageryCatalogItem` while the layer wasn't shown, the old time was still shown when the layer was re-enabled.
- Added `{{terria.currentTime}}` to feature info template.
- Added a way to format times within a feature info tempate. E.g. `{{#terria.formatDateTime}}{"format": "dd-mm-yyyy HH:MM:ss"}{{terria.currentTime}}{{/terria.formatDateTime}}`.
- Fixed a bug that caused the selection indicator to float strangely when visiting a share link with a selected feature.
- Fixed a bug that caused a region to be selected even when clicking on a hole in that region.
- Fixed a bug that prevented the selection indicator from following moving features on the 2D map.
- Fixed a bug that caused Leaflet to stop rendering further points in a layer and throw errors when calculating extent when one point had invalid characters in the latitude or longitude field.
- We now default to `autoPlay: false` if it's not specified in `config.json`.
- Changed search box placeholders to more precisely reflect their functionality.
- CartoDB basemaps are now always loaded over HTTPS.

### 5.6.1

- Fixed a bug that could cause the workbench UI to hang when toggling concepts, particularly for an `SdmxJsonCatalogItem`.
- Added previous and next buttons to workbench catalog item date picker.

### 5.6.0

- Upgraded to Cesium 1.41.

### 5.5.7

- Added support for using tokens to access WMS layers, particularly using the WMS interface to ArcGIS servers.

### 5.5.6

- Tweaked the sizing of the feature info panel.
- Fixed a bug that caused `ArcGisMapServerCatalogItem` to always use the server's single fused map cache, if available. Now, if the `layers` property is specified, we request individual dynamic layers and ignore the fused map cache.

### 5.5.5

- Fixed a bug that caused the feature info panel to stop working after clicking on a location search marker.
- Added support for ArcGIS tokens on the 2D map. Previously, tokens only worked reliably in 3D.
- Improved handling of tile errors, making it more consistent between 2D and 3D.
- Fixed a bug that prevented the Add Data button from working Internet Explorer 9 unless the DevTools were also open.
- Improved the sizing of the feature info panel so it is less likely to completely obscure the map.

### 5.5.4

- Fixed a serious bug that prevented opening the Data Catalog in Internet Explorer.
- Fixed some problems with the Terria Spatial Analytics `CatalogFunctions`.

### 5.5.3

- Fixed a bug in SDMX-JSON when using `cannotSum`.

### 5.5.2

- Deprecated SDMX-JSON catalog items' `cannotDisplayPercentMap` in favour of `cannotSum`.
- Updated `cannotSum` so that it does not display a total in some cases, as well as suppressing the regional-percentage checkbox. `cannotSum` can be either a mapping of concept ids to the values that prevent summing, or simply `true` to always prevent summing.
- Fixed a bug that caused an error when Splitting a layer that does not have a `clock`.

### 5.5.1

- Added `cannotDisplayPercentMap` to SDMX-JSON catalog items, to optionally turn off the "display as a percentage of regional total" checkbox when the data is not a count (eg. a rate or an average).

### 5.5.0

- Added the ability to split the screen into a left-side and right-side, and show raster and region mapped layers on only one side of the splitter.
- Added the ability to use a tabbed catalog in the explorer panel on desktop site. Setting `tabbedCatalog` parameter to `true` in `config.json` causes top-level groups in the catalog to list items in separate explorer panel tabs.
- Added the ability to use vector tile properties in feature info templates when using region mapping (data row attributes will overwrite vector tile properties with the same name)
- Properties available in feature info templates are now JSON parsed and replaced by their javascript object if they start with `[` or `{` and parse successfully
- Decreased flickering of time-varying region mapped layers by pre-rendering the next time interval.
- Fixed a bug in `WebMapServiceCatalogItem` that could cause a WMS time time dimension to be interpreted incorrectly if it was specified only using dates (not times) and with a periodicity of less than a day.

### 5.4.5

- Improved behaviour of SDMX-JSON items when no data is available.

### 5.4.4

- Added support for specifying namespaced layer names in the `WebMapServiceCatalogItem` `layers` property.
- Made TerriaJS tolerant of XML/HTML inside text elements in WMS GetCapabilities without being properly wrapped in `CDATA`.

### 5.4.3

- Fixed a build problem on case-sensitive file systems (e.g. most Linux systems).

### 5.4.2

- We no longer show the Zoom To button on the workbench when there is no rectangle to zoom to.

### 5.4.1

- Fixed a bug when sharing SDMX-JSON catalog items.
- Improved display of "Add Data" panel on small screens when Feedback and Feature Info panels are open.
- Added "search in data catalog" link to mobile search.
- Added a button to automatically copy share url into clipboard in share panel.
- Added `initFragmentPaths` property to the `parameters` section of `config.json`. It can be used to specify an array of base paths for resolving init fragments in the URL.
- Modified `CkanCatalogItem` to exclude files that advertise themselves as KML files but have the file extension .ZIP.
- Removed "View full size image" link on the share panel. Chrome 60 removed the ability to navigate to a data URI, and other browsers are expected to follow this lead.

### 5.4.0

- Breaking change: removed some old types that haven't been used since the new React-based user interface in v4.0.0, specifically `KnockoutHammerBinding`, `KnockoutMarkdownBinding`, `PopupMessageConfirmationViewModel`, `PopupMessageViewModel`, and `PopupViewModel`.
- Added the ability to use tokens from terriajs-server for layers requiring ESRI tokens.
- Catalog group items are now sorted by their in-catalog name

### 5.3.0

- Added the ability to use the analytics region picker with vector tile region mapping by specifiying a WMS server & layer for analytics only.
- Updated the client side validation to use the server-provided file size limit when drag/dropping a file requiring the conversion service.
- `zoomOnEnable` now works even for a catalog item that is initially enabled in the catalog. Previously, it only worked for catalog items enabled via the user interface or otherwise outside of the load process.
- Added `initialTimeSource` property to `CsvCatalogItem` so it is possible to specify the value of the animation timeline at start from init files.
- Added to documentation for customizing data appearance.
- Added `CatalogShortcut` for creating tool items for linking to a `CatalogItem`.
- Renamed `ViewState.viewCatalogItem()` to `viewCatalogMember` to reflect that it can be used for all `CatalogMembers`, not just `CatalogItems`.
- Fixed a bug that could cause a crash when switching to 2D when the `initialView` was just a `Rectangle` instead of a `CameraView`.
- Fixed a bug that caused multiple layers with generated, gradient legends to all show the same legend on the Workbench.

### 5.2.11

- Pinned `urijs` to v1.18.10 to work around a breaking change in v1.18.11.

### 5.2.10

- Improved the conversion of Esri polygons to GeoJSON by `featureDataToGeoJson`. It now correctly handles polygons with holes and with multiple outer rings.
- Added some fields to the dataset info page for `CkanCatalogItem`.
- Fixed a bug that could cause some layers, especially the Bing Maps basemap, to occasionally be missing from the 2D map.
- Fixed a bug that could cause the selected time to move to the end time when sharing a map with a time-dynamic layer.

### 5.2.9

- A catalog item's `cacheDuration` property now takes precedence over the cache duration specified by the code. Previously, the `cacheDuration` would only override the default duration (2 weeks).

### 5.2.8

- Added option to expand the HTML embed code and toggle URL shorting for the share link.
- The Share feature now includes the current time selected on the timeline, so that anyone visiting a share link will see the map at the intended time.

### 5.2.7

- Added the Latitude and Longitude to the filename for the Feature Information file download.
- Added the time to the timeline labels when zoomed in to a single day. Previously, the label sometimes only showed the date.

### 5.2.6

- Added the ability to disable the conversion service so that no user data is sent outside of the client by setting `conversionServiceBaseUrl` to `false` in the `parameters` section of `config.json`.
- Added the ability to disable the location button by setting `disableMyLocation` to `true` in the `parameters` section of `config.json`.
- Fixed a bug that caused the share functionality to fail (both screenshot and share link) in 2d mode.
- Fixed a bug with explicitly styled enum columns in Internet Explorer.
- Fixed a bug that caused the selected column in a csv to be the second column when a time column is present.

### 5.2.5

- Fixed a bug with `forceProxy: true` which meant that vector tiles would try, and fail, to load over the proxy.
- Added documentation for customizing data appearance, and folded in existing but orphaned documentation for creating feature info templates.
- Changed the LocateMe button so that it toggles and continuously updates the location when Augmented Reality is enabled.
- Added the ability to set SDMX-JSON region names from a region type dimension, using a Mustache template. This was required so regions can be mapped to specific years, even if not specified by the SDMX-JSON server.
- Added `viewermode` to the users persistent local storage to remember the last `ViewerMode` used.
- Added the ability to customize the preamble text on the feedback form ("We would love to hear from you!") by setting `feedbackPreamble` in the `parameters` section of `config.json`.

### 5.2.4

- Fixed a bug that prevented error messages, such as when a dataset fails to load, from being shown to the user. Instead, the errors were silently ignored.

### 5.2.3

- Fixed a bug that gave expanded Sensor Observation Service charts poor names.
- Fixed a bug that prevented some table-based datasets from loading.

### 5.2.2

- Fixed download of selected dataset (as csv) so that quotes are handled in accordance with https://tools.ietf.org/html/rfc4180. As a result, more such downloads can be directly re-loaded in Terria by dragging and dropping them.

### 5.2.1

- Changed the default opacity for points from CSV files without a value column to 1.0 (previously it was 0.6). This is a workaround for a Cesium bug (https://github.com/AnalyticalGraphicsInc/cesium/issues/5307) but really a better choice anyway.
- Fixed a bug which meant non-standard properties of some table data sources (eg. csv, SOS, SDMX-JSON) were missing in the feature info panel, because of a breaking change in Cesium 1.33.

### 5.2.0

- Fixed a bug that caused layer disclaimers to fail to appear when the layer was enabled via a share link. Since the user was unable to accept the disclaimer, the layer also failed to appear.
- Added `AugmentedVirtuality` (user facing feature name Augmented Reality) to allow users to use their mobile device's orientation to set the camera view.
- Added the `showFeaturesAtAllTimes` option to Sensor Observation Service items. This improves the user experience if the server returns
  some features starting in 1990, say, and some starting in 1995, so that the latter still appear (as grey points with no data) in 1990.
- Fixed a bug that prevented preview charts in the feature info panel from updating when the user changed the Sensor Observation Service frequency.
- Fixed a bug that allowed the user to de-select all the display choices for Sensor Observation Service items.
- Improved the appearance of charts where all the y-values are null. (It now shows "No preview available".)
- Upgraded to Leaflet 1.0.3 for the 2D and preview maps.
- Upgraded to [Cesium 1.33](https://github.com/AnalyticalGraphicsInc/cesium/blob/1.33/CHANGES.md) for the 3D view.

### 5.1.1

- Fixed a bug that caused an 'added' and a 'shown' event for "Unnamed Item" to be logged to Google Analytics when previewing an item in the catalog.
- Added a 'preview' Google Analytics event when a catalog item is shown on the preview map in the catalog.
- Fixed a bug that prevented csv files with missing dates from loading.
- Fixed a bug that could cause an error when adding a layer without previewing it first.

### 5.1.0

- Fixed a bug that prevented `WebMapServiceCatalogItem` from acting as a time-dynamic layer when the time dimension was inherited from a parent layer.
- `WebMapServiceCatalogItem` now supports WMS 1.1.1 style dimensions (with an `Extent` element) in addition to the 1.3.0 style (`Dimension` only).
- `WebMapServiceCatalogItem` now passes dates only (rather than dates and times) to the server when the TIME dimension uses the `start/stop/period` form, `start` is a date only, and `period` does not include hours, minutes, or seconds.
- `WebMapServiceCatalogItem` now supports years and months (in addition to days, hours, minutes, and seconds) in the period specified of a TIME dimension.
- `WebMapServiceCatalogItem` now ignores [leap seconds](https://en.wikipedia.org/wiki/Leap_second) when evaluating ISO8601 periods in a time dimension. As a result, 2 hours after `2016-06-30T23:00:00Z` is now `2016-07-01T01:00:00Z` instead of `2016-07-01T00:59:59Z` even though a leap second at the end of June 2016 makes that technically 2 hours and 1 second. We expect that this is more likely to align with the expectations of WMS server software.
- Added option to specify `mobileDefaultViewerMode` in the `parameters` section of `config.json` to specify the default view mode when running on a mobile platform.
- Added support for `itemProperties` to `CswCatalogGroup`.
- Added `terria.urlEncode` function for use in feature info templates.
- Fixed a layout problem that caused the coordinates on the location bar to be displayed below the bar itself in Internet Explorer 11.
- Updated syntax to remove deprecation warnings with React version 15.5.

### 5.0.1

- Breaking changes:
  - Starting with this release, TerriaJS is meant to be built with Webpack 2. The best way to upgrade your application is to merge from [TerriaMap](https://github.com/TerriaJS/TerriaMap). If you run into trouble, post a message on the [TerriaJS forum](https://groups.google.com/forum/#!forum/terriajs).
  - Removed the following previously-deprecated modules: `registerKnockoutBindings` (no replacement), `AsyncFunctionResultCatalogItem` (now `ResultPendingCatalogItem`), `PlacesLikeMeFunction` (now `PlacesLikeMeCatalogFunction`), `SpatialDetailingFunction` (now `SpatialDetailingCatalogFunction`), and `WhyAmISpecialFunction` (now `WhyAmISpecialCatalogFunction`).
  - Removed `lib/Sass/StandardUserInterface.scss`. It is no longer necessary to include this in your application.
  - Removed the previously-deprecated third pararameter, `getColorCallback`, of `DisplayVariablesConcept`. Pass it inside the `options` parameter instead.
  - Removed the following previously-deprecated properties from `TableColumn`: `indicesIntoUniqueValues` (use `uniqueValues`), `indicesOrValues` (use `values`), `indicesOrNumericalValues` (use `uniqueValues` or `numericalValues`), and `usesIndicesIntoUniqueValues` (use `isEnum`).
  - Removed the previously-deprecated `dataSetID` property from `AbsIttCatalogItem`. Use `datasetId` instead.
  - Removed the previously-deprecated `allowGroups` property from `CkanCatalogItem`. Use `allowWmsGroups` or `allowWfsGroups` instead.
  - Removed the previously-deprecated `RegionMapping.setRegionColumnType` function. Use the `setRegionColumnType` on an _instance_ of `RegionMapping` instead.
  - Removed the previously-deprecated `regionMapping.regionDetails[].column` and `.disambigColumn`. Use `.columnName` and `.disambigColumnName` instead.
  - Removed the previously-deprecated `options.regionMappingDefinitionsUrl` parameter from the `Terria` constructor. Set the `regionMappingDefinitionsUrl` inside `parameters` in `config.json` instead.
- Fixed a bug in `WebMapServiceCatalogItem` that prevented TerriaJS from correctly determining the projections supported by a WMS layer when supported projections are inherited from parent layers.
- Changed "no value" colour of region-mapped data to fully transparent, not black.
- Fixed an issue where expanding a chart from an SDMX-JSON or SOS feature twice, with different data choices selected, would overwrite the previous chart.
- Improved SDMX-JSON items to still show properly, even if the `selectedInitially` property is invalid.
- Added `Score` column to `GNAFAddressGeocoder` to indicate relative quality, which maps as default variable.

### 4.10.5

- Improved error message when accessing the user's location under http with Chrome.
- When searching locations, the button to instead search the catalog is now above the results instead of below them.
- Changed "go to full screen mode" tooltip to "Hide workbench", and "Exit Full Screen" button to "Show Workbench". The term "full screen" was misleading.
- Fixed a bug where a chartable (non-geo-spatial) CSV file with a column including the text "height" would not let the user choose the "height" column as the y-axis of a chart.
- Added support for non-default x-axes for charts via `<chart x-column="x">` and the new `tableStyle.xAxis` parameter.
- Added support for a `charSet` parameter on CSV catalog items, which overrides the server's mime-type if present.

### 4.10.4

- Added the ability for `CkanCatalogGroup` to receive results in pages, rather than all in one request. This will happen automatically when the server returns partial results.
- Improved the performance of the catalog UI by not creating React elements for the contents of a group until that group is opened.
- Close polygons used as input to a `CatalogFunction` by making the last position the same as the first one.
- Added support for a new `nameInCatalog` property on all catalog members which overrides `name` when displayed in the catalog, if present.
- Added `terria.urlEncodeComponent` function for use in feature info templates.
- `yAxisMin` and `yAxisMax` are now honored when multiple charts are active, by using the minimum `yAxisMin` and the maximum `yAxisMax` of all charts.

### 4.10.3

- Locked third-party dependency proj4 to v2.3.x because v2.4.0 breaks our build.

### 4.10.2

- New sections are now merged info `CatalogMember.info` when `updateFromJson` is called multiple times, rather than the later `info` completely replacing the earlier one. This is most useful when using `itemProperties` to override some of the info sections in a child catalog item.
- Fixed a bug where csv files with a date column would sometimes fail if a date is missing.

### 4.10.1

- Improved the SDMX-JSON catalog item to handle huge dimensions, allow a blacklist, handle bad responses better, and more.
- Fixed a bug that prevented the proxy from being used for loading legends, even in situations where it is necessary such as an `http` legend accessed from an `https` site.
- Added link to re-download local files, noting that TerriaJS may have done additional processing (eg. geocoding).

### 4.10.0

- Changed defaults:
  - `WebProcessingServiceCatalogFunction` now defaults to invoking the `Execute` service via an HTTP POST with XML encoding rather than an HTTP GET with KVP encoding. This is a more sensible default because the WPS specification requires that servers support POST/XML while GET/KVP is optional. Plus, POST/XML allows large input parameters, such as a polygon descibing all of Australia, to be successfully passed to the WPS process. To force use of GET/KVP, set the `executeWithHttpGet` property to `true`.
- Fixed problems with third-party dependencies causing `npm install` and `npm run gulp` to fail.

### 4.9.0

- Added a help overlay system. A TerriaJS application can define a set of help sequences that interactively walk the user through a task, such as adding data to the map or changing map settings. The help sequences usually appear as a drop-down Help menu in the top-right corner.
- Fixed a bug with calculating bounding rectangles in `ArcGisCatalogItem` caused by changes to `proj4` package.
- Fixed a bug preventing chart axis labels from being visible on a white background.
- Fixed a bug that caused the Feedback panel to appear below the chart panel, making it difficult to use.

### 4.8.2

- Fixed a bug that prevented a `shareUrl` specified in `config.json` from actually being used by the `ShareDataService`.
- Adding a JSON init file by dropping it on the map or selecting it from the My Data tab no longer adds an entry to the Workbench and My Data catalog.
- WPS return type can now be `application/vnd.terriajs.catalog-member+json` which allows a json catalog member to be returned in WPS along with the usual attributes to control display.
- `chartLineColor` tableStyle attribute added, allowing per column specification of chart line color.
- Fixed a bug that caused a `WebMapServiceCatalogItem` inside a `WebMapServiceCatalogGroup` to revert to defaults from GetCapabilities instead of using shared properties.
- Fix a bug that prevented drawing the marker and zooming to the point when searching for a location in 2D.
- Fixed a bug where `WebMapTileServiceCatalogItem` would incorrectly interpret a bounding box and return only the lower left corner causing Cesium to crash on render.
- Fixed a bug that caused the feedback form to be submitted when unchecking "Share my map view".

### 4.8.1

- `CkanCatalogGroup` now automatically adds the type of the resource (e.g. `(WMS)`) after the name when a dataset contains multiple resources that can be turned into catalog items and `useResourceName` is false.
- Added support for ArcGIS FeatureServers to `CkanCatalogGroup` and `CkanCatalogItem`. In order for `CkanCatalogGroup` to include FeatureServers, `includeEsriFeatureServer` must be set to true.
- Changed default URL for the share service from `/share` to `share` and made it configurable by specifying `shareUrl` in config.json. This helps with deployments in subdirectories.

### 4.8.0

- Fixed a bug that prevented downloading data from the chart panel if the map was started in 2D mode.
- Changed the default opacity of table data to 0.8 from 0.6.
- Added the ability to read dates in the format "2017-Q2".
- Improved support for SDMX-JSON, including showing values as a percent of regional totals, showing the selected conditions in a more concise format, and fixing some bugs.
- Updated `TableCatalogItem`s to show a download URL in About This Dataset, which downloads the entire dataset as csv, even if the original data was more complex (eg. from an API).
- The icon specified to the `MenuPanel` / `DropdownPanel` theme can now be either the identifier of an icon from `Icon.GLYPHS` or an actual SVG `require`'d via the `svg-sprite-loader`.
- Fixed a bug that caused time-varying points from a CSV file to leave a trail on the 2D map.
- Add `Terria.filterStartDataCallback`. This callback gives an application the opportunity to modify start (share) data supplied in a URL before TerriaJS loads it.
- Reduced the size of the initial TerriaJS JavaScript code by about 30% when starting in 2D mode.
- Upgraded to [Cesium 1.29](https://github.com/AnalyticalGraphicsInc/cesium/blob/1.29/CHANGES.md).

### 4.7.4

- Renamed `SpatialDetailingFunction`, `WhyAmISpecialFunction`, and `PlacesLikeMeFunction` to `SpatialDetailingCatalogFunction`, `WhyAmISpecialCatalogFunction`, and `PlacesLikeMeCatalogFunction`, respectively. The old names will be removed in a future release.
- Fixed incorrect tooltip text for the Share button.
- Improved the build process and content of the user guide documentation.

### 4.7.3

- Canceled pending tile requests when removing a layer from the 2D map. This should drastically improve the responsiveness when dragging the time slider of a time-dynamic layer in 2D mode.
- Added the data source and data service details to the "About this dataset" (preview) panel.
- Fixed a bug introduced in 4.7.2 which made the Feature Info panel background too pale.

### 4.7.2

- Updated GNAF API to new Lucene-based backend, which should improve performance.
- Updated custom `<chart>` tag to allow a `colors` attribute, containing comma separated css strings (one per column), allowing users to customize chart colors. The `colors` attribute in charts can also be passed through from a WPS ComplexData response.
- Updated styling of Give Feedback form.
- Improved consistency of "Search" and "Add Data" font sizes.
- Improved flexibility of Feature Info Panel styling.
- Fixed a bug that could cause an extra `/` to be added to end of URLs by `ArcGisMapServerCatalogItem`, causing some servers to reject the request.
- Added a workaround for a bug in Internet Explorer 11 on Windows 7 that could cause the user interface to hang.

### 4.7.1

- Fixed a bug where providing feedback did not properly share the map view.
- Updated to terriajs-server 2.6.2.
- Fixed a bug leading to oversized graphics being displayed from WPS calls.

### 4.7.0

- Added the ability for users to share their view of the map when providing feedback.
- Extra components can now be added to FeatureInfoSection.
- Updated "Download Data" in FeatureInfoSection to "Download Data for this Feature".
- Fixed the color of visited links in client apps with their own css variables.
- Fixed a bug that prevented the scale bar from displaying correctly.

### 4.6.1

- Added support for creating custom WPS types, and for reusing `Point`, `Polygon`, and `Region` editors in custom types.
- Fixed a bug that caused the legend to be missing for WMS catalog items where the legend came from GetCapabilities but the URL did not contain `GetLegendGraphic`.

### 4.6.0

- Changed defaults:
  - The `clipToRectangle` property of raster catalog items (`WebMapServiceCatalogItem`, `ArcGisMapServerCatalogItem`, etc.) now defaults to `true`. It was `false` in previous releases. Using `false` prevents features (especially point features) right at the edge of the layer's rectangle from being cut off when the server reports too tight a rectangle, but also causes the layer to load much more slowly in many cases. Starting in this version, we favour performance and the much more common case that the rectangle can be trusted.
- Made `WebMapServiceCatalogItem` tolerant of a `GetCapabilities` where a `LegendURL` element does not have an `OnlineResource` or a `Dimension` does not have any values.
- Added support for 'Long' type hint to CSV data for specifying longitude.
- The marker indicating the location of a search result is now placed correctly on the terrain surface.
- `CatalogFunction` region parameters are now selected on the main map rather than the preview map.
- Some regions that were previously not selectable in Analytics, except via autocomplete, are now selectable.
- Added hover text that shows the position of data catalog search results in the full catalog.
- Widened scrollbars and improve their contrast.
- Removed the default maximum number of 10 results when searching the data catalog.
- Allow users to browse for JSON configuration files when adding "Local Data".
- Made it easier to use custom fonts and colors in applications built on TerriaJS, via new SCSS variables.
- Fixed a bug that caused a `CswCatalogGroup` to fail to load if the server had a `references` element without a `protocol`.

### 4.5.1

- The order of the legend for an `ArcGisMapServerCatalogItem` now matches the order used by ArcGIS itself.
- Large legends are now scaled down to fit within the width of the workbench panel.
- Improved the styling of links inside the Feature Information panel.
- Fixed a bug that could cause the Feature Information panel's close button to initially appear in the wrong place, and then jump to the right place when moving the mouse near it.

### 4.5.0

- Added support for the Sensor Observation Service format, via the `SensorObservationServiceCatalogItem`.
- Added support for end date columns in CSV data (automatic with column names containing `end_date`, `end date`, `end_time`, `end time`; or set in json file using `isEndDate` in `tableStyle.columns`.
- Fixed calculation of end dates for moving-point CSV files, which could lead to points disappearing periodically.
- Fixed a bug that prevented fractional seconds in time-varying WMS periodicity.
- Added the ability to the workbench UI to select the `style` to use to display a Web Map Service (WMS) layer when multiple styles are available.
- Added the ability to the workbench UI to select from among the available dimensions of a Web Map Service (WMS) layer.
- Improved the error reporting and handling when specifying invalid values for the WMS COLORSCALERANGE parameter in the UI.
- Added the ability to drag existing points when creating a `UserDrawing`.
- Fixed a bug that could cause nonsensical legends for CSV columns with all null values.
- Fixed a bug that prevented the Share panel from being used at all if the URL shortening service encountered an error.
- Fixed a bug that could cause an error when adding multiple catalog items to the map quickly.
- Tweaked the z-order of the window that appears when hovering over a chart series, so that it does not appear on top of the Feature Information panel.
- Fixed a bug that could lead to incorrect colors in a legend for a CSV file with explicit `colorBins` and cut off at a minimum and maximum.
- We now show the feature info panel the first time a dataset is added, containing a suggestion to click the map to learn more about a location. Also improved the wording for the feature info panel when there is no data.
- Fixed support for time-varying feature info for vector tile based region mapping.
- `updateApplicationOnMessageFromParentWindow` now also allows messages from the `opener` window, i.e. the window that opened the page by calling `window.open`. The parent or opener may now also send a message with an `allowOrigin` property to specify an origin that should be allowed to post messages.
- Fixed a bug that prevented charts from loading http urls from https.
- The `isNcWMS` property of `WebMapServiceCatalogItem` is now set to true, and the COLORSCALERANGE controls are available in the UI, for ncWMS2 servers.
- Added the ability to prevent CSVs with time and `id` columns from appearing as moving points, by setting `idColumns` to either `null` or `[]`.
- Fixed a bug that prevented default parameters to `CatalogFunction`s from being shown in the user interface.
- Fixed a problem that made `BooleanParameter`s show up incorrectly in the user interface.
- Embedded `<chart>` elements now support two new optional attributes:
  - `title`: overrides the title that would otherwise be derived from the name of the feature.
  - `hide-buttons`: If `"true"`, the Expand and Download buttons are hidden from the chart.
- Fixed a bug in embedded `<collapsible>` elements that prevented them from being expandable.
- Improved SDMX-JSON support to make it possible to change region type in the UI.
- Deprecated `RegionMapping.setRegionColumnType` in favour of `RegionMapping.prototype.setRegionColumnType`. `regionDetails[].column` and `.disambigColumn` have also been deprecated.

### 4.4.1

- Improved feature info display of time-varying region-mapped csvs, so that chart is still shown at times with no data.
- Fix visual hierarchy of groups and items in the catalog.

### 4.4.0

- Fixed a bug that caused Cesium (3D view) to crash when plotting a CSV with non-numerical data in the depth column.
- Added automatic time-series charts of attributes to the feature info of time-varying region-mapped csvs.
- Refactored Csv, AbsItt and Sdmx-Json catalog items to depend on a common `TableCatalogItem`. Deprecated `CsvCatalogItem.setActiveTimeColumn` in favour of `tableStructure.setActiveTimeColumn`.
- Error in geocoding addresses in csv files now shows in dialog box.
- Fixed CSS styling of the timeline and added padding to the feature info panel.
- Enhanced JSON support to recognise JSON5 format for user-added files.
- Deprecated `indicesIntoUniqueValues`, `indicesOrValues`, `indicesOrNumericalValues` and `usesIndicesIntoUniqueValues` in `TableColumn` (`isEnum` replaces `usesIndicesIntoUniqueValues`).
- Added support for explicitly colouring enum columns using a `tableStyle.colorBins` array of `{"value":v, "color":c}` objects
- Improved rendering speed when changing the display variable for large lat/lon csv files.
- Default to moving feature CSVs if a time, latitude, longitude and a column named `id` are present.
- Fixed a bug so units flow through to charts of moving CSV features.
- Fixed a bug that prevented the `contextItem` of a `CatalogFunction` from showing during location selection.
- Fixed a bug that caused `&amp;` to appear in some URLs instead of simply `&`, leading to an error when visiting the link.
- Added the ability to pass a LineString to a Web Processing Service.
- Fixed a bug that prevented `tableStyle.dataVariable` = `null` from working.
- Uses a smarter default column for CSV files.
- Fixed a bug that caused an error message to appear repeatedly when there was an error downloading tiles for a base map.
- Fixed a bug that caused WMS layer names and WFS type names to not be displayed on the dataset info page.
- We now preserve the state of the feature information panel when sharing. This was lost in the transition to the new user interface in 4.0.0.
- Added a popup message when using region mapping on old browsers without an `ArrayBuffer` type (such as Internet Explorer 9). These browsers won't support vector tile based region mapping.
- Fixed bug where generic parameters such as strings were not passed through to WPS services.
- Fixed a bug where the chart panel did not update with polled data files.
- Removed the Australian Hydrography layer from `createAustraliaBaseMapOptions`, as the source is no longer available.
- Fixed a bug that caused the GetCapabilities URL of a WMS catalog item to be shown even when `hideSource` was set to true.
- Newly-added user data is now automatically selected for the preview map.
- Fixed a bug where selecting a new column on a moving point CSV file did not update the chart in the feature info panel.
- Fixed dropdowns dropping from the bounds of the screen in Safari.
- Fixed a bug that prevented the feature info panel from updating with polled lat/lon csvs.
- Improved handing of missing data in charts, so that it is ignored instead of shown as 0.

### 4.3.3

- Use react-rangeslider 1.0.4 because 1.0.5 was published incorrectly.

### 4.3.2

- Fixed css styling of shorten URL checkbox.

### 4.3.1

- Added the ability to specify the URL to the `serverConfig` service in `config.json` as `parameters.serverConfigUrl`.

### 4.3.0

- Added `Terria.batchGeocoder` property. If set, the batch geocoder is used to resolve addresses in CSV files so that they can be shown as points on the map.
- Added `GnafAddressGeocoder` to resolve Australian addresses using the GNAF API.
- Added a loading indicator for user-added files.
- Fixed a bug that prevented printing the map in the 2D mode.
- Fixed a bug when changing between x-axis units in the chart panel.
- Moved all Terria styles into CSS-modules code (except Leaflet) - `lib/Sass/StandardUserInterface.scss` no longer needs to be imported and now only includes styles for backwards compatibility.

### 4.2.1

- Fixed bug that prevented the preview map displaying on mobile devices.

### 4.2.0

- There is a known bug in this version which prevents the user from being able to choose a region for some Analytics functions.
- Added support for ArcGis FeatureServers, using the new catalog types `esri-featureServer` and `esri-featureServer-group`. Catalog type `esri-group` can load REST service, MapServer and FeatureServer endpoints. (For backwards compatibility, catalog type `esri-mapServer-group` continues to work for REST service as well as MapServer endpoints.)
- Enumeration parameter now defaults to what is shown in UI, and if parameter is optional, '' is default.
- Adds bulk geocoding capability for Australian addresses. So GnafAPI can be used with batches of addresses, if configured.
- Fixed a bug that caused the selection indicator to get small when near the right edge of the map and to overlap the side panel when past the left edge.
- Map controls and menus now become translucent while the explorer window (Data Catalog) is visible.
- Removed find-and-replace for cesium workers from the webpack build as it's done in terriajs-cesium now.
- Legend images that fail to load are now hidden entirely.
- Improved the appearance of the opacity slider and added a percentage display.
- AllowedValues for LiteralData WPS input now works even if only one value specified.
- Fixed bug in WPS polygon datatype to return valid polygon geojson.
- Fix regression: cursor changes in UserDrawing now functions in 2D as well as 3D.
- Updated to [Cesium](http://cesiumjs.org) 1.23 (from 1.20). See the [change log](https://github.com/AnalyticalGraphicsInc/cesium/blob/1.23/CHANGES.md) for details.
- Fixed a bug which prevented feature info showing for Gpx-, Ogr-, WebFeatureService-, ArcGisFeatureServer-, and WebProcessingService- CatalogItems.
- Added support for a wider range of SDMX-JSON data files, including the ability to sum over dimensions via `aggregatedDimensionIds`.
- Added support for `tableStyle.colorBins` as array of values specifying the boundaries between the color bins in the legend, eg. `[3000, 3500, 3900, 4000]`. `colorBins` can still be an integer specifying the number of bins, in which case Terria determines the boundaries.
- Made explorer panel not rendered at all when hidden and made the preview map destroy itself when unmounted - this mitigates performance issues from having Leaflet running in the background on very busy vector datasets.
- Fixed a bug which prevented time-varying CZML feature info from updating.
- Added support for moving-point csv files, via an `idColumns` array on csv catalog items. By default, feature positions, color and size are interpolated between the known time values; set `isSampled` to false to prevent this. (Color and size are never interpolated when they are drawn from a text column.)
- Added support for polling csv files with a partial update, and by using `idColumns` to identify features across updates.
- Added a time series chart to the Feature Info Panel for sampled, moving features.
- Fixed a bug which sometimes prevented feature info from appearing when two region-mapped csv files were displayed.
- Fixed the preview map extent being one item behind what was actually selected.

### 4.1.2

- Fixed a bug that prevented sharing from working in Internet Explorer.

### 4.1.1

- Stopped IE9 from setting bizarre inline dimensions on custom branding images.
- Fixed workbench reordering in browsers other than Chrome.
- URLs on the dataset info page are now auto-selected by clicked, making them easier to copy.

### 4.1.0

- Made the column title for time-based CSV exports from chart default to 'date'
- Stopped the CSV creation webworker from being run multiple times on viewing a chart.
- Removed the empty circles from non-selected base maps on the Map settings panel.
- Prevented text from being selected when dragging the compass control.
- Added the `MeasureTool` to allow users to interactively measure the distance between points.
- Worked around a problem in the Websense Web Filter that caused it to block access to some of the TerriaJS Web Workers due to a URL in the license text in a comment in a source file.

### 4.0.2

- Fixed a bug that prevented opening catalog groups on iOS.
- Fixed a CSS warning.

### 4.0.1

- Fixed a bug that caused an error message to be formatted incorrectly when displayed to the user.

### 4.0.0

- Rewrote the TerriaJS user interface using React. We believe the new interface is a drastic improvement, incorporating user feedback and the results of usability testing. Currently, it is a bit harder to customize than our old user interface, so if your application has extensive customizations, we suggest delaying upgrading to this version for a little while logner.
- Added support for non-geospatial CSV files, which display in a new chart panel.
- Added support for customisable tags in Feature Info templates.
- Implemented [`<chart>` and `<collapsible>`](https://github.com/TerriaJS/terriajs/blob/4.0.0/lib/ReactViews/Custom/registerCustomComponentTypes.js#L52-L106) tags in Feature Info templates.
- Added support for [polling](https://github.com/TerriaJS/terriajs/blob/4.0.0/lib/Models/Polling.js) for updates to CSV files.
- `CswCatalogGroup` will now include Web Processing Services from the catalog if configured with `includeWps` set to true.
- `WebMapServiceCatalogItem` will now detect ncWMS servers and set isNcWMS to true.
- New `ShareDataService` which can store and resolve data. Currently it is used as a replacement for Google URL Shortener, which can't handle long URLs.
- New `ServerConfig` object which provides configuration information about the server, including which domains can be proxied for. This changes the way CorsProxy is initialised.
- Added partial support for the SDMX-JSON format.
- `UserDrawing` added for drawing lines and polygons on the map.
- CkanCatalogGroup's `filterQuery` items can now be specified as objects instead of URL-encoded strings.

### 3.5.0

- Ungrouped items in CKAN catalog items are now grouped under an item whose title is determined by .ungroupedTitle (default: "No group").
- CKAN's default search regex for KMLs also includes KMZ.
- Add documentation of camera properties.

### 3.4.0

- Support JSON5 (http://json5.org/) use in init files and config files, so comments can be used and object keys don't need to be quoted.
- Fixed a bug that caused the `corsProxyBaseUrl` specified in `config.json` to be ignored.
- Fixed a bug preventing downloading feature info data in CSV format if it contained nulls.
- Added support for the WMS Style/MetadataURL tag in layer description.
- Long titles in locally-generated titles now word-wrap in most web browsers.
- Long auto-generated legend titles now word wrap in most web browsers.

### 3.3.0

- Support `parameters` property in WebFeatureServiceCatalogItem to allow accessing URLs that need additional parameters.
- Fixed a bug where visiting a shared link with a time-series layer would crash load.
- Added a direct way to format numbers in feature info templates, eg. `{{#terria.formatNumber}}{"useGrouping": true, "maximumFractionDigits": 3}{{value}}{{/terria.formatNumber}}`. The quotes around the keys are optional.
- When the number of unique values in a CSV column exceeds the number of color bins available, the legend now displays "XX other values" as the label for the last bucket rather than simply "Other".
- CSV columns with up to 21 unique values can now be fully displayed in the legend. Previously, the number of bins was limited to 9.
- Added `cycle` option to `tableColumnStyle.colorBinMethod` for enumeration-type CSV columns. When the number of unique values in the column exceeds the number of color bins available, this option makes TerriaJS color all values by cycling through the available colors, rather than coloring only the most common values and lumping the rest into an "Other" bucket.
- Metadata and single data files (e.g. KML, GeoJSON) are now consistently cached for one day instead of two weeks.
- `WebMapServiceCatalogItem` now uses the legend for the `style` specified in `parameters` when possible. It also now includes the `parameters` when building a `GetLegendGraphic` URL.
- Fixed a bug that prevented switching to the 3D view after starting the application in 2D mode.

### 3.2.1

- Fixed a bug on IE9 which prevented shortened URLs from loading.
- Fixed a map started with smooth terrain being unable to switch to 3D terrain.
- Fixed a bug in `CkanCatalogItem` that prevented it from using the proxy for dataset URLs.
- Fixed feature picking when displaying a point-based vector and a region mapped layer at the same time.
- Stopped generation of WMS intervals being dependent on JS dates and hence sensitive to DST time gaps.
- Fixed a bug which led to zero property values being considered time-varying in the Feature Info panel.
- Fixed a bug which prevented lat/lon injection into templates with time-varying properties.

### 3.2.0

- Deprecated in this version:
  - `CkanCatalogItem.createCatalogItemFromResource`'s `options` `allowGroups` has been replaced with `allowWmsGroups` and `allowWfsGroups`.
- Added support for WFS in CKAN items.
- Fixed bug which prevented the terria-server's `"proxyAllDomains": true` option from working.
- Added support in FeatureInfoTemplate for referencing csv columns by either their name in the csv file, or the name they are given via `TableStyle.columns...name` (if any).
- Improved CSV handling to ignore any blank lines, ie. those containing only commas.
- Fixed a bug in `CswCatalogGroup` that prevented it from working in Internet Explorer.

### 3.1.0

- Only trigger a search when the user presses enter or stops typing for 3 seconds. This will greatly reduce the number of times that searches are performed, which is important with a geocoder like Bing Maps that counts each geocode as a transaction.
- Reduced the tendency for search to lock up the web browser while it is in progress.
- Include "engines" attribute in package.json to indicate required Node and NPM version.
- For WMS catalog items that have animated data, the initial time of the timeslider can be specified with `initialTimeSource` as `start`, `end`, `present` (nearest date to present), or with an ISO8601 date.
- Added ability to remove csv columns from the Now Viewing panel, using `"type": "HIDDEN"` in `tableStyle.columns`.

### 3.0.0

- TerriaJS-based application are now best built using Webpack instead of Browserify.
- Injected clicked lat and long into templates under `{{terria.coords.latitude}}` and `{{terria.coords.longitude}}`.
- Fixed an exception being thrown when selecting a region while another region highlight was still loading.
- Added `CesiumTerrainCatalogItem` to display a 3D surface model in a supported Cesium format.
- Added support for configuration of how time is displayed on the timeline - catalog items can now specify a dateFormat hash
  in their configuration that has formats for `timelineTic` (what is displayed on the timeline itself) and `currentTime`
  (which is the current time at the top-left).
- Fixed display when `tableStyle.colorBins` is 0.
- Added `fogSettings` option to init file to customize fog settings, introduced in Cesium 1.16.
- Improved zooming to csvs, to include a small margin around the points.
- Support ArcGis MapServer extents specified in a wider range of projections, including GDA MGA zones.
- WMS legends now use a bigger font, include labels, and are anti-aliased when we can determine that the server is Geoserver and supports these options.
- Updated to [Cesium](http://cesiumjs.org) 1.20. Significant changes relevant to TerriaJS users include:
  - Fixed loading for KML `NetworkLink` to not append a `?` if there isn't a query string.
  - Fixed handling of non-standard KML `styleUrl` references within a `StyleMap`.
  - Fixed issue in KML where StyleMaps from external documents fail to load.
  - Added translucent and colored image support to KML ground overlays
  - `GeoJsonDataSource` now handles CRS `urn:ogc:def:crs:EPSG::4326`
  - Fix a race condition that would cause the terrain to continue loading and unloading or cause a crash when changing terrain providers. [#3690](https://github.com/AnalyticalGraphicsInc/cesium/issues/3690)
  - Fix issue where the `GroundPrimitive` volume was being clipped by the far plane. [#3706](https://github.com/AnalyticalGraphicsInc/cesium/issues/3706)
  - Fixed a reentrancy bug in `EntityCollection.collectionChanged`. [#3739](https://github.com/AnalyticalGraphicsInc/cesium/pull/3739)
  - Fixed a crash that would occur if you added and removed an `Entity` with a path without ever actually rendering it. [#3738](https://github.com/AnalyticalGraphicsInc/cesium/pull/3738)
  - Fixed issue causing parts of geometry and billboards/labels to be clipped. [#3748](https://github.com/AnalyticalGraphicsInc/cesium/issues/3748)
  - Fixed bug where transparent image materials were drawn black.
  - Fixed `Color.fromCssColorString` from reusing the input `result` alpha value in some cases.
- Added support for time-series data sets with gaps - these are skipped when scrubbing on the timeline or playing.

### 2.3.0

- Share links now contain details about the picked point, picked features and currently selected feature.
- Reorganised the display of disclaimers so that they're triggered by `CatalogGroup` and `CatalogItem` models, which trigger `terria.disclaimerEvent`, which is listened to by DisclaimerViewModel`. `DisclaimerViewModel` must be added by the map that's using Terria.
- Added a mechanism for hiding the source of a CatalogItem in the view info popup.
- Added the `hideSource` flag to the init json for hiding the source of a CatalogItem in the View Info popup.
- Fixed a bug where `CatalogMember.load` would return a new promise every time it was called, instead of retaining the one in progress.
- Added support for the `copyrightText` property for ArcGis layers - this now shows up in info under "Copyright Text"
- Showed a message in the catalog item info panel that informs the user that a catalog item is local and can't be shared.
- TerriaJS now obtains its list of domains that the proxy will proxy for from the `proxyableDomains/` service. The URL can be overridden by setting `parameters.proxyableDomainsUrl` in `config.json`.
- Updated to [Cesium](http://cesiumjs.org) 1.19. Significant changes relevant to TerriaJS users include:
  - Improved KML support.
    - Added support for `NetworkLink` refresh modes `onInterval`, `onExpire` and `onStop`. Includes support for `viewboundScale`, `viewFormat`, `httpQuery`.
    - Added partial support for `NetworkLinkControl` including `minRefreshPeriod`, `cookie` and `expires`.
    - Added support for local `StyleMap`. The `highlight` style is still ignored.
    - Added support for `root://` URLs.
    - Added more warnings for unsupported features.
    - Improved style processing in IE.

### 2.2.1

- Improved legend and coloring of ENUM (string) columns of CSV files, to sort first by frequency, then alphabetically.

### 2.2.0

- Warn user when the requested WMS layer doesn't exist, and try to provide a suggestion.
- Fixed the calculation of a CSV file's extent so that missing latitudes and longitudes are ignored, not treated as zero.
- Improved the user experience around uploading files in a format not directly supported by TerriaJS and optionally using the conversion service.
- Improved performance of large CSV files, especially the loading time, and the time taken to change the display variable of region-mapped files.
- Added support for CSV files with only location (lat/lon or region) columns, and no value columns, using a file-specific color. Revised GeoJSON display to draw from the same palette of colors.
- Fixed a bug that prevented GeoJSON styles from being applied correctly in some cases.
- Fixed an error when adding a CSV with one line of data.
- Fixed error when adding a CSV file with numeric column names.
- Polygons and polylines are now highlighted on click when the geometry is available.
- Improved legend and coloring of ENUM (string) columns of CSV files; only the most common values are colored differently, with the rest shown as 'Other'.
- Added support for running the automated tests on the local system (via `gulp test`), on BrowserStack (via `gulp test-browserstack`), and on Sauce Labs (via `gulp test-saucelabs`).
- Changed `tableStyle`'s `format` to only accept `useGrouping`, `maximumFractionDigits` and `styling: "percent"` options. Previously some other options may have worked in some browsers.
- Improved color palette for string (ENUM) columns of CSV files.
- Improved CSV loading to ignore any completely blank lines after the header row (ie. lines which do not even have commas).
- Added support for grouping catalog items retrieved from a CSW server according to criteria specified in the init file (via the `metadataGroups` property) or from a `domainSpecification` and a call to the `GetDomain` service on the CSW server.
- Added `UrlTemplateCatalogItem`, which can be used to access maps via a URL template.
- Improved ABS display (to hide the regions) when a concept is deselected.
- Improved readability of ArcGIS catalog items and legends by replacing underscores with spaces.
- `ArcGisMapServerCatalogItem` metadata is now cached by the proxy for only 24 hours.
- Improved the feature info panel to update the display of time-varying region-mapped CSV files for the current time.
- Updated to [Cesium](http://cesiumjs.org) 1.18. Significant changes relevant to TerriaJS users include:
  - Improved terrain performance by up to 35%. Added support for fog near the horizon, which improves performance by rendering less terrain tiles and reduces terrain tile requests. [#3154](https://github.com/AnalyticalGraphicsInc/cesium/pull/3154)
  - Reduced the amount of GPU and CPU memory used by terrain by using compression. The CPU memory was reduced by up to 40%, and approximately another 25% in Chrome.
  - Fixed an issue where the sun texture is not generated correctly on some mobile devices. [#3141](https://github.com/AnalyticalGraphicsInc/cesium/issues/3141)
  - Cesium now honors window.devicePixelRatio on browsers that support the CSS imageRendering attribute. This greatly improves performance on mobile devices and high DPI displays by rendering at the browser-recommended resolution. This also reduces bandwidth usage and increases battery life in these cases.

### 2.1.1

- Fixed sharing of time-varying czml files; the timeline was not showing on the shared link.
- Fixed sharing of user-added time-varying csv files.
- Fixed a bug in `CkanCatalogItem` that made it build URLs incorrectly when given a base URL ending in a slash.

### 2.1.0

- Moved `TableColumn`, `TableStructure`, and the classes based on `Concept` to `lib/Map`. Moved `LegendHelper` to `lib/Models`.
- Added column-specific styling to CSV files, using a new `tableStyle.columns` json parameter. This is an object whose keys are column names or indices, and whose values are objects of column-specific tableStyle parameters. See the CSV column-specific group in `wwwroot/test/init/test-tablestyle.json` for an example. [#1097](https://github.com/TerriaJS/terriajs/issues/1097)
- Added the following column-specific `tableStyle` parameters:
  - `name`: renames the column.
  - `type`: sets the column type; can be one of LON, LAT, ALT, TIME, SCALAR, or ENUM.
  - `format`: sets the column number format, using the format of the [Javascript Intl options parameter](https://developer.mozilla.org/en-US/docs/Web/JavaScript/Reference/Global_Objects/Number/toLocaleString), eg. `{"format": {"useGrouping": true, "maximumFractionDigits": 2}}` to add thousands separators to numbers and show only two decimal places. Only the `useGrouping`, `maximumFractionDigits` and `styling: "percent"` options are guaranteed to work in all browsers.
- Added column-specific formatting to the feature info panel for all file types, eg. `"featureInfoTemplate" : {"template": "{{SPEED}} m/s", "formats": {"SPEED": {"maximumFractionDigits": 2}}}`. The formatting options are the same as above.
- Changed the default number format in the Feature Info Panel to not separate thousands with commas.
- Fixed a bug that caused the content on the feature info panel to be rendered as pure HTML instead of as mixed HTML / Markdown.
- Changed the default for `tableStyle.replaceWithZeroValues` to `[]`, ie. nothing.
- Changed the default for `tableStyle.replaceWithNullValues` to `["-", "na", "NA"]`.
- Changed the default for `tableStyle.nullLabel` to '(No value)'.
- Application name and support email can now be set in config.json's "parameters" section as "appName" and "supportEmail".
- Fixed showWarnings in config json not being respected by CSV catalog items.
- Fixed hidden region mapped layers being displayed when variable selection changes.
- Fixed exporting raw data as CSV not escaping commas in the data itself.

### 2.0.1

- Fixed a bug that caused the last selected ABS concept not to appear in the feature info panel.

### 2.0.0

- The following previously-deprecated functionality was removed in this version:
  - `ArcGisMapServerCatalogGroup`
  - `CatalogItemControl`
  - `CatalogItemDownloadControl`
  - Calling `BrandBarViewModel.create` with more than one parameter.
  - `CatalogMemberControl.leftSideItemControls`
  - `CatalogMemberControl.rightSideItemControls`
  - `DataCatalogTabViewModel.getRightSideItemControls`
  - `DataCatalogTabViewModel.getLeftSideItemControls`
  - `registerCatalogItemControls`
  - `AusGlobeViewer`
- Streamlined CSV handling framework. Breaking changes include the APIs of (not including those which begin with `_`):
  - `CsvCatalogItem`: `rowProperties`, `rowPropertiesByCode`, `dynamicUpdate` have been removed.
  - `AbsIttCatalogItem`: Completely rewritten. The `dataSetID` json parameter has been deprecated in favor of `datasetId` (different capitalization).
  - For the 2011 Australian Census data, requires `sa4_code_2011` to appear as an alias in `regionMapping.json` (it was previously missing in NationalMap).
  - `TableDataSource`: Completely rewritten and moved from `Map` to `Models` directory. Handles csvs with latitude & longitude columns.
  - `RegionMapping`: Used instead of TableDataSource for region-mapped csvs.
  - `DataTable` and `DataVariable` have been replaced with new classes, `TableStructure` and `TableColumn`.
  - `RegionProvider`: `loadRegionsFromWfs`, `processRegionIds`, `applyReplacements`, `findRegionIndex` have been made internal functions.
  - `RegionProviderList`: `chooseRegionProvider` has been changed and renamed `getRegionDetails`.
  - `ColorMap`: `fromArray` and `fromString` have been removed, with the constructor taking on that functionality.
  - `LegendUrl` has been moved to the `Map` directory.
  - `TableStyle`: `loadColorMap` and `chooseColorMap` have been removed. Moved from `Map` to `Models` directory.
  - `FeatureInfoPanelSectionViewModel`: its constructor now takes a `FeatureInfoPanelViewModel` as its first argument, instead of `Terria`.
  - `Models/ModelError` has been replaced with `Core/TerriaError`.
- Removed blank feature info sections for uncoloured regions of region-mapped CSVs.
- Recognises the CSV datetime formats: YYYY, YYYY-MM and YYYY-MM-DD HH:MM(:SS).
- Introduced five new json tableStyle parameters:
  - `replaceWithZeroValues`: Defaults to `[null, "-"]`. These values are coloured as if they were zero if they appear in a list with numbers. `null` catches missing values.
  - `replaceWithNullValues`: Defaults to `["na", "NA"]`. These values are coloured as if they were null if they appear in a list with numbers.
  - `nullColor`: A css string. Defaults to black. This colour is used to display null values. It is also used to colour points when no variable is selected.
  - `nullLabel`: A string used to label null or blank values in the legend. Defaults to ''.
  - `timeColumn`: Provide the name or index (starting at 0) of a csv column, if any. Defaults to the first time column found, if any. Use `null` to explicitly disregard all time columns.
- Removed variables consisting only of html tags from the Now Viewing panel.
- Added support for the csv datetime formats: YYYY, YYYY-MM and YYYY-MM-DD HH:MM(:SS).
- Improved formatting of datetimes from csv files in the feature info panel.
- Removed variables consisting only of html tags from the Now Viewing panel.
- Improved handling of rows with missing dates in csv time columns.
- Introduced four new json tableStyle parameters:
  - `replaceWithZeroValues`: Defaults to `[null, '-']`. These values are coloured as if they were zero if they appear in a csv column with numbers. `null` catches missing values. These rows are ignored if they appear in a csv time column.
  - `replaceWithNullValues`: Defaults to `['na', 'NA']`. These values are coloured as if they were null if they appear in a csv column with numbers. These rows are ignored if they appear in a csv time column.
  - `nullColor`: A css string. Defaults to a dark blue. This colour is used to display null values (but it does not appear on the legend). It is also used to colour points when no variable is selected.
  - `timeColumn`: Provide the name or index (starting at 0) of a csv column, if any. Defaults to the first time column found, if any. Use `null` to explicitly disregard all time columns.
- Added id matching for catalog members:
- Improved formatting of datetimes from csv files in the feature info panel.
- Removed variables consisting only of HTML tags from the Now Viewing panel.
- Added ID matching for catalog members:
  - An `id` field can now be set in JSON for catalog members
  - When sharing an enabled catalog item via a share link, the share link will reference the catalog item's ID
    rather than its name as is done currently.
  - The ID of an item should be accessed via `uniqueId` - if a catalog member doesn't have an ID set, this returns a
    default value of the item's name plus the ID of its parent. This means that if all the ancestors of a catalog
    member have no ID set, its ID will be its full path in the catalog.
  - This means that if an item is renamed or moved, share links that reference it will still work.
  - A `shareKeys` property can be also be set that contains an array of all ids that should lead to this item. This means
    that a share link for an item that didn't previously have an ID set can still be used if it's moved, as long as it
    has its old default ID set in `shareKeys`
  - Old share links will still work as long as the items they lead to aren't renamed or moved.
  - Refactor of JSON serialization - now rather than passing a number of flags that determine what should and shouldn't be
    serialized, an `itemFilter` and `propertyFilter` are passed in options. These are usually composed of multiple filters,
    combined using `combineFilters`.
  - An index of all items currently in the catalog against all of that item's shareKeys is now maintained in `Catalog`
    and can be used for O(1) lookups of any item regardless of its location.
  - CatalogMembers now contain a reference to their parent CatalogGroup - this means that the catalog tree can now be
    traversed in both directions.
  - When serializing user-added items in the catalog, the children of `CatalogGroup`s with the `url` property set are
    not serialized. Settings like `opacity` for their descendants that need to be preserved are serialized separately.
- Generated legends now use SVG (vector) format, which look better on high resolution devices.
- Created new Legend class, making it easy to generate client-side legends for different kinds of data.
- Generate client-side legends for ArcGIS MapServer catalog items, by fetching JSON file, instead of just providing link to external page.
- Fix Leaflet feature selection when zoomed out enough that the world is repeated.
- Improved handling of lat/lon CSV files with missing latitude or longitude values.
- Fixed a bug that prevented `SocrataCataloGroup` from working in Internet Explorer 9.
- Added `CkanCatalogItem`, which can be used to reference a particular resource of any compatible type on a CKAN server.
- Fixed a bug that caused the Now Viewing tab to display incorrectly in Internet Explorer 11 when switching directly to it from the Data Catalogue tab.

### 1.0.54

- Fixed a bug in `AbsIttCatalogItem` that caused no legend to be displayed.

### 1.0.53

- Improved compatibility with Internet Explorer 9.
- Made `CswCatalogGroup` able to find geospatial datasets on more CSW servers.
- Allow WMS parameters to be specified in json in uppercase (eg. STYLES).

### 1.0.52

- Added `MapBoxMapCatalogItem`, which is especially useful for base maps. A valid access token must be provided.
- Added a `getContainer()` method to Terria's `currentViewer`.
- Dramatically improved the performance of region mapping.
- Introduced new quantisation (color binning) methods to dramatically improve the display of choropleths (numerical quantities displayed as colors) for CSV files, instead of always using linear. Four values for `colorBinMethod` are supported:
  - "auto" (default), usually means "ckmeans"
  - "ckmeans": use "CK means" method, an improved version of Jenks Even Breaks to form clusters of values that are as distinct as possible.
  - "quantile": use quantiles, evenly distributing values between bins
  - "none": use the previous linear color mapping method.
- The default style for CSV files is now 7 color bins with CK means method.
- Added support for color palettes from Color Brewer (colorbrewer2.org). Within `tableStyle`, use a value like `"colorPalette": "10-class BrBG"`.
- Improved the display of legends for CSV files, accordingly.
- URLs for legends are now encapsulated in a `LegendUrl` model, which accepts a mime type that will affect how the
  legend is rendered in the sidebar.
- Added support for the Socrata "new backend" with GeoJSON download to `SocrataCatalogGroup`.
- Moved URL config parameters to config.json, with sensible defaults. Specifically:
  - regionMappingDefinitionsUrl: 'data/regionMapping.json',
  - conversionServiceBaseUrl: '/convert/',
  - proj4ServiceBaseUrl: '/proj4/',
  - corsProxyBaseUrl: '/proxy/'
- Deprecated terria.regionMappingDefinitionsUrl (set it in config.json or leave it as default).

### 1.0.51

- Fixed a typo that prevented clearing the search query
- Added support for Nominatim search API hosted by OpenStreetMap (http://wiki.openstreetmap.org/wiki/Nominatim) with `NominatimSearchProviderViewModel`. This works by merging to 2 queries : one with the bounding parameter for the nearest results, and the other without the bounding parameter. The `countryCodes` property can be set to limit the result to a set of specific countries.
- Added `MapProgressBarViewModel`. When added to the user interface with `MapProgressBarViewModel.create`, it shows a bar at the top of the map window indicating tile load progress.
- We no longer show the entity's ID (which is usually a meaningless GUID) on the feature info panel when the feature does not have a name. Instead, we leave the area blank.
- Fixed a bug with time-dynamic imagery layers that caused features to be picked from the next time to be displayed, in addition to the current one.
- Replace `.` and `#` with `_` in property names meant to be used with `featureInfoTemplate`, so that these properties can be accessed by the [mustache](https://mustache.github.io/) templating engine.
- Added support for time-varying properties (e.g. from a CZML file) on the feature info panel.
- `Cesium.zoomTo` now takes the terrain height into account when zooming to a rectangle.

### 1.0.50

- Put a white background behind legend images to fix legend images with transparent background being nearly invisible.
- Search entries are no longer duplicated for catalog items that appear in multiple places in the Data Catalogue
- Fixed the layer order changing in Cesium when a CSV variable is chosen.
- Layer name is now shown in the catalog item info panel for ESRI ArcGIS MapServer layers.
- Retrieve WFS or WCS URL associated with WMS data sources using DescribeLayer if no dataUrl is present.
- Downgrade Leaflet to 0.7.3 to fix specific feature clicking problems with 2D maps.
- Use `PolylineGraphics` instead of `PolygonGraphics` for unfilled polygons with an outline width greater than 1. This works around the fact that Cesium does not support polygons with outline width great than 1 on Windows due to a WebGL limitation.
- Sorted ABS age variables numerically, not alphabetically.
- Removed extra space at the bottom of base map buttons.
- Share links now remember the currently active tab in the `ExplorerPanelViewModel`.
- Fixed a bug that prevented region mapping from working over HTTPS.
- The proxy is now used to avoid a mixed content warning when accessing an HTTP dataset from an HTTPS deployment of TerriaJS.
- Added `CameraView.fromLookAt` and `CameraView.fromPositionHeadingPitchRoll` functions. These functions can be used to position the camera in new ways.

### 1.0.49

- Fixed a bug that caused poor performance when clicking a point on the map with lots of features and then closing the feature information panel.
- Apply linkify, instead of markdown, to properties shown in the Feature Info Panel.
- Fixed a bug that prevented feature scaling by value.
- Fixed a bug that prevented the csv `displayDuration` from working.
- Fixed a bug that ignored which column of the csv file to show as the legend initially.
- `NowViewingTabViewModel` is now composed of a number of sections. Each section is given the opportunity to determine whether it applies to each catalog item. Custom sections may be added by adding them to NowViewingTabViewModel.sections`.
- `CsvCatalogItem` and `AbsIttCatalogItem` now expose a `concepts` property that can be used to adjust the display.
- Added `Terria.cesiumBaseUrl` property.
- The user interface container DOM element may now be provided to `TerriaViewer` by specifying `uiContainer` in its options. Previously it always used an element named `ui`.
- Legend URLs are now accessed via the proxy, if applicable.
- Fixed a bug that prevented feature scaling by value.
- Added support for [Urthecast](https://www.urthecast.com/) with `UrthecastCatalogGroup`.
- Fixed a bug that caused a `TypeError` on load when the share URL included enabled datasets with an order different from their order in the catalog.
- Improved the message that is shown to the user when their browser supports WebGL but it has a "major performance caveat".
- Fixed a bug that could cause an exception in some browsers (Internet Explorer, Safari) when loading a GeoJSON with embedded styles.
- Fixed a bug with Leaflet 2D map where clicks on animation controls or timeline would also register on the map underneath causing undesired feature selection and, when double clicked, zooming (also removed an old hack that disabled dragging while using the timeline slider)
- Changed Australian Topography base map server and updated the associated thumbnail.
- Added `updateApplicationOnMessageFromParentWindow` function. After an app calls this function at startup, TerriaJS can be controlled by its parent window when embedded in an `iframe` by messages sent with `window.postMessage`.

### 1.0.48

- Added the ability to disable feature picking for `ArcGisMapServerCatalogItem`.
- Disabled feature picking for the Australian Topography and Australian Hydrography base layers created by `createAustraliaBaseMapOptions`.

### 1.0.47

- Make it possible to disable CSV region mapping warnings with the `showWarnings` init parameter.
- The `name` of a feature from a CSV file is now taken from a `name` or `title` column, if it exists. Previously the name was always "Site Data".
- Fixed a bug that caused time-dynamic WMS layers with just one time to not be displayed.
- Underscores are now replaced with spaces in the feature info panel for `GeoJsonCatalogItem`.
- Added Proj4 projections to the location bar. Clicking on the bar switches between lats/longs and projected coordinates. To enable this, set `useProjection` to `true`
- Show information for all WMS features when a location is clicked.
- Fixed a bug that caused an exception when running inside an `<iframe>` and the user's browser blocked 3rd-party cookies.
- HTML and Markdown text in catalog item metadata, feature information, etc. is now formatted in a more typical way. For example, text inside `<h1>` now looks like a heading. Previously, most HTML styling was stripped out.
- Supports FeatureInfoTemplates on all catalog item types (previously only available on ImageryLayers).
- Apply markdown to properties shown in the Feature Info Panel.
- Add `includeCzml` option to CkanCatalogGroup.
- Fixed a bug that caused `WebMapServiceCatalogItem` to incorrectly populate the catalog item's metadata with data from GetCapabilities when another layer had a `Title` with the same value as the expected layer's `Name`.
- Update the default Australian topography basemap to Geoscience Australia's new worldwide layer (http://www.ga.gov.au/gisimg/rest/services/topography/National_Map_Colour_Basemap/MapServer)
- Allow color maps in CSV catalog items to be expressed as strings: colorMapString: "red-white-blue".
- Updated to [Cesium](http://cesiumjs.org) 1.15. Significant changes relevant to TerriaJS users include:
  - Added support for the [glTF 1.0](https://github.com/KhronosGroup/glTF/blob/master/specification/README.md) draft specification.
  - Added support for the glTF extensions [KHR_binary_glTF](https://github.com/KhronosGroup/glTF/tree/master/extensions/Khronos/KHR_binary_glTF) and [KHR_materials_common](https://github.com/KhronosGroup/glTF/tree/KHR_materials_common/extensions/Khronos/KHR_materials_common).
  - `ImageryLayerFeatureInfo` now has an `imageryLayer` property, indicating the layer that contains the feature.
  - Make KML invalid coordinate processing match Google Earth behavior. [#3124](https://github.com/AnalyticalGraphicsInc/cesium/pull/3124)

### 1.0.46

- Fixed an incorrect require (`URIjs` instead of `urijs`).

### 1.0.45

- Major refactor of `CsvCatalogItem`, splitting region-mapping functionality out into `RegionProvider` and `RegionProviderList`. Dozens of new test cases. In the process, fixed a number of bugs and added new features including:
  - Regions can be matched using regular expressions, enabling matching of messy fields like local government names ("Baw Baw", "Baw Baw Shire", "Baw Baw (S)", "Shire of Baw Baw" etc).
  - Regions can be matched using a second field for disambiguation (eg, "Campbelltown" + "SA")
  - Drag-and-dropped datasets with a time column behave much better: rather than a fixed time being allocated to each row, each row occupies all the time up until the next row is shown.
  - Enumerated fields are colour coded in lat-long files, consist with region-mapped files.
  - Feedback is now provided after region mapping, showing which regions failed to match, and which matched more than once.
  - Bug: Fields with names starting with 'lon', 'lat' etc were too aggressively matched.
  - Bug: Numeric codes beginning with zeros (eg, certain NT 08xx postcodes) were treated as numbers and failed to match.
  - Bug: Fields with names that could be interpreted as regions weren't available as data variables.
- Avoid mixed content warnings when using the CartoDB basemaps.
- Allow Composite catalog items
- Handle WMS time interval specifications (time/time and time/time/periodicity)
- Moved `url` property to base CatalogItem base class. Previously it was defined separately on most derived catalog items.
- Most catalog items now automatically expose a `dataUrl` that is the same as their `url`.
- Added custom definable controls to `CatalogMember`s.
  - To define a control, subclass `CatalogMemberControl` and register the control in `ViewModels/registerCatalogMemberControl` with a unique control name, control class and required property name.
  - If a `CatalogMember` has a property with the required property name either directly on the member or in its `customProperties` object, the control will appear in the catalog with the member and will fire the `activate` function when clicked.
  - Controls can be registered to appear on both the left and right side using `registerLeftSideControl` and `registerRightSideControl` respectively.
  - An example can be seen in the `CatalogMemberDownloadControl`
  - Currently top level members do not show controls.
- The `LocationBarViewModel` now shows the latitude and longitude coordinates of the mouse cursor in 2D as well as 3D.
- The `LocationBarViewModel` no longer displays a misleading elevation of 0m when in "3D Smooth" mode.
- Added `@menu-bar-right-offset` LESS parameter to control the right position of the menu bar.
- Added `forceProxy` flag to all catalog members to indicate that an individual item should use the proxy regardless of whether the domain is in the list of domains to proxy.
- Allow a single layer of an ArcGIS MapServer to be added through the "Add Data" interface.
- Added `WfsFeaturesCatalogGroup`. This group is populated with a catalog item for each feature queried from a WFS server.
- The Feature Info panel now shows all selected features in an accordion control. Previously it only showed the first one.
- Added `featureInfoTemplate` property to `CatalogItem`. It is used to provide a custom Markdown or HTML template to display when a feature in the catalog item is clicked. The template is parameterized on the properties of the feature.
- Updated to [Cesium](http://cesiumjs.org) 1.14. Significant changes relevant to TerriaJS users include:
  - Fixed issues causing the terrain and sky to disappear when the camera is near the surface. [#2415](https://github.com/AnalyticalGraphicsInc/cesium/issues/2415) and [#2271](https://github.com/AnalyticalGraphicsInc/cesium/issues/2271)
  - Fixed issues causing the terrain and sky to disappear when the camera is near the surface. [#2415](https://github.com/AnalyticalGraphicsInc/cesium/issues/2415) and [#2271](https://github.com/AnalyticalGraphicsInc/cesium/issues/2271)
  - Provided a workaround for Safari 9 where WebGL constants can't be accessed through `WebGLRenderingContext`. Now constants are hard-coded in `WebGLConstants`. [#2989](https://github.com/AnalyticalGraphicsInc/cesium/issues/2989)
  - Added a workaround for Chrome 45, where the first character in a label with a small font size would not appear. [#3011](https://github.com/AnalyticalGraphicsInc/cesium/pull/3011)
  - Fixed an issue with drill picking at low frame rates that would cause a crash. [#3010](https://github.com/AnalyticalGraphicsInc/cesium/pull/3010)

### 1.0.44

- Fixed a bug that could cause timeseries animation to "jump" when resuming play after it was paused.
- Make it possible for catalog item initialMessage to require confirmation, and to be shown every time.
- When catalog items are enabled, the checkbox now animates to indicate that loading is in progress.
- Add `mode=preview` option in the hash portion of the URL. When present, it is assumed that TerriaJS is being used as a previewer and the "small screen warning" will not be shown.
- Added `maximumLeafletZoomLevel` constructor option to `TerriaViewer`, which can be used to force Leaflet to allow zooming closer than its default of level 18.
- Added the `attribution` property to catalog items. The attribution is displayed on the map when the catalog item is enabled.
- Remove an unnecessary instance of the Cesium InfoBox class when viewing in 2D
- Fixed a bug that prevented `AbsIttCatalogGroup` from successfully loading its list of catalog items.
- Allow missing URLs on embedded data (eg. embedded czml data)
- Fixed a bug loading URLs for ArcGIS services names that start with a number.
- Updated to [Cesium](http://cesiumjs.org) 1.13. Significant changes relevant to TerriaJS users include:
  - The default `CTRL + Left Click Drag` mouse behavior is now duplicated for `CTRL + Right Click Drag` for better compatibility with Firefox on Mac OS [#2913](https://github.com/AnalyticalGraphicsInc/cesium/pull/2913).
  - Fixed an issue where non-feature nodes prevented KML documents from loading. [#2945](https://github.com/AnalyticalGraphicsInc/cesium/pull/2945)

### 1.0.43

- Fixed a bug that prevent the opened/closed state of groups from being preserved when sharing.

### 1.0.42

- Added a `cacheDuration` property to all catalog items. The new property is used to specify, using Varnish-like notation (e.g. '1d', '10000s') the default length of time to cache URLs related to the catalog item.
- Fix bug when generating share URLs containing CSV items.
- Improve wording about downloading data from non-GeoJSON-supporting WFS servers.

### 1.0.41

- Improvements to `AbsIttCatalogItem` caching from the Tools menu.

### 1.0.40

- `ArcGisMapServerCatalogItem` now shows "NoData" tiles by default even after showing the popup message saying that max zoom is exceeded. This can be disabled by setting its `showTilesAfterMessage` property to false.

### 1.0.39

- Fixed a race condition in `AbsIttCatalogItem` that could cause the legend and map to show different state than the Now Viewing UI suggested.
- Fixed a bug where an ABS concept with a comma in its name (e.g. "South Eastern Europe,nfd(c)" in Country of Birth) would cause values for concept that follow to be misappropriated to the wrong concepts.

### 1.0.38

- `AbsIttCatalogItem` now allows the region type to be set on demand rather than only at load time.
- `CsvCatalogItem` can now have no display variable selected, in which case all points are the same color.

### 1.0.37

- Added `CswCatalogGroup` for populating a catalog by querying an OGC CSW service.
- Added `CatalogMember.infoSectionOrder` property, to allow the order of info sections to be configured per catalog item when necessary.
- Fixed a bug that prevented WMTS layers with a single `TileMatrixSetLink` from working correctly.
- Added support for WMTS layers that can only provide tiles in JPEG format.
- Fixed testing and caching of ArcGis layers from tools and added More information option for imagery layers.
- TerriaJS no longer requires Google Analytics. If a global `ga` function exists, it is used just as before. Otherwise, events are, by default, logged to the console.
- The default event analytics behavior can be specified by passing an instance of `ConsoleAnalytics` or `GoogleAnalytics` to the `Terria` constructor. The API key to use with `GoogleAnalytics` can be specified explicitly to its constructor, or it can be specified in the `parameter.googleAnalyticsKey` property in `config.json`.
- Made polygons drastically faster in 2D.
- TerriaJS now shortens share URLs by default when a URL shortener is available.
- Added Google Analytics reporting of the application URL. This is useful for tracking use of share URLs.
- Added the ability to specify a specific dynamic layer of an ArcGIS Server using just a URL.

### 1.0.36

- Calculate extent of TopoJSON files so that the viewer correctly pans+zooms when a TopoJSON file is loaded.
- Fixed a bug that caused the `Terria#clock` to keep ticking (and therefore using CPU / battery) once started even after selecting a non-time-dynamic dataset.
- Fixed a bug that caused the popup message to appear twice when a dataset failed to load.
- Added layer information to the Info popup for WMS datasets.
- Added ability to filter catalog search results by:
  - type: `is:wms`, `-is:esri-mapserver`. A result must match any 'is:' and no '-is:'.
  - url: `url:vic.gov.au`, `-url:nicta.com.au`. A result must match any 'url:', and no '-url:'.
- Added ability to control the number of catalog search results: `show:20`, `show:all`

### 1.0.35

- Polygons from GeoJSON datasets are now filled.
- Left-aligned feature info table column and added some space between columns.
- Added `EarthGravityModel1996`.
- Extended `LocationBarViewModel` to show heights relative to a geoid / mean sea level model. By default, EGM96 is used.
- Added support for styling GeoJSON files, either in catalog (add .style{} object) or embedded directly in the file following the [SimpleStyle spec](https://github.com/mapbox/simplestyle-spec).
- Fixed a bug that caused the 3D view to use significant CPU time even when idle.
- Added CartoDB's Positron and Dark Matter base maps to `createGlobalBaseMapOptions`.
- Added support for subdomains to `OpenStreetMapCatalogItem`.

### 1.0.34

- Fixed a bug that prevented catalog items inside groups on the Search tab from being enabled.
- Added `PopupMessageConfirmationViewModel`. It prevents the Popup from being closed unless the confirm button is pressed. Can also optionally have a deny button with a custom action.
- Added support for discovering GeoJSON datasets from CKAN.
- Added support for zipped GeoJSON files.
- Made `KmlCatalogItem` use the proxy when required.
- Made `FeatureInfoPanelViewModel` use the white panel background in more cases.
- Significantly improved the experience on devices with small screens, such as phones.
- Fixed a bug that caused only the portion of a CKAN group name before the first comma to be used.

### 1.0.33

- Added the `legendUrls` property to allow a catalog item to optionally have multiple legend images.
- Added a popup message when zooming in to the "No Data" scales of an `ArcGisMapServerCatalogItem`.
- Added `CatalogGroup.sortFunction` property to allow custom sorting of catalog items within a group.
- Added `ImageryLayerCatalogItem.treat403AsError` property.
- Added a title text when hovering over the label of an enabled catalog item. The title text informs the user that clicking will zoom to the item.
- Added `createBingBaseMapOptions` function.
- Added an option to `KnockoutMarkdownBinding` to optionally skip HTML sanitization and therefore to allow unsafe HTML.
- Upgraded to Cesium 1.11.
- `CatalogItem.zoomTo` can now zoom to much smaller bounding box rectangles.

### 1.0.32

- Fixed CKAN resource format matching for KML, CSV, and Esri REST.

### 1.0.31

- Added support for optionally generating shorter URLs when sharing by using the Google URL shortening service.

### 1.0.30

- `WebMapServiceCatalogItem` and `ArcGisMapServerCatalogItem` now augment directly-specified metadata with metadata queried from the server.
- "Data Details" and "Service Details" on the catalog item info panel are now collapsed by default. This improves the performance of the panel and hides some overly technical details.
- `ArcGisMapServerCatalogItem.layers` can now specify layer names in addition to layer IDs. Layer names are matched in a case-insensitive manner and only if a direct ID match is not found.
- `itemProperties` are now applied through the normal JSON loading mechanism, so properties that are represented differently in code and in JSON will now work as well.
- Added support for `csv-geo-*` (e.g. csv-geo-au) to `CkanCatalogGroup`.
- The format name used in CKAN can now be specified to `CkanCatalogGroup` using the `wmsResourceFormat`, `kmlResourceFormat`, `csvResourceFormat`, and `esriMapServerResourceFormat` properties. These properties are all regular expressions. When the format of a CKAN resource returned from `package_search` matches one of these regular expressions, it is treated as that type within TerriaJS.
- `CkanCatalogGroup` now fills the `dataUrl` property of created items by pointing to the dataset's page on CKAN.
- The catalog item information panel now displays `info` sections in a consistent order. The order can be overridden by setting `CatalogItemInfoViewModel.infoSectionOrder`.
- An empty `description` or `info` section is no longer shown on the catalog item information panel. This can be used to remove sections that would otherwise be populated from dataset metadata.

### 1.0.29

- Add support for loading init files via the proxy when necessary.
- Switched to using the updated URL for STK World Terrain, `//assets.agi.com/stk-terrain/v1/tilesets/world/tiles`.

### 1.0.28

- Fixed a bug that prevented links to non-image (e.g. ArcGIS Map Server) legends from appearing on the Now Viewing panel.

### 1.0.27

- Use terriajs-cesium 1.10.7, fixing a module load problem in really old browers like IE8.

### 1.0.25

- Fixed incorrect date formatting in the timeline and animation controls on Internet Explorer 9.
- Add support for CSV files with longitude and latitude columns but no numeric value column. Such datasets are visualized as points with a default color and do not have a legend.
- The Feature Information popup is now automatically closed when the user changes the `AbsIttCatalogItem` filter.

### 1.0.24

- Deprecated:
  - Renamed `AusGlobeViewer` to `TerriaViewer`. `AusGlobeViewer` will continue to work until 2.0 but using it will print a deprecation warning to the browser console.
  - `BrandBarViewModel.create` now takes a single `options` parameter. The container element, which used to be specified as the first parameter, should now be specified as the `container` property of the `options` parameter. The old function signature will continue to work until 2.0 but using it will print a deprecation warning to the browser console.
- `WebMapServiceCatalogItem` now determines its rectangle from the GetCapabilities metadata even when configured to use multiple WMS layers.
- Added the ability to specify the terrain URL or the `TerrainProvider` to use in the 3D view when constructing `TerriaViewer`.
- `AbsIttCatalogItem` styles can now be set using the `tableStyle` property, much like `CsvCatalogItem`.
- Improved `AbsIttCatalogItem`'s tolerance of errors from the server.
- `NavigationViewModel` can now be constructed with a list of `controls` to include, instead of the standard `ZoomInNavigationControl`, `ResetViewNavigationControl`, and `ZoomOutNavigationControl`.
- Fixed a bug that caused the brand bar to slide away with the explorer panel on Internet Explorer 9.

### 1.0.23

- Fixed a bug that prevented features from being pickable from ABS datasets on the 2D map.
- Fixed a bug that caused the Explorer Panel tabs to be missing or misaligned in Firefox.

### 1.0.22

- Changed to use JPEG instead of PNG format for the Natural Earth II basemap. This makes the tile download substantially smaller.

### 1.0.21

- Added an `itemProperties` property to `AbsIttCatalogGroup`.
- Added a `nowViewingMessage` property to `CatalogItem`. This message is shown by the `NowViewingAttentionGrabberViewModel` when the item is enabled. Each unique message is shown only once.

### 1.0.20

- Added the ability to specify SVG icons on Explorer Panel tabs.
- Added an icon to the Search tab.
- Added support for accessing Australian Bureau of Statistics data via the ABS-ITT API, using `AbsIttCatalogGroup` and `AbsIttCatalogItem`.
- The Now Viewing panel now contains controls for selecting which column to show in CSV datasets.

### 1.0.19

- Added `NowViewingAttentionGrabberViewModel`. It calls attention the Now Viewing tab the first time a catalog item is enabled.
- Added `isHidden` property to catalog items and groups. Hidden items and groups do not show up in the catalog or in search results.

### 1.0.18

- Added `featureInfoFields` property to `CsvCatalogItem.tableStyle`. It allows setting which fields to show in the Feature Info popup, and the name to use for each.
- Added `OpenStreetMapCatalogItem` for connecting to tile servers using the OpenStreetMap tiling scheme.
- Added `CkanCatalogGroup.allowEntireWmsServers` property. When set and the group discovers a WMS resource without a layer parameter, it adds a catalog item for the entire server instead of ignoring the resource.
- Added `WebMapTileServiceCatalogGroup` and `WebMapTileServiceCatalogItem` for accessing WMTS servers.
- Handle the case of an `ArcGisMapServerCatalogItem` with an advertised extent that is outside the valid range.
- We now pass ArcGIS MapServer metadata, when it's available, through to Cesium's `ArcGisMapServerImageryProvider` so that it doesn't need to re-request the metadata.
- Changed the style of the Menu Bar to have visually-separate menu items.
- Added support for SVG menu item icons to `MenuBarViewModel`.
- Improved popup message box sizing.

### 1.0.17

- Upgraded to TerriajS Cesium 1.10.2.
- Added `ImageryLayerCatalogItem.isRequiredForRendering`. This is set to false by default and to true for base maps. Slow datasets with `isRequiredForRendering=false` are less likely to prevent other datasets from appearing in the 3D view.
- The "Dataset Testing" functionality (on the hidden Tools menu accessible by adding `#tools=1` to the URL) now gives up tile requests and considers them failed after two seconds. It also outputs some JSON that can be used as the `blacklist` property to blacklist all of the datasets that timed out.
- Added a feature to count the total number of datasets from the hidden Tools menu.
- Fixed a bug that caused the 2D / 3D buttons the Maps menu to get out of sync with the actual state of the map after switching automatically to 2D due to a performance problem.

### 1.0.16

- Deprecated:
  - `ArcGisMapServerCatalogGroup` has been deprecated. Please use `ArcGisCatalogGroup` instead.
- Replaced Cesium animation controller with TerriaJS animation controller.
- Replaced Cesium Viewer widget with the CesiumWidget when running Cesium.
- Added the ability to turn a complete ArcGIS Server, or individual folders within it, into a catalog group using `ArcGisCatalogGroup`.

### 1.0.15

- Fix imagery attribution on the 2D map.

### 1.0.14

- Fixed share URL generation when the application is not running at the root directory of its web server.
- Fixed a bug that caused Internet Explorer 8 users to see a blank page instead of a message saying their browser is incompatible.

### 1.0.13

- Breaking changes:
  - Added a required `@brand-bar-height` property.
- `ExplorerPanelViewModel` can now be created with `isOpen` initially set to false.
- TerriaJS now raises an error and hides the dataset when asked to show an `ImageryLayerCatalogItem` in Leaflet and that catalog item does not use the Web Mercator (EPSG:3857) projection. Previously, the dataset would silently fail to display.
- Improved error handling in `CzmlCatalogItem`, `GeoJsonCatalogItem`, and `KmlCatalogItem`.
- Made the `clipToRectangle` property available on all `ImageryProvider`-based catalog items, not just `WebMapServiceCatalogItem`.
- Added `CatalogMember.isPromoted` property. Promoted catalog groups and items are displayed above non-promoted groups and items.
- Add support for ArcGIS MapServer "Raster Layers" in addition to "Feature Layers".

### 1.0.12

- Allow Esri ArcGIS MapServers to be added via the "Add Data" panel.
- Adds `baseMapName` and `viewerMode` fields to init files and share links. `baseMapName` is any base map name in the map settings panel and `viewerMode` can be set to `'2d'` or `'3d'`.
- Added `tableStyle.legendTicks` property to `CsvCatalogItem`. When specified, the generated legend will have the specified number of equally-spaced lines with labels in its legend.

### 1.0.11

- Fixed a bug that prevented HTML feature information from showing up with a white background in Internet Explorer 9 and 10.
- Fixed a bug that prevented WMS GetCapabilities properties, such as CRS, from being properly inherited from the root layer.
- Tweaked credit / attribution styling.

### 1.0.10

- Added support for a developer attribution on the map.
- Fixed a bug that could cause results from previous async catalog searches to appear in the search results.

### 1.0.9

- Show Cesium `ImageryProvider` tile credits / attribution in Leaflet when using `CesiumTileLayer`.

### 1.0.8

- `WebMapServiceCatalogGroup` now populates the catalog using the hierarchy of layers returned by the WMS server in GetCapabilities. To keep the previous behavior, set the `flatten` property to true.
- Potentially breaking changes:
  - The `getFeatureInfoAsGeoJson` and `getFeatureInfoAsXml` properties have been removed. Use `getFeatureInfoFormats` instead.
- Added support for text/html responses from WMS GetFeatureInfo.
- Make the `FeatureInfoPanelViewModel` use a white background when displaying a complete HTML document.
- `KnockoutMarkdownBinding` no longer tries to interpret complete HTML documents (i.e. those that contain an <html> tag) as Markdown.
- The feature info popup for points loaded from CSV files now shows numeric columns with a missing value as blank instead of as 1e-34.
- `ArcGisMapServerCatalogItem` now offers metadata, used to populate the Data Details and Service Details sections of the catalog item info panel.
- `ArcGisMapServerCatalogGroup` now populates a "Service Description" and a "Data Description" info section for each catalog item from the MapServer's metadata.
- The `metadataUrl` is now populated (and shown) from the regular MapServer URL.
- Added 'keepOnTop' flag support for imageryLayers in init file to allow a layer to serve as a mask.
- Added 'keepOnTop' support to region mapping to allow arbitrary masks based on supported regions.
- Checkboxes in the Data Catalogue and Search tabs now have a larger clickable area.

### 1.0.7

- `CatalogItemNameSearchProviderViewModel` now asynchronously loads groups so items in unloaded groups can be found, too.
- Do not automatically fly to the first location when pressing Enter in the Search input box.
- Changed `ArcGisMapServerCatalogItem` to interpret a `maxScale` of 0 from an ArcGIS MapServer as "not specified".
- Added an `itemProperties` property to `ArcGisMapServerCatalogGroup`, allowing properties of auto-discovered layers to be specified explicitly.
- Added `validDropElements`, `validDropClasses`, `invalidDropElements`, and `invalidDropClasses` properties to `DragDropViewModel` for finer control over where dropping is allowed.
- Arbitrary parameters can now be specified in `config.json` by adding them to the `parameters` property.

### 1.0.6

- Added support for region mapping based on region names instead of region numbers (example in `public/test/countries.csv`).
- Added support for time-dynamic region mapping (example in `public/test/droughts.csv`).
- Added the ability to specify CSV styling in the init file (example in `public/init/test.json`).
- Improved the appearance of the legends generated with region mapping.
- Added the ability to region-map countries (example in `public/test/countries.csv`).
- Elminated distracting "jumping" of the selection indicator when picking point features while zoomed in very close to the surface.
- Fixed a bug that caused features to be picked from all layers in an Esri MapServer, instead of just the visible ones.
- Added support for the WMS MinScaleDenominator property and the Esri MapServer maxScale property, preventing layers from disappearing when zoomed in to close to the surface.
- Polygons loaded from KML files are now placed on the terrain surface.
- The 3D viewer now shows Bing Maps imagery unmodified, matching the 2D viewer. Previously, it applied a gamma correction.
- All catalog items now have an `info` property that allows arbitrary sections to be shown for the item in the info popup.
- `CkanCatalogGroup` now has a `groupBy` property to control whether catalog items are grouped by CKAN group ("group"), CKAN organization ("organization"), or not grouped at all ("none").
- `CkanCatalogGroup` now has a `useResourceName` property to control whether the name of the catalog item is derived from the resource (true), or the dataset itself (false).
- The catalog item info page now renders a much more complete set of Markdown and HTML elements.<|MERGE_RESOLUTION|>--- conflicted
+++ resolved
@@ -2,11 +2,7 @@
 
 #### next release (8.3.8)
 
-<<<<<<< HEAD
 - Fix WMS nested group IDs - nested groups with the same name were not being created
-- Remove `jsx-control-statements` dependency
-=======
-- Remove `jsx-control-statements` dependency
 - WMS `isEsri` default value will now check for case-insensitive `mapserver/wmsserver` (instead of `MapServer/WMSServer`)
 - Tweak ArcGis MapServer WMS `GetFeatureInfo` default behaviour
   - Add `application/geo+json` and `application/vnd.geo+json` default `GetFeatureInfo` (after `application/json` in priority list)
@@ -15,7 +11,6 @@
   CED_2021,POA_2021,TR_2021,SUA_2021,UCL_2021,SOS_2021,SOSR_2021).
   - See [ASGS 2021](https://www.abs.gov.au/statistics/standards/australian-statistical-geography-standard-asgs-edition-3/jul2021-jun2026/access-and-downloads/digital-boundary-files)
 - Added [Melbourne CLUE blocks](https://data.melbourne.vic.gov.au/pages/clue/) to region mapping.
->>>>>>> 25671569
 - [The next improvement]
 
 #### 8.3.7 - 2023-10-26
