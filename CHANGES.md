--- conflicted
+++ resolved
@@ -2,15 +2,12 @@
 
 #### next release (8.7.12)
 
-<<<<<<< HEAD
 - Remove `MapboxImageryProvider`, `createRegionMappedImageryProvider` now uses `ProtomapsImageryProvider`.
 - Update `protomaps` to `protomaps-leaflet`. This fixes the 5400 vertex limit in a single tile.
   - The very basic support of mvt style spec is now handled by Terria in [`lib/Map/Vector/mapboxStyleJsonToProtomaps.ts`](lib/Map/Vector/mapboxStyleJsonToProtomaps.ts)
 - Move `GeojsonSource` to new file `lib/Map/Vector/ProtomapsGeojsonSource.ts`.
-=======
 - support URL parameters in a GetLegendGraphic request for a layer without a style configured
 - Enhanced error processing for obtaining user location
->>>>>>> 0a3be8c5
 - [The next improvement]
 
 #### 8.7.11 - 2024-12-18
