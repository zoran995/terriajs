# Change Log

#### next release (8.7.3)

<<<<<<< HEAD
- Fix bug with broken datetime after that Timeline has been closed once.
=======
- Fix WPS date time widget reset bug
- Set default date for WPS date time widget on load
- Add NumberParameterEditor to enable WPS AllowedValues Ranges to be set and use DefaultValue
>>>>>>> b73909e2

#### 8.7.2 - 2024-05-14

- Feature info template has access to activeStyle of item having TableTraits.
- Updated a few dependencies to fix security warnings: `underscore`, `visx`, `shpjs`, `resolve-uri-loader`, `svg-sprite-loader`
- Allow related maps UI strings to be translated. Translation support for related maps content is not included.

#### 8.7.1 - 2024-04-16

- Upgraded to TerriajS Cesium 1.115.0
- Fix `PointStyleTraits.marker` bug where URLs were not being used.
- Fixed a bug with passing a relative baseUrl to Cesium >= 1.113.0 when `document.baseURI` is different to its `location`.
- Fix node v18 compatibility by forcing `webpack-terser-plugin` version resolution and fixing new type errors
- Reduce log noise in `MagdaReference`.

#### 8.7.0 - 2024-03-22

- **Breaking changes:**
  - `generateCatalogIndex` now uses `commander` to parse arguments. Run `node ./build/generateCatalogIndex.js --help` for more information.
- Fixed exception thrown from `objectArrayTrait` when a model has 0 strata and a `MergeStrategy` of `topStratum`.
- Fix `generateCatalogIndex` after `searchProvider` changes
- Fix bug with relative URLs being ignored in `generateCatalogIndex`
- Fix bug with ArcGisMapServerImageryProvider not correctly identifying if the `tile` endpoint can be used

#### 8.6.1 - 2024-03-14

- Fix SDMX `featureInfoTemplate` `<chart>` bug not showing correct `yColumn`

#### 8.6.0 - 2024-03-12

- **Breaking changes:**
  - Add `MergeStrategy` to `objectArrayTrait` - this includes a new `topStratum` strategy - similar to `Merge.All` (the default behaviour), but only elements that exist in the top-most strata will be merged with lower strata. Elements that only exist in lower strata will be removed.
  - **Note** the only trait with `MergeStrategy` set to `topStratum` is `lines` in `TableChartStyleTraits`.
- Fix `y-column` in `FeatureInfoPanelChart` (`<chart>`)

#### 8.5.2 - 2024-03-07

- Add `usePreCachedTilesIfAvailable` to `ArcGisMapServerCatalogItemTraits`.
- Improved `ChartableMixin.isMixedInto` to ensure there are no false positive matches when testing References.
- Fixed a bug in `MagdaReference` where members of a group would not be updated/created correctly when a group is reloaded.

#### 8.5.1 - 2024-02-23

- Added highly experimental CatalogProvider, intended to encapsulate functionality related to the entire catalog, or large subtrees of it, that doesn't fit into individual catalog member models.
- `BingMapsCatalogItem` now supports Bing's `culture` parameter.
- Update a prompt text in DataPreview.

#### 8.5.0 - 2024-02-07

- **Breaking changes:**
  - Upgrade TypeScript to 5.2
  - Switch Babel configuration to new JSX transform
- Improve tsconfig files
- Remove deprecated default `relatedMaps`
- Update `thredds-catalog-crawler` to `0.0.6`
- `WebMapServiceCatalogItem` will drop problematic query parameters from `url` when calling `GetCapabilities` (eg `"styles","srs","crs","format"`)
- Fixed regression causing explorer window not to display instructions when first opened.
- Enable eslint for typescript: plugin:@typescript-eslint/eslint-recommended
- Fixed a bug where the search box was missing for small screen devices.
- Prevent user adding empty web url
- Fix bug where search results shown in `My Data` tab
- Fix bug in function createDiscreteTimesFromIsoSegments where it might create duplicate timestamps.
- Add option to enable/disable shortening share URLs via InitSourceData.
- Fix bug in ArcGisMapServerCatalogItem.
- Add examples.
- Upgraded Cesium to 1.113.0 (i.e. `terriajs-cesium@6.2.0` & `terriajs-cesium-widgets@4.4.0`).

#### 8.4.1 - 2023-12-08

- Temporary UX fixes for clipping box:
  - An option to zoom to clipping box
  - An option to re-position the clipping box
  - Trigger repositioning of clipping box when the user enables clipping box for the first time
  - Cursor and scale point handle changes (makes it much easier to grasp)
  - More robust interaction with the box
- Fix a bug where `DragPoints` was interfering with pedstrian mode mouse movements.
- Update `webpack` to `4.47.0` to support Node >= 18 without extra command line parameters.
- Add support for multiple `urls` for `GeoJsonCatalogItem`.
- Automatically explode GeoJSON `MultiPoint` features to `Point` features.
- Add new table styling traits - `scaleByDistance` and `disableDepthTestDistance`.
- Add support for `LineString` and `MultiLineString` when using `GeoJsonCatalogItem` in `CZML` mode.

#### 8.4.0 - 2023-12-01

- **Breaking change:** Replaced `node-sass` with (dart) `sass`
  - You will need to update your `TerriaMap` to use `sass` instead of `node-sass`.
- Added `apiColumns` to `ApiTableCatalogItem` - this can now be used to specify `responseDataPath` per table column.
- `ArcGisMapServerCatalogItem` will now use "pre-cached tiles" if available if no (or all) `layers` are specified.

#### 8.3.9 - 2023-11-24

- **Breaking change:** new Search Provider model
  - Added SearchProviderMixin to connect searchProviders with a model system
  - Created a simple base Mixin (`SearchProviderMixin`) to attach SearchProviders to the Model system and enable easier creation of new search providers.
  - Made SearchProviders configurable from `config.json`.
  - See [0011-configurable-search-providers ADR](./architecture/0011-configurable-search-providers.md) and [Search providers customization](./doc/customizing/search-providers.md) for more details
- Make all icons in `CatalogGroup` black by default and white when a catalog group is focused, selected or hovered over. Improve lock icon position in workbench.

#### 8.3.8 - 2023-11-15

- Fix maximum call stack size exceeded on Math.min/max when creating Charts
- Fix boolean flag in `MyDataTab` displaying number
- Remove `jsx-control-statements` dependency
- Fix WMS nested group IDs - nested groups with the same name were not being created
- WMS `isEsri` default value will now check for case-insensitive `mapserver/wmsserver` (instead of `MapServer/WMSServer`)
- Tweak ArcGis MapServer WMS `GetFeatureInfo` default behaviour
  - Add `application/geo+json` and `application/vnd.geo+json` default `GetFeatureInfo` (after `application/json` in priority list)
  - Add `application/xml` default `GetFeatureInfo`. (if `isEsri` is true, then this will be used before `text/html`)
- Added many remaining ASGS 2021 region types to region mapping (STE_2021,ILOC_2021,IARE_2021,IREG_2021,RA_2021,SAL_2021,ADD_2021,DZN_2021,LGA_2022,LGA_2023,SED_2021,SED_2022,
  CED_2021,POA_2021,TR_2021,SUA_2021,UCL_2021,SOS_2021,SOSR_2021).
  - See [ASGS 2021](https://www.abs.gov.au/statistics/standards/australian-statistical-geography-standard-asgs-edition-3/jul2021-jun2026/access-and-downloads/digital-boundary-files)
- Added [Melbourne CLUE blocks](https://data.melbourne.vic.gov.au/pages/clue/) to region mapping.
- Fix WMS `GetMap`/`GetFeatureInfo` requests not having `styles` parameter (will use empty string instead of `undefined`)
- Add CesiumIon geocoder
- `CatalogGroup` will now not show members until loaded
- Add `GetTimeseries` support to `WebMapServiceCatalogItem`. This adds a new `supportsGetTimeseries` trait, which when true will replace `GetFeatureInfo` with `GetTimeseries` requests. It will also change `info_format` to `text/csv`, and show a chart in the feature info panel. Servers which advertise `GetTimeseries` capability will have this trait set to true by default. `GetTimeseries` requests will have `time = ""`.

#### 8.3.7 - 2023-10-26

- Fix `WebMapServiceCatalogItem` `allowFeaturePicking`
- Allow translation of TableStylingWorkflow.
- Fix "Remove all" not removing selected/picked features
- Fix crash on empty GeoJSON features
- Add `tableFeatureInfoContext` support to `GeoJsonMixin.createProtomapsImageryProvider`
- Fix `GeoJsonMixin` timeline animation for lines/polygons
- Fix bug in mismatched GeoJSON Feature `_id_` and TableMixin `rowId` - this was causing incorrect styling when using `filterByProperties` or features had `null` geometry
- Fix splitter for `GeoJsonMixin` (lines and polygon features only)
- Fix share links with picked features from `ProtomapsImageryProvider`
- Added on screen attribution and Google logo for Google Photorealistic 3D Tiles.
- Add `hideDefaultDescription` to `CatalogMemberTraits` - if true, then no generic default description will be shown when `description` is empty.

#### 8.3.6 - 2023-10-03

- Fixed a bug where incorrect "Remove all" icon is shown when the trait `displayGroup` of some group types (e.g.`wms-group`) is set to `true` but the members have not been populated yet.
- Fix regression in `excludeMembers`, `id` and `name` should be lower-case for comparing.

#### 8.3.5 - 2023-09-26

- Allow a story to use iframe tag if the source is youtube, youtube-nocookie or vimeo.
- Add `includeMembersRegex` to `GroupTraits`. This can be used to filter group members by id/name using a regular expression.

#### 8.3.4 - 2023-09-15

- Add `timeWindowDuration`, `timeWindowUnit` and `isForwardTimeWindow` traits to esri-mapServer type to support time window query.
- Move map credits to map column so it don't get hidden by chart panel
- TSify `MapColumn` module and reorganize components directory structure.
- Add null check to `WebMapServiceCatalogItem` `rectangle` calculation - and now we ascend tree of WMS `Layers` until we find a rectangle.
- Fix multi level nesting in ArcGIS Mapserver.

#### 8.3.3 - 2023-09-07

- Fixed broken point dragging interaction for user drawing in 3D mode.
- Fixed rectangle drawing in 2D mode.
- Added EPSG:7855 to `Proj4Definitions`.

#### 8.3.2 - 2023-08-11

- Fixed a bug when restoring timefilter from a share link having more than one imagery item with the same base URL (but different layer names).
- Fix WPS duplicate display of analysis results when loaded through a share URL
- Upgraded babel packages.

#### 8.3.1 - 2023-06-29

- **Breaking changes:**
  - Switched GoogleAnalytics to use Google Analytics 4 properties. Google's Universal properties no longer accept data from 01/07/2023, so migration is necessary anyway.
- Fix error when adding deeply nested references in search results.
- Add new option `focusWorkbenchItems` to `initialCamera` setting to focus the camera on workbench items when the app loads.
- Fixed bug where sharelinks created with no visible horizon would default to homeCamera view
- Improved calculation of 2D view from 3D view when no horizon visible
- Improve WMS and WFS error messages when requested layer names or type names are not present in GetCapabilities.

#### 8.3.0 - 2023-05-22

- **Breaking changes:**

  - **Upgraded Mobx to version 6.7.x**
  - **Upgraded Typescript to version 4.9.x**
  - See https://github.com/TerriaJS/terriajs/discussions/6787 for how to upgrade your map

#### 8.2.29 - 2023-05-18

- Fix app crash when rendering feature info with a custom title.
- Added new `CkanCatalogGroup` traits `resourceIdTemplate` and `restrictResourceIdTemplateToOrgsWithNames` to generate custom resource IDs for CKAN resources with unstable IDs.
- Fix `acessType` resolution for `MagdaReference` so that it uses the default terria resolution strategy when `magdaRecord` is not defined.

#### 8.2.28 - 2023-04-28

- Refactored TerriaViewer to expose a promise `terriaViewer.viewerLoadPromise` for async loading of viewers.
- Fix location point ideal zoom bug in 3D mode map.
- Add `EPSG:7844` to `Proj4Definitions`.
- TSify `Proj4Definitions` and `Reproject` modules.
- Update the docs for `excludeMembers`: mention the group/item id support
- Simplified `MapToolbar` API.

#### 8.2.27 - 2023-04-05

- Change icon used for display group remove button
- Make access control UI compatible to Magda v1 and v2 with v2 overriding v1.
- Remove karma-sauce-launcher dependency
- Add method `addFileDragDropListener` for receiving callbacks when user drags-n-drops a file.
- Improve `BoxDrawing` drag interaction.
- Fix a bug where `BoxDrawing` sometimes causes the map to loose pan and zoom interactivity.
- Optimize `LocationBar` component to reduce number of renders on mouse move.
- Optimize `Compass` component to reduce renders on each frame.
- Add `children` optional property to StandardUserInterfaceProps interface
- Add support for ArcGis MapServer with `TileOnly` capability - for example layers served from ArcGis Online. This is supported through `ArcGisMapServerCatalogItem`, `ArcGisMapServerCatalogGroup` and `ArcGisCatalogGroup`.

#### 8.2.26 - 2023-03-21

- Upgraded to terriajs-server 4.0.0.
- Added new `gulp dev` task that runs terriajs-server and `gulp watch` (incremental specs build) at the same time.

#### 8.2.25 - 2023-03-20

- Export `registerUrlHandlerForCatalogMemberType` for registering new url handler for catalog types.
- BoxDrawing changes:
  - Adds a new option called disableVerticalMovement to BoxDrawing which if set to true disables up/down motion of the box when dragging the top/bottom sides of the box.
  - Keeps height (mostly) steady when moving the box laterally on the map. Previously the height of the box used to change wrt to the ellipsoid/surface.
  - Fixes a bug that caused map panning and zooming to break when interacting with multiple active BoxDrawings.
  - Removed some code that was causing too much drift between mouse cursor and model when moving the model laterally on the map.
- Replaces addRemoteUploadType and addLocalUploadType with addOrReplaceRemoteFileUploadType and addOrReplaceLocalFileUploadType.

#### 8.2.24 - 2023-03-06

- Reimplement error message and default to 3d smooth mode when Cesium Ion Access Token is invalid.
- Layers shown via a share URL are now logged as a Google Analytics event
- Show an Add All / Remove All button for catalog groups when an optional `displayGroup` trait is true
- Rename the Map Settings "Raster Map Quality" slider to be just "Map Quality" as it also affects other things than raster data.
- Dragn-n-drop should respect disableZoomTo setting
- Fixed #6702 Terrain Hides Underground Features not working
- Add className prop for MyData tab so that it can be styled externally

#### 8.2.23 - 2023-01-06

- Only add groups to `CatalogIndex` if they aren't empty
- `BoxDrawing` improvements:
  - Added option `drawNonUniformScaleGrips` to enable/disable uniform-scaling
  - Set limit on the size of scaling grips relative to the size of the box
  - Small improvement to move interaction that prevents the box from locking up when trying to move at a camera angle parallel to the ground
  - Restore modified map state to the previous setting when interaction stops
- Fix bug in Cesium and Leaflet maps that resulted in `DataSource`s getting rendered even after their parent items are removed from the workbench.
- GltfMixin changes:
  - Refactors code to use stable `DataSource` and `Entity` values instead of re-creating them everytime `mapItems` is recomputed.
  - Disable zoom to for the item when position is unknown.
- Add `UploadDataTypes` API for extending the supported local and remote upload data types.
- Add option to upload terria web data (via url to json file/service)
- Refactor `Cesium3dTileMixin`.
- Updated related maps to fit mobile screens.
- Extend `responseDataPath` trait of `ApiTableCatalogItem` with support for mapping over arrays and collecting nested object values.
- Add `MapToolbar.addToolButton()` API for adding a tool button to the map navigation menu.
- Add `ActionBar` component for showing a floating menu bar at the bottom of the map.

#### 8.2.22 - 2022-12-02

- Protomaps Polygon features now only use `PolygonSymbolizer` (instead of `PolygonSymbolizer` and `LineSymbolizer`)
- Add `horizontalOrigin` and `verticalOrigin` to `TableLabelTraits`
- `TableStylingWorkflow` improvements:
  - Add more options to advanced mode (style title, hide style, long/lat column, time properties)
  - "Style" dropdown now shows `TableStyles` instead of `TableColumns`
  - Show "Variable" in "Fill color" if color column name doesn't match style name (eg style isn't generated by `TableAutomaticStylesStratum`)
  - Add symbology dropdown to advanced mode (was only showing in basic mode)
  - Add label and trail styling
  - When creating a new `bin` or `enum` value, the `null` ("default") values will be copied across.
- Move all Table related Traits to `lib/Traits/TraitsClasses/Table/` directory
- Handle errors thrown in `Cesium._attachProviderCoordHooks`. This fixes a bug where some WMTS layers break feature picking.
- Fix `Legend` outline bug - where invalid `boxStyle` meant old legend styles may be visible
- Fix `baseMapContrastColor` reactivity in `GeojsonMixin` - mvt was not updating when the basemap changes
- Add `SelectableDimensionMultiEnum` - A enum SelectableDimension that allows multiple values to be selected
- Fix `SelectableDimensionNumeric` handling of invalid values
- `ColorStyleLegend` will use `colorColumn` title by default. It will fallback to `TableStyle.title`
- Add `children` optional property to StandardUserInterfaceProps interface
- Fix `MapboxVectorTileCatalogItem` feature highlighting - this requires use of `idProperty` trait (also added `idProperty` to `ProtomapsImageryProvider`)
- Fix `MapboxVectorTileCatalogItem` `fillColor` also applying to Line features
- Add `maximumNativeZoom` to `ProtomapsImageryProvider`
- Fix image markers (eg `marker = "data:image/png;base64,..."`)
- Fix `AssimpCatalogItem` to correctly handle zip archives that contain files inside a root folder.

#### 8.2.21 - 2022-11-10

- Add check for WFS `layer.OtherSRS` in `buildSrsNameObject`
- Add `overridesBaseUrl` to `LanguageOptions`. This can be used to set the base URL for language override namespace translation files (see [client-side-config.md#LanguageConfiguration](./doc/customizing/client-side-config.md#LanguageConfiguration))
- Add `aboutButtonHrefUrl` to `configParameters`. Defaults to `"about.html"`. If set to `null`, then the About button will not be shown.
- Add `refreshIntervalTemplate` to `OpenDataSoftCatalogItemTraits` - this can be used to set `refreshInterval` using Mustache template rendered on ODS Dataset JSON object
- Add `plugins` property to `ConfigParameters` type
- Add more supported 4326 and 3857 CRS strings for WFS (eg `"urn:ogc:def:crs:EPSG::3857"` and `"urn:x-ogc:def:crs:EPSG:3857"`)

#### 8.2.20 - 2022-10-20

- Handle errors thrown in `ImageryProviderLeafletTileLayer.pickFeatures`. This fixes a bug where some WMTS layers break feature picking (in Leaflet/2D mode)

#### 8.2.19 - 2022-10-20

- Handle errors thrown in `Cesium._attachProviderCoordHooks`. This fixes a bug where some WMTS layers break feature picking.

#### 8.2.18 - 2022-10-19

- Fix `RelatedMaps` default broken URLs
- Add `mergeGroupsByName` trait to `GroupTraits` - this will merge all group members with the same name
- Fix bug with "propagate `knownContainerUniqueIds` across references and their target" - missing `runInAction`
- Add Carto v3 Maps API support for `table` and `query` endpoint (only GeoJSON - not MVT yet)
- Moved `activeStyle` default from `TableMixin` to `TableAutomaticStyleStratum`. The default `activeStyle` will now not pick a `hidden` `TableStyle`.
- Pin `flexsearch` version to `0.7.21` - as incorrect types are shipped in version `0.7.31`
- Only preload next timestep of timeseries rasters (WMS & ArcGIS MapServer) when animating the item on the map.
- Added error message if cesium stops rendering
- Add `enabled` to `TableStyleMapTraits` - which defaults to `true`
- Add `TableLabelStyleTraits` - this can be used to add `LabelGraphics` to point features (table or geojson)
- Add `TableTrailStyleTraits` - this can be used to add `PathGraphics` to time-series point features (table or geojson)
- Added missing `proxyCatalogItemUrl` to GeoJson, Shapefile, Gltf and AssImp catalog items.
- Added support for `OpenDataSoftCatalogGroup` with more than 100 datasets.
- Added `refreshIntervalTemplate` to `OpenDataSoftCatalogItemTraits` - this can be used to set `refreshInterval` using Mustache template rendered on ODS Dataset JSON object.
- Performance optimisation for time-series `TableMixin`
- Tweak `generateCatalogIndex` to use less memory. (+ add `diffCatalogIndex.js` script to show added/removed members between two catalog index files)
- Migrated `/#tools=1` to version 8.
- Removed dummy function `Terria.getUserProperty`.
- Removed unused version 7 React components.
- Fix Cesium `stoppedRenderingMessage`

#### 8.2.17 - 2022-09-23

- Fix region mapping feature `rowIds` incorrect type.

#### 8.2.16 - 2022-09-23

- Make srsName and outputFormat for WFS requests dynamic
- Added `excludeInactiveDatasets` to `CkanCatalogGroup` (`true` by default). This will filter out CKAN Datasets which have `state` or `data_state` (data.gov.au specific) **not** set to `"active"`.
- Fix `isTerriaFeatureData` bug - not checking `isJsonObject`
- Add `.logError()` to all usage of `updateModelFromJson` where the `Result` object is ignored
- Move `RelatedMaps` to terriajs. They are now generated from `configParameters` (see [`doc/customizing/client-side-config.md`](./doc/customizing/client-side-config.md#relatedmap))

#### 8.2.15 - 2022-09-16

- Fix bug with "propagate `knownContainerUniqueIds` across references and their target" - missing `runInAction`

#### 8.2.14 - 2022-09-15

- Moved map credits to map column so it don't get hidden by chart panel.
- TSified `FeatureInfo*.tsx`
  - `describeFromProperties` is now `generateCesiumInfoHTMLFromProperties`
  - `FeatureInfoSection` has been split up into `FeatureInfoSection.tsx`, `getFeatureProperties`, `mustacheExpressions` and `generateCesiumInfoHTMLFromProperties`
- Fix `{{terria.currentTime}}` in feature info template
- Add `{{terria.rawDataTable}}` in feature info template - to show raw data HTML table
- Added `TableFeatureInfoStratum` - which adds default feature info template to `TableMixin`
- Add `FeatureInfoContext` - used to inject properties into `FeatureInfoSections` context. These properties will be accessible from `featureInfoTemplate` mustache template.
  - `tableFeatureInfoContext` adds time series chart properties using `FeatureInfoContext` (`getChartDetails` has been removed)
- Move `maximumShownFeatureInfos` from `WebMapServiceCatalogItemTraits` to `MappableTraits`
- Remove `featureInfoUrlTemplate` from `OpenDataSoftCatalogItem` - as it is incompatible with time varying datasets
- Removed `formatNumberForLocale` - we now use `Number.toLocaleString`
- Rename `Feature` to `TerriaFeature` - improve typing and usage across code-base
  - Added `data: TerriaFeatureData` - which is used to pass Terria-specific properties around (eg `rowIds`)
- Added `loadingFeatureInfoUrl` to `FeatureInfoUrlTemplateMixin`
- Move `Cesium.ts` `ImageryLayer` feature picking to `cesium.pickImageryLayerFeatures()`
- Move `lib/Core/propertyGetTimeValues.js` into `lib/ReactViews/FeatureInfo/getFeatureProperties.ts`
- Add `showFeatureInfoDownloadWithTemplate` to `FeatureInfoTraits` - Toggle to show feature info download **if** a `template` has been provided. If no `template` is provided, then download will always show.
- Fix support for `initUrls` in `startData.initSources`
- Propagate `knownContainerUniqueIds` across references and their target.
- Show scrollbar for story content in Safari iOS.
- Use `document.baseURI` for building share links instead of `window.location`.

#### 8.2.13 - 2022-09-01

- Fix pedestrian drop behaviour so that the camera heading stays unchanged even after the drop
- Fixed a bug causing incorrect loading of EPSG:4326 layers in WMS v1.3.0 by sending wrong `bbox` in GetMap requests.
- Improve the CKAN model robustness by removing leading and trailing spaces in wms layer names.
- Load all `InitSources` sequentially instead of asyncronosly
- Fix `DOMPurify.sanitize` call in `PrintView`
- Fix warning for WFS item exceeding max displayable features
- Upgrade prettier to version 2.7.1

#### 8.2.12 - 2022-08-10

- Dropped "optional" from the prompt text in file upload modal for both local and web data.
- Changed the text for the first file upload option from "Auto-detect (recommended)" to simply "File type" for local files and "File or web service type" for web urls.
- Automatically suffix supported extension list to the entries in file type dropdown to improve clarity.
- Removed IFC from upload file type (until further testing).
- Move `CkanCatalogGroup` "ungrouped" group to end of members

#### 8.2.11 - 2022-08-08

- Add ability to customise the getting started video in the StoryBuilder panel
- Set cesium base URL by default so that cesium assets are resolved correctly
- Add `cesiumBaseUrl` to `TerriaOptions` for overriding the default cesium base url setting
- Fix broken Bing map logo in attributions
- Added ability to customise the getting started video in the StoryBuilder panel.
- Fixed a bug where menu items were rendered in the wrong style if the window was resized from small to large, or large to small.
- Strongly type `item` in WorkbenchItem and remove `show` toggle for non `Mappable` items.
- Add `configParameters.regionMappingDefinitionsUrls` - to support multiple URLs for region mapping definitions - if multiple provided then the first matching region will be used (in order of URLs)
  - `configParameters.regionMappingDefinitionsUrl` still exists but is deprecated - if defined it will override `regionMappingDefinitionsUrls`
- `TableMixin.matchRegionProvider` now returns `RegionProvider` instead of `string` region type. (which exists at `regionProvider.regionType`)
- Fix `shouldShorten` property in catalog and story `ShareUrl`
- Fix `shortenShareUrls` user property
- Add `videoCoverImageOpacity` option to `HelpContentItem` so that we can fade the background of help video panels.
- Fix a bug where all `HelpVideoPanel`s were being rendered resulting in autoplayed videos playing at random.
- Add `getFeatureInfoUrl` and `getFeatureInfoParameters` to `WebMapServiceCatalogItemTraits`
- Fix `SearchBoxAndResults` Trans values
- Fix `generateCatalogIndex` for nested references
- Fix `SearchBox` handling of `searchWithDebounce` when `debounceDuration` prop changes. It now fushes instead of cancels.

#### 8.2.10 - 2022-08-02

- **Breaking changes:**
  - **Minimum NodeJS version is now 14**
- Consolidate `HasLocalData` interface
- Add `GlTf` type definition (v2)
- Add `gltfModelUrl` to `GltfMixin` - this must be implemented by Models which use `GltfMixin`
- Moved `GltfCatalogItem` to `lib/Models/Catalog/Gltf/GltfCatalogItem.ts`
- Add experimental client-side 3D file conversion using [`assimpjs`](https://github.com/kovacsv/assimpjs) ([emscripten](https://emscripten.org) interface for the [assimp](https://github.com/assimp/assimp) library)
  - This supports `zip` files and `HasLocalData` - but is not in `getDataType` as the scene editor (closed source) is required to geo-reference
  - Supports over 40 formats - including Collada, obj, Blender, DXF - [full list](https://github.com/assimp/assimp/blob/master/doc/Fileformats.md)
- Add `description` to `getDataType` - this will be displayed between Step 1 and Step 2
- Add warning message to `GltfMixin` when showing in 2D mode (Leaflet)
- Upgrade `husky` to `^8.0.1`
- Prevent looping when navigating between scenes in StoryPanel using keyboard arrows
- Fix bug where StoryPanel keyboard navigation persists after closing StoryPanel
- Fix select when clicking on multiple features in 2D (#5660)
- Implemented support for `featureInfoUrlTemplate` on 2D vector features (#5660)
- Implemented FeatureInfoMixin in GeojsonMixin (#5660)
- `GpxCatalogItem` now use `GeojsonMixin` for loading data. (#5660)
- `GeoRssCatalogItem` now use `GeojsonMixin` for loading data. (#5660)
- Upgrade i18next to `v21`
- Limit workbench item title to 2 lines and show overflow: ellipsis after.
- Add `allowFeaturePicking` trait to Cesium3dTileMixin.
- Feature Info now hidden on Cesium3dTiles items if `allowFeaturePicking` set to false. Default is true.
- Add `initFragmentPaths` support for hostnames different to `configUrl`/`applicationUrl`
- Add DOMPurify to `parseCustomHtmlToReact` (it was already present in `parseCustomMarkdownToReact`)
- Update `html-to-react` to `1.4.7`
- Add `ViewState` React context provider to `StandardUserInterface` - instead of passing `viewState` or `terria` props through components, please use
  - `useViewState` hook
  - `withViewState` HOC
- Move `GlobalTerriaStyles` from `StandardUserInterface` to separate file
- Add `ExternalLinkWithWarning` component - this will replace all URLs in story body and add a warning message when URLs are clicked on.
- Fixed a bug where adding `CesiumTerrainCatalogItem` to workbench didn't apply it when `configParameters.cesiumTerrainAssetId` or `configParameters.cesiumTerrainUrl` was set.
- `CesiumTerrainCatalogItem` will now show a status `In use` or `Not in use` in the workbench.
- Rewrote `CesiumTerrainCatalogItem` to handle and report network errors.
- Set `JulianDate.toIso8601` second precision to nanosecond - this prevents weird date strings with scientific/exponent notation (eg `2008-05-07T22:54:45.7275957614183426e-11Z`)
- Add attribution for Natural Earth II and NASA Black Marble basemaps.

#### 8.2.9 - 2022-07-13

- Pin `html-to-react` to `1.4.5` due to ESM module in dependency (`parse5`) breaking webpack
- Add step to `"Deploy TerriaMap"` action to save `yarn.lock` after `sync-dependencies` (for debug purposes)
- TSIfy `SharePanel`
- Move `includeStoryInShare` out of `ViewState` into local state
- Implement ability to navigate between scenes in StoryPanel using keyboard arrows
- Rename `FeatureInfoMixin` to `FeatureInfoUrlTemplateMixin`
- Move `featureInfoTemplate` and `showStringIfPropertyValueIsNull` from `FeatureInfoTraits` to `MappableTraits` (all mappable catalog items)
- Remove `FeatureInfoUrlTemplateTraits` from all models that don't use `FeatureInfoUrlTemplateMixin`
- Fix "Regions: xxx" short report showing for non region mapped items
- Fix `showInChartPanel` default for mappable items

#### 8.2.8 - 2022-07-04

- Improve Split/compare error handling
- Fix `itemProperties` split bug
- Table styling is disabled if `MultiPoint` are in GeoJSON
- Add `GeoJsonTraits.useOutlineColorForLineFeatures` - If enabled, `TableOutlineStyleTraits` will be used to color Line Features, otherwise `TableColorStyleTraits` will be used.
- Fix feature highliting for `Line`, `MultiLine` and `MultiPoint`
- Await Internationalisation initialisation in `Terria.start`
- `UserDrawing.messageHeader` can now also be `() => string`

#### 8.2.7 - 2022-06-30

- Fix `WorkbenchItem` title height
- Add region map info and move "No Data" message to `InfoSections` in `TableAutomaticStylesStratum`
- Fix missing `TableColorStyleTraits.legend` values in `ColorStyleLegend`
- Fix `DateTimeSelectorSection.changeDateTime()` binding.
- `RegionProvider.find*Variable` functions now try to match with and without whitespace (spaces, hyphens and underscores)
- Clean up `regionMapping.json` descriptions
- Implement Leaflet credits as a react component, so it is easier to maintain them. Leaflet view now show terria extra credits.
- Implement Cesium credits as a react component, so it is easier to maintain them.
- Implement data attribution modal for map data attributions/credits. Used by both Leaflet and Cesium viewers.
- Fixed translation of Leaflet and Cesium credits.
- TSXify `ChartPanelDownloadButton`
- `ChartPanelDownloadButton` will now only export columns which are visible in chart
- Cleanup `Mixin` and `Traits` inheritance
- Wrap the following components in `observer` - `ChartItem`, `LineChart`, (chart) `Legends`, `ChartPanelDownloadButton`
- Improve TerriaReference error logging
- Fix handling GeoJSON if features have null geometry
- Fix bug where map tools names appear as translation strings
- Allow IFC files to be added to a map from local or web data (Requires non-open source plugin)
- Rename `useTranslationIfExists` to `applyTranslationIfExists` so it doesn't look like a React hook.
- Added a required parameter i18n to `applyTranslationIfExists` to avoid having stale translated strings when the language changes.
- Fix `StoryBuilder` remove all text color
- Fix `FeatureInfoPanel` `Loader` color

#### 8.2.6 - 2022-06-17

- **Breaking changes:**
  - Changed translation resolution. Now the "translation" namespace loads only from `${terria.baseUrl}/languages/{{lng}}/translation.json` (TerriaJS assets) and "languageOverrides" loads from `languages/{{lng}}/languageOverrides.json` (a TerriaMap's assets)
- Removed EN & FR translation files from bundle. All translation files are now loaded on demand.
- Moved translation files from `lib/Language/*/translation.json` to `wwwroot/languages/*/translation.json`.
- Fixed default 3d-tiles styling to add a workaround for a Cesium bug which resulted in wrong translucency value for point clouds.
- Remove Pell dependency, now replaced with TinyMCE (WYSIWYG editor library).
- Added `beforeRestoreAppState` hook for call to `Terria.start()` which gets called before state is restored from share data.
- Made `order` optional for `ICompositeBarItem`.
- Fix `includes` path for `url-loader` rule so that it doesn't incorrectly match package names with `terriajs` as prefix.
- Add help button for bookmarking sharelinks to SharePanel (if that help item exists in config)

#### 8.2.5 - 2022-06-07

- Add Google Analytics event for drag and drop of files onto map.
- Allow users to choose whether Story is included in Share
- Fixed bug that broke Cesium when WebGL was not available. Reverts to Leaflet.
- Fixed bug where `new Terria()` constructror would try to access `document` and throw an error when running in NodeJS.
- Add WPS support for `Date` (additional to existing `DateTime`) and support for `ComplexData` `Date`/`DateTime` WPS Inputs.
- TSXified `StandardUserInterface` and some other components. If your TerriaMap imports `StandardUserInterface.jsx` remove the `.jsx` extension so webpack can find the new `.tsx` file.
- Fix use of `baseMapContrastColor` in region mapping/protomaps and remove `MAX_SELECTABLE_DIMENSION_OPTIONS`.
- `mapItems` can now return arbitrary Cesium primitives.
- Added progress of 3DTiles data source loading to Progress Bar.
- ProgressBar colour now depends on baseMapContrastColor - improves visibility on light map backgrounds.
- Update `terriajs-cesium` to `1.92.0`.
- Replace Pell WYSIWYG editor library with TinyMCE, allows richer editing of Stories in the Story Builder
- Added support for using Compare / Split Screen mode with Cesium 3D Tiles.
- Fix `BottomDock.handleClick` binding
- Use the theme base font to style story share panel.
- Fix problem with Story Prompt not showing
- Fix global body style (font and focus purple)
- Add `color:inherit` to `Button`

#### 8.2.4 - 2022-05-23

- Update protomaps to `1.19.0` - now using offical version.
- Fix Table/VectorStylingWorkflow for datasets with no columns/properties to visualise
- Improve default `activeStyle` in `TableMixin` - if no `scalar` style is found then find first style with enum, text and finally region.
- Add Mustache template support to `modelDimensions` for string properties in `option.value` (with the catalog member as context)
- Added a check for disableExport in ChartPanelDownloadButton.jsx. Prevents download button rendering.
- Fix `CatalogIndex` types
- Moved code for retrieving a model by id, share key or CatalogIndex to a new function `terria.getModelByIdShareKeyOrCatalogIndex`.
- Updated handling of `previewedItemId` to use new function `terria.getModelByIdShareKeyOrCatalogIndex`. This will now use CatalogIndex if the `previewedItemId` cannot be found in models or model share keys.
- Fixed a race condition inside ModalPopup that caused the explorer panel (data catalogue) to be stuck hidden until refresh.
- Fix bug that broke the `DiffTool` preventing it from opening.
- TSify `BottomDock` and `measureElement` components.
- Fixed a bug in `GltfMixin` which resulted in some traits missing from `GltfCatalogItem` and broke tools like the scene editor.
- Leaflet attribution can be set through `config.leafletAttributionPrefix`. Attribution HTML string to show on Leaflet maps. Will use Leaflet's default if undefined. To hide Leaflet attribution - set `leafletAttributionPrefix:""`
- Re-add missing `helpPanel.mapUserGuide` translation string
- Fix `sortMembersBy` for child `Groups` and `References`
- Add `raiseError` convenience method to `TerriaError`
- Improve `filterOutUndefined` types
- Add [Maki icons](https://labs.mapbox.com/maki-icons/) - these can be used in `TablePointStyleTraits`. For example `marker = "hospital"`
- Rename `ProtomapsImageryProvider.duplicate()` to `ProtomapsImageryProvider.clone()`.
- Add [`ts-essentials` library](https://github.com/ts-essentials/ts-essentials) - "a set of high-quality, useful TypeScript types that make writing type-safe code easier"
- `GeojsonMixin` improvements
  - `uveMvt` is now `useTableStylingAndProtomaps`
  - If `useTableStylingAndProtomaps` is true, then protomaps is used for Line and Polygon features, and `TableMixin` is used for Point features (see `createLongitudeLatitudeFeaturePerRow()`)
  - `GeoJsonTraits.style` is now only supported by Cesium primitives (if defined, then `useTableStylingAndProtomaps` will be false). Instead you can use `TableStyleTraits`
- `TableMixin` improvements
  - Add new `TableStyleMap` model, this is used to support `enum`, `bin` and `null` styles for the following:
    - `TablePointStyleTraits` - this supports markers (URLs or Maki icons) and rotation, width, height and pixelOffset.
    - Add `TableOutlineStyleTraits` - this supports color and width.
  - Legends are now handled by `TableAutomaticLegendStratum`
  - Legends will be merged across `TableStyleMaps` and `TableColorMap` - for example, marker icons will be shown in legend with correct colors. See `MergedStyleMapLegend`
  - Default `activeStyle` is now picked by finding the first column of type `scalar`, and then the first column of type `enum`, then `text` and then finally `region`.
- `ArcGisFeatureServiceCatalogItem` now uses Table styling and `protomaps`
- Adapted `BaseModel.addObject` to handle adding objects to `ArrayTraits` with `idProperty="index"` and `isRemoval`. The new object will be placed at the end of the array (across all strata).
- Add `allowCustomInput` property to `SelectableDimensionGroup` - if true then `react-select` will allow custom user input.
- `TableStylingWorkflow` improvements
  - Better handling of swapping between different color scheme types (eg enum or bin)
  - Add point, outline and point-size traits

#### 8.2.3 - 2022-04-22

- **Breaking changes:**
  - `CkanItemReference` no longer copies `default` stratum to target - please use `itemProperties` instead.
- **Revert** Use CKAN Dataset `name` property for WMS `layers` as last resort.
- Add support for `WebMapServiceCatalogGroup` to `CkanItemReference` - this will be used instead of `WebMapServiceCatalogItem` if WMS `layers` can't be identified from CKAN resource metadata.
  - Add `allowEntireWmsServers` to `CkanCatalogGroupTraits` - defaults to `true`
- Ignore WMS `Layers` with duplicate `Name` properties
- Fix selectable dimensions passing reactive objects and arrays to updateModelFromJson (which could cause problems with array detection).

#### 8.2.2 - 2022-04-19

- Fixed a whitescreen with PrintView.

#### 8.2.1 - 2022-04-13

- Fixed selectable-dimension checkbox group rendering bug where the group is hidden when it has empty children.

#### 8.2.0 - 2022-04-12

- **Breaking changes:**
  - Multiple changes to `GtfsCatalogItem`:
    - Removed `apiKey` in favour of more general `headers`
    - Removed unused `bearingDirectionProperty` & `compassDirectionProperty`
    - `image` is no longer resolved relative to the TerriaJS asset folder. This will allow using relative URLs for assets that aren't inside the TerriaJS asset folder. Prepend "build/TerriaJS/" (the value of `terria.baseUrl`) to any existing relative `image` urls.
- Added `colorModelsByProperty` to `GtfsCatalogItem` which will colour 1 model differently for different vehichles based on properties matched by regular expression. E.g. colour a vehicle model by which train line the vehicle is travelling on.
- Fixed a bug where cross-origin billboard images threw errors in Leaflet mode when trying to recolour the image.
- Changed rounding of the numbers of the countdown timer in the workbench UI for items that use polling. The timer wil now show 00:00 for at most 500ms (instead of a full second). This means that for timers that are a multiple of 1000ms the timer will now show 00:01 for the last second before polling, instead of 00:00.
- TSified `BuildShareLink`, `InitSourceData` and `ShareData`.
- Added `HasLocalData` interface - which has `hasLocalData` property to implement.
- Added `ModelJson` interface - which provides loose type hints for Model JSON.
- Added `settings` object to `InitSourceData` - provides `baseMaximumScreenSpaceError, useNativeResolution, alwaysShowTimeline, baseMapId, terrainSplitDirection, depthTestAgainstTerrainEnabled` - these properties are now saved in share links/stories.
- Moved `setAlwaysShowTimeline` logic from `SettingsPanel` to `TimelineStack.ts`.

#### 8.1.27 - 2022-04-08

- Use CKAN Dataset `name` property for WMS `layers` as last resort.
- Set CKAN Group will now set CKAN Item `name` in `definition` stratum.
- Ignore GeoJSON Features with no geometry.
- Fix feedback link styling.
- Improve `CatalogIndexReference` error messages.

#### 8.1.26 - 2022-04-05

- **Breaking changes**
  - All dynamic groups (eg `WebMapServiceCatalogGroup`) will create members and set `definition` strata (instead of `underride`)
- New `GltfMixin`, which `GltfCatalogItem` now uses.
- Hook up `beforeViewerChanged` and `afterViewerChanged` events so they are
  triggered on viewer change. They are raised only on change between 2D and 3D
  viewer mode.
- Removed references to conversion service which is no longer used in version >=8.0.0.
- Added experimental routing system - there may be breaking changes to this system in subsequent patch releases for a short time. The routes currently include:
  - `/story/:share-id` ➡ loads share JSON from a URL `${configParameters.storyRouteUrlPrefix}:share-id` (`configParameters.storyRouteUrlPrefix` must have a trailing slash)
  - `/catalog/:id` ➡ opens the data catalogue to the specified member
- Fixed a polyline position update bug in `LeafletVisualizer`. Polylines with time varying position will now correctly animate in leaflet mode.
- Change button cursor to pointer
- Add `GeoJsonTraits.filterByProperties` - this can be used to filter GeoJSON features by properties
- Add GeoJSON `czmlTemplate` support for `Polygon/MultiPolygon`
- Add custom `heightOffset` property to `czmlTemplate`
- Fixed a bug where Cesium3DTilePointFeature info is not shown when being clicked.
- Added optional `onDrawingComplete` callback to `UserDrawing` to receive drawn points or rectangle when the drawing is complete.
- Fixed a bug in `BoxDrawing` where the box can be below ground after initialization even when setting `keepBoxAboveGround` to true.
- Add `itemProperties`, `itemPropertiesByType` and `itemPropertiesByIds` to `GroupTraits` and `ReferenceTraits`.
  - Properties set `override` strata
  - Item properties will be set in the following order (highest to lowest priority) `itemPropertiesByIds`, `itemPropertiesByType`, `itemProperties`.
  - If a parent group has `itemProperties`, `itemPropertiesByType` or `itemPropertiesByIds` - then child groups will have these values copied to `underride` when the parent group is loaded
  - Similarly with references.
- Fix `viewCatalogMember` bug - where `_previewItem` was being set too late.
- Improve error message in `DataPreview` for references.
- Fix alignment of elements in story panel and move some styling from scss to styled components
- Click on the stories button opens a story builder (button on the left from story number)
- Added ASGS 2021 regions to region mapping:
  - SA1-4 (e.g. sa3_code_2021)
  - GCCSA
  - STE & AUS (aliased to existing 2011/2016 data due to no change in geometry, names & codes)
- Added LGA regions from 2019 & 2021 to region mapping - only usable by lga code
- Increase `ForkTsCheckerWebpackPlugin` memoryLimit to 4GB
- Add `renderInline` option to markdownToHtml/React + TSify files
- Organise `lib/Map` into folder structure
- When `modelDimensions` are changed, `loadMapItems()` is automatically called
- Add `featureCounts` to `GeoJsonMixin` - this tracks number of GeoJSON Features by type
- Add `polygon-stroke`, `polyline-stroke` and `marker-stroke` to GeoJSON `StyleTraits` - these are only applied to geojson-vt features (not Cesium Primitives)
- TableMixin manual region mapping dimensions are now in a `SelectableDimensionGroup`
- Fix misc font/color styles
- Create reusable `StyledTextArea` component
- `Collapsible` improvements:
  - Add `"checkbox"` `btnStyle`
  - `onToggle` can now stop event propagation
  - `title` now supports custom markdown
- Add `rightIcon` and `textLight` props to `Button`
- New `addTerriaScrollbarStyles` scss mixin
- `TableAutomaticStylesStratum` now creates `styles` for every column - but will hide columns depending on `TableColumnType`
- `TableAutomaticStylesStratum.numberFormatOptions` is now `TableStyle.numberFormatOptions`
- Implement `TableColorStyleTraits.legendTicks` - this will determine number of ticks for `ContinuousColorMap` legends
- `DiscreteColorMap` will now use `minimumValue`/`maximumValue` to calculate bins
- `SelectableDimensions` improvements
  - Add `color`, `text`, `numeric` and `button` types
  - Add `onToggle` function to `SelectableDimensionGroup`
  - `Group` and `CheckboxGroup` now share the same UI and use `Collapsible`
  - `enum` (previously `select`) now uses `react-select` component
  - `color` uses `react-color` component
  - `DimensionSelectorSection` / `DimensionSelector*` are now named the same as the model - eg `SelectableDimension`
- Create `Portal`, `PortalContainer`,`SidePanelContainer` and `WorkflowPanelContainer`. There are used by `WorkflowPanel`.
- Create `WorkflowPanel` - a basic building block for creating Workflows that sit on top of the workbench
  - It has three reusable components, `Panel`, `PanelButton`, `PanelMenu`
- Create `selectableDimensionWorkflow` - This uses `WorkflowPanel` to show `SelectableDimensions` in a separate side panel.
  - `TableStylingWorkflow` - set styling options for TableMixin models
  - `VectorStylingWorkflow` - this extends `TableStylingWorkflow` - used to set styling options for GeoJsonMixin models (for Protomaps/geojson-vt only)
- Create `viewingControls` concept. This can be used to add menu items to workbench items menu (eg "Remove", "Export", ...)
  - TSXify `ViewingControls`
- Add temporary `legendButton` property - this is used to show a "Custom" button above the Legend if custom styling has been applied
  - This uses new `TableStyle.isCustom` property
- Move workbench item controls from `WorkbenchItem.jsx` `WorkbenchItemControls.tsx`
- Add `UrlTempalteImageryCatalogItem`, rename `RasterLayerTraits` to `ImageryProviderTraits` and add some properties.
- Added `ViewingControlsMenu` for making catalog wide extensions to viewing controls options.
- Added `MapToolbar`, a simpler API for adding buttons to the map navigation menu for the most common uses cases.
- Added `BoxDrawing` creation methods `fromTransform` and `fromTranslationRotationScale`.
- Fixed a bug where `zoom` hangs for catalog items with trait named `position`.
- Moved workflows to `Models/Workflows` and added helper method `runWorkflow` to invoke a workflow.
- Change NaturalEarth II basemap to use `url-template-imagery`
- Remove Gnaf API related files as the service was terminated.

#### 8.1.25 - 2022-03-16

- Fix broken download link for feature info panel charts when no download urls are specified.
- Fixed parameter names of WPS catalog functions.
- Improve WMS 1.1.1 support
  - Added `useWmsVersion130` trait - Use WMS version 1.3.0. True by default (unless `url` has `"version=1.1.1"` or `"version=1.1.0"`), if false, then WMS version 1.1.1 will be used.
  - Added `getFeatureInfoFormat` trait - Format parameter to pass to GetFeatureInfo requests. Defaults to "application/json", "application/vnd.ogc.gml", "text/html" or "text/plain" - depending on GetCapabilities response
- Add `legendBackgroundColor` to `LegendOwnerTraits` and `backgroundColor` to `LegendTraits`
- Add `sld_version=1.1.0` to `GetLegendGraphics` requests
- Filter `"styles","version","format","srs","crs"` conflicting query parameters from WMS `url`
- WMS `styles`, `tileWidth`, `tileHeight` and `crs`/`srs` will use value in `url` if it is defined (similar to existing behavior with `layers`)
- WMS will now show warning if invalid `layers` (eg if the specified `layers` don't exist in `GetCapabilities`)
- ArcGisFeatureServerCatalogItem can now load more than the maximum feature limit set by the server by making multiple requests, and uses GeojsonMixin
- Avoid creating duplication in categories in ArcGisPortalCatalogGroup.
- Fix `CatalogMemberMixin.hasDescription` null bug
- `TableStyle` now calculates `rectangle` for point based styles
- Fixed error installing dependencies by changing dependency "pell" to use github protocol rather than unencrypted Git protocol, which is no longer supported by GitHub as of 2022-03-15.

#### 8.1.24 - 2022-03-08

- Ignores duplicate model ids in members array in `updateModelFromJson`
- Add support for `crs` property in GeoJSON `Feature`
- Add feature highlighting for Protomaps vector tiles
- Add back props `localDataTypes` and `remoteDataTypes` to the component `MyData` for customizing list of types shown in file upload modal.

#### 8.1.23 - 2022-02-28

- **Breaking changes**:
  - `IDEAL ZOOM` can be customised by providing `lookAt` or `camera` for `idealZoom` in `MappableTraits`. The `lookAt` takes precedence of `camera` if both exist. The values for `camera` can be easily obtained from property `initialCamera` by calling shared link api .

* Fixed crash caused by ArcGisMapServerCatalogItem layer missing legend.
* Refactored StoryPanel and made it be collapsible
* Added animation.ts as a utility function to handle animation end changes (instead of using timeout)
* Fixed a bug where `buildShareLink` serialised the feature highlight model & geometry. Picked features are still serialised and geometry is reloaded on accessing the share link.

#### 8.1.22 - 2022-02-18

- Added play story button in mobile view when there is an active story
- `IDEAL ZOOM` can be customised by providing `idealZoom` property in `MappableTraits`.
- Fix `AddData` options

#### 8.1.21 - 2022-02-08

- Fixed bug where WMS layer would crash terria if it had no styles, introduced in 8.1.14

#### 8.1.20 - 2022-02-04

- Fixed whitescreen on Print View in release/production builds

#### 8.1.19 - 2022-01-25

- Add WMS support for `TIME=current`
- Only show `TableMixin.legends` if we have rows in dataColumnMajor and mapItems to show
- Add `WebMapServiceCatalogGroup.perLayerLinkedWcs`, this can be used to enable `ExportWebCoverageService` for **all** WMS layers. `item.linkedWcsCoverage` will be set to the WMS layer `Name` if it is defined, layer `Title` otherwise.
- MagdaReference can use addOrOverrideAspects trait to add or override "terria" aspect of target.
- Added new print preview page that opens up in a new window
- TSXified PrintView

#### 8.1.18 - 2022-01-21

- Add missing default Legend to `TableAutomaticStylesStratum.defaultStyle`
- Fix a bug in CompositeCatalogItem that causes share URLs to become extremely long.
- Fix `OpacitySection` number precision.
- Add `sortMembersBy` to `GroupTraits`. This can be set to sort group member models - For example `sortMembersBy = "name"` will alphabetically sort members by name.
- Remove `theme.fontImports` from `GlobalTerriaStyles` - it is now handled in `TerriaMap/index.js`
- Add check to `featureDataToGeoJson.getEsriFeature` to make sure geometry exists

#### 8.1.17 - 2022-01-12

- **Breaking changes**:
  - Minimum node version is now 12 after upgrading node-sass dependency

* Automatically cast property value to number in style expressions generated for 3d tiles filter.
* Re-enable procedure and observable selectors for SOS items.
* Fix broken "Ideal zoom" for TableMixin items.
* The opacity of 3d tiles can now be changed with the opacity slider in the workbench
* RasterLayerTraits and Cesium3dTilesTraits now share the newly created OpacityTraits
* `disableOpacityControl` is now a trait and can be set in the catalog.
* TSXified OpacitySection
* Upgrade compiler target from es2018 to es2019
* Fix default table style legends
* Remove SOS defaults legend workaround
* Update NodeJS version to 14 in `npm-publish` GitHub action

#### 8.1.16 - 2021-12-23

- Added region mapping support for Commonwealth Electoral Divisions as at 2 August 2021 (AEC) as com_elb_name_2021.

#### 8.1.15 - 2021-12-22

- Fix sharelink bug, and make `isJson*` type checks more rigorous
- Remove `uniqueId` from `CatalogMemberMixin.nameInCatalog` and add it as fallback to `CatalogMemberMixin.name`
- Add `shareKeys` and `nameInCatalog` to `CatalogIndexReference`.
- Remove `description` field from `CatalogIndex`
  - The `CatalogIndex` can now be used to resolve models in sharelinks
- Add support for zipped `CatalogIndex` json files.
- Fix `SplitReferences` which use `shareKeys`
- Make `isJson*` type assertion functions more rigorous
  - Add `deep` parameter, so you can use old "shallow" type check for performance reasons if needed
- Add Shapefile to `CkanDefaultFormatsStratum`
- Fix `ArcGisMapServerCatalogItem` metadata bug
- Remove legend traits from CatalogMemberMixin, replacing them with LegendOwnerTraits, and add tests to enforce correct use of legends.
- Add better support for retreiving GeoJsonCatalogItem data through APIs, including supporting geojson nested within json objects
- Fixed `ContinuousColorMap` min/max value bug.
- `TableStyle.outlierColor` is now only used if `zFilter` is active, or `colorTraits.outlierColor` is defined
- Add `forceConvertResultsToV8` to `WebProcessingServiceCatalogFunction`. If your WPS processes are returning v7 json, you will either need to set this to `true`, or set `version: 0.0.1` in JSON output (which will then be automatically converted to v8)
- Cleanup `CatalogFunction` error handling
- Fix `SelectAPolygonParameterEditor` feature picking (tsified)
- Add `WebMapServiceCatalogItem.rectangle` support for multiple WMS layers
- Fix picked feature highlighting for ArcGis REST API features (and TSify `featureDataToGeoJson`)
- Re-enable GeoJSON simple styling - now if more than 50% of features have [simple-style-spec properties](https://github.com/mapbox/simplestyle-spec) - automatic styling will be disabled (this behaviour can be disabled by setting `forceCesiumPrimitives = false`)
- Don't show `TableMixin` `legends` or `mapItems` if no data
- Fix `GeoJsonCatalogItem.legends`
- Add `isOpen` to `TerriaReferenceTraits`

#### 8.1.14 - 2021-12-13

- **Breaking changes**:
  - `Result.throwIfUndefined()` will now only throw if `result.value` is undefined - regardless of `result.error`

* Reimplement option to zoom on item when adding it to workbench, `zoomOnAddToWorkbench` is added to `MappableTraits`.
* Update terria-js cesium to `1.81.3`
* Re-allowed models to be added to `workbench` if the are not `Mappable` or `Chartable`
* Moved `WebMapServiceCatalogItem.GetCapbilitiesStratum` to `lib\Models\Catalog\Ows\WebMapServiceCapabilitiesStratum.ts`
* Moved `WebMapServiceCatalogItem.DiffStratum` to `DiffableMixin`
* `callWebCoverageService` now uses version WCS `2.0.0`
  - All WCS export functionality is now in `ExportWebCoverageServiceMixin`
  - Added `WebCoverageServiceParameterTraits` to `WebMapServiceCatalogItemTraits.linkedWcsParameters`. It includes `outputFormat` and `outputCrs`
  - Will attempt to use native CRS and format (from `DescribeCoverage`)
  - No longer sets `width` or `height` - so export will now return native resolution
* Anonymize user IP when using google analytics.
* Fix crash when TableMixin-based catalog item had invalid date values
* Fix `WebMapServiceCatalogItem.styles` if `supportsGetLegendGraphics = false`. This means that if a WMS server doesn't support `GetLegendGraphics` requests, the first style will be set as the default style.

#### 8.1.13 - 2021-12-03

- Paramerterised the support email on the help panel to use the support email in config
- Refactored `TableColumn get type()` to move logic into `guessColumnTypeFromValues()`
- `TableMixin.activeStyle` will set `TableColumnType = hidden` for `scalar` columns with name `"id"`, `"_id_"` or `"fid"`
- Fix bug `TableColumn.type = scalar` even if there were no values.
- Table columns named `"easting"` and `"northing"` are now hidden by default from styles
- `TableColumn.type = enum` requires at least 2 unique values (including null) to be selected by default
- Tweak automatic `TableColumn.type = Enum` for wider range of values
- Exporting `TableMixin` will now add proper file extensions
- Added `TimeVaryingTraits.timeLabel` trait to change label on `DateTimeSelectorSection` (defaults to "Time:")
  - This is set to `timeColumn.title`
- `TableColumn` will try to generate prettier `title` by un-camel casing, removing underscores and capitalising words
- `TableStyle` `startDates`, `finishDates` and `timeIntervals` will only set values for valid `rowGroups` (invalid rows will be set to `null`). For example, this means that rows with invalid regions will be ignored.
- Add "Disable style" option to `TableMixin.styleDimensions` - it can be enabled with `TableTraits.showDisableStyleOption`
- Added `timeDisableDimension` to `TableMixin` - this will render a checkbox to disable time dimension if `rowGroups` only have a single time interval per group (i.e. features aren't "moving" across time) - it can be enabled with `TableTraits.showDisableTimeOption` - `TableAutomaticStylesStratum` will automatically enable this if at least 50% of rowGroups only have one unique time interval (i.e. they don't change over time)\
- Remove border from region mapping if no data
- Add `baseMapContrastColor` and `constrastColor` to `BaseMapModel`
- Fixed `TableMixin.defaultTableStyle.legends` - `defaultTableStyle` is now not observable - it is created once in the `contructor`
- Removed `Terria.configParameters.enableGeojsonMvt` - geojson-vt/Protomaps is now used by default
- `GpxCatalogItem` now uses `GeojsonMixin`
- Add an external link icon to external hyperlink when using method `parseCustomHtmlToReact`. This feature can be switched off by passing `{ disableExternalLinkIcon: true }` in `context` argument.
- Tsify `sendFeedback.ts` and improve error messages/notifications
- Removed unused overrideState from many DataCatalog React components.
- Fixed a bug where adding a timeseries dataset from the preview map's Add to map button didn't add the dataset to the `timelineStack`.
- Fixed incorrect colour for catalog item names in the explorer panel when using dynamic theming.
- Moved `CatalogIndex` loading from constructor (called in `Terria.start`) to `CatalogSearchProvider.doSearch` - this means the index will only be loaded when the user does their first search
- Add basic auth support to `generateCatalogIndex`, fix some bugs and improve performance
- Update terria-js cesium to `1.81.2`
- Add `uniqueId` as fallback to `nameInCatalog`
- Remove duplicated items from `OpenDataSoftGroup` and `SocrataGroup`

#### 8.1.12 - 2021-11-18

- Bigger zoom control icons.
- Modified "ideal zoom" to zoom closer to tilesets and datasources.
- Added `configParameters.feedbackPostamble`. Text showing at the bottom of feedback form, supports the internationalization using the translation key
- `GeoJsonMixin.style["stroke-opacity"]` will now also set `polygonStroke.alpha` and `polylineStroke.alpha`
- Reduce `GeoJsonMixin` default stroke width from `2` to `1`
- Add `TableMixin` styling to `GeoJsonMixin` - it will treat geojson feature properties as "rows" in a table - which can be styled in the same way as `TableMixin` (eg CSV). This is only enabled for geojson-vt/Protomaps (which requires `Terria.configParameters.enableGeojsonMvt = true`). For more info see `GeojsonMixin.forceLoadMapItems()`
  - This can be disabled using `GeojsonTraits.disableTableStyle`
- Opacity and splitting is enabled for Geojson (if using geojson-vt/protomaps)
- Replaced `@types/geojson` Geojson types with `@turf/helpers`
- In `GeojsonMixin` replaced with `customDataLoader`, `loadFromFile` and `loadFromUrl` with `forceLoadGeojsonData`
- `GeojsonMixin` will now convert all geojson objects to FeatureCollection
- Exporting `GeojsonMixin` will now add proper file extensions
- `WebFeatureServiceCatalogItem` now uses `GeoJsonMixin`
- Fix `ProtomapsImageryProvider` geojson feature picking over antimeridian
- Add Socrata group to "Add web data
- Added "marker-stroke-width", "polyline-stroke-width", "polygon-stroke-width" to `GeojsonStyleTraits` (Note these are not apart of [simplestyle-spec](https://github.com/mapbox/simplestyle-spec/tree/master/1.1.0) and can only be used with `geojson-vt`)
- Add a method refreshCatalogMembersFromMagda to Terria class.
- Renable `useNativeResolution` on mobile
- Store `useNativeResolution`, `baseMaximumScreenSpaceError` as local properties
- Moved CKAN default `supportedFormats` to `CkanDefaultFormatsStratum`
- Add properties to `CkanResourceFormatTraits`
  - `maxFileSize` to filter out resources with large files (default values: GeoJSON = 150MB, KML = 30MB, CZML = 50MB)
  - `removeDuplicates` (which defaults to true) so we don't get duplicate formats for a dataset (it will check `resource.name`)
    - If there are multiple matches, then the newest (from resource.created property) will be used
  - `onlyUseIfSoleResource` to give a given resource format unless that is all that exists for a dataset
- Add CKAN `useSingleResource`, if `true`, then the highest match from `supportedResourceFormats` will be used for each dataset
- ArcGis Map/Feature Service will now set CRS from `latestWkid` if it exists (over `wkid`)
- Fix CKAN ArcGisFeatureService resources
- ArcGisFeatureServer will now set `outSR=4326` so we don't need to reproject client-side

#### 8.1.11 - 2021-11-15

- Fix `SettingsPanel` type issue

#### 8.1.10 - 2021-11-15

- Fix `CswCatalogGroup` XML types
- Added `MAINCODE` aliases for all ABS Statistical Area regions that were missing them.
- Fixed `superGet` replacement in webpack builds with babel versions `7.16.0` and above.

#### 8.1.9 - 2021-11-01

- TSify workbench splitter control and fix broken styling.
- Fix app crash when opening AR tool.

#### 8.1.8 - 2021-10-29

- Tsified `SettingPanel`
- Moved `setViewerMode` function from `Terria` class to `ViewerMode`
- Refactored checkbox to use children elements for label instead of label
  property, `isDisabled`, `isChecked` and `font-size: inherit` style is passed
  to each child element (so propper styling is maintained)
- Fix an internal bug where Cesium.prototype.observeModelLayer() fails to remove 3D tilesets in certain cases.
- Rename `TerriaError._shouldRaiseToUser` to `overrideRaiseToUser`
  - Note: `userProperties.ignoreError = "1"` will take precedence over `overrideRaiseToUser = true`
- Fix `overrideRaiseToUser` bug causing `overrideRaiseToUser` to be set to `true` in `TerriaError.combine`
- Add `rollbar.warning` for `TerriaErrorSeverity.Warning`
- Disable `zFilter` by default
- Remove use of word "outlier" in zFilter dimension and legend item (we now use "Extreme values")
- Add `cursor:pointer` to `Checkbox`
- Fix `MapNavigation` getter/setter `visible` bug.
  - Replace `CompositeBarItemController` `visible` setter with `setVisible` function
- Use `yarn` in CI scripts (and upgrade node to v14)
- Fix app crash when previewing a nested reference in the catalog (eg when viewing an indexed search result where the result is a reference).
- Ported feaure from v7 to set WMS layers property from the value of `LAYERS`, `layers` or `typeName` from query string of CKAN resource URL.

#### 8.1.4 - 2021-10-15

- Make flex-search usage (for `CatalogIndex`) web-worker based
- Add `completeKnownContainerUniqueIds` to `Model` class - This will recursively travese tree of knownContainerUniqueIds models to return full list of dependencies
- Add all models from `completeKnownContainerUniqueIds` to shareData.models (even if they are empty)

#### 8.1.3 - 2021-10-14

- Reimplement map viewer url param
- Added `terriaError.importance` property. This can be set to adjust which error messages are presented to the user.
  - `terriaErrorNotification` and `WarningBox` will use the error message with highest importance to show to the user ("Developer details" remains unchanged)
- Add `terriaError.shouldRaiseToUser` override, this can be used to raise errors with `Warning` severity.
- `terriaError.raisedToError` will now check if **any** `TerriaError` has been raised to the user in the tree.
- `workbench.add()` will now keep items which only return `Warning` severity `TerriaErrors` after loading.
- Improve SDMX error messages for no results
- Fix SDMX FeatureInfoSection time-series chart to only show if data exists.
- Improve GeoJSON CRS projection error messages
- Add `Notification` `onDismiss` and `ignore` properties.
- Fix `AsyncLoader` result bug
- Remove `Terria.error` event handler
- Refactor `workbench.add` to return `Result`
- Consolidated network request / CORS error message - it is now in `t("core.terriaError.networkRequestMessage")`.
  - It can be injected into other translation strings like so: `"groupNotAvailableMessage": "$t(core.terriaError.networkRequestMessage)"`
  - Or, you can use `networkRequestError(error)` to wrap up existing `TerriaError` objects
- Fix incorrect default `configParameters.feedbackPreamble`
- Fix incorrect default `configParameters.proj4def` - it is now `"proj4def/"`
- Fix Branding component. It wasn't wrapped in `observer` so it kept getting re-rendered
- Add `FeedbackLink` and `<feedbacklink>` custom component - this can be used to add a button to open feedback dialog (or show `supportEmail` in feedback is disabled)
- Fix `ContinuousColorMap` `Legend` issue due to funky JS precision
- Fix mobx computed cycle in `CkanDatasetStratum` which was making error messages for failed loading of CKAN items worse.

#### 8.1.2 - 2021-10-01

- Removed duplicate Help icon and tooltip from the map navigation menu at the bottom as it is now shown in the top menu.
- Fixed a bug where the app shows a scrollbar in some instances.
- Wrap clean initSources with action.
- Modified `TerriaReference` to retain its name when expanded. Previously, when the reference is expanded, it will assume the name of the group or item of the target.
- Proxy `catalogIndex.url`

#### 8.1.1 - 2021-09-30

- **Breaking changes:**
  - `blacklist` has been renamed to `excludeMembers` for `ArcGisPortalCatalogGroup` and `CkanCatalogGroup`.

* Tsifyied and refactored `RegionProvider` and `RegionProviderList`, and re-enabled `loadRegionIDs`
* `TableColorMap` `minimumValue` and `maximumValue` will now take into account valid regions.
* `tableMixin.loadRegionProviderList()` is now called in `tableMixin.forceLoadMapItems()` instead of `mappableMixin.loadMapItems()`
* Add TableColumn and TableStyle `ready` computed property. Columns will only be rendered if `ready` is `true`. At the moment it is only used to wait until `loadRegionIDs` has finished.
* Moved region mapping `ImageryProvider` code to `lib/Table/createRegionMappedImageryProvider.ts`
* Fix `ChartPanel` import `Result` bug.
* Improve handling of featureInfoTemplate for composite catalog items.
* Mobile help menu will now show a link to map user guide if it is configured in `Terria.configParameters.helpItems`.
* Fixed the layout of items in mobile navigation
* Add Mapbox Vector Tile support. This is using [protomaps.js](https://github.com/protomaps/protomaps.js) in the new `ProtomapsImageryProvider`. This includes subset of MVT style specification JSON support.
* `MapboxVectorCanvasTileLayer` is now called `ImageryProviderLeafletGridLayer`
* `CesiumTileLayer` is now called `ImageryProviderLeafletTileLayer`.
* Added `geojson-vt` support to `GeoJsonMixin`, which will tile geojson into vector tiles on the fly, and use the new `ProtomapsImageryProvider`.
* Added `configParameter.enableGeojsonMvt` temporary feature flag for experimental Geojson-Mapbox vector tiles. Default is `false`.
* Added `forceCesiumPrimitives` to `GeoJsonTraits`. This can be used to render cesium primitives instead of Mapbox vector-tiles (if `configParameter.enableGeojsonMvt` is `true`)
* Add `scale` observable to `TerriaViewer`. This will give distance between two pixels at the bottom center of the screen in meters.
* Fixed `withControlledVisibility` method to inherit `propTypes` of its wrapped component.
* Added `MinMaxLevelMixin` and `MinMaxLevelTraits` to handle defining min and max scale denominator for layers.
* Extracted function `scaleToDenominator` to core - for conversion of scale to zoom level.
* Share/start data conversion will now only occur if `version` property is `0.x.x`. Previously, it was `version` property is **not** `8.x.x`
* Filter table column values by Z Score. This is controlled by the following `TableColorStyleTraits`:
  - `zScoreFilter` - Treat values outside of specifed z-score as outliers, and therefore do not include in color scale. This value is magnitude of z-score - it will apply to positive and negative z-scores. For example a value of `2` will treat all values that are 2 or more standard deviations from the mean as outliers. This must be defined to be enabled - currently it is only enabled for SDMX (with `zScoreFilter=4`).
  - `zScoreFilterEnabled - True, if z-score filter is enabled
  - `rangeFilter` - This is applied after the `zScoreFilter`. It is used to effectively 'disable' the zScoreFilter if it doesn't cut at least the specified percange of the range of values (for both minimum and maximum value). For exmaple if `rangeFilter = 0.2`, then the zScoreFilter will only be effective if it cuts at least 20% of the range of values from the minimum and maximum value
* Add `outlierColor` to `ContinuousColorMap`
* Add `placement` to `SelectableDimension`. This can be used to put `SelectableDimension` below legend using `placement = "belowLegend`
* Add `SelectableDimensionCheckbox` (and rename `SelectableDimension` to `SelectableDimensionSelect`)
* Add `outlierFilterDimension` checkbox `SelectableDimension` to workbench to enable/disable dimension
* Extend `tableStyle.rowGroups` to regions
* Fix `spreadFinishTime` bug
* Fix diverging `ContinuousColorMap` - it will now center color scale around 0.
* Refactor `SocrataMapViewCatalogItem` to use `GeoJsonMixin`
* `SocrataCatalogGroup` will not not return groups for Facets if there is only one - so it skips an unnecessary group level.
* Update protomaps.js to `1.5.0`
* SDMX will now disable the region column if less than 2 valid regions have been found
* Set `spreadStartTime` and `spreadFinishTime` to `true` for SDMX
* Add SDMX `metadataURLs` from dataflow annotations
* Improve SDMX chart titles
* `TableMixin` will now remove data if an error occurs while calling `forceLoadTableData`
* Make `regionColumn` `isNullable` - this means region column can be disabled by setting to `null`.
* Fix scalar column color map with a single value
* TableMixin will now clear data if an error occurs while calling `forceLoadTableData`
* `TableMixin` will now not return `mapItems` or `chartItems` if `isLoading`
* SDMX will now use `initialTimeSource = stop`
* Fix `duplicateModels` duplicating observables across multiple models
* Support group models in workbench -- All members will be automatically added to the map.
* Added location search button to welcome modal in mobile view.
* Add `DataUrlTraits` to `CatalogMemberTraits.dataUrls`. It contains an array of data URLS (with optional `title` which will render a button). It is handled the same as `MetadataUrls` except there is a `type` property which can be set to `wcs`, `wfs`... to show info about the URL.
* Made search location bar span full width in mobile view.
* Automatically hide mobile modal window when user is interacting with the map.
* Disabled feature search in mobile
* Disabled export (clip&ship) in mobile
* Fixed misplaced search icon in mobile safari.
* Prevents story text from covering the whole screen in mobile devices.
* Add `CatalogIndex`, `CatalogIndexReference` and `generateCatalogIndex()` script. These can be used to generate a static JSON index of a terria catalog - which can then be searched through using `flexsearch`
* Added `weakReference` flag `ReferenceMixin`, this can be used to treat References more like a shortcut (this means that `sourceReference` isn't used when models are shared/added to the workbench - the `target` is used instead)
* GroupMixin.isMixedInto and MappableMixin.isMixedInto are now more strict - and won't pass for for References with `isMappable` or `isGroup`.
* `Workbench.add` can now handle nested `References` (eg `CatalogIndexReference -> CkanReference -> WMSCatalogItem`).
* Add `description` trait to `CatalogMemberReferenceTraits`
* Added `excludeMembers` property to `GroupTraits` (this replaced the `blacklist` property in v7). It is an array of strings of excluded group and item names. A group or item name that appears in this list will not be shown to the user. This is case-insensitive and will also apply to all child/nested groups
* Fixes an app crash on load in iOS-Safari mobile which was happening when rendering help panel tooltips.
* Fixed `WebMapServiceCatalogItem` not sending additional `parameters` in `GetFeatureInfo` queries.
* Changed mobile header icons and improved styling.
* Fixed a problem with computeds and AsyncLoader when loading `mapItems` (and hence children's `mapItems`) of a CompositeCatalogItem.
* Fix `YDYRCatalogFunction` `description`
* Extend input field for search in mobile view to full width of the page.
* Automatically hide mobile modal window when user is interacting with the map (like picking a point or drawing a shape).
* Adjusted styling of x-axis labels in feature info panel to prevent its clipping.
* When expanding charts from the same catalog item, we now create a new item if the expanded chart has a different title from the previously expanded chart for the same item. This behavior matches the behavior in `v7`.
* Improve status message when feature info panel chart is loading
* Fix broken chart panel download button.
* Changed @vx/_ dependencies to @visx/_ which is the new home of the chart library
* The glyph style used for chart points can now be customized.
* Added `TerriaReference` item, useful for mounting a catalog tree from an external init file at any position in the current map's catalog tree.
* Changed @vx/_ dependencies to @visx/_ which is the new home of the chart library
* The glyph style used for chart points can now be customized.
* Chart tooltip and legend bar can now fit more legends gracefully.

#### 8.1.0 - 2021-09-08

- **Breaking changes:**
  - Overhaul of map navigation: items no longer added inside UserInterface using <Nav> jsx.

* New version of map navigation ([#5062](https://github.com/TerriaJS/terriajs/pull/5062))
  - It consists of
    - a high level api `MapNavigationModel` for managing the navigation items, which is responsible for managing the state of navigation items. It is passing commands to invidual item controller.
    - a `MapNavigationItemController` that holds and control the state of navigation item. When new navigation item is created it should extend controller and provide the definition on how it state should be updated.
  - Terria exposes instance of navigation model to the world.
  - Converted all existing navigation items to utilise new navigation model, and registered them in terria navigation model (`registerMapNavigations.tsx`).
  - Resolved issue with some navigation items not being clickable on mobile due to overlap from others.
* Fixed a bug in Difference tool where difference image was showing with zero opacity in some situations.
* Fixed `CzmlCatalogItem` to react correctly to input data changes.

#### 8.0.1 - 2021-09-06

- Added `catalog-converter` support for v7 `#start` data.
- add french Help button translation
- Enable FeatureInfoSectionSpec tests
- Add `itemProperties` to `ArcGisMapServerCatalogGroupTraits` so that `ArcGisMapServerCatalogGroup` can override relevant traits of its layers.
- Add `feature` object to `FeatureInfoSection.getTemplateData`
- Add a way to replace text in feature info templates. See [Replace text](doc/connecting-to-data/customizing-data-appearance/feature-info-template.md) for details.
- Fixed unnecessary model reloads or recomputing of `mapItems` when switching between story scenes.
- Fixed story reset button.
- Moved help button to the top menu

#### 8.0.0 - 2021-08-13

- **Breaking changes**:
  - Require `translate#` in front of translatable content id in `config.json` (i.e. `helpContent`).
  - `colorPalette` no longer supports a list of CSS colors (eg `rgb(0,0,255)-rgb(0,255,0)-rgb(255,0,0)`). Instead please use `binColors`.
  - Organise `Traits` folder into `Traits/Decorators` and `Traits/TraitsClasses`
  - Renamed all mixin instance type definitions to `XMixin.Instance`.
  - Basemaps are now defined as `baseMaps` object (see [baseMaps object docs](./doc/customizing/initialization-files.md#basemaps))
    - list of available basemaps is defined in `baseMaps.items`. This list is combined with default base maps so it's possible to override defaults
    - definition of `initBaseMapId` and `initBaseMapName` are moved to `baseMaps.defaultBaseMapId` and `baseMaps.defaultBaseMapName`
    - `previewBaseMapId` is moved to `baseMaps.previewBaseMapId`
    - implemented `baseMaps.enabledBaseMaps` array of base map ids to define a list of baseMaps available to user
    - updated docs for `baseMaps`
  - `$color-splitter` and `theme.colorSplitter` has been replaced with `$color-secondary` and `theme.colorSecondary`
  - `canZoomTo` has bee replaced with `disableZoomTo` in `MappableTraits`
  - `showsInfo` has been replaced with `disableAboutData` in `CatalogMemberTraits`
  - `AsyncLoader` loadXXX methods now return `Result` with `errors` **they no longer throw errors** - if you need errors to be thrown you can use `(await loadXX).throwIfError()`.
  - Removed `openGroup()` - it is replaced by `viewState.viewCatalogMember`
  - Renamed `ReferenceMixin.is` to `ReferenceMixin.isMixedInto`

* Fixed a bug with numeric item search where it sometimes fails to return all matching values.
* Respect order of objects from lower strata in `objectArrayTrait`.
* Fix datetime button margin with scroll in workbench.
* Fix checkbox when click happen on svg icon. (#5550)
* Added progress indicator when loading item search tool.
* Add `nullColor` to `ConstantColorMap` - used when `colorColumn` is of type `region` to hide regions where rows don't exist.
* `TableStyles` will only be created for `text` columns if there are no columns of type `scalar`, `enum` or `region`.
* Moved `TableStyle.colorMap` into `TableColorMap`
* Replaced `colorbrewer.json` with `d3-scale-chromatic` - we now support d3 color scales (in addition to color brewer) - see https://github.com/d3/d3-scale-chromatic
* Added `ContinuousColorMap` - it will now be used by default for `scalar` columns
  - To use `DiscreteColorMap` - you will need to set `numberOfBins` to something other than `0`.
* `TableColorMap` default color palette for `scalar` columns is not `Reds` instead of `RdYlOr`
* Legends for `scalar` columns will now calculate optimal `numberFormatOptions.maximumFractionDigits` and `numberFormatOptions.minimumFractionDigits`
* Fix sharing user added data of type "Auto-detect".
* #5605 tidy up format string used in `MagdaReference`
* Fix wms feature info returning only one feature
* `WebMapServiceCatalogGroup` will now create layer auto-IDs using `Name` field to avoid ID clashes.
* Added `GroupMixin` `shareKey` generation for members - if the group has `shareKeys`.
* Organise `Traits` folder into `Traits/Decorators` and `Traits/TraitsClasses
* Organise `Traits` folder into `Traits/Decorators` and `Traits/TraitsClasses`
* I18n-ify shadow options in 3DTiles and some strings in feature info panel.
* Fix `StyledIcon` css `display` clash
* Limit `SelectableDimension` options to 1000 values
* Added support for `SocrataCatalogGroup` and `SocrataMapViewCatalogGroup`
  - Notes on v7 to v8 Socrata integration:
    - Share links are not preserved
    - Added basic support for dataset resources
* Organise `Models` directory into multiple sub-directories (#5626)
  - New model related classes are moved to `Models/Definition`
  - Catalog related files are moved to `Models/Catalog`
    - ESRI, OWS, GTFS and CKAN related files are moved to their own sub-directories in `Models/Catalog/`
    - Other Catalog items related files are moved to `Models/Catalog/CatalogItems`
    - Other Catalog items related files are moved to `Models/Catalog/CatalogGroups`
    - Catalog functions related files are moved to `Models/Catalog/CatalogFunction`
  - Removed unused Models files
* Modified BadgeBar to be more tolerant to longer strings
* Added `MapboxMapCatalogItem`.
* Added `MapboxStyleCatalogItem`.
* Fix splitter thumb icon vertical position
* Renamed all mixin instance type definitions to `XMixin.Instance`.
* Clean up `ViewControl` colors
  - `$color-splitter` and `theme.colorSplitter` has been replaced with `$color-secondary` and `theme.colorSecondary`
* Clean up `SplitterTraits`
  - `SplitterTraits` is now included in `RasterLayerTraits`
  - Removed `supportsSplitter` variable
  - Added `disableSplitter` trait
* Clean up `canZoomTo`
  - Replaced with `disableZoomTo` in `MappableTraits`
* Clean up `showsInfo`
  - Replaced with `disableAboutData` in `CatalogMemberTraits`
* Add `TerriaErrorSeverity` enum, values can be `Error` or `Warning`.
  - Errors with severity `Error` are presented to the user. `Warning` will just be printed to console.
  - By default, errors will use `Error`
  - `TerriaErrorSeverity` will be copied through nested `TerriaErrors` on creation (eg if you call `TerriaError.from()` on a `Warning` then the parent error will also be `Warning`)
  - Loading models from share links or stories will use `Warning` if the model is **not in the workbench**, otherwise it will use `Error`.
* In `terriaErrorNotification` - show `error.message` (as well as `error.stack`) if `error.stack` is defined
* `AsyncLoader` now has an observable `result` property.
* `viewState.viewCatalogMember()` now handles loading catalog members, opening groups and showing "Add Data" window.
* Fix `MagdaReference` `forceLoadReference` bug.
* Clean up `CkanCatalogGroup` loading - errors are no-longer swallowed.
* Clean up `3dTilesMixin` loading - errors are no-longer swallowed.
* Fix `DataPreviewSections` info section bug.
* Move `FeedbackForm` `z-index` to same as `Notification` - this is so it will appear above Data catalog.
* Added `result.raiseError()`, `result.pushErrorTo()` and `result.clone()` helper methods - and `Result.combine()` convenience function
* Renamed `ReferenceMixin.is` to `ReferenceMixin.isMixedInto`
* Added support for logging to external error service and configuring it via config parameters. See `errorService` in [client configuration](doc/customizing/client-side-config.md).
* Fix `DiscreteColorMap` bug with `binColors` and added warning message if `colorPalette` is invalid.
* Fix `EnumColorMap` bug with `binColors`
* Moved d3-scale-chromatic code into `tableColorMap.colorScaleCategorical()` and `tableColorMap.colorScaleContinuous()`
* Disabled welcome popup for shared stories
* Add WMS support for default value of time dimension.
* Make CompositeCatalogItem sync visibility to its members.
* Add `description` and `example` static properties to `Trait`, and added `@traitClass` decorator.
* Add `parent` property to `Trait`, which contains parent `TraitClass`.
* New model-generated documentation in `generateDocs.ts`
* Refactored some `Traits` classes so they use `mixTraits` instead of extending other `Traits` classes.
* Allow translation of some components.
* Fixed a bug which prevented adding any reference catalog item while the story is playing.
* Bumped terriajs-server to ^3.3.3

#### 8.0.0-alpha.87

- Re-add basemap images to terriajs rather than requiring all TerriaMaps to have those basemap images. Default basemaps will use those images.
- Data from TableMixin always overrides other feature information (e.g. from vector tiles in region mapping) by column name and title for feature info templating (consistent with v7).
- Fixed point entity creation for TableMixin where different columns are used for point size and colour.
- Changed MappableMixin's initialMessage to show while map items are loaded. Map items could be displayed behind the disclaimer before a user accepts the disclaimer.
- Fixed a cyclic dependency between initialMessage and app spinner (globe gif greysreen) that caused the app spinner to be present forever when loading a share link.
- Removed hardcoded credit links and made it configurable via terria config parameters.
- Disable `TableMixin` time column if only one unique time interval

#### 8.0.0-alpha.86

- **Breaking changes**:
  - `EnumColorMap` will only be used for enum `TableColumns` with number of unique values <= number of bins

* Add `options` to CSV papaparsing
* `TableMixin` will now only show points **or** region mapping - not both
* Add `FeatureInfoMixin` support for 2D vector features (in Cesium only)
* `TableStyles` are now hidden from the "Display Variable" selector if the number of colors (enumColors or numberOfBins) is less than 2. As a ColorMap with a single color isn't super useful.
* Improved default `TableColumn.isSampled` - it will be false if a binary column is detected (0 or 1)
* Improved default Table charting - now a time column will be used for xAxis by default
* Added `spreadFinishTime` - which works same way as `spreadStartTime` - if `true`, finish time of feature will be "spread" so that all features are displayed at the latest time step.
* Added support for `OpenDataSoft` - only point or region based features + timeseries
* `GeoJsonMixin`-based catalog items with polygon features can be extruded if a `heightProperty` is specified.
* Bugfix to make time-based geojson work when there are multiple features with the same time property value.
* Add `czmlTemplate` to `GeoJsonTraits` - it can be used to replace GeoJSON Point features with a CZML packet.
* Made the moment points in the chart optionally clickable.

#### 8.0.0-alpha.85

- **Breaking changes**:
  - Removed `registerAnalytics.js`
  - Removed `HelpMenuPanel.jsx`

* Added analytic events related to story, share and help menu items, Also refactored events to use category and action enums.
* Remove table style `SelectableDimension` from SDMX
* `GyroscopeGuidance` can now be translated.
* Wraps tool title bar text using `...`.

#### 8.0.0-alpha.84

- Fix `ArcGisMapServerCatalogGroup` infinite loading by removing the cycle of calling `loadMembers` that was present in the `DataCatalogGroup` React component. However calling `loadMembers` is still not cached as it should for `ArcGisMapServerCatalogGroup`, and the infinite loading bug could return.
- Fix bug `selectableDimensions` bug in `Cesium3dTilesMixin` and `GltfCatalogItem`.

#### 8.0.0-alpha.83

- Add `modelDimensions` to `CatalogMemberMixin` - this can be used to apply model stratum with a `SelectableDimension` (i.e. a drop-down menu).
- `GeoJsonMixin`-based catalog items can now be styled based on to their properties through traits.
- `GeoJsonMixin`-based catalog items can now vary over time if a `timeProperty` is specified.

#### 8.0.0-alpha.82

- **Breaking changes**:
  - IndexedItemSearchProvider: (bounding) `radius` option is no longer supported in `resultsData.csv` of search indexes.

* Show a toast and spinner icon in the "Ideal zoom" button when the map is zooming.
* `zoomTo()` will return a promise that resolves when the zoom animation is complete.
* Modifies `IndexedItemSearchProvider` to reflect changes to `terriajs-indexer` file format.
* Move feature info timeseries chart funtion to `lib\Table\getChartDetailsFn.ts`
* Fix feature info timeseries chart for point (lat/long) timeseries
* Feature info chart x-values are now be sorted in acending order
* Remove merging rows by ID for `PER_ROW` data in `ApiTableCatalogItem`
* Make `ApiTableCatalogItem` more compatible with Table `Traits`
  - `keyToColumnMapping` has been removed, now columns must be defined in `columns` `TableColumnTraits` to be copied from API responses.
* Move notification state change logic from ViewState into new class `NotificationState`
* Catalog items can now show a disclaimer or message before loading through specifying `InitialMessageTraits`
* Added Leaflet hack to remove white-gaps between tiles (https://github.com/Leaflet/Leaflet/issues/3575#issuecomment-688644225)
* Disabled pedestrian mode in mobile view.
* Pedestrian mode will no longer respond to "wasd" keys when the user is typing in some input field.
* Fix references to old `viewState.notification`.
* wiring changeLanguage button to useTranslation hook so that it can be detected in client maps
* Add `canZoomTo` to `TableMixin`
* SDMX changes:
  - Add better SDMX server error messages
  - `conceptOverrides` is now `modelOverrides` - as dataflow dimension traits can now be overridden by codelist ID (which is higher priortiy than concept ID)
  - Added `regionTypeReplacements` to `modelOverride`- to manually override detected regionTypes
  - `modelOverrides` are created for SDMX common concepts `UNIT_MEASURE`, `UNIT_MULT` and `FREQ`
    - `UNIT_MEASURE` will be displayed on legends and charts
    - `UNIT_MULT` will be used to multiple the primary measure by `10^x`
    - `FREQ` will be displayed as "units" in Legends and charts (eg "Monthly")
  - Single values will now be displayed in `ShortReportSections`
  - Custom feature info template to show proper dimension names + time-series chart
  - Smarter region-mapping
  - Removed `viewMode` - not needed now due to better handling of time-series
* Fix `DimensionSelector` Select duplicate ids.
* Add Leaflet splitter support for region mapping
* Fix Leaflet splitter while zooming and panning map
* Split `TableMixin` region mapping `ImageryParts` and `ImageryProvider` to improve opacity/show performance
* Removed `useClipUpdateWorkaround` from Mapbox/Cesium TileLayers (for Leaflet) - because we no longer support IE
* Fix overwriting `previewBaseMapId` with `initBaseMapId` by multiple `initData`.
* GeoJSON Mixin based catalog items can now call an API to retrieve their data as well as fetching it from a url.
* Changes to loadJson and loadJsonBlob to POST a request body rather than always make a GET request.
* Added ApiRequestTraits, and refactor ApiTableCatalogItemTraits to use it. `apiUrl` is now `url`.

#### 8.0.0-alpha.81

- Fix invalid HTML in `DataPreviewSections`.
- Fix pluralisation of mapDataState to support other languages.
- Fix CSW `Stratum` name bug.
- Add `#configUrl` hash parameter for **dev environment only**. It can be used to overwrite Terria config URL.

#### 8.0.0-alpha.80

- Removed `Disclaimer` deny or cancel button when there is no `denyAction` associated with it.

#### 8.0.0-alpha.79

- Make `InfoSections` collapsible in `DataPreview`. This adds `show` property to `InfoSectionTraits`.
  - `WebMapServiceCatalogItem` service description and data description are now collapsed by default.
- Revert commit https://github.com/TerriaJS/terriajs/commit/668ee565004766b64184cd2941bbd53e05068ebb which added `enzyme` devDependency.
- Aliases `lodash` to `lodash-es` and use `babel-plugin-lodash` reducing bundle size by around 1.09MB.
- Fix CkanCatalogGroup filterQuery issue. [#5332](https://github.com/TerriaJS/terriajs/pull/5332)
- Add `cesiumTerrainAssetId` to config.json to allow configuring default terrain.
- Added in language toggle and first draft of french translation.json
  - This is enabled via language languageConfiguration.enabled inside config.json and relies on the language being both enumerated inside languageConfiguration.langagues and availble under {code}/translation.json
- Updated to terriajs-cesium 1.81
- Create the Checkbox component with accessibility in mind.
- Convert `FeedbackForm` to typescript.

#### 8.0.0-alpha.78

- Add `ignoreErrors` url parameter.

#### 8.0.0-alpha.77

- **Breaking changes**:
  - `terria.error.raiseEvent` and `./raiseErrorToUser.ts` have been replaced with `terria.raiseErrorToUser`.
  - `terria.error.addEventListener` has been replaced with `terria.addErrorEventListener`

* New Error handling using `Result` and `TerriaError` now applied to initial loading, `updateModelFromJson()`, `upsertModelFromJson()` and `Traits.fromJson()`. This means errors will propagate through these functions, and a stacktrace will be displayed.
  - `Result` and the new features of `TerriaError` should be considered unstable and may be extensively modified or removed in future 8.0.0-alpha.n releases
* New `terriaErrorNotification()` function, which wraps up error messages.
* `TerriaError` can now contain "child" errors - this includes a few new methods: `flatten()` and `createParentError()`. It also has a few new convenience functions: `TerriaError.from()` and `TerriaError.combine()`.
* Convert `Branding.jsx` to `.tsx`
* Added `configParams.brandBarSmallElements` to set Branding elements for small screen (also added theme props)
* Add `font` variables and `fontImports` to theme - this can be used to import CSS fonts.
* Convert `lib/Styled` `.jsx` files to `.tsx` (including Box, Icon, Text). The most significant changes to these interfaces are:
  - `Box` no longer accepts `<Box positionAbsolute/>` and this should now be passed as `<Box position="absolute"/>`.
  - `Text`'s `styledSize` has been removed. Use the `styledFontSize` prop.
  - `ButtonAsLabel` no longer accepts `dark`. A dark background is now used when `light` is false (or undefined).
* Fixes CZML catalog item so that it appears on the timeline.
* Enable `theme` config parameter. This can now be used to override theme properties.

#### 8.0.0-alpha.76

- Added support for setting custom concurrent request limits per domain through `configParameters.customRequestSchedulerLimits`.
- Added `momentChart` to region-mapped timeseries
- Add time-series chart (in FeatureInfo) for region-mapped timeseries
- Only show `TableMixin` chart if it has more than one
- Add `TableChartStyle` name trait.

#### 8.0.0-alpha.75

- Fix `NotificationWindow` bug with `message`.
- Re-add `loadInitSources` to `Terria.updateApplicationUrl()`
- Added support for `elements` object in catalogue files (aka init files).
  - Using this object you can hide/show most UI elements individually.
  - See https://github.com/TerriaJS/terriajs/pull/5131. More in-depth docs to come.

#### 8.0.0-alpha.74

- Fix JS imports of `TerriaError`

#### 8.0.0-alpha.73

- Add `title` parameter in `raiseErrorToUser` to overwrite error title.
- Added some error handling in `Terria.ts` to deal with loading init sources.
- TSify `updateApplicationOnHashChange` + remove `loadInitSources` from `Terria.updateApplicationUrl()`

#### 8.0.0-alpha.72

- **Breaking changes**:
  - Added clippingRectangle to ImageryParts.
  - Any item that produces ImageryParts in mapItems (any raster items) must now also provide a clippingRectangle.
  - This clippingRectangle should be derived from this.cesiumRectangle (a new computed property) & this.clipToRectangle as demonstrated in many raster catalog items (e.g. OpenStreetMapCatalogItem.ts).

* Adds experimental ApiTableCatalogItem.
* Fixes a bug where FeatureInfoDownload tries to serialize a circular object
* Added `removeDuplicateRows` to `TableTraits`
* `forceLoadTableData` can now return undefined - which will leave `dataColumnMajor` unchanged
* Fix sharing preview item.
* Added z-index to right button group in mobile header menu
* Added cesiumRectangle computed property to MappableMixin. This is computed from the `rectangle` Trait.
* Fixed a Cesium render crash that occured when a capabilities document specified larger bounds than the tiling scheme's supported extent (bug occured with esri-mapServer but wms was probably also affected).
* In fixing Cesium render crash above clipping rectangles are now added to Cesium ImageryLayer (or Leaflet CesiumTileLayer) rather than being included in the ImageryProvider. ImageryParts has been updated to allow passing the clipping rectangle through to Cesium.ts and Leaflet.ts where ImageryLayer/CesiumTileLayer objects are created.

#### 8.0.0-alpha.71

- Fix accidental translation string change in 8.0.0-alpha.70

#### 8.0.0-alpha.70

- **Breaking changes**:
  - Merge `Chartable` and `AsyncChartableMixin` into new **`ChartableMixin`** + `loadChartItems` has been replaced by `loadMapItems`.
  - To set base map use `terriaViewer.setBaseMap()` instead of `terriaViewer.basemap = ...`
  - Incorrect usage of `AsyncLoader` **will now throw errors**

* Add `hideInBaseMapMenu` option to `BaseMapModel`.
* Change default basemap images to relative paths.
* Add `tileWidth` and `tileHeight` traits to `WebMapServiceCatalogItem`.
* Add docs about `AsyncLoader`
* Remove interactions between AsyncLoaders (eg calling `loadMetadata` from `forceLoadMapItems`)
* ... Instead, `loadMapItems` will call `loadMetadata` before triggering its own `AsyncLoader`
* Add `isLoading` to `CatalogMemberMixin` (combines `isLoading` from all the different `AsyncLoader`)
* Move `Loader` (spinner) from `Legend` to `WorkbenchItem`.
* Merge `Chartable` and `AsyncChartableMixin` into **`ChartableMixin`** + remove `AsyncLoader` functionality from `ChartableMixin` - it is now all handled by `loadMapItems`.
* Removed `AsyncLoader` functionality from `TableMixin` - it is now handled by `loadMapItems`.
  - `TableMixin.loadRegionProviderList()` is now called in `MappableMixin.loadMapItems()`
* Added `TerriaViewer.setBaseMap()` function, this now calls `loadMapItems` on basemaps
* Fix load of persisted basemap
* Fix sharing of base map
* Added backward compatibility for `baseMapName` in `initData` (eg share links)
* Add `WebMapService` support for WGS84 tiling scheme

#### 8.0.0-alpha.69

- **Breaking changes**:
  - Basemaps are now configured through catalog JSON instead of TerriaMap - see https://github.com/TerriaJS/terriajs/blob/13362e8b6e2a573b26e1697d9cfa5bae328f7cff/doc/customizing/initialization-files.md#basemaps

* Updated terriajs-cesium to version 1.79.1
* Make base maps configurable from init files and update documentation for init files [#5140](https://github.com/TerriaJS/terriajs/pull/5140).

#### 8.0.0-alpha.68

- Remove points from rectangle `UserDrawing`
- Fix clipboard typing error.
- Ported `WebProcessingServiceCatalogGroup`.
- Add CSW Group support
- Revert "remove wmts interfaces from ows interfaces" (873aa70)
- Add `math-expression-evaluator` library and `ColumnTransformationTraits`. This allows expressions to be used to transform column values (for example `x+10` to add 10 to all values).
- Fix bug in `TableColumn.title` getter.
- Add support for TableColumn quarterly dates in the format yyyy-Qx (eg 2020-Q1).
- Fix region mapping feature highlighting.
- Update clipboard to fix clipboard typing error.
- Added direction indicator to the pedestrian mode minimap.
- Limit up/down look angle in pedestrian mode.
- Automatically disable pedestrian mode when map zooms to a different location.
- Add support for time on `ArcGisMapServerCatalogItem`
- Merge `Mappable` and `AsyncMappableMixin` into **`MappableMixin`**.
- Fixed a issue when multiple filters are set to Cesium3DTilesCatalogItem
- Async/Awaitify `Terria.ts` + fix share links loading after `loadInitSources`.
- Tsified `TerriaError` + added support for "un-rendered" `I18nTranslateString`
- Tsified `raiseErrorToUser` + added `wrapErrorMessage()` to wrap error message in something more user friendly (using `models.raiseError.errorMessage` translation string).

#### 8.0.0-alpha.67

- TSify `Loader` function.
- Added walking mode to pedestrian mode which clamps the pedestrain to a fixed height above the surface.
- Upgraded catalog-converter to fix dependency version problem and ensure that all imports are async to reduce main bundle size.

#### 8.0.0-alpha.66

- **Breaking changes**:
  - Changed merging behaviour of Trait legends (of type `LegendTraits`) in `CatalogMemberTraits`. This affects legends on all `CatalogMember` models. Legend objects in higher strata now replace values in lower strata that match by index, rather than merging properties with them.

* Add `MetadataUrlTraits` to `CatalogMemberTraits.metadataUrls`. It contains an array of metadata URLS (with optional `title` which will render a button)
* Restore `cesiumTerrainUrl` config parameter. [#5124](https://github.com/TerriaJS/terriajs/pull/5124)
* I18n-ify strings in settings panel. [#5124](https://github.com/TerriaJS/terriajs/pull/5124)
* Moved `DataCustodianTraits` into `CatalogMemberTraits` and `CatalogMemberReferenceTraits`.
* `TableMixin` styles ("Display variables") will now look for column title if style title is undefined
* Add fallback colours when Color.fromCssColorString is used.
* Allow nullable `timeColumn` in table styles. Useful for turning off auto-detection of time columns.
* Added tool for searching inside catalog items. Initial implementation works for indexed 3d tilesets.
* Added support for shapefile with `ShapefileCatalogItem`
* Added `GeoJsonMixin` for handling the loading of geojson data.
* Extended the `GeoJsonCatalogItem` to support loading of zip files.
* Fixed broken feature highlighting for raster layers.
* Show a top angle view when zooming to a small feature/building from the item search result.
* Fix `TableTimeStyleTraits.idColumns` trait type.
* Added a new `lineAndPoint` chart type
* CustomChartComponent now has a "chart-type" attribute
* Fix `ArcGisMapServerCatalogItem` layer ID and legends bug
* Re-add region mapping `applyReplacements`.
* Added `SearchParameterTraits` to item search for setting a human readable `name` or passing index specific `queryOptions` for each parameter through the catalog.
* Added `AttributionTraits` to mappable and send it as property when creating Cesium's data sources and imagery providers. [#5167](https://github.com/TerriaJS/terriajs/pull/5167)
* Fixed an issue where a TerriaMap sometimes doesn't build because of typing issues with styled-components.
* Renamed `options` to `providerOptions` in `SearchableItemTraits`.
* Fix `CkanCatalogGroup.groupBy = "none"` members
* Fix `TableMixin` region mapping feature props and make Long/Lat features use column titles (if it exists) to match v7 behaviour.
* Add support for `CkanItemReference` `wms_layer` property
* Add support for `ArcGisMapServerCatalogGroup` to use `sublayerIds`.
* Added Pedestrian mode for easily navigating the map at street level.
* Clean up `LayerOrderingTraits`, remove `WorkbenchItem` interface, fix `keepOnTop` layer insert/re-ordering.
* Remove `wordBreak="break-all"` from Box surrounding DataPreview
* Re-added merging of csv row properties and vector tile feature properties for feature info (to match v7 behaviour).
* Fixes a bug in pedestrian mode where dropping the pedestrian in northern hemisphere will position the camera underground.
* Implement highlight/hide all actions for results of item search.
* Disable pickFeatures for WMS `_nextImageryParts`.
* Fix Leaflet `ImageryLayer` feature info sorting
* Fix hard-coded colour value in Story
* Use `configParameters.cesiumIonAccessToken` in `IonImageryCatalogItem`
* Added support for skipping comments in CSV files
* Fix WMS GetLegendGraphics request `style` parameter
* Loosen Legend `mimeType` check - so now it will treat the Legend URL as an image if the `mimeType` matches **OR** the file extension matches (previously, if `mimeType` was defined, then it wouldn't look at filetype extension)
* Fix `DiffTool` date-picker label `dateComparisonB`
* Fix app crash when switching different tools.
* Create `merge` `TraitsOption` for `objectArrayTrait`
* Move `Description` `metadataUrls` above `infoSections`.
* Upgraded i18next and i18next-http-backend to fix incompatibility.
* Added support for dd/mm/yyyy, dd-mm-yyyy and mm-dd-yyyy date formats.

#### 8.0.0-alpha.65

- Fixed SDMX-group nested categories
- SDMX-group will now remove top-level groups with only 1 child

#### 8.0.0-alpha.64

- Fixed WMS style selector bug.
- `layers` trait for `ArcGisMapServerCatalogItem` can now be a comma separated string of layer IDs or names. Names will be auto-converted to IDs when making the request.

#### 8.0.0-alpha.63

- Add `v7initializationUrls` to terria config. It will convert catalogs to v8 and print warning messages to console.
- Add `shareKeys` support for Madga map-config maps (through `terria` aspect)
- Revert WMS-group item ID generation to match v7
- Add `addShareKeysToMembers` to `GroupMixin` to generate `shareKeys` for dynamic groups (eg `wms-group)
- Added `InitDataPromise` to `InitSources`
- Add reverse `modelIdShareKeysMap` map - `model.id` -> `shareKeys`
- Upgraded `catalog-converter` to 0.0.2-alpha.4
- Reverted Legend use of `object` instead of `img` - sometimes it was showing html error responses
- Legend will now hide if an error is thrown
- Update youtube urls to nocookie version
- Share link conversion (through `catalog-converter`) is now done client-side
- Fix Geoserver legend font colour bug
- Remove legend broken image icon
- Added high-DPI legends for geoserver WMS (+ font size, label margin and a few other tweaks)
- `LegendTraits` is now part of `CatalogMemberTraits`
- Add `imageScaling` to `LegendTraits`
- WMS now `isGeoserver` if "geoserver` is in the URL
- Add WMS `supportsGetLegendRequest` trait
- Improved handling of WMS default styles

#### 8.0.0-alpha.62

- Fixed an issue with not loading the base map from init file and an issue with viewerMode from init files overriding the persisted viewerMode
- Fixed issues surrounding tabbed catalog mode
- Now uses `catalog-converter` to convert terriajs json in WPS response from v7 to v8.
- Fixed a bug in `UserDrawing` which caused points to not be plotted on the map.
- Fixed app crash when switching between different types of parameter in `GeoJsonParameterEditor`.
- Fixed errors when previewing an item in a group that is open by default (`isOpen: true` in init file).
- Fixed mobx warnings when loading geojson catalog items.
- Add `multiplierDefaultDeltaStep` Trait, which tries to calculate sensible multiplier for `DistrectelyTimeVarying` datasets. By default it is set to 2, which results in a new timestep being displayed every 2 seconds (on average) if timeline is playing.
- Hide info sections with empty content in the explorer preview.
- Port `shareKeys` from version 7
- Update/re-enable `GeoJsonCatalogItemSpec` for v8.
- add `DataCustodianTraits` to `WebMapServiceCatalogGroupTraits`
- Changed behaviour of `updateModelFromJson` such that catalog groups with the same id/name from different json files will be merged into one single group.
- Fixed error when selecting an existing polygon in WPS input form.
- Upgraded `catalog-converter` to 0.0.2-alpha.3.

#### 8.0.0-alpha.61

- New `CatalogFunctionMixin` and `CatalogFunctionJobMixin`
- Tsified `FunctionParameters`
- New `YourDataYourRegions` `CatalogFunctionMixin`
- Added `inWorkbench` property
- Added `addModelToTerria` flag to `upsertModelFromJson` function
- Added `DataCustodianTraits` to `WebMapServiceCatalogItem`
- Added `disableDimensionSelectors` trait to `WebMapServiceCatalogItem`. Acheives the same effect of `disableUserChanges` in v7.
- Temporarily stopped using `papaparse` for fetching Csv urls till an upstream bug is fixed.
- Fix async bug with loading `ReferenceMixin` and then `Mappable` items in `initSources`
- Remove `addToWorkbench`, it has been replaced with `workbench.add`
- Improve handling of `ArcGisMapServerCatalogItem` when dealing with tiled layers.
- Ensure there aren't more bins than unique values for a `TableStyle`
- Add access control properties to items fetched from Esri Portal.
- Improves magda based root group mimic behaviour introdcued in 8.0.0-alpha.57 by adding `/` to `knownContainerUniqueIds` when `map-config*` is encountered
- Fixed broken chart disclaimers in shared views.
- Fixed a bug where chart disclaimers were shown even for chart items disabled in the workbench.
- Fixed a bug where charts with titles containing the text "lat" or "lon" were hidden from feature info panel.
- Fixed a bug that occurred when loading config from magda. `initializationUrls` are now applied even if `group` aspect is not set

#### 8.0.0-alpha.60

- Fix WMS legend for default styles.
- Request transparent legend from GeoServer.
- Reverted the following due to various issues with datasets:
  - Add basic routing support
  - Add better page titles when on various routes of the application
  - Add prerendering support on `/catalog/` routes (via `prerender-end` event &
    allowing TerriaMap to hit certain routes)

#### 8.0.0-alpha.59

- Update magda error message
- Add a short report section if trying to view a `3d-tiles` item in a 2d map.
- Fix bug in `Terria.interpretStartData`.
- Add `ThreddsCatalogGroup` model.
- Port `supportsColorScaleRange`, `colorScaleMinimum` and `colorScaleMaximimum` from `master` to `WebMapServiceCatalogItem` model.
- Ported MapboxVectorTileCatalogItem ("mvt").
- When expanding a chart from the feature info panel, we now place a colored dot on the map where the chart was generated from.
- Add basic routing support
- Add better page titles when on various routes of the application
- Add prerendering support on `/catalog/` routes (via `prerender-end` event &
  allowing TerriaMap to hit certain routes)
- Update `WorkbenchButton` to allow for links rather than buttons, including
  changing About Data to a link

#### 8.0.0-alpha.58

- Add `FeatureInfoTraits` to `ArcGisMapServerCatalogItem`
- Fix zooming bug for datasets with invalid bounding boxes.
- Add new model for `ArcGisTerrainCatalogItem`.
- Add 3D Tiles to 'Add web data' dropdown.
- Fix naming of item in a `CkanCatalogGroup` when using an item naming scheme other than the default.

#### 8.0.0-alpha.57

- Fix memoization of `traitsClassToModelClass`.
- Chart expanded from feature info panel will now by default show only the first chart line.
- Chart component attribtues `column-titles` and `column-units` will now accept a simpler syntax like: "Time,Speed" or "ms,kmph"
- Fix presentation of the WMS Dimension metadata.
- Magda based maps now mimic "root group uniqueId === '/'" behaviour, so that mix and matching map init approaches behave more consistently

#### 8.0.0-alpha.56

- Add `itemProperties` trait to `WebMapMapCatalogGroup`.
- Add support for `formats` traits within `featureInfoTemplate` traits.
- Fix handling of `ArcGisPortalItemReference` for when a feature layer contains multiple sublayers.
- Implemented new compass design.

#### 8.0.0-alpha.55

- Upgraded to patched terriajs-cesium v1.73.1 to avoid build error on node 12 & 14.

#### 8.0.0-alpha.54

- Add a `infoAsObject` property to the `CatalogMemberMixin` for providing simpler access to `info` entries within templating
- Add a `contentAsObject` trait to `InfoSectionTraits` where a json object is more suitable than a string.
- Add `serviceDescription` and `dataDescription` to `WebMapServiceCatalogItem` info section.
- Extend `DataPreviewSections.jsx` to support Mustache templates with context provided by the catalog item.
- Add support for `initializationUrls` when loading configuration from Magda.
- Add `:only-child` styling for `menu-bar.scss` to ensure correctly rounded corners on isolated buttons.
- Improve Branding component for mobile header
- Add support for `displayOne` configuration parameter to choose which brand element to show in mobile view
- Update Carto basemaps URL and attribution.
- Add `clipToRectangle` trait to `RasterLayerTraits` and implement on `WebMapServiceCatalogItem`, `ArcGisMapServiceCatalogItem`, `CartoMapCatalogItem`, `WebMapTileServiceCatalogItem`.
- Allow Magda backed maps to use an inline `terria-init` catalog without it getting overwritten by map-config before it can be parsed
- Deprecated `proxyableDomainsUrl` configuration parameter in favour of `serverconfig` route
- Ported a support for `GpxCatalogItem`.
- Feature info is now shareable.
- Add option `canUnsetFeaturePickingState` to `applyInitData` for unsetting feature picking state if it is missing from `initData`. Useful for showing/hiding feature info panel when switching through story slides.
- Properly render for polygons with holes in Leaflet.
- Fixes a bug that showed the chart download button when there is no downloadable source.
- Add `hideWelcomeMessage` url parameter to allow the Welcome Message to be disabled for iframe embeds or sharing scenarios.
- Ensure the `chartDisclaimer` is passed from catalog items to derived chart items.
- Don't calculate a `rectangle` on a `ArcGisPortalReferenceItem` as they appear to contain less precision than the services they point to.
- Allow an `ArcGisPortalReferenceItem` to belong to multiple `CatalogGroup`'s.
- Fix argis reference bug.
- Made possible to internationalize tour contend.
- Added TileErrorHandlerMixin for handling raster layer tile errors.
- Fixed a bug that caused the feature info chart for SOS items to not load.
- SOS & CSV charts are now shareable.

#### 8.0.0-alpha.53

- Ported an implementation of CatalogSearchProvider and set it as the default
- Notification window & SatelliteImageryTimeFilterSection now uses theme colours
- Improved look and feel of `StyledHtml` parsing
- Fix `applyAriaId` on TooltipWrapper causing prop warnings
- Make share conversion notification more pretty (moved from `Terria.ts` to `shareConvertNotification.tsx`)
- Tsxify `Collapsible`
- `ShortReportSections` now uses `Collapsible`
- Add `onToggle`, `btnRight`, `btnStyle`, `titleTextProps` and `bodyBoxProps` props in `Collapsible`
- Add `Notification.message` support for `(viewState: ViewState) => React.ReactNode`
- Added splitting support to `WebMapTileServiceCatalogItem`.

#### 8.0.0-alpha.52

- Prevent duplicate loading of GetCapabilities
- Update the `GtfsCatalogItem` to use the `AutoRefreshingMixin`.
- Add a condition to the `AutoRefreshingMixin` to prevent unnecessary polling when an item is disabled in the workbench.
- Upgraded to Cesium v1.73.
- Removed any references to `BingMapsApi` (now deprecated).
- Add support for resolving `layers` parameter from `Title` and not just `Name` in `WebMapServiceCatalogItem`.
- Change TrainerBar to show all steps even if `markdownDescription` is not provided

#### 8.0.0-alpha.51

- Add WMTS group/item support
- Create `OwsInterfaces` to reduce duplicate code across OWS servies
- Fix story prompt being permanent/un-dismissable
- Fixed a bug that caused the feature info chart for SOS items to not load.

#### 8.0.0-alpha.50

- Support for searching WFS features with WebFeatureServiceSearchProvider
- WFS-based AustralianGazetteerSearchProvider
- Fixed a bug causing users to be brought back to the Data Catalogue tab when clicking on an auto-detected user added catalogue item.
- Fixed a bug causing Data Preview to not appear under the My Data tab.
- Fix WMS style `DimensionSelector` for layers with no styles
- Add WMS legend for items with no styles
- Add warning messages if catalog/share link has been converted by `terriajs-server`.
- Update the scroll style in `HelpVideoPanel` and `SidePanel` helpful hints.
- Updated leaflet attribution to match the style of cesium credits.
- Remove `@computed` props from `WebFeatureServiceCapabilities`
- Fixed bug causing the Related Maps dropdown to be clipped.
- Add SDMX-json support for groups and items (using SDMX-csv for data queries)
- `TableMixin` now uses `ExportableMixin` and `AsyncMappableMixin`
- Move region provider loading in `TableMixin` `forceLoadTableMixin` to `loadRegionProviderList`
- Added `TableAutomaticStylesStratum.stratumName` instead of hard-coded strings
- Added `Dimension` interface for `SelectableDimension` - which can be used for Traits
- Make `SelectableDimension.options` optional

#### 8.0.0-alpha.49

- WMS GetFeatureInfo fix to ensure `style=undefined` is not sent to server
- Add support for splitting CSVs (TableMixins) that are using region mapping.
- `addUserCatalogMember` will now call `addToWorkbench` instead of `workbench.add`.
- Replaces `ShadowSection` with `ShadowMixin` using `SelectableDimensions`
- Fix Webpack Windows path issue
- Updated icons for view and edit story in the hamburger menu.
- Implemented new design for story panel.

#### 8.0.0-alpha.48

- Allow `cacheDuration` to be set on `ArcGisPortalCatalogGroup` and `ArcGisPortalItemReference`.
- Set default `ArcGisPortalCatalogGroup` item sorting by title using REST API parameter.
- Call `registerCatalogMembers` before running tests and remove manual calls to `CatalogMemberFactory.register` and `UrlMapping.register` in various tests so that tests reflect the way the library is used.
- Updated stratum definitions which used hardcoded string to use `CommonStrata` values.

#### 8.0.0-alpha.47

- Removed hard coded senaps base url.
- Added option for manual Table region mapping with `enableManualRegionMapping` TableTrait. This provides `SelectableDimensions` for the region column and region type.
- Added WMS Dimensions (using `SelectableDimensions`)
- Added WMS multi-layer style, dimension and legend support.
- Merged the `StyleSelector` and `DimensionsSelector`, and created a `SelectableDimensions` interface.
- Added `chartColor` trait for DiscretelyTimeVarying items.
- Replaced all instances of `createInfoSection` and `newInfo` with calls to `createStratumInstance` using an initialisation object.
- Added trait `leafletUpdateInterval` to RasterLayerTraits.
- Fix styling of WFS and GeoRSS.
- Fixed a bug that caused re-rendering of xAxis of charts on mouse move. Chart cursor should be somewhat faster as a result of this fix.
- Fixed a bug that caused some catalogue items to remain on the map after clicking "Remove all" on the workbench.
- Deleted old `ChartDisclaimer.jsx`
- Moved `DiscretelyTimeVaryingMixin` from `TableAutomaticStylesStratum` to `TableMixin`
- Added basic region-mapping time support
- Add short report to `ArcGisFeatureServerItem` for exceeding the feature limit.
- Added shift-drag quick zoom

#### 8.0.0-alpha.46

- Fixed i18n initialisation for magda based configurations

#### 8.0.0-alpha.45

- Upgraded to Cesium v1.71.
- Change `ExportableData` interface to `ExportableMixin` and add `disableExport` trait.
- Add basic WFS support with `WebFeatureServiceCatalogGroup` and `WebFeatureServiceCatalogItem`
- Update style of diff tool close button to match new design
- Remove sass code from the `HelpPanel` component
- Added an option for translation override from TerriaMap
- Help content, trainer bar & help terms can use translation overrides
- Accepts `backend` options under a new `terria.start()` property, `i18nOptions`
- Use `wms_api_url` for CKAN resources where it exists
- Tsxified `DateTimePicker` and refactored `objectifiedDates` (moved to `DiscretelyTimeVaryingMixin`).
- Update style of 'Change dates' button in delta to be underlined
- Fix issue with delta 'Date comparison' shifting places when querying new location
- Shows a disabled splitter button when entering diff
- Make Drag & Drop work again (tsxify `DragDropFile.tsx` and refactor `addUserFiles.ts`)
- Add `TimeVarying.is` function

#### 8.0.0-alpha.44

- Pass `format` trait on `TableColumnTraits` down to `TableAutomaticStylesStratum` for generating legends
- Add `multipleTitles` and `maxMultipleTitlesShowed` to `LegendItemTraits`
- Aggregate legend items in `createLegendItemsFromEnumColorMap` by colour, that is merge legend items with the same colour (using `multipleTitles`)
- Only generate `tableStyles` for region columns if no other styles exist
- TableAutomaticStylesStratum & CsvCatalogItem only returns unique `discreteTimes`s now
- Specified specific terriajs config for ForkTsCheckerWebpackPlugin

#### 8.0.0-alpha.43

- Replace `@gov.au/page-alerts` dependency with our own warning box component. This removes all `pancake` processes which were sometimes problematic.

#### 8.0.0-alpha.42

- Added ArcGIS catalog support via ArcGisPortalItemReference

#### 8.0.0-alpha.41

- Add `cacheDuration` and `forceProxy` to `UrlTraits` and add `cacheDuration` defaults to various catalog models.
- Tsify `proxyCatalogItemUrl`.
- Simplified SidePanel React refs by removing the double wrapping of the `withTerriaRef()` HOC
- Merged `withTerriaRef()` HOC with `useRefForTerria()` hook logic
- Breadcrumbs are always shown instead of only when doing a catalog search

#### 8.0.0-alpha.40

- Improve info section of `WebMapServiceCatalogItem` with content from GetCapabilities
- Re-implement `infoSectionOrder` as `CatalogMember` trait.
- Add `infoWithoutSources` getter to `CatalogMemberMixin` to prevent app crash when using `hideSources`
- Add support for nested WMS groups
- Added breadcrumbs when clicking on a catalogue item from a catalogue search

#### 8.0.0-alpha.39

- Development builds sped up by 3~20x - ts-loader is now optional & TypeScript being transpiled by babel-loader, keeping type check safety on a separate thread

#### 8.0.0-alpha.38

- Add `show` to `ShortReportTraits` and Tsxify `ShortReport`
- Convert `ShortReport` to styled-components, add accordian-like UI
- 3D tiles support is now implemented as a Mixin.

#### 8.0.0-alpha.37

- Add `refreshEnabled` trait and `AsyncMappableMixin` to `AutoRefreshMixin`
- Ensure `CkanCatalogGroup` doesn't keep re-requesting data when opening and closing groups.
- Add `typeName` to `CatalogMemberMixin`
- Add `header` option to `loadText`
- Add `isMixedInto` function for `AsyncMappableMixin` and `AsyncChartableMixin`
- Added file upload support for `GltfCatalogItem`. The supported extension is glb.
- Improve runtime themeing via styled components across main UI components
- Updated default welcome video defaults to a newer, slower video
- Difftool will now pick any existing marked location (like from a search result) and filter imagery for that location.
- Updated labelling & copy in Difftool to clarify workflow
- ChartCustomComponent now `abstract`, no longer specific to CSV catalog items. Implement it for custom feature info charts.
- Update date picker to use theme colours
- Removed some sass overrides on `Select` through `StyleSelectorSection`
- Update LeftRightSection to use theme colours
- Ported `GeoRssCatalogItem` to mobx, added support to skip entries without geometry.
- Update Difftool BottomPanel UI to clearer "area filter" and date pickers
- Update Difftool BottomPanel to load into Terria's BottomDock
- Rearrange MapButton layout in DOM to properly reflow with BottomDock
- Update Difftool MainPanel to not get clipped by BottomDock
- Rearrange MapDataCount to exist inside MapColumn for more correct DOM structure & behaviour
- Re-added chart disclaimer.

#### mobx-36

- Added `pointer-events` to `MapNavigation` and `MenuBar` elements, so the bar don't block mouse click outside of the button.
- Fixes "reminder pop-up" for help button being unclickable
- Use `useTranslation` instead of `withTranslation` in functional component (`MapDataCount`)
- Make welcome video url and placeholder configurable via configparameters
- Added `ExportableData` interface.
- Added `ExportData` component for data catalog.
- Added WCS "clip and ship" for WMS
- Added basic CSV export function
- Extend `UserDrawing` to handle rectangles
- Tsxify `MapInteractionMode`
- Changed default orientation for `GltfCatalogItem` to no rotation, instead of zero rotation wrt to terrain
- Added a title to welcome message video

#### mobx-35

- Add "Upload" to tour points
- Add tooltips anywhere required in UI via `parseCustomMarkdownToReactWithOptions` & customisable via `helpContentTerms`
- Add "map state" map data count to highlight state of map data
- Add a reminder "pop-up" that shows the location of the help button
- Fix bug causing story pop-up to be off screen
- Fix bug causing helpful hints to be cut off on smaller screens
- Changed the `Tool` interface, now accepting prop `getToolComponent` instead of `toolComponent`
- Added `ToolButton` for loading/unloading a tool
- Added `TransformationTraits` that can be used to change position/rotation/scale of a model.
- Merge master into mobx. This includes:
  - Upgraded to Cesium v1.68.
  - Story related enhancements:
    - Added a title to story panel with ability to close story panel.
    - Added a popup on remove all stories.
    - Added button for sharing stories.
    - Added a question popup on window close (if there are stories on the map so users don't lose their work).
- Added a new `editor` Icon
- Changed `ToolButton` to show the same icon in open/close state. Previously it showed a close icon in close state.

#### mobx-34

- Bug fix for `DatePicker` in `BottomDock` causing app crash
- Made changes to the video modals: close button has been added, pressing escape now closes the component and some basic unit tests created
- Updated the video modal for _Data Stories: Getting Started_ to use the new `VideoGuide` component
- Tweaked MyData/AddData tabs to make it possible to invoke them without using the `ExplorerWindow` component and also customize the extensions listed in the dropdown.
- Fix the timeline stack handling for when there are multiple time-enabled layers
- Ported timeseries tables.
- Extended the support for styles for ESRI ArcGis Feature Server. Line styles are supported for lines and polygon outlines in both Cesium and Leaflet viewer. #4405
- Fix polygon outline style bug.
- Add a unit test for polygon outline style.
- Add TrainerPane/TrainerBar "Terry the task trainer"
- Use `1.x.x` of `karma-sauce-launcher` to fix CI build failures
- Stop unknown icons specified in config.json from crashing UI
- Creates a `ShadowTraits` class that is shared by `GltfCatalogItem` and `Cesium3DTilesCatalogItem`.
- Fixed a bug where user added data was removed from catalogue when Remove from map button in data catalog is clicked.
- Fix leaflet zoom to work when bounding rectangle exists but doesn't have bounds defined

#### mobx-33

- Updated generic select so icon doesn't block click
- Re-added loading bar for leaflet & cesium viewers

#### mobx-32

- Made expanded SOS chart item shareable.
- Fixed a regression bug where the time filter is shown for all satellite imagery items
- Add unit tests for `WelcomeMessage` and `Disclaimer`
- Fixed minor UI errors in console
- Replaced helpful hints text with the new version
- Made the shapes of some of the workbench components rounded
- Add `clampToGround` property on to holes within polygons in `GeoJsonCatalogItem`
- Set default `clampToGround` trait to `true` for `GeoJsonCatalogItem`
- Fixed a bug where WMS items caused type errors in newer babel and typescript builds, due to mixed mixin methods on DiffableMixin & DiscretelyTimeVaryingMixin
- Fixed a bug where KmlCatalogItem did not use the proxy for any urls.
- Add support for `CkanCatalogGroup` and `CkanItemReference`.
- Added unit test to ensure getAncestors behaviour
- Hide the chart legend if there are more than four items to prevent things like FeatureInfo being pushed out of the view and the map resizing.
- Prevent addedByUser stack overflow
- Fixed a chart bug where moment points do not stick to the basis item when they are of different scale.
- Fixed a bug where the moment point selection highlight is lost when changing the satellite imagery date.
- Removed sass from Clipboard
- Updated LocationSearchResults to support multiple search providers
- Replaced lifesaver icon on the help button with a question mark button
- Fix handling of points and markers around the anti-meridian in the `LeafletVisualizer`.
- Fixed difference tool losing datepicker state by keeping it mounted
- Disabled unhelpful Help button when in `useSmallScreenInterface`
- Fixed a bug where a single incorrect catalog item in a group would prevent subsequent items from loading.
- Improved catalog parsing to include a stub (`StubCatalogItem`) when terriajs can't parse something

#### mobx-31

- Fixes broken time filter location picker when other features are present on the map.
- Fixes the feature info panel button to show imagery at the selected location.
- Added `hideSource` trait to `CatalogMemberTraits`. When set to true source URL won't be visible in the explorer window.
- Added `Title`, `ContactInformation`, `Fees` to the `CapabilitiesService` interface so they are pulled on metadata load.
- Resolved name issue of `WebMapServiceCapabilities`. Now it returns a name resolved from `capabilities` unless it is set by user.
- Added setting of `isOpenInWorkbench`, `isExperiencingIssues`, `hideLegendInWorkbench`, `hideSource` strats for `WebMapServiceCatalogItem` from `WebMapServiceCatalogGroup`.

#### mobx-30

- Ported welcome message to mobx with new designs
- Updated CI clientConfig values to include new help panel default
- Bumped explicit base typescript to 3.9.2
- Lock rollbar to 2.15.2
- Ported disclaimer to mobx with new designs
- Added diff tool for visualizing difference (delta) of images between 2 dates for services that support it.
- Updated workbench ViewingControls styles to line up with icons
- Prevent re-diff on workbench items that are already a diff
- Updated splitter to force trigger resizes so it catches up on any animation delays from the workbench
- Update workbench to trigger resize events onTransitionEnd on top of view-model-triggers
- Added satellite imagery to help panel
- Stop disclaimer clashing with welcome message by only loading WelcomeMessage after disclaimer is no longer visible
- Fixes a difftool bug where left/right items loose their split direction settings when the tool is reset
- Fixes a splitter bug where split direction is not applied to new layers.
- Re-added satellite guide prompt option via `showInAppGuides`
- Changed tour "go back 1 tour point" messaging from "previous" to "back"

#### mobx-29

- Fix handling of urls on `Cesium3DTilesCatalogItem` related to proxying and getting confused between Resource vs URL.
- Renamed `UrlReference.createUrlReferenceFromUrlReference` to `UrlReference.createCatalogMemberFromUrlReference`
- Moved url to catalog member mapping from `createUrlRefernceFromUrl.register` to `UrlToCatalogMemberMapping` (now in `UrlReference.ts` file)
- Added in-app tour framework & base tour items
- Make the help panel customisable for different maps by modifying `config.json`
- Added generic styled select
- Remove maxZoom from leaflet map.
- Run & configure prettier on terriajs lib/ json files
- Changed most of the icons for the `MapNavigation` section (on the right hand side) of the screen
- Added a close button to story panel
- Made `MapIconButton` to animate when expanding
- Remove requirement for browser to render based on make half pixel calculations for the Compass & stop it jumping around when animating

#### mobx-28

- Fix SASS exports causing some build errors in certain webpack conditions

#### mobx-1 through mobx-27

- Fixed DragDropFile and `createCatalogItemFromFileOrUrl` which wasn't enabled/working in mobx, added tests for `createCatalogItemFromFileOrUrl` and renamed `createCatalogItemFromUrl` to `createUrlRefernceFromUrl`.
- Fixed bug in StratumOrder where `sortBottomToTop` would sort strata in the wrong order.
- Allow member re-ordering via GroupMixin's `moveMemberToIndex`
- Fixed a bug where `updateModelFromJson` would ignore its `replaceStratum` parameter.
- Re-added Measure Tool support
- Re-added `CartoMapCatalogItem`
- Re-implemented `addedByUser` to fix bug where previews of user added data would appear in the wrong tab.
- Added header options for loadJson5, & allow header overrides on MagdaReference loading
- Re-added some matcher-type mappings in `registerCatalogMembers`.
- Added `UrlReference` to represent catalog items created from a url with an auto-detected type.
- Modified `upsertModelFromJson` so that when no `id` is provided, the `uniqueId` generated from `localId` or `name` is incremented if necessary to make it unique.
- Re-enable search components if SearchProvider option provided
- Modified tests to not use any real servers.
- Fixed bug causing workbench items to be shared in the wrong order.
- Fix bug where urls in the feature info panel weren't turned into hyperlinks
- Fix preview map's base map and bounding rectangle size
- Fixed positioning of the buttons at the bottom and the timeline component on mobile
- Added `hasLocalData` property to indicate when a catalog item contains local data. This property is used to determine whether the item can be shared or not.
- Fixed bug causing user added data to not be shared. Note that user added catalog item urls are now set at the user stratum rather than the definition stratum.
- Added the ability to filter location search results by an app-wide bounding box configuration parameter
- Re-introduce UI elements for search when a catalogSearchProvider is provided
- Fix bug that prevented live transport data from being hidden
- Hide opacity control for point-table catalog items.
- Fixed bug where `Catalog` would sometimes end up with an undefined `userAddedDataGroup`.
- Show About Data for all items by default.
- Fixed translation strings for the descriptive text about WMS and WFS URLs in the data catalogue.
- Fix bug that throws an error when clicking on ArcGIS Map Service features
- Fix initialisation of `terria`'s `shareDataService`.
- Support Zoom to Data on `CsvCatalogItem` when data has lat-lon columns.
- Add a trait called `showShadowUi` to `Cesium3DTilesCatalogItem` which hide shadows on workbench item UI.
- Re-added `ArcGisFeatureServerCatalogItem` and `ArcGisFeatureServerCatalogGroup`
- Prevent TerriaMap from crashing when timeline is on and changing to 2D
- Rewrite charts using `vx` svg charting library.
- Fixed bug causing `ArcGisFeatureServerCatalogItem` to throw an error when a token is included in the proxy url.
- Fix a bug for zooming to `ArcGisMapServerCatalogItem` layers
- Modified creation of catalog item from urls to set the item name to be the url at the defaults stratum rather than the definition stratum. This prevents actual item names at load strata from being overridden by a definition stratum name which is just a url.
- Fixed a bug causing highlighting of features with `_cesium3DTileFeature` to sometimes stop working. Also changed highlight colour to make it more visible.
- Fixed bug causing user added data with an auto-detected data type to not be shared properly.
- Modified `addToWorkbench` so that when a catalog item fails to load it is removed from the workbench and an error message is displayed.
- Add support for feature picking on region mapped datasets
- Revamp map buttons at top to support two menu configuration
- Viewer (2d/3d/3d-non-terrain) & basemap preferences are persisted to local storage again, and loaded back at startup
- Dramatically simplified map button styling (pre-styled-components)
- Allow DropdownPanel(InnerPanel) to show centered instead of offset toward the left
- Added AccessControlMixin for tracking access control of a given MagdaReference
- Add a legend title trait
- Show private or public dataset status on data catalog UI via AccessControlMixin
- Added `pointSizeMap` to `TableStyle` to allow point size to be scaled by value
- Added `isExperiencingIssues` to `CatalogMemberTraits`. When set to true, an alert is displayed above the catalog item description.
- Add gyroscope guidance
- Enable StyleSelectorSection workbench control for `WebMapServiceCatalogItem`
- New-new ui
- Add WIP help panes
- Added "Split Screen Mode" into workbench
- Moved excess workbench viewing controls into menu
- Updated bottom attribution styling
- Begin styled components themeing
- Make `clampToGround` default to true for `ArcGisFeatureServerCatalogItemTraits` to stop things from floating
- Add fix for `WebMapServiceCatalogItem` in `styleSelector` to prevent crash.
- Revert changes to `StyleSelectorSelection` component and refactor `WebMapServiceCatalogItem` styleSelector getter.
- Added a temporary fix for bug where a single model failing to load in `applyInitData` in `Terria` would cause other models in the same `initData` object to not load as well.
- Change gyroscope focus/hover behaviour to move buttons on hover
- Stop showing previewed item when catalog is closed
- Prevent `StoryPanel.jsx` from reloading magda references on move through story.
- Add google analytics to mobx
- Fixed google analytics on story panel
- Fixed path event name undefined labelling
- Enable zoomTo and splitter on `CartoMapCatalogItem`.
- Added name to `MapServerStratum` in `ArcGisMapServerCatalogItem`.
- Readded basic `CompositeCatalogItem`.
- Ported Augmented Reality features
- Fixed bug causing "Terrain hides underground features" checkbox to sometimes become out of sync between `SettingPanel` and `WorkbenchSplitScreen`.
- Ports the Filter by Location" feature for Satellite imagery. The property name setting is renamed to `timeFilterPropertyName` from `featureTimesProperty`.
- Made split screen window in workbench hidden when viewer is changed to 3D Smooth and 2D
- Tidy Help UI code
- Added `allowFeatureInfoRequests` property to `Terria` and prevent unnecessary feature info requests when creating `UserDrawing`s.
- Tidied up analytics port, fixed `getAncestors` & added `getPath` helper
- Updated upload icon to point upwards
- Prevent catalog item names from overflowing and pushing the collapse button off the workbench
- Stopped analytics launch event sending bad label
- Add .tsx tests for UI components
- Provide a fallback name for an `ArcGisServerCatalogItem`
- Ensure `CesiumTileLayer.getTileUrl` returns a string.
- Polished help UI to match designs
- Adds methods `removeModelReferences` to Terria & ViewState for unregistering and removing models from different parts of the UI.
- Add basic support for various error provider services, implementing support for Rollbar.
- Add trait to enabling hiding legends for a `CatalogMember` in the workbench.
- Added new help menu item on how to navigate 3d data
- Add traits to customize color blending and highlight color for `Cesium3DTilesCatalogItem`
- Reimplemented splitting using `SplitItemReference`.
- Fix bug that caused contents on the video panel of the help UI to overlay the actual video
- Overhauled location search to be a dropdown instead of list of results
- Fixed bug causing full app crash or viewer zoom refresh when using 3D view and changing settings or changing the terrain provider.
- Implements `SensorObservationServiceCatalogItem`.
- Add support for styling CSVs using a region mapped or text columns.
- Update Compass UI to include larger rotation target, remove sass from compass
- Link Compass "help" button to `navigation` HelpPanelItem (requires generalisation later down the track)
- Improve keyboard traversal through right-hand-side map icon buttons
- Link Compass Gyroscope guidance footer text to `navigation` HelpPanelItem (requires generalisation later down the track)
- Removed hardcoded workbench & Panel button colours
- Ensure CSV column names are trimmed of whitespace.
- Really stop analytics launch event sending bad & now empty & now finally the real label
- Re-added `ArcGisMapServerCatalogGroup` and `ArcGisServerGroup`.
- Tidy Compass UI animations, styles, titles
- Bumped mobx minor to 4.15.x, mobx-react major to 6.x.x
- Add `dateFormat` trait to `TimeVaryingTraits` to allowing formatting of datestrings in workbench and bottomdock.
- Tidy Gyroscope Guidance positioning
- Fixed FeatureInfoPanel using old class state
- Fixed MapIconButton & FeedbackButton proptypes being defined incorrectly
- Implement SenapsLocationsCatalogItem
- Update papaparse and improve handling for retrieveing CSVs via chunking that have no ContentLenth header

### v7.11.17

- Moved strings in DateTimeSelector and FeatureInfoPanel into i18next translation file.

### v7.11.16

- Fixed a bug where the timeline would not update properly when the timeline panel was resized.

### v7.11.15

- Fixed a bug when clicking the expand button on a chart in feature info when the clicked feature was a polygon.

### v7.11.14

- Update CARTO Basemaps CDN URL and attribution.
- Fixed issue with node 12 & 14 introduced in Cesium upgrade.

### v7.11.13

- Upgraded to Cesium v1.73.
- Removed any references to `BingMapsApi` (now deprecated).

### v7.11.12

- Fixed a crash with GeoJsonCatalogItem when you set a `stroke-opacity` in `styles`.

### v7.11.11

- If `showIEMessage` is `true` in config.json, warn IE11 users that support is ending.

### v7.11.10

- Remove caching from TerriaJsonCatalogFunction requests.
- Upgraded minimum node-sass version to one that has binaries for node v14.

### v7.11.9

- Update Geoscience Australia Topo basemap.
- Remove caching from WPS requests.
- Fix entity outline alpha value when de-selecting a feature.

### v7.11.8

- Upgraded to terriajs-cesium v1.71.3 which fixes a bug running gulp tasks on node v14.

### v7.11.7

- Add additional region mapping boundaries.

### v7.11.6

- Rework the handling of point datasets on the anti-meridian when using LeafletJS.
- Fix indices in some translation strings including strings for descriptions of WMS and WMS service.
- Upgraded to Cesium v1.71.

### v7.11.5

- Added `GeoRssCatalogItem` for displaying GeoRSS files comming from rss2 and atom feeds.
- Bug fix: Prevent geojson files from appearing twice in the workbench when dropped with the .json extension
- Story related enhancements:
  - Added a title to story panel with ability to close story panel.
  - Added a popup on remove all stories.
  - Added button for sharing stories.
  - Added a question popup on window close (if there are stories on the map so users don't lose their work).
- Pinned `html-to-react` to version 1.3.4 to avoid IE11 incompatibility with newer version of deep dependency `entities`. See https://github.com/fb55/entities/issues/209
- Added a `MapboxStyleCatalogItem` for showing Mapbox styles.
- Add a `tileErrorThresholdBeforeDisabling` parameter to `ImageryLayerCatalogItem` to allow a threshold to set for allowed number of tile failures before disabling the layer.

### v7.11.4

- Add support for `classBreaks` renderer to `ArcGisFeatureServerCatalogItem`.
- Upgraded to Cesium v1.68.
- Replace `defineProperties` and `freezeObject` to `Object.defineProperties` and `Object.freeze` respectively.
- Bumped travis build environment to node 10.
- Upgraded to `generate-terriajs-schema` to v1.5.0.

### v7.11.3

- Added babel dynamic import plugin for webpack builds.
- `ignoreUnknownTileErrors` will now also ignore HTTP 200 responses that are not proper images.

### v7.11.2

- Pass minimumLevel, in Cesium, to minNativeZoom, in Leaflet.
- Upgraded to Cesium v1.66.

### v7.11.1

- Fix for color of markers on the map associated with chart items

### v7.11.0

- Fix draggable workbench/story items with translation HOC
- Added first revision of "delta feature" for change detection of WMS catalog items which indicate `supportsDeltaComparison`
- Improve menu bar button hover/focus states when interacting with its panel contents
- Add ability to set opacity on `GeoJsonCatalogItem`
- Expanded test cases to ensure WorkbenchItem & Story have the correct order of components composed
- Fix broken catalog functions when used with translation HOC
- Fix bug with momentPoints chart type when plotting against series with null values
- Make the default `Legend` width a little smaller to account for the workbench scrollbar
- Bug fix for expanding chart - avoid creating marker where no lat lon exists.
- Add a `ChartDisclaimer` component to display an additional disclaimer above the chart panel in the bottom dock.
- Add `allowFeatureInfoRequests` property to `Terria` and prevent unnecessary feature info requests when creating `UserDrawing`s.
- Removes unsupported data that is drag and dropped from the workbench and user catalog.
- Adjusted z-index values so that the explorer panel is on top of the side panel and the notification window appears at the very top layer.
- Allow `CkanCatalogItem` names to be constructed from dataset and resource names where multiple resources are available for a single dataset
- Set the name of ArcGis MapServer CatalogGroup and CatalogItem on load
- Improve autodetecting WFS format, naming of the WFS catalog group and retaining the zoomToExtent
- Remove unnecessary nbsp; from chart download and expand buttons introduced through internationalization.
- Fix story prompt flag not being set after dismissing story, if `showFeaturePrompts` has been enabled

### v7.10.0

- Added proper basic internationalisation beginnings via i18next & react-i18next
- Fixed a bug where calling `openAddData()` or `closeCatalog()` on ViewState did not correctly apply the relevant `mobileViewOptions` for mobile views.
- Fixed filter by available dates on ImageryLayerCatalogItem not copying to the clone when the item is split.
- Fixed an error in `regionMapping.json` that causes some states to be mismatched when using Australian state codes in a column labelled "state". It is still recommended to use "ste", "ste_code" or "ste_code_2016" over "state" for column labels when matching against Australian state codes.
- Fixed bug where "User data" catalog did not have add-buttons.
- Added ability to re-add "User data" CSV items once removed from workbench.
- Changed catalog item event labels to include the full catalog item path, rather than just the catalog item name.
- Added support for `openAddData` option in config.json. If true, the "Add Data" dialog is automatically opened at startup.
- Welcome message, in-app guides & new feature prompts are now disabled by default. These can be re-enabled by setting the `showWelcomeMessage`, `showInAppGuides` & `showFeaturePrompts` options in config.json.
- Updated Welcome Message to pass its props to `WelcomeMessagePrimaryBtnClick` & `WelcomeMessageSecondaryBtnClick` overrides
- Welcome message, in-app guides & new feature prompts are now disabled by default. These can be re-enabled by setting the `showWelcomeMessage`, `showInAppGuides` & `showFeaturePrompts` options in config.json.
- Updated Welcome Message to pass its props to `WelcomeMessagePrimaryBtnClick` & `WelcomeMessageSecondaryBtnClick` overrides.
- Fixed a bug in anti-meridian handling causing excessive memory use.
- Handled coordinate conversion for GeoJson geometries with an empty `coordinates` array.
- Fixed height of My Data drag and drop box in Safari and IE.

### v7.9.0

- Upgraded to Cesium v1.63.1. This upgrade may cause more problems than usual because Cesium has switched from AMD to ES6 modules. If you run into problems, please contact us: https://terria.io/contact

### v7.8.0

- Added ability to do in-app, "static guides" through `<Guide />`s
- Added in-app Guide for time enabled WMS items
- Initial implementation of language overrides to support setting custom text throughout the application.
- Added ability to pass `leafletUpdateInterval` to an `ImageryLayerCatalogItem` to throttle the number of requests made to a server.

### v7.7.0

- Added a quality slider for the 3D map to the Map panel, allowing control of Cesium's maximumScreenSpaceError and resolutionScale properties.
- Allowed MapboxMapCatalogItems to be specified in catalog files using type `mapbox-map`.
- We now use styles derived from `drawingInfo` from Esri Feature Services.
- Chart related enhancements:
  - Added momentPoints chart type to plot points along an available line chart.
  - Added zooming and panning on the chart panel.
  - Various preventative fixes to prevent chart crashes.
- Increased the tolerance for intermittent tile failures from time-varying raster layers. More failures will now be allowed before the layer is disabled.
- Sensor Observation Service `GetFeatureOfInterest` requests no longer erroneously include `temporalFilters`. Also improved the generated request XML to be more compliant with the specification.
- Fixed a bug where differences in available dates for `ImageryLayerCatalogItem` from original list of dates vs a new list of dates, would cause an error.
- Improved support for layers rendered across the anti-meridian in 2D (Leaflet).
- Fixed a crash when splitting a layer with a `momentPoints` chart item.
- Fixed a crash when the specified Web Map Service (WMS) layer could not be found in the `GetCapabilities` document and an alternate legend was not explicitly specified.

### v7.6.11

- Added a workaround for a bug in Google Chrome v76 and v77 that caused problems with sizing of the bottom dock, such as cutting off the timeline and flickering on and off over the map.
- Set cesium rendering resolution to CSS pixel resolution. This is required because Cesium renders in native device resolution since 1.61.0.

### v7.6.10

- Fixed error when opening a URL shared from an explorer tab. #3614
- Resolve a bug with `SdmxJsonCatalogItem`'s v2.0 where they were being redrawn when dimensions we're changed. #3659
- Upgrades terriajs-cesium to 1.61.0

### v7.6.9

- Automatically set `linkedWcsCoverage` on a WebMapServiceCatalogItem.

### v7.6.8

- Added ability in TerriaJsonCatalogFunction to handle long requests via HTTP:202 Accepted.

### v7.6.7

- Fixed share disclaimer to warn only when user has added items that cannot be shared.

### v7.6.6

- Basemaps are now loaded before being enabled & showed

### v7.6.5

- Add the filename to a workbench item from a drag'n'dropped file so it isn't undisplayed as 'Unnamed item'.
- Fixed inability to share SOS items.
- Added an option to the mobile menu to allow a story to be resumed after it is closed.
- The "Introducing Data Stories" prompt now only needs to be dismissed once. Previously it would continue to appear on every load until you clicked the "Story" button.
- Fixed a crash that could occur when the feature info panel has a chart but the selected feature has no chart data.
- Fixed a bug where the feature info panel would show information on a vector tile region mapped dataset that had no match.

### v7.6.4

- Add scrollbar to dropdown boxes.
- Add support for SDMX version 2.1 to existing `SdmxJsonCatalogItem`.
- Add a warning when sharing a map describing datasets which will be missing.
- Enable the story panel to be ordered to the front.
- Disable the autocomplete on the title field when adding a new scene to a story.
- Fix SED codes for regionmapping

### v7.6.3

- Fixed a bug with picking features that cross the anti-meridian in 2D mode .
- Fixed a bug where `ArcGisMapServerCatalogItem` legends were being created during search.
- Fixed a bug where region mapping would not accurately reflect share link parameters.

### v7.6.2

- Fixed a bug that made some input boxes unreadable in some web browsers.

### v7.6.1

- Fixed a bug that prevented the "Feedback" button from working correctly.
- Fix a bug that could cause a lot of extra space to the left of a chart on the feature info panel.

### v7.6.0

- Added video intro to building a story
- Allow vector tiles for region mapping to return 404 for empty tiles.

### v7.5.2

- Upgraded to Cesium v1.58.1.
- Charts are now shared in share & story links

### v7.5.1

- Fixed a bug in Cesium that prevented the new Bing Maps "on demand" basemaps from working on `https` sites.

### v7.5.0

- Added the "Story" feature for building and sharing guided tours of maps and data.
- Added sharing within the data catalog to share a given catalog group or item
- Switched to using the new "on demand" versions of the Bing Maps aerial and roads basemaps. The previous versions are deprecated.

### v7.4.1

- Remove dangling comma in `regionMapping.json`.
- `WebMapServicCatalogItem` now includes the current `style` in generated `GetLegendGraphic` URLs.

### v7.4.0

- Upgraded to Cesium v1.57.
- Fixed a bug where all available styles were being retrieved from a `GetCapabilities` for each layer within a WMS Group resulting in memory crashes on WMSs with many layers.
- Support State Electoral Districts 2018 and 2016 (SED_Code_2018, SED_Code_2016, SED_Name_2018, SED_Name_2016)

### v7.3.0

- Added `GltfCatalogItem` for displaying [glTF](https://www.khronos.org/gltf/) models on the 3D scene.
- Fixed a bug where the Map settings '2D' button activated '3D Smooth' view when configured without support for '3D Terrain'.
- Added `clampToTerrain` property to `GeoJsonCatalogItem`.
- When clicking a polygon in 3D Terrain mode, the white outline is now correctly shown on the terrain surface. Note that Internet Explorer 11 and old GPU hardware cannot support drawing the highlight on terrain, so it will not be drawn at all in these environments.

### v7.2.1

- Removed an extra close curly brace from `regionMapping.json`.

### v7.2.0

- Added `hideLayerAfterMinScaleDenominator` property to `WebMapServiceCatalogItem`. When true, TerriaJS will show a message and display nothing rather than silently show a scaled-up version of the layer when the user zooms in past the layer's advertised `MinScaleDenominator`.
- Added `GeoJsonParameterEditor`.
- Fixed a bug that resulted in blank titles for catalog groups loaded from automatically detected (WMS) servers
- Fixed a bug that caused some chart "Expand" options to be hidden.
- Added `CED_CODE18` and `CED_NAME18` region types to `regionMapping.json`. These are now the default for CSV files that reference `ced`, `ced_code` and `ced_name` (previously the 2016 versions were used).
- Improved support for WMTS, setting a maximum level to request tiles at.

### v7.1.0

- Support displaying availability for imagery layers on charts, by adding `"showOnChart": true" or clicking a button in the UI.
- Added a `featureTimesProperty` property to all `ImageryLayerCatalogItem`s. This is useful for datasets that do not have data for all locations at all times, such as daily sensor swaths of near-real-time or historical satellite imagery. The property specifies the name of a property returned by the layer's feature information query that indicates the times when data is available at that particular location. When this property is set, TerriaJS will display an interface on the workbench to allow the user to filter the times to only those times where data is available at a particular location. It will also display a button at the bottom of the Feature Information panel allowing the user to filter for the selected location.
- Added `disablePreview` option to all catalog items. This is useful when the preview map in the catalog will be slow to load.
- When using the splitter, the feature info panel will now show only the features on the clicked side of the splitter.
- Vector polygons and polylines are now higlighted when clicked.
- Fixed a bug that prevented catalog item split state (left/right/both) from being shared for CSV layers.
- Fixed a bug where the 3D globe would not immediately refresh when toggling between the "Terrain" and "Smooth" viewer modes.
- Fixed a bug that could cause the chart panel at the bottom to flicker on and off rapidly when there is an error loading chart data.
- Fixed map tool button positioning on small-screen devices when viewing time series layers.

### v7.0.2

- Fixed a bug that prevented billboard images from working on the 2D map.
- Implemented "Zoom To" support for KML, CZML, and other vector data sources.
- Upgraded to Cesium v1.55.

### v7.0.1

- Breaking Changes:
  - TerriaJS no longer supports Internet Explorer 9 or 10.
  - An application-level polyfill suite is now highly recommended, and it is required for Internet Explorer 11 compatibility. The easiest approach is to add `<script src="https://cdn.polyfill.io/v2/polyfill.min.js"></script>` to the `<head>` element of your application's HTML page, which will deliver a polyfill suite tailored to the end-user's browser.
  - TerriaJS now requires Node.js v8.0 or later.
  - TerriaJS now requires Webpack v4.0 or later.
  - TerriaJS now uses Gulp v4.0. If you have Gulp 3 installed globally, you'll need to use `npm run gulp` to run TerriaJS gulp tasks, or upgrade your global Gulp to v4 with `npm install -g gulp@4`.
  - TerriaJS now uses Babel v7.0.
  - Removed `UrthecastCatalogItem`, `UrthecastCatalogGroup`, and `registerUrthcastCatalogItems`. The Urthecast functionality was dependent on an npm package that hadn't been updated in three years and had potential security vulnerabilities. Please [let us know](https://gitter.im/TerriaJS/terriajs) if you were using this functionality.

### v6.5.0

- Add support for rendering Mapbox Vector Tiles (MVT) layers. Currently, polygons are the only supported geometry type, and all polygons are drawn with the same outline and fill colors.
- `wwwroot/data/regionMapping.json` is now the default region mapping file (rather than a file provided by TerriaMap), and needs to be explicitly overridden by a `regionMappingDefinitionsUrl` setting in config.json.

### v6.4.0

- The Feature Info panel can now be moved by clicking and dragging it.
- The map tool buttons are now arranged horizontally instead of vertically on small-screen mobile devices.
- When using a Web Map Service (WMS) catalog item with the `linkedWcsUrl` and `linkedWcsCoverage` properties, we now pass the selected WMS style to the Web Coverage Service (WCS) so that it can optionally return different information based on the selected style.
- Added `stationIdWhitelist` and `stationIdBlacklist` properties to `SensorObservationServiceCatalogItem` to allow filtering certain monitoring stations in/out.
- Fixed a bug that caused a crash when attempting to use a `style` attribute on an `<a>` tag in Markdown+HTML strings such as feature info templates.
- Fixed a bug that displaced the chart dropdown list on mobile Safari.

### v6.3.7

- Upgraded to Cesium v1.53.

### v6.3.6

- Dragging/dropping files now displays a more subtle notification rather than opening the large Add Data / My Data panel.
- The `sendFeedback` function can now be used to send additional information if the server is configured to receive it (i.e. `devserverconfig.json`).
- Made custom feedback controls stay in the lower-right corner of the map.
- Improved the look of the toolbar icons in the top right, and added an icon for the About page.

### v6.3.5

- Changed the title text for the new button next to "Add Data" on the workbench to "Load local/web data".
- Fixed a bug that caused the area to the right of the Terria log on the 2D map to be registered as a click on the logo instead of a click on the map.
- Fixed a bug that caused the standard "Give Feedback" button to fail to open the feedback panel.
- Swapped the positions of the group expand/collapse icon and the "Remove from catalogue" icon on the My Data panel, for more consistent alignment.
- Made notifications honor the `width` and `height` properties. Previously, these values were ignored.

### v6.3.4

- Added the ability to add custom components to the feedback area (lower right) of the user interface.

### v6.3.3

- Upgraded to Cesium v1.51.

### v6.3.2

- Added "filterByProcedures" property to "sos" item (default: true). When false, the list of procedures is not passed as a filter to GetFeatureOfInterest request, which works better for BoM Water Data Online services.

### v6.3.1

- Fixed a bug that caused the compass control to be misaligned in Internet Explorer 11.

### v6.3.0

- Changed the "My Data" interface to be much more intuitive and tweaked the visual style of the catalog.
- Added `CartoMapCatalogItem` to connect to layers using the [Carto Maps API](https://carto.com/developers/maps-api/).

## v6.2.3

- Made it possible to configure the compass control's colors using CSS.

### v6.2.2

- Removed the Terria logo from the preview map and made the credit there smaller.
- Fall back to the style name in the workbench styles dropdown when no title is given for a style in WMS GetCapabilities.

### v6.2.1

- We now use Cesium Ion for the Bing Maps basemaps, unless a `bingMapsKey` is provided in [config.json](https://docs.terria.io/guide/customizing/client-side-config/#parameters). You can control this behavior with the `useCesiumIonBingImagery` property. Please note that if a `bingMapsKey` is not provided, the Bing Maps geocoder will always return no results.
- Added a Terria logo in the lower left of the map. It can be disabled by setting `"hideTerriaLogo": true` in `config.json`.
- Improved the credits display on the 2D map to be more similar to the 3D credits.
- Fixed a bug that caused some legends to be missing or incomplete in Apple Safari.

### v6.2.0

- Added a simple WCS "clip and ship" functionality for WMS layers with corresponding a WCS endpoint and coverage.
- Fixed problems canceling drag-and-drop when using some web browsers.
- Fixed a bug that created a time period where no data is shown at the end of a time-varying CSV.
- Fixed a bug that could cause endless tile requests with certain types of incorrect server responses.
- Fixed a bug that could cause endless region tile requests when loading a CSV with a time column where none of the column values could actually be interpreted as a time.
- Added automatic retry with jittered, exponential backoff for tile requests that result in a 5xx HTTP status code. This is especially useful for servers that return 503 or 504 under load. Previously, TerriaJS would frequently disable the layer and hit the user with an error message when accessing such servers.
- Updated British National Grid transform in `Proj4Definitions` to a more accurate (~2 m) 7 parameter version https://epsg.io/27700.
- Distinguished between 3D Terrain and 3D Smooth in share links and init files.
- Upgraded to Cesium v1.50.

### v6.1.4

- Fixed a bug that could cause the workbench to appear narrower than expected on some systems, and the map to be off-center when collapsing the workbench on all systems.

### v6.1.3

- When clicking a `Split` button on the workbench, the new catalog item will no longer be attached to the timeline even if the original was. This avoids a confusing situation where both catalog items would be locked to the same time.
- Added KMZ to the whitelisted formats for `MagdaCatalogItem`.
- Fixed a bug that caused a crash when switching to 2D with vector data already on the map, including when visiting a share link with vector data when the map ends up being 2D.
- The "Hide Workbench" button is now attached to the side of the Workbench, instead of on the opposite side of the screen from it.

### v6.1.2

- Fixed a bug that prevented `BingMapsSearchProviderViewModel` and other uses of `loadJsonp` from working correctly.

### v6.1.1

- Upgraded to terriajs-server v2.7.4.

### v6.1.0

- The previous default terrain provider, STK World Terrain, has been deprecated by its provider. _To continue using terrain in your deployed applications, you *must* obtain a Cesium Ion key and add it to `config.json`_. See https://cesium.com/ to create an Ion account. New options are available in `config.json` to configure terrain from Cesium Ion or from another source. See https://terria.io/Documentation/guide/customizing/client-side-config/#parameters for configuration details.
- Upgraded to Cesium v1.48.
- Added `Cesium3DTilesCatalogItem` for visualizing [Cesium 3D Tiles](https://github.com/AnalyticalGraphicsInc/3d-tiles) datasets.
- Added `IonImageryCatalogItem` for accessing imagery assets on [Cesium Ion](https://cesium.com/).
- Added support for Cesium Ion terrain assets to `CesiumTerrainProvider`. To use an asset from Ion, specify the `ionAssetId` and optionally the `ionAccessToken` and `ionServer` properties instead of specifying a `url`.
- Fixed a bug that could cause legends to be missing from `WebMapServiceCatalogItems` that had `isEnabled` set to true.

### v6.0.5

- Added `rel="noreferrer noopener"` to all `target="_blank"` links. This prevents the target page from being able to navigate the source tab to a new page.
- Fixed a bug that caused the order of items on the Workbench to change when visiting a share link.

### v6.0.4

- Changed `CesiumSelectionIndicator` to no longer use Knockout binding. This will avoid a problem in some environments, such as when a Content Security Policy (CSP) is in place.

### v6.0.3

- Fixed a bug that prevented users from being able to enter coordinates directly into catalog function point parameter fields.

### v6.0.2

- Fixed a bug that prevented interaction with the 3D map when the splitter was active.

### v6.0.1

- Added `parameters` property to `ArcGisMapServerCatalogItem`, allowing arbitrary parameters to be passed in tile and feature info requests.

### v6.0.0

- Breaking Changes:
  - An application-level polyfill suite is now required for Internet Explorer 9 and 10 compatibility. The easiest approach is to add `<script src="https://cdn.polyfill.io/v2/polyfill.min.js"></script>` to the `<head>` element of your application's HTML page.
  - In TerriaJS v7.0.0 (the _next_ major release), a polyfill suite may be required for Internet Explorer 11 as well. Adopting the approach above now will ensure you don't need to worry about it then.
- Overhauled support for printing. There is now a Print button on the Share panel that will provide a much better printable form of the map than the browser's built-in print feature. If a user uses the browser's print button instead, a message at the top will suggest using the TerriaJS Print feature and open the Share panel. Calling `window.print` (e.g. on a TerriaJS instance inside an iframe) will invoke the new TerriaJS print feature directly.
- Fixed a bug that caused `Leaflet.captureScreenshot` to show all layers on both sides even with the splitter active.
- Fixed a bug that prevented some vector features from appearing in `Leaflet.captureScreenshot`.
- Added ability to move the splitter thumb position vertically so that users can move it to prevent occlusions.
- Added `TerriaJsonCatalogFunction`. This catalog function allows an arbitrary HTTP GET to be invoked with user-provided parameters and return TerriaJS catalog JSON.
- Fixed a bug that could cause the feature info panel to sometimes be nearly transparent in Internet Explorer 11.
- Fixed a bug that caused an expanded preview chart's workbench item to erroneously show the date picker.
- Updated `MagdaCatalogItem` to match Magda project

### 5.7.0

- Added `MagdaCatalogItem` to load details of a catalog item from [Magda](https://github.com/TerriaJS/magda).
- Fixed a bug that could cause a time-dynamic WMS layer to fail to ever show up on the map if the initial time on the timeline was outside the intervals where the layer had data.
- Fixed a bug which could cause a crash during load from share link when the layer default is to not `useOwnClock` but the share link has `useOwnClock` set.
- Fixed an issue that caused a 'This data source is already shown' error in particular circumstances.

### 5.6.4

- Fixed a bug causing an error message when adding tabular data to the workbench before it was loaded.

### 5.6.3

- Display of Lat Lon changed from 3 deciml places to 5 decimal places - just over 1m precision at equator.
- Fixed a bug that caused the timeline to appear when changing the time on the workbench for a layer not attached to the timeline.
- The workbench date/time picker is now available for time varying point and region CSVs.
- Fixed a bug that caused the workbench date picker controls to disappear when the item was attached to the timeline and the timeline's current time was outside the valid range for the item.

### 5.6.2

- Renamed search marker to location marker.
- Added the clicked coordinates to the bottom of the feature info panel. Clicking the marker icon will cause the location to be indicated on the map.
- The location marker is now included in shared map views.
- Fixed a bug that could cause split WMS layers to show the incorrect layer data for the date shown in the workbench.
- Refactored current time handling for `CatalogItem` to reduce the complexity and number of duplicated current time states.
- Fixed feature info updating when the time is changed from the workbench for `TableCatalogItem`.
- Change the workbench catalog item date picker so that updating the date does not disable the timeslider.
- Fix a bug that meant that, when the current time was updated on an `ImageryCatalogItem` while the layer wasn't shown, the old time was still shown when the layer was re-enabled.
- Added `{{terria.currentTime}}` to feature info template.
- Added a way to format times within a feature info tempate. E.g. `{{#terria.formatDateTime}}{"format": "dd-mm-yyyy HH:MM:ss"}{{terria.currentTime}}{{/terria.formatDateTime}}`.
- Fixed a bug that caused the selection indicator to float strangely when visiting a share link with a selected feature.
- Fixed a bug that caused a region to be selected even when clicking on a hole in that region.
- Fixed a bug that prevented the selection indicator from following moving features on the 2D map.
- Fixed a bug that caused Leaflet to stop rendering further points in a layer and throw errors when calculating extent when one point had invalid characters in the latitude or longitude field.
- We now default to `autoPlay: false` if it's not specified in `config.json`.
- Changed search box placeholders to more precisely reflect their functionality.
- CartoDB basemaps are now always loaded over HTTPS.

### 5.6.1

- Fixed a bug that could cause the workbench UI to hang when toggling concepts, particularly for an `SdmxJsonCatalogItem`.
- Added previous and next buttons to workbench catalog item date picker.

### 5.6.0

- Upgraded to Cesium 1.41.

### 5.5.7

- Added support for using tokens to access WMS layers, particularly using the WMS interface to ArcGIS servers.

### 5.5.6

- Tweaked the sizing of the feature info panel.
- Fixed a bug that caused `ArcGisMapServerCatalogItem` to always use the server's single fused map cache, if available. Now, if the `layers` property is specified, we request individual dynamic layers and ignore the fused map cache.

### 5.5.5

- Fixed a bug that caused the feature info panel to stop working after clicking on a location search marker.
- Added support for ArcGIS tokens on the 2D map. Previously, tokens only worked reliably in 3D.
- Improved handling of tile errors, making it more consistent between 2D and 3D.
- Fixed a bug that prevented the Add Data button from working Internet Explorer 9 unless the DevTools were also open.
- Improved the sizing of the feature info panel so it is less likely to completely obscure the map.

### 5.5.4

- Fixed a serious bug that prevented opening the Data Catalog in Internet Explorer.
- Fixed some problems with the Terria Spatial Analytics `CatalogFunctions`.

### 5.5.3

- Fixed a bug in SDMX-JSON when using `cannotSum`.

### 5.5.2

- Deprecated SDMX-JSON catalog items' `cannotDisplayPercentMap` in favour of `cannotSum`.
- Updated `cannotSum` so that it does not display a total in some cases, as well as suppressing the regional-percentage checkbox. `cannotSum` can be either a mapping of concept ids to the values that prevent summing, or simply `true` to always prevent summing.
- Fixed a bug that caused an error when Splitting a layer that does not have a `clock`.

### 5.5.1

- Added `cannotDisplayPercentMap` to SDMX-JSON catalog items, to optionally turn off the "display as a percentage of regional total" checkbox when the data is not a count (eg. a rate or an average).

### 5.5.0

- Added the ability to split the screen into a left-side and right-side, and show raster and region mapped layers on only one side of the splitter.
- Added the ability to use a tabbed catalog in the explorer panel on desktop site. Setting `tabbedCatalog` parameter to `true` in `config.json` causes top-level groups in the catalog to list items in separate explorer panel tabs.
- Added the ability to use vector tile properties in feature info templates when using region mapping (data row attributes will overwrite vector tile properties with the same name)
- Properties available in feature info templates are now JSON parsed and replaced by their javascript object if they start with `[` or `{` and parse successfully
- Decreased flickering of time-varying region mapped layers by pre-rendering the next time interval.
- Fixed a bug in `WebMapServiceCatalogItem` that could cause a WMS time time dimension to be interpreted incorrectly if it was specified only using dates (not times) and with a periodicity of less than a day.

### 5.4.5

- Improved behaviour of SDMX-JSON items when no data is available.

### 5.4.4

- Added support for specifying namespaced layer names in the `WebMapServiceCatalogItem` `layers` property.
- Made TerriaJS tolerant of XML/HTML inside text elements in WMS GetCapabilities without being properly wrapped in `CDATA`.

### 5.4.3

- Fixed a build problem on case-sensitive file systems (e.g. most Linux systems).

### 5.4.2

- We no longer show the Zoom To button on the workbench when there is no rectangle to zoom to.

### 5.4.1

- Fixed a bug when sharing SDMX-JSON catalog items.
- Improved display of "Add Data" panel on small screens when Feedback and Feature Info panels are open.
- Added "search in data catalog" link to mobile search.
- Added a button to automatically copy share url into clipboard in share panel.
- Added `initFragmentPaths` property to the `parameters` section of `config.json`. It can be used to specify an array of base paths for resolving init fragments in the URL.
- Modified `CkanCatalogItem` to exclude files that advertise themselves as KML files but have the file extension .ZIP.
- Removed "View full size image" link on the share panel. Chrome 60 removed the ability to navigate to a data URI, and other browsers are expected to follow this lead.

### 5.4.0

- Breaking change: removed some old types that haven't been used since the new React-based user interface in v4.0.0, specifically `KnockoutHammerBinding`, `KnockoutMarkdownBinding`, `PopupMessageConfirmationViewModel`, `PopupMessageViewModel`, and `PopupViewModel`.
- Added the ability to use tokens from terriajs-server for layers requiring ESRI tokens.
- Catalog group items are now sorted by their in-catalog name

### 5.3.0

- Added the ability to use the analytics region picker with vector tile region mapping by specifiying a WMS server & layer for analytics only.
- Updated the client side validation to use the server-provided file size limit when drag/dropping a file requiring the conversion service.
- `zoomOnEnable` now works even for a catalog item that is initially enabled in the catalog. Previously, it only worked for catalog items enabled via the user interface or otherwise outside of the load process.
- Added `initialTimeSource` property to `CsvCatalogItem` so it is possible to specify the value of the animation timeline at start from init files.
- Added to documentation for customizing data appearance.
- Added `CatalogShortcut` for creating tool items for linking to a `CatalogItem`.
- Renamed `ViewState.viewCatalogItem()` to `viewCatalogMember` to reflect that it can be used for all `CatalogMembers`, not just `CatalogItems`.
- Fixed a bug that could cause a crash when switching to 2D when the `initialView` was just a `Rectangle` instead of a `CameraView`.
- Fixed a bug that caused multiple layers with generated, gradient legends to all show the same legend on the Workbench.

### 5.2.11

- Pinned `urijs` to v1.18.10 to work around a breaking change in v1.18.11.

### 5.2.10

- Improved the conversion of Esri polygons to GeoJSON by `featureDataToGeoJson`. It now correctly handles polygons with holes and with multiple outer rings.
- Added some fields to the dataset info page for `CkanCatalogItem`.
- Fixed a bug that could cause some layers, especially the Bing Maps basemap, to occasionally be missing from the 2D map.
- Fixed a bug that could cause the selected time to move to the end time when sharing a map with a time-dynamic layer.

### 5.2.9

- A catalog item's `cacheDuration` property now takes precedence over the cache duration specified by the code. Previously, the `cacheDuration` would only override the default duration (2 weeks).

### 5.2.8

- Added option to expand the HTML embed code and toggle URL shorting for the share link.
- The Share feature now includes the current time selected on the timeline, so that anyone visiting a share link will see the map at the intended time.

### 5.2.7

- Added the Latitude and Longitude to the filename for the Feature Information file download.
- Added the time to the timeline labels when zoomed in to a single day. Previously, the label sometimes only showed the date.

### 5.2.6

- Added the ability to disable the conversion service so that no user data is sent outside of the client by setting `conversionServiceBaseUrl` to `false` in the `parameters` section of `config.json`.
- Added the ability to disable the location button by setting `disableMyLocation` to `true` in the `parameters` section of `config.json`.
- Fixed a bug that caused the share functionality to fail (both screenshot and share link) in 2d mode.
- Fixed a bug with explicitly styled enum columns in Internet Explorer.
- Fixed a bug that caused the selected column in a csv to be the second column when a time column is present.

### 5.2.5

- Fixed a bug with `forceProxy: true` which meant that vector tiles would try, and fail, to load over the proxy.
- Added documentation for customizing data appearance, and folded in existing but orphaned documentation for creating feature info templates.
- Changed the LocateMe button so that it toggles and continuously updates the location when Augmented Reality is enabled.
- Added the ability to set SDMX-JSON region names from a region type dimension, using a Mustache template. This was required so regions can be mapped to specific years, even if not specified by the SDMX-JSON server.
- Added `viewermode` to the users persistent local storage to remember the last `ViewerMode` used.
- Added the ability to customize the preamble text on the feedback form ("We would love to hear from you!") by setting `feedbackPreamble` in the `parameters` section of `config.json`.

### 5.2.4

- Fixed a bug that prevented error messages, such as when a dataset fails to load, from being shown to the user. Instead, the errors were silently ignored.

### 5.2.3

- Fixed a bug that gave expanded Sensor Observation Service charts poor names.
- Fixed a bug that prevented some table-based datasets from loading.

### 5.2.2

- Fixed download of selected dataset (as csv) so that quotes are handled in accordance with https://tools.ietf.org/html/rfc4180. As a result, more such downloads can be directly re-loaded in Terria by dragging and dropping them.

### 5.2.1

- Changed the default opacity for points from CSV files without a value column to 1.0 (previously it was 0.6). This is a workaround for a Cesium bug (https://github.com/AnalyticalGraphicsInc/cesium/issues/5307) but really a better choice anyway.
- Fixed a bug which meant non-standard properties of some table data sources (eg. csv, SOS, SDMX-JSON) were missing in the feature info panel, because of a breaking change in Cesium 1.33.

### 5.2.0

- Fixed a bug that caused layer disclaimers to fail to appear when the layer was enabled via a share link. Since the user was unable to accept the disclaimer, the layer also failed to appear.
- Added `AugmentedVirtuality` (user facing feature name Augmented Reality) to allow users to use their mobile device's orientation to set the camera view.
- Added the `showFeaturesAtAllTimes` option to Sensor Observation Service items. This improves the user experience if the server returns
  some features starting in 1990, say, and some starting in 1995, so that the latter still appear (as grey points with no data) in 1990.
- Fixed a bug that prevented preview charts in the feature info panel from updating when the user changed the Sensor Observation Service frequency.
- Fixed a bug that allowed the user to de-select all the display choices for Sensor Observation Service items.
- Improved the appearance of charts where all the y-values are null. (It now shows "No preview available".)
- Upgraded to Leaflet 1.0.3 for the 2D and preview maps.
- Upgraded to [Cesium 1.33](https://github.com/AnalyticalGraphicsInc/cesium/blob/1.33/CHANGES.md) for the 3D view.

### 5.1.1

- Fixed a bug that caused an 'added' and a 'shown' event for "Unnamed Item" to be logged to Google Analytics when previewing an item in the catalog.
- Added a 'preview' Google Analytics event when a catalog item is shown on the preview map in the catalog.
- Fixed a bug that prevented csv files with missing dates from loading.
- Fixed a bug that could cause an error when adding a layer without previewing it first.

### 5.1.0

- Fixed a bug that prevented `WebMapServiceCatalogItem` from acting as a time-dynamic layer when the time dimension was inherited from a parent layer.
- `WebMapServiceCatalogItem` now supports WMS 1.1.1 style dimensions (with an `Extent` element) in addition to the 1.3.0 style (`Dimension` only).
- `WebMapServiceCatalogItem` now passes dates only (rather than dates and times) to the server when the TIME dimension uses the `start/stop/period` form, `start` is a date only, and `period` does not include hours, minutes, or seconds.
- `WebMapServiceCatalogItem` now supports years and months (in addition to days, hours, minutes, and seconds) in the period specified of a TIME dimension.
- `WebMapServiceCatalogItem` now ignores [leap seconds](https://en.wikipedia.org/wiki/Leap_second) when evaluating ISO8601 periods in a time dimension. As a result, 2 hours after `2016-06-30T23:00:00Z` is now `2016-07-01T01:00:00Z` instead of `2016-07-01T00:59:59Z` even though a leap second at the end of June 2016 makes that technically 2 hours and 1 second. We expect that this is more likely to align with the expectations of WMS server software.
- Added option to specify `mobileDefaultViewerMode` in the `parameters` section of `config.json` to specify the default view mode when running on a mobile platform.
- Added support for `itemProperties` to `CswCatalogGroup`.
- Added `terria.urlEncode` function for use in feature info templates.
- Fixed a layout problem that caused the coordinates on the location bar to be displayed below the bar itself in Internet Explorer 11.
- Updated syntax to remove deprecation warnings with React version 15.5.

### 5.0.1

- Breaking changes:
  - Starting with this release, TerriaJS is meant to be built with Webpack 2. The best way to upgrade your application is to merge from [TerriaMap](https://github.com/TerriaJS/TerriaMap). If you run into trouble, post a message on the [TerriaJS forum](https://groups.google.com/forum/#!forum/terriajs).
  - Removed the following previously-deprecated modules: `registerKnockoutBindings` (no replacement), `AsyncFunctionResultCatalogItem` (now `ResultPendingCatalogItem`), `PlacesLikeMeFunction` (now `PlacesLikeMeCatalogFunction`), `SpatialDetailingFunction` (now `SpatialDetailingCatalogFunction`), and `WhyAmISpecialFunction` (now `WhyAmISpecialCatalogFunction`).
  - Removed `lib/Sass/StandardUserInterface.scss`. It is no longer necessary to include this in your application.
  - Removed the previously-deprecated third pararameter, `getColorCallback`, of `DisplayVariablesConcept`. Pass it inside the `options` parameter instead.
  - Removed the following previously-deprecated properties from `TableColumn`: `indicesIntoUniqueValues` (use `uniqueValues`), `indicesOrValues` (use `values`), `indicesOrNumericalValues` (use `uniqueValues` or `numericalValues`), and `usesIndicesIntoUniqueValues` (use `isEnum`).
  - Removed the previously-deprecated `dataSetID` property from `AbsIttCatalogItem`. Use `datasetId` instead.
  - Removed the previously-deprecated `allowGroups` property from `CkanCatalogItem`. Use `allowWmsGroups` or `allowWfsGroups` instead.
  - Removed the previously-deprecated `RegionMapping.setRegionColumnType` function. Use the `setRegionColumnType` on an _instance_ of `RegionMapping` instead.
  - Removed the previously-deprecated `regionMapping.regionDetails[].column` and `.disambigColumn`. Use `.columnName` and `.disambigColumnName` instead.
  - Removed the previously-deprecated `options.regionMappingDefinitionsUrl` parameter from the `Terria` constructor. Set the `regionMappingDefinitionsUrl` inside `parameters` in `config.json` instead.
- Fixed a bug in `WebMapServiceCatalogItem` that prevented TerriaJS from correctly determining the projections supported by a WMS layer when supported projections are inherited from parent layers.
- Changed "no value" colour of region-mapped data to fully transparent, not black.
- Fixed an issue where expanding a chart from an SDMX-JSON or SOS feature twice, with different data choices selected, would overwrite the previous chart.
- Improved SDMX-JSON items to still show properly, even if the `selectedInitially` property is invalid.
- Added `Score` column to `GNAFAddressGeocoder` to indicate relative quality, which maps as default variable.

### 4.10.5

- Improved error message when accessing the user's location under http with Chrome.
- When searching locations, the button to instead search the catalog is now above the results instead of below them.
- Changed "go to full screen mode" tooltip to "Hide workbench", and "Exit Full Screen" button to "Show Workbench". The term "full screen" was misleading.
- Fixed a bug where a chartable (non-geo-spatial) CSV file with a column including the text "height" would not let the user choose the "height" column as the y-axis of a chart.
- Added support for non-default x-axes for charts via `<chart x-column="x">` and the new `tableStyle.xAxis` parameter.
- Added support for a `charSet` parameter on CSV catalog items, which overrides the server's mime-type if present.

### 4.10.4

- Added the ability for `CkanCatalogGroup` to receive results in pages, rather than all in one request. This will happen automatically when the server returns partial results.
- Improved the performance of the catalog UI by not creating React elements for the contents of a group until that group is opened.
- Close polygons used as input to a `CatalogFunction` by making the last position the same as the first one.
- Added support for a new `nameInCatalog` property on all catalog members which overrides `name` when displayed in the catalog, if present.
- Added `terria.urlEncodeComponent` function for use in feature info templates.
- `yAxisMin` and `yAxisMax` are now honored when multiple charts are active, by using the minimum `yAxisMin` and the maximum `yAxisMax` of all charts.

### 4.10.3

- Locked third-party dependency proj4 to v2.3.x because v2.4.0 breaks our build.

### 4.10.2

- New sections are now merged info `CatalogMember.info` when `updateFromJson` is called multiple times, rather than the later `info` completely replacing the earlier one. This is most useful when using `itemProperties` to override some of the info sections in a child catalog item.
- Fixed a bug where csv files with a date column would sometimes fail if a date is missing.

### 4.10.1

- Improved the SDMX-JSON catalog item to handle huge dimensions, allow a blacklist, handle bad responses better, and more.
- Fixed a bug that prevented the proxy from being used for loading legends, even in situations where it is necessary such as an `http` legend accessed from an `https` site.
- Added link to re-download local files, noting that TerriaJS may have done additional processing (eg. geocoding).

### 4.10.0

- Changed defaults:
  - `WebProcessingServiceCatalogFunction` now defaults to invoking the `Execute` service via an HTTP POST with XML encoding rather than an HTTP GET with KVP encoding. This is a more sensible default because the WPS specification requires that servers support POST/XML while GET/KVP is optional. Plus, POST/XML allows large input parameters, such as a polygon descibing all of Australia, to be successfully passed to the WPS process. To force use of GET/KVP, set the `executeWithHttpGet` property to `true`.
- Fixed problems with third-party dependencies causing `npm install` and `npm run gulp` to fail.

### 4.9.0

- Added a help overlay system. A TerriaJS application can define a set of help sequences that interactively walk the user through a task, such as adding data to the map or changing map settings. The help sequences usually appear as a drop-down Help menu in the top-right corner.
- Fixed a bug with calculating bounding rectangles in `ArcGisCatalogItem` caused by changes to `proj4` package.
- Fixed a bug preventing chart axis labels from being visible on a white background.
- Fixed a bug that caused the Feedback panel to appear below the chart panel, making it difficult to use.

### 4.8.2

- Fixed a bug that prevented a `shareUrl` specified in `config.json` from actually being used by the `ShareDataService`.
- Adding a JSON init file by dropping it on the map or selecting it from the My Data tab no longer adds an entry to the Workbench and My Data catalog.
- WPS return type can now be `application/vnd.terriajs.catalog-member+json` which allows a json catalog member to be returned in WPS along with the usual attributes to control display.
- `chartLineColor` tableStyle attribute added, allowing per column specification of chart line color.
- Fixed a bug that caused a `WebMapServiceCatalogItem` inside a `WebMapServiceCatalogGroup` to revert to defaults from GetCapabilities instead of using shared properties.
- Fix a bug that prevented drawing the marker and zooming to the point when searching for a location in 2D.
- Fixed a bug where `WebMapTileServiceCatalogItem` would incorrectly interpret a bounding box and return only the lower left corner causing Cesium to crash on render.
- Fixed a bug that caused the feedback form to be submitted when unchecking "Share my map view".

### 4.8.1

- `CkanCatalogGroup` now automatically adds the type of the resource (e.g. `(WMS)`) after the name when a dataset contains multiple resources that can be turned into catalog items and `useResourceName` is false.
- Added support for ArcGIS FeatureServers to `CkanCatalogGroup` and `CkanCatalogItem`. In order for `CkanCatalogGroup` to include FeatureServers, `includeEsriFeatureServer` must be set to true.
- Changed default URL for the share service from `/share` to `share` and made it configurable by specifying `shareUrl` in config.json. This helps with deployments in subdirectories.

### 4.8.0

- Fixed a bug that prevented downloading data from the chart panel if the map was started in 2D mode.
- Changed the default opacity of table data to 0.8 from 0.6.
- Added the ability to read dates in the format "2017-Q2".
- Improved support for SDMX-JSON, including showing values as a percent of regional totals, showing the selected conditions in a more concise format, and fixing some bugs.
- Updated `TableCatalogItem`s to show a download URL in About This Dataset, which downloads the entire dataset as csv, even if the original data was more complex (eg. from an API).
- The icon specified to the `MenuPanel` / `DropdownPanel` theme can now be either the identifier of an icon from `Icon.GLYPHS` or an actual SVG `require`'d via the `svg-sprite-loader`.
- Fixed a bug that caused time-varying points from a CSV file to leave a trail on the 2D map.
- Add `Terria.filterStartDataCallback`. This callback gives an application the opportunity to modify start (share) data supplied in a URL before TerriaJS loads it.
- Reduced the size of the initial TerriaJS JavaScript code by about 30% when starting in 2D mode.
- Upgraded to [Cesium 1.29](https://github.com/AnalyticalGraphicsInc/cesium/blob/1.29/CHANGES.md).

### 4.7.4

- Renamed `SpatialDetailingFunction`, `WhyAmISpecialFunction`, and `PlacesLikeMeFunction` to `SpatialDetailingCatalogFunction`, `WhyAmISpecialCatalogFunction`, and `PlacesLikeMeCatalogFunction`, respectively. The old names will be removed in a future release.
- Fixed incorrect tooltip text for the Share button.
- Improved the build process and content of the user guide documentation.

### 4.7.3

- Canceled pending tile requests when removing a layer from the 2D map. This should drastically improve the responsiveness when dragging the time slider of a time-dynamic layer in 2D mode.
- Added the data source and data service details to the "About this dataset" (preview) panel.
- Fixed a bug introduced in 4.7.2 which made the Feature Info panel background too pale.

### 4.7.2

- Updated GNAF API to new Lucene-based backend, which should improve performance.
- Updated custom `<chart>` tag to allow a `colors` attribute, containing comma separated css strings (one per column), allowing users to customize chart colors. The `colors` attribute in charts can also be passed through from a WPS ComplexData response.
- Updated styling of Give Feedback form.
- Improved consistency of "Search" and "Add Data" font sizes.
- Improved flexibility of Feature Info Panel styling.
- Fixed a bug that could cause an extra `/` to be added to end of URLs by `ArcGisMapServerCatalogItem`, causing some servers to reject the request.
- Added a workaround for a bug in Internet Explorer 11 on Windows 7 that could cause the user interface to hang.

### 4.7.1

- Fixed a bug where providing feedback did not properly share the map view.
- Updated to terriajs-server 2.6.2.
- Fixed a bug leading to oversized graphics being displayed from WPS calls.

### 4.7.0

- Added the ability for users to share their view of the map when providing feedback.
- Extra components can now be added to FeatureInfoSection.
- Updated "Download Data" in FeatureInfoSection to "Download Data for this Feature".
- Fixed the color of visited links in client apps with their own css variables.
- Fixed a bug that prevented the scale bar from displaying correctly.

### 4.6.1

- Added support for creating custom WPS types, and for reusing `Point`, `Polygon`, and `Region` editors in custom types.
- Fixed a bug that caused the legend to be missing for WMS catalog items where the legend came from GetCapabilities but the URL did not contain `GetLegendGraphic`.

### 4.6.0

- Changed defaults:
  - The `clipToRectangle` property of raster catalog items (`WebMapServiceCatalogItem`, `ArcGisMapServerCatalogItem`, etc.) now defaults to `true`. It was `false` in previous releases. Using `false` prevents features (especially point features) right at the edge of the layer's rectangle from being cut off when the server reports too tight a rectangle, but also causes the layer to load much more slowly in many cases. Starting in this version, we favour performance and the much more common case that the rectangle can be trusted.
- Made `WebMapServiceCatalogItem` tolerant of a `GetCapabilities` where a `LegendURL` element does not have an `OnlineResource` or a `Dimension` does not have any values.
- Added support for 'Long' type hint to CSV data for specifying longitude.
- The marker indicating the location of a search result is now placed correctly on the terrain surface.
- `CatalogFunction` region parameters are now selected on the main map rather than the preview map.
- Some regions that were previously not selectable in Analytics, except via autocomplete, are now selectable.
- Added hover text that shows the position of data catalog search results in the full catalog.
- Widened scrollbars and improve their contrast.
- Removed the default maximum number of 10 results when searching the data catalog.
- Allow users to browse for JSON configuration files when adding "Local Data".
- Made it easier to use custom fonts and colors in applications built on TerriaJS, via new SCSS variables.
- Fixed a bug that caused a `CswCatalogGroup` to fail to load if the server had a `references` element without a `protocol`.

### 4.5.1

- The order of the legend for an `ArcGisMapServerCatalogItem` now matches the order used by ArcGIS itself.
- Large legends are now scaled down to fit within the width of the workbench panel.
- Improved the styling of links inside the Feature Information panel.
- Fixed a bug that could cause the Feature Information panel's close button to initially appear in the wrong place, and then jump to the right place when moving the mouse near it.

### 4.5.0

- Added support for the Sensor Observation Service format, via the `SensorObservationServiceCatalogItem`.
- Added support for end date columns in CSV data (automatic with column names containing `end_date`, `end date`, `end_time`, `end time`; or set in json file using `isEndDate` in `tableStyle.columns`.
- Fixed calculation of end dates for moving-point CSV files, which could lead to points disappearing periodically.
- Fixed a bug that prevented fractional seconds in time-varying WMS periodicity.
- Added the ability to the workbench UI to select the `style` to use to display a Web Map Service (WMS) layer when multiple styles are available.
- Added the ability to the workbench UI to select from among the available dimensions of a Web Map Service (WMS) layer.
- Improved the error reporting and handling when specifying invalid values for the WMS COLORSCALERANGE parameter in the UI.
- Added the ability to drag existing points when creating a `UserDrawing`.
- Fixed a bug that could cause nonsensical legends for CSV columns with all null values.
- Fixed a bug that prevented the Share panel from being used at all if the URL shortening service encountered an error.
- Fixed a bug that could cause an error when adding multiple catalog items to the map quickly.
- Tweaked the z-order of the window that appears when hovering over a chart series, so that it does not appear on top of the Feature Information panel.
- Fixed a bug that could lead to incorrect colors in a legend for a CSV file with explicit `colorBins` and cut off at a minimum and maximum.
- We now show the feature info panel the first time a dataset is added, containing a suggestion to click the map to learn more about a location. Also improved the wording for the feature info panel when there is no data.
- Fixed support for time-varying feature info for vector tile based region mapping.
- `updateApplicationOnMessageFromParentWindow` now also allows messages from the `opener` window, i.e. the window that opened the page by calling `window.open`. The parent or opener may now also send a message with an `allowOrigin` property to specify an origin that should be allowed to post messages.
- Fixed a bug that prevented charts from loading http urls from https.
- The `isNcWMS` property of `WebMapServiceCatalogItem` is now set to true, and the COLORSCALERANGE controls are available in the UI, for ncWMS2 servers.
- Added the ability to prevent CSVs with time and `id` columns from appearing as moving points, by setting `idColumns` to either `null` or `[]`.
- Fixed a bug that prevented default parameters to `CatalogFunction`s from being shown in the user interface.
- Fixed a problem that made `BooleanParameter`s show up incorrectly in the user interface.
- Embedded `<chart>` elements now support two new optional attributes:
  - `title`: overrides the title that would otherwise be derived from the name of the feature.
  - `hide-buttons`: If `"true"`, the Expand and Download buttons are hidden from the chart.
- Fixed a bug in embedded `<collapsible>` elements that prevented them from being expandable.
- Improved SDMX-JSON support to make it possible to change region type in the UI.
- Deprecated `RegionMapping.setRegionColumnType` in favour of `RegionMapping.prototype.setRegionColumnType`. `regionDetails[].column` and `.disambigColumn` have also been deprecated.

### 4.4.1

- Improved feature info display of time-varying region-mapped csvs, so that chart is still shown at times with no data.
- Fix visual hierarchy of groups and items in the catalog.

### 4.4.0

- Fixed a bug that caused Cesium (3D view) to crash when plotting a CSV with non-numerical data in the depth column.
- Added automatic time-series charts of attributes to the feature info of time-varying region-mapped csvs.
- Refactored Csv, AbsItt and Sdmx-Json catalog items to depend on a common `TableCatalogItem`. Deprecated `CsvCatalogItem.setActiveTimeColumn` in favour of `tableStructure.setActiveTimeColumn`.
- Error in geocoding addresses in csv files now shows in dialog box.
- Fixed CSS styling of the timeline and added padding to the feature info panel.
- Enhanced JSON support to recognise JSON5 format for user-added files.
- Deprecated `indicesIntoUniqueValues`, `indicesOrValues`, `indicesOrNumericalValues` and `usesIndicesIntoUniqueValues` in `TableColumn` (`isEnum` replaces `usesIndicesIntoUniqueValues`).
- Added support for explicitly colouring enum columns using a `tableStyle.colorBins` array of `{"value":v, "color":c}` objects
- Improved rendering speed when changing the display variable for large lat/lon csv files.
- Default to moving feature CSVs if a time, latitude, longitude and a column named `id` are present.
- Fixed a bug so units flow through to charts of moving CSV features.
- Fixed a bug that prevented the `contextItem` of a `CatalogFunction` from showing during location selection.
- Fixed a bug that caused `&amp;` to appear in some URLs instead of simply `&`, leading to an error when visiting the link.
- Added the ability to pass a LineString to a Web Processing Service.
- Fixed a bug that prevented `tableStyle.dataVariable` = `null` from working.
- Uses a smarter default column for CSV files.
- Fixed a bug that caused an error message to appear repeatedly when there was an error downloading tiles for a base map.
- Fixed a bug that caused WMS layer names and WFS type names to not be displayed on the dataset info page.
- We now preserve the state of the feature information panel when sharing. This was lost in the transition to the new user interface in 4.0.0.
- Added a popup message when using region mapping on old browsers without an `ArrayBuffer` type (such as Internet Explorer 9). These browsers won't support vector tile based region mapping.
- Fixed bug where generic parameters such as strings were not passed through to WPS services.
- Fixed a bug where the chart panel did not update with polled data files.
- Removed the Australian Hydrography layer from `createAustraliaBaseMapOptions`, as the source is no longer available.
- Fixed a bug that caused the GetCapabilities URL of a WMS catalog item to be shown even when `hideSource` was set to true.
- Newly-added user data is now automatically selected for the preview map.
- Fixed a bug where selecting a new column on a moving point CSV file did not update the chart in the feature info panel.
- Fixed dropdowns dropping from the bounds of the screen in Safari.
- Fixed a bug that prevented the feature info panel from updating with polled lat/lon csvs.
- Improved handing of missing data in charts, so that it is ignored instead of shown as 0.

### 4.3.3

- Use react-rangeslider 1.0.4 because 1.0.5 was published incorrectly.

### 4.3.2

- Fixed css styling of shorten URL checkbox.

### 4.3.1

- Added the ability to specify the URL to the `serverConfig` service in `config.json` as `parameters.serverConfigUrl`.

### 4.3.0

- Added `Terria.batchGeocoder` property. If set, the batch geocoder is used to resolve addresses in CSV files so that they can be shown as points on the map.
- Added `GnafAddressGeocoder` to resolve Australian addresses using the GNAF API.
- Added a loading indicator for user-added files.
- Fixed a bug that prevented printing the map in the 2D mode.
- Fixed a bug when changing between x-axis units in the chart panel.
- Moved all Terria styles into CSS-modules code (except Leaflet) - `lib/Sass/StandardUserInterface.scss` no longer needs to be imported and now only includes styles for backwards compatibility.

### 4.2.1

- Fixed bug that prevented the preview map displaying on mobile devices.

### 4.2.0

- There is a known bug in this version which prevents the user from being able to choose a region for some Analytics functions.
- Added support for ArcGis FeatureServers, using the new catalog types `esri-featureServer` and `esri-featureServer-group`. Catalog type `esri-group` can load REST service, MapServer and FeatureServer endpoints. (For backwards compatibility, catalog type `esri-mapServer-group` continues to work for REST service as well as MapServer endpoints.)
- Enumeration parameter now defaults to what is shown in UI, and if parameter is optional, '' is default.
- Adds bulk geocoding capability for Australian addresses. So GnafAPI can be used with batches of addresses, if configured.
- Fixed a bug that caused the selection indicator to get small when near the right edge of the map and to overlap the side panel when past the left edge.
- Map controls and menus now become translucent while the explorer window (Data Catalog) is visible.
- Removed find-and-replace for cesium workers from the webpack build as it's done in terriajs-cesium now.
- Legend images that fail to load are now hidden entirely.
- Improved the appearance of the opacity slider and added a percentage display.
- AllowedValues for LiteralData WPS input now works even if only one value specified.
- Fixed bug in WPS polygon datatype to return valid polygon geojson.
- Fix regression: cursor changes in UserDrawing now functions in 2D as well as 3D.
- Updated to [Cesium](http://cesiumjs.org) 1.23 (from 1.20). See the [change log](https://github.com/AnalyticalGraphicsInc/cesium/blob/1.23/CHANGES.md) for details.
- Fixed a bug which prevented feature info showing for Gpx-, Ogr-, WebFeatureService-, ArcGisFeatureServer-, and WebProcessingService- CatalogItems.
- Added support for a wider range of SDMX-JSON data files, including the ability to sum over dimensions via `aggregatedDimensionIds`.
- Added support for `tableStyle.colorBins` as array of values specifying the boundaries between the color bins in the legend, eg. `[3000, 3500, 3900, 4000]`. `colorBins` can still be an integer specifying the number of bins, in which case Terria determines the boundaries.
- Made explorer panel not rendered at all when hidden and made the preview map destroy itself when unmounted - this mitigates performance issues from having Leaflet running in the background on very busy vector datasets.
- Fixed a bug which prevented time-varying CZML feature info from updating.
- Added support for moving-point csv files, via an `idColumns` array on csv catalog items. By default, feature positions, color and size are interpolated between the known time values; set `isSampled` to false to prevent this. (Color and size are never interpolated when they are drawn from a text column.)
- Added support for polling csv files with a partial update, and by using `idColumns` to identify features across updates.
- Added a time series chart to the Feature Info Panel for sampled, moving features.
- Fixed a bug which sometimes prevented feature info from appearing when two region-mapped csv files were displayed.
- Fixed the preview map extent being one item behind what was actually selected.

### 4.1.2

- Fixed a bug that prevented sharing from working in Internet Explorer.

### 4.1.1

- Stopped IE9 from setting bizarre inline dimensions on custom branding images.
- Fixed workbench reordering in browsers other than Chrome.
- URLs on the dataset info page are now auto-selected by clicked, making them easier to copy.

### 4.1.0

- Made the column title for time-based CSV exports from chart default to 'date'
- Stopped the CSV creation webworker from being run multiple times on viewing a chart.
- Removed the empty circles from non-selected base maps on the Map settings panel.
- Prevented text from being selected when dragging the compass control.
- Added the `MeasureTool` to allow users to interactively measure the distance between points.
- Worked around a problem in the Websense Web Filter that caused it to block access to some of the TerriaJS Web Workers due to a URL in the license text in a comment in a source file.

### 4.0.2

- Fixed a bug that prevented opening catalog groups on iOS.
- Fixed a CSS warning.

### 4.0.1

- Fixed a bug that caused an error message to be formatted incorrectly when displayed to the user.

### 4.0.0

- Rewrote the TerriaJS user interface using React. We believe the new interface is a drastic improvement, incorporating user feedback and the results of usability testing. Currently, it is a bit harder to customize than our old user interface, so if your application has extensive customizations, we suggest delaying upgrading to this version for a little while logner.
- Added support for non-geospatial CSV files, which display in a new chart panel.
- Added support for customisable tags in Feature Info templates.
- Implemented [`<chart>` and `<collapsible>`](https://github.com/TerriaJS/terriajs/blob/4.0.0/lib/ReactViews/Custom/registerCustomComponentTypes.js#L52-L106) tags in Feature Info templates.
- Added support for [polling](https://github.com/TerriaJS/terriajs/blob/4.0.0/lib/Models/Polling.js) for updates to CSV files.
- `CswCatalogGroup` will now include Web Processing Services from the catalog if configured with `includeWps` set to true.
- `WebMapServiceCatalogItem` will now detect ncWMS servers and set isNcWMS to true.
- New `ShareDataService` which can store and resolve data. Currently it is used as a replacement for Google URL Shortener, which can't handle long URLs.
- New `ServerConfig` object which provides configuration information about the server, including which domains can be proxied for. This changes the way CorsProxy is initialised.
- Added partial support for the SDMX-JSON format.
- `UserDrawing` added for drawing lines and polygons on the map.
- CkanCatalogGroup's `filterQuery` items can now be specified as objects instead of URL-encoded strings.

### 3.5.0

- Ungrouped items in CKAN catalog items are now grouped under an item whose title is determined by .ungroupedTitle (default: "No group").
- CKAN's default search regex for KMLs also includes KMZ.
- Add documentation of camera properties.

### 3.4.0

- Support JSON5 (http://json5.org/) use in init files and config files, so comments can be used and object keys don't need to be quoted.
- Fixed a bug that caused the `corsProxyBaseUrl` specified in `config.json` to be ignored.
- Fixed a bug preventing downloading feature info data in CSV format if it contained nulls.
- Added support for the WMS Style/MetadataURL tag in layer description.
- Long titles in locally-generated titles now word-wrap in most web browsers.
- Long auto-generated legend titles now word wrap in most web browsers.

### 3.3.0

- Support `parameters` property in WebFeatureServiceCatalogItem to allow accessing URLs that need additional parameters.
- Fixed a bug where visiting a shared link with a time-series layer would crash load.
- Added a direct way to format numbers in feature info templates, eg. `{{#terria.formatNumber}}{"useGrouping": true, "maximumFractionDigits": 3}{{value}}{{/terria.formatNumber}}`. The quotes around the keys are optional.
- When the number of unique values in a CSV column exceeds the number of color bins available, the legend now displays "XX other values" as the label for the last bucket rather than simply "Other".
- CSV columns with up to 21 unique values can now be fully displayed in the legend. Previously, the number of bins was limited to 9.
- Added `cycle` option to `tableColumnStyle.colorBinMethod` for enumeration-type CSV columns. When the number of unique values in the column exceeds the number of color bins available, this option makes TerriaJS color all values by cycling through the available colors, rather than coloring only the most common values and lumping the rest into an "Other" bucket.
- Metadata and single data files (e.g. KML, GeoJSON) are now consistently cached for one day instead of two weeks.
- `WebMapServiceCatalogItem` now uses the legend for the `style` specified in `parameters` when possible. It also now includes the `parameters` when building a `GetLegendGraphic` URL.
- Fixed a bug that prevented switching to the 3D view after starting the application in 2D mode.

### 3.2.1

- Fixed a bug on IE9 which prevented shortened URLs from loading.
- Fixed a map started with smooth terrain being unable to switch to 3D terrain.
- Fixed a bug in `CkanCatalogItem` that prevented it from using the proxy for dataset URLs.
- Fixed feature picking when displaying a point-based vector and a region mapped layer at the same time.
- Stopped generation of WMS intervals being dependent on JS dates and hence sensitive to DST time gaps.
- Fixed a bug which led to zero property values being considered time-varying in the Feature Info panel.
- Fixed a bug which prevented lat/lon injection into templates with time-varying properties.

### 3.2.0

- Deprecated in this version:
  - `CkanCatalogItem.createCatalogItemFromResource`'s `options` `allowGroups` has been replaced with `allowWmsGroups` and `allowWfsGroups`.
- Added support for WFS in CKAN items.
- Fixed bug which prevented the terria-server's `"proxyAllDomains": true` option from working.
- Added support in FeatureInfoTemplate for referencing csv columns by either their name in the csv file, or the name they are given via `TableStyle.columns...name` (if any).
- Improved CSV handling to ignore any blank lines, ie. those containing only commas.
- Fixed a bug in `CswCatalogGroup` that prevented it from working in Internet Explorer.

### 3.1.0

- Only trigger a search when the user presses enter or stops typing for 3 seconds. This will greatly reduce the number of times that searches are performed, which is important with a geocoder like Bing Maps that counts each geocode as a transaction.
- Reduced the tendency for search to lock up the web browser while it is in progress.
- Include "engines" attribute in package.json to indicate required Node and NPM version.
- For WMS catalog items that have animated data, the initial time of the timeslider can be specified with `initialTimeSource` as `start`, `end`, `present` (nearest date to present), or with an ISO8601 date.
- Added ability to remove csv columns from the Now Viewing panel, using `"type": "HIDDEN"` in `tableStyle.columns`.

### 3.0.0

- TerriaJS-based application are now best built using Webpack instead of Browserify.
- Injected clicked lat and long into templates under `{{terria.coords.latitude}}` and `{{terria.coords.longitude}}`.
- Fixed an exception being thrown when selecting a region while another region highlight was still loading.
- Added `CesiumTerrainCatalogItem` to display a 3D surface model in a supported Cesium format.
- Added support for configuration of how time is displayed on the timeline - catalog items can now specify a dateFormat hash
  in their configuration that has formats for `timelineTic` (what is displayed on the timeline itself) and `currentTime`
  (which is the current time at the top-left).
- Fixed display when `tableStyle.colorBins` is 0.
- Added `fogSettings` option to init file to customize fog settings, introduced in Cesium 1.16.
- Improved zooming to csvs, to include a small margin around the points.
- Support ArcGis MapServer extents specified in a wider range of projections, including GDA MGA zones.
- WMS legends now use a bigger font, include labels, and are anti-aliased when we can determine that the server is Geoserver and supports these options.
- Updated to [Cesium](http://cesiumjs.org) 1.20. Significant changes relevant to TerriaJS users include:
  - Fixed loading for KML `NetworkLink` to not append a `?` if there isn't a query string.
  - Fixed handling of non-standard KML `styleUrl` references within a `StyleMap`.
  - Fixed issue in KML where StyleMaps from external documents fail to load.
  - Added translucent and colored image support to KML ground overlays
  - `GeoJsonDataSource` now handles CRS `urn:ogc:def:crs:EPSG::4326`
  - Fix a race condition that would cause the terrain to continue loading and unloading or cause a crash when changing terrain providers. [#3690](https://github.com/AnalyticalGraphicsInc/cesium/issues/3690)
  - Fix issue where the `GroundPrimitive` volume was being clipped by the far plane. [#3706](https://github.com/AnalyticalGraphicsInc/cesium/issues/3706)
  - Fixed a reentrancy bug in `EntityCollection.collectionChanged`. [#3739](https://github.com/AnalyticalGraphicsInc/cesium/pull/3739)
  - Fixed a crash that would occur if you added and removed an `Entity` with a path without ever actually rendering it. [#3738](https://github.com/AnalyticalGraphicsInc/cesium/pull/3738)
  - Fixed issue causing parts of geometry and billboards/labels to be clipped. [#3748](https://github.com/AnalyticalGraphicsInc/cesium/issues/3748)
  - Fixed bug where transparent image materials were drawn black.
  - Fixed `Color.fromCssColorString` from reusing the input `result` alpha value in some cases.
- Added support for time-series data sets with gaps - these are skipped when scrubbing on the timeline or playing.

### 2.3.0

- Share links now contain details about the picked point, picked features and currently selected feature.
- Reorganised the display of disclaimers so that they're triggered by `CatalogGroup` and `CatalogItem` models, which trigger `terria.disclaimerEvent`, which is listened to by DisclaimerViewModel`. `DisclaimerViewModel` must be added by the map that's using Terria.
- Added a mechanism for hiding the source of a CatalogItem in the view info popup.
- Added the `hideSource` flag to the init json for hiding the source of a CatalogItem in the View Info popup.
- Fixed a bug where `CatalogMember.load` would return a new promise every time it was called, instead of retaining the one in progress.
- Added support for the `copyrightText` property for ArcGis layers - this now shows up in info under "Copyright Text"
- Showed a message in the catalog item info panel that informs the user that a catalog item is local and can't be shared.
- TerriaJS now obtains its list of domains that the proxy will proxy for from the `proxyableDomains/` service. The URL can be overridden by setting `parameters.proxyableDomainsUrl` in `config.json`.
- Updated to [Cesium](http://cesiumjs.org) 1.19. Significant changes relevant to TerriaJS users include:
  - Improved KML support.
    - Added support for `NetworkLink` refresh modes `onInterval`, `onExpire` and `onStop`. Includes support for `viewboundScale`, `viewFormat`, `httpQuery`.
    - Added partial support for `NetworkLinkControl` including `minRefreshPeriod`, `cookie` and `expires`.
    - Added support for local `StyleMap`. The `highlight` style is still ignored.
    - Added support for `root://` URLs.
    - Added more warnings for unsupported features.
    - Improved style processing in IE.

### 2.2.1

- Improved legend and coloring of ENUM (string) columns of CSV files, to sort first by frequency, then alphabetically.

### 2.2.0

- Warn user when the requested WMS layer doesn't exist, and try to provide a suggestion.
- Fixed the calculation of a CSV file's extent so that missing latitudes and longitudes are ignored, not treated as zero.
- Improved the user experience around uploading files in a format not directly supported by TerriaJS and optionally using the conversion service.
- Improved performance of large CSV files, especially the loading time, and the time taken to change the display variable of region-mapped files.
- Added support for CSV files with only location (lat/lon or region) columns, and no value columns, using a file-specific color. Revised GeoJSON display to draw from the same palette of colors.
- Fixed a bug that prevented GeoJSON styles from being applied correctly in some cases.
- Fixed an error when adding a CSV with one line of data.
- Fixed error when adding a CSV file with numeric column names.
- Polygons and polylines are now highlighted on click when the geometry is available.
- Improved legend and coloring of ENUM (string) columns of CSV files; only the most common values are colored differently, with the rest shown as 'Other'.
- Added support for running the automated tests on the local system (via `gulp test`), on BrowserStack (via `gulp test-browserstack`), and on Sauce Labs (via `gulp test-saucelabs`).
- Changed `tableStyle`'s `format` to only accept `useGrouping`, `maximumFractionDigits` and `styling: "percent"` options. Previously some other options may have worked in some browsers.
- Improved color palette for string (ENUM) columns of CSV files.
- Improved CSV loading to ignore any completely blank lines after the header row (ie. lines which do not even have commas).
- Added support for grouping catalog items retrieved from a CSW server according to criteria specified in the init file (via the `metadataGroups` property) or from a `domainSpecification` and a call to the `GetDomain` service on the CSW server.
- Added `UrlTemplateCatalogItem`, which can be used to access maps via a URL template.
- Improved ABS display (to hide the regions) when a concept is deselected.
- Improved readability of ArcGIS catalog items and legends by replacing underscores with spaces.
- `ArcGisMapServerCatalogItem` metadata is now cached by the proxy for only 24 hours.
- Improved the feature info panel to update the display of time-varying region-mapped CSV files for the current time.
- Updated to [Cesium](http://cesiumjs.org) 1.18. Significant changes relevant to TerriaJS users include:
  - Improved terrain performance by up to 35%. Added support for fog near the horizon, which improves performance by rendering less terrain tiles and reduces terrain tile requests. [#3154](https://github.com/AnalyticalGraphicsInc/cesium/pull/3154)
  - Reduced the amount of GPU and CPU memory used by terrain by using compression. The CPU memory was reduced by up to 40%, and approximately another 25% in Chrome.
  - Fixed an issue where the sun texture is not generated correctly on some mobile devices. [#3141](https://github.com/AnalyticalGraphicsInc/cesium/issues/3141)
  - Cesium now honors window.devicePixelRatio on browsers that support the CSS imageRendering attribute. This greatly improves performance on mobile devices and high DPI displays by rendering at the browser-recommended resolution. This also reduces bandwidth usage and increases battery life in these cases.

### 2.1.1

- Fixed sharing of time-varying czml files; the timeline was not showing on the shared link.
- Fixed sharing of user-added time-varying csv files.
- Fixed a bug in `CkanCatalogItem` that made it build URLs incorrectly when given a base URL ending in a slash.

### 2.1.0

- Moved `TableColumn`, `TableStructure`, and the classes based on `Concept` to `lib/Map`. Moved `LegendHelper` to `lib/Models`.
- Added column-specific styling to CSV files, using a new `tableStyle.columns` json parameter. This is an object whose keys are column names or indices, and whose values are objects of column-specific tableStyle parameters. See the CSV column-specific group in `wwwroot/test/init/test-tablestyle.json` for an example. [#1097](https://github.com/TerriaJS/terriajs/issues/1097)
- Added the following column-specific `tableStyle` parameters:
  - `name`: renames the column.
  - `type`: sets the column type; can be one of LON, LAT, ALT, TIME, SCALAR, or ENUM.
  - `format`: sets the column number format, using the format of the [Javascript Intl options parameter](https://developer.mozilla.org/en-US/docs/Web/JavaScript/Reference/Global_Objects/Number/toLocaleString), eg. `{"format": {"useGrouping": true, "maximumFractionDigits": 2}}` to add thousands separators to numbers and show only two decimal places. Only the `useGrouping`, `maximumFractionDigits` and `styling: "percent"` options are guaranteed to work in all browsers.
- Added column-specific formatting to the feature info panel for all file types, eg. `"featureInfoTemplate" : {"template": "{{SPEED}} m/s", "formats": {"SPEED": {"maximumFractionDigits": 2}}}`. The formatting options are the same as above.
- Changed the default number format in the Feature Info Panel to not separate thousands with commas.
- Fixed a bug that caused the content on the feature info panel to be rendered as pure HTML instead of as mixed HTML / Markdown.
- Changed the default for `tableStyle.replaceWithZeroValues` to `[]`, ie. nothing.
- Changed the default for `tableStyle.replaceWithNullValues` to `["-", "na", "NA"]`.
- Changed the default for `tableStyle.nullLabel` to '(No value)'.
- Application name and support email can now be set in config.json's "parameters" section as "appName" and "supportEmail".
- Fixed showWarnings in config json not being respected by CSV catalog items.
- Fixed hidden region mapped layers being displayed when variable selection changes.
- Fixed exporting raw data as CSV not escaping commas in the data itself.

### 2.0.1

- Fixed a bug that caused the last selected ABS concept not to appear in the feature info panel.

### 2.0.0

- The following previously-deprecated functionality was removed in this version:
  - `ArcGisMapServerCatalogGroup`
  - `CatalogItemControl`
  - `CatalogItemDownloadControl`
  - Calling `BrandBarViewModel.create` with more than one parameter.
  - `CatalogMemberControl.leftSideItemControls`
  - `CatalogMemberControl.rightSideItemControls`
  - `DataCatalogTabViewModel.getRightSideItemControls`
  - `DataCatalogTabViewModel.getLeftSideItemControls`
  - `registerCatalogItemControls`
  - `AusGlobeViewer`
- Streamlined CSV handling framework. Breaking changes include the APIs of (not including those which begin with `_`):
  - `CsvCatalogItem`: `rowProperties`, `rowPropertiesByCode`, `dynamicUpdate` have been removed.
  - `AbsIttCatalogItem`: Completely rewritten. The `dataSetID` json parameter has been deprecated in favor of `datasetId` (different capitalization).
  - For the 2011 Australian Census data, requires `sa4_code_2011` to appear as an alias in `regionMapping.json` (it was previously missing in NationalMap).
  - `TableDataSource`: Completely rewritten and moved from `Map` to `Models` directory. Handles csvs with latitude & longitude columns.
  - `RegionMapping`: Used instead of TableDataSource for region-mapped csvs.
  - `DataTable` and `DataVariable` have been replaced with new classes, `TableStructure` and `TableColumn`.
  - `RegionProvider`: `loadRegionsFromWfs`, `processRegionIds`, `applyReplacements`, `findRegionIndex` have been made internal functions.
  - `RegionProviderList`: `chooseRegionProvider` has been changed and renamed `getRegionDetails`.
  - `ColorMap`: `fromArray` and `fromString` have been removed, with the constructor taking on that functionality.
  - `LegendUrl` has been moved to the `Map` directory.
  - `TableStyle`: `loadColorMap` and `chooseColorMap` have been removed. Moved from `Map` to `Models` directory.
  - `FeatureInfoPanelSectionViewModel`: its constructor now takes a `FeatureInfoPanelViewModel` as its first argument, instead of `Terria`.
  - `Models/ModelError` has been replaced with `Core/TerriaError`.
- Removed blank feature info sections for uncoloured regions of region-mapped CSVs.
- Recognises the CSV datetime formats: YYYY, YYYY-MM and YYYY-MM-DD HH:MM(:SS).
- Introduced five new json tableStyle parameters:
  - `replaceWithZeroValues`: Defaults to `[null, "-"]`. These values are coloured as if they were zero if they appear in a list with numbers. `null` catches missing values.
  - `replaceWithNullValues`: Defaults to `["na", "NA"]`. These values are coloured as if they were null if they appear in a list with numbers.
  - `nullColor`: A css string. Defaults to black. This colour is used to display null values. It is also used to colour points when no variable is selected.
  - `nullLabel`: A string used to label null or blank values in the legend. Defaults to ''.
  - `timeColumn`: Provide the name or index (starting at 0) of a csv column, if any. Defaults to the first time column found, if any. Use `null` to explicitly disregard all time columns.
- Removed variables consisting only of html tags from the Now Viewing panel.
- Added support for the csv datetime formats: YYYY, YYYY-MM and YYYY-MM-DD HH:MM(:SS).
- Improved formatting of datetimes from csv files in the feature info panel.
- Removed variables consisting only of html tags from the Now Viewing panel.
- Improved handling of rows with missing dates in csv time columns.
- Introduced four new json tableStyle parameters:
  - `replaceWithZeroValues`: Defaults to `[null, '-']`. These values are coloured as if they were zero if they appear in a csv column with numbers. `null` catches missing values. These rows are ignored if they appear in a csv time column.
  - `replaceWithNullValues`: Defaults to `['na', 'NA']`. These values are coloured as if they were null if they appear in a csv column with numbers. These rows are ignored if they appear in a csv time column.
  - `nullColor`: A css string. Defaults to a dark blue. This colour is used to display null values (but it does not appear on the legend). It is also used to colour points when no variable is selected.
  - `timeColumn`: Provide the name or index (starting at 0) of a csv column, if any. Defaults to the first time column found, if any. Use `null` to explicitly disregard all time columns.
- Added id matching for catalog members:
- Improved formatting of datetimes from csv files in the feature info panel.
- Removed variables consisting only of HTML tags from the Now Viewing panel.
- Added ID matching for catalog members:
  - An `id` field can now be set in JSON for catalog members
  - When sharing an enabled catalog item via a share link, the share link will reference the catalog item's ID
    rather than its name as is done currently.
  - The ID of an item should be accessed via `uniqueId` - if a catalog member doesn't have an ID set, this returns a
    default value of the item's name plus the ID of its parent. This means that if all the ancestors of a catalog
    member have no ID set, its ID will be its full path in the catalog.
  - This means that if an item is renamed or moved, share links that reference it will still work.
  - A `shareKeys` property can be also be set that contains an array of all ids that should lead to this item. This means
    that a share link for an item that didn't previously have an ID set can still be used if it's moved, as long as it
    has its old default ID set in `shareKeys`
  - Old share links will still work as long as the items they lead to aren't renamed or moved.
  - Refactor of JSON serialization - now rather than passing a number of flags that determine what should and shouldn't be
    serialized, an `itemFilter` and `propertyFilter` are passed in options. These are usually composed of multiple filters,
    combined using `combineFilters`.
  - An index of all items currently in the catalog against all of that item's shareKeys is now maintained in `Catalog`
    and can be used for O(1) lookups of any item regardless of its location.
  - CatalogMembers now contain a reference to their parent CatalogGroup - this means that the catalog tree can now be
    traversed in both directions.
  - When serializing user-added items in the catalog, the children of `CatalogGroup`s with the `url` property set are
    not serialized. Settings like `opacity` for their descendants that need to be preserved are serialized separately.
- Generated legends now use SVG (vector) format, which look better on high resolution devices.
- Created new Legend class, making it easy to generate client-side legends for different kinds of data.
- Generate client-side legends for ArcGIS MapServer catalog items, by fetching JSON file, instead of just providing link to external page.
- Fix Leaflet feature selection when zoomed out enough that the world is repeated.
- Improved handling of lat/lon CSV files with missing latitude or longitude values.
- Fixed a bug that prevented `SocrataCataloGroup` from working in Internet Explorer 9.
- Added `CkanCatalogItem`, which can be used to reference a particular resource of any compatible type on a CKAN server.
- Fixed a bug that caused the Now Viewing tab to display incorrectly in Internet Explorer 11 when switching directly to it from the Data Catalogue tab.

### 1.0.54

- Fixed a bug in `AbsIttCatalogItem` that caused no legend to be displayed.

### 1.0.53

- Improved compatibility with Internet Explorer 9.
- Made `CswCatalogGroup` able to find geospatial datasets on more CSW servers.
- Allow WMS parameters to be specified in json in uppercase (eg. STYLES).

### 1.0.52

- Added `MapBoxMapCatalogItem`, which is especially useful for base maps. A valid access token must be provided.
- Added a `getContainer()` method to Terria's `currentViewer`.
- Dramatically improved the performance of region mapping.
- Introduced new quantisation (color binning) methods to dramatically improve the display of choropleths (numerical quantities displayed as colors) for CSV files, instead of always using linear. Four values for `colorBinMethod` are supported:
  - "auto" (default), usually means "ckmeans"
  - "ckmeans": use "CK means" method, an improved version of Jenks Even Breaks to form clusters of values that are as distinct as possible.
  - "quantile": use quantiles, evenly distributing values between bins
  - "none": use the previous linear color mapping method.
- The default style for CSV files is now 7 color bins with CK means method.
- Added support for color palettes from Color Brewer (colorbrewer2.org). Within `tableStyle`, use a value like `"colorPalette": "10-class BrBG"`.
- Improved the display of legends for CSV files, accordingly.
- URLs for legends are now encapsulated in a `LegendUrl` model, which accepts a mime type that will affect how the
  legend is rendered in the sidebar.
- Added support for the Socrata "new backend" with GeoJSON download to `SocrataCatalogGroup`.
- Moved URL config parameters to config.json, with sensible defaults. Specifically:
  - regionMappingDefinitionsUrl: 'data/regionMapping.json',
  - conversionServiceBaseUrl: '/convert/',
  - proj4ServiceBaseUrl: '/proj4/',
  - corsProxyBaseUrl: '/proxy/'
- Deprecated terria.regionMappingDefinitionsUrl (set it in config.json or leave it as default).

### 1.0.51

- Fixed a typo that prevented clearing the search query
- Added support for Nominatim search API hosted by OpenStreetMap (http://wiki.openstreetmap.org/wiki/Nominatim) with `NominatimSearchProviderViewModel`. This works by merging to 2 queries : one with the bounding parameter for the nearest results, and the other without the bounding parameter. The `countryCodes` property can be set to limit the result to a set of specific countries.
- Added `MapProgressBarViewModel`. When added to the user interface with `MapProgressBarViewModel.create`, it shows a bar at the top of the map window indicating tile load progress.
- We no longer show the entity's ID (which is usually a meaningless GUID) on the feature info panel when the feature does not have a name. Instead, we leave the area blank.
- Fixed a bug with time-dynamic imagery layers that caused features to be picked from the next time to be displayed, in addition to the current one.
- Replace `.` and `#` with `_` in property names meant to be used with `featureInfoTemplate`, so that these properties can be accessed by the [mustache](https://mustache.github.io/) templating engine.
- Added support for time-varying properties (e.g. from a CZML file) on the feature info panel.
- `Cesium.zoomTo` now takes the terrain height into account when zooming to a rectangle.

### 1.0.50

- Put a white background behind legend images to fix legend images with transparent background being nearly invisible.
- Search entries are no longer duplicated for catalog items that appear in multiple places in the Data Catalogue
- Fixed the layer order changing in Cesium when a CSV variable is chosen.
- Layer name is now shown in the catalog item info panel for ESRI ArcGIS MapServer layers.
- Retrieve WFS or WCS URL associated with WMS data sources using DescribeLayer if no dataUrl is present.
- Downgrade Leaflet to 0.7.3 to fix specific feature clicking problems with 2D maps.
- Use `PolylineGraphics` instead of `PolygonGraphics` for unfilled polygons with an outline width greater than 1. This works around the fact that Cesium does not support polygons with outline width great than 1 on Windows due to a WebGL limitation.
- Sorted ABS age variables numerically, not alphabetically.
- Removed extra space at the bottom of base map buttons.
- Share links now remember the currently active tab in the `ExplorerPanelViewModel`.
- Fixed a bug that prevented region mapping from working over HTTPS.
- The proxy is now used to avoid a mixed content warning when accessing an HTTP dataset from an HTTPS deployment of TerriaJS.
- Added `CameraView.fromLookAt` and `CameraView.fromPositionHeadingPitchRoll` functions. These functions can be used to position the camera in new ways.

### 1.0.49

- Fixed a bug that caused poor performance when clicking a point on the map with lots of features and then closing the feature information panel.
- Apply linkify, instead of markdown, to properties shown in the Feature Info Panel.
- Fixed a bug that prevented feature scaling by value.
- Fixed a bug that prevented the csv `displayDuration` from working.
- Fixed a bug that ignored which column of the csv file to show as the legend initially.
- `NowViewingTabViewModel` is now composed of a number of sections. Each section is given the opportunity to determine whether it applies to each catalog item. Custom sections may be added by adding them to NowViewingTabViewModel.sections`.
- `CsvCatalogItem` and `AbsIttCatalogItem` now expose a `concepts` property that can be used to adjust the display.
- Added `Terria.cesiumBaseUrl` property.
- The user interface container DOM element may now be provided to `TerriaViewer` by specifying `uiContainer` in its options. Previously it always used an element named `ui`.
- Legend URLs are now accessed via the proxy, if applicable.
- Fixed a bug that prevented feature scaling by value.
- Added support for [Urthecast](https://www.urthecast.com/) with `UrthecastCatalogGroup`.
- Fixed a bug that caused a `TypeError` on load when the share URL included enabled datasets with an order different from their order in the catalog.
- Improved the message that is shown to the user when their browser supports WebGL but it has a "major performance caveat".
- Fixed a bug that could cause an exception in some browsers (Internet Explorer, Safari) when loading a GeoJSON with embedded styles.
- Fixed a bug with Leaflet 2D map where clicks on animation controls or timeline would also register on the map underneath causing undesired feature selection and, when double clicked, zooming (also removed an old hack that disabled dragging while using the timeline slider)
- Changed Australian Topography base map server and updated the associated thumbnail.
- Added `updateApplicationOnMessageFromParentWindow` function. After an app calls this function at startup, TerriaJS can be controlled by its parent window when embedded in an `iframe` by messages sent with `window.postMessage`.

### 1.0.48

- Added the ability to disable feature picking for `ArcGisMapServerCatalogItem`.
- Disabled feature picking for the Australian Topography and Australian Hydrography base layers created by `createAustraliaBaseMapOptions`.

### 1.0.47

- Make it possible to disable CSV region mapping warnings with the `showWarnings` init parameter.
- The `name` of a feature from a CSV file is now taken from a `name` or `title` column, if it exists. Previously the name was always "Site Data".
- Fixed a bug that caused time-dynamic WMS layers with just one time to not be displayed.
- Underscores are now replaced with spaces in the feature info panel for `GeoJsonCatalogItem`.
- Added Proj4 projections to the location bar. Clicking on the bar switches between lats/longs and projected coordinates. To enable this, set `useProjection` to `true`
- Show information for all WMS features when a location is clicked.
- Fixed a bug that caused an exception when running inside an `<iframe>` and the user's browser blocked 3rd-party cookies.
- HTML and Markdown text in catalog item metadata, feature information, etc. is now formatted in a more typical way. For example, text inside `<h1>` now looks like a heading. Previously, most HTML styling was stripped out.
- Supports FeatureInfoTemplates on all catalog item types (previously only available on ImageryLayers).
- Apply markdown to properties shown in the Feature Info Panel.
- Add `includeCzml` option to CkanCatalogGroup.
- Fixed a bug that caused `WebMapServiceCatalogItem` to incorrectly populate the catalog item's metadata with data from GetCapabilities when another layer had a `Title` with the same value as the expected layer's `Name`.
- Update the default Australian topography basemap to Geoscience Australia's new worldwide layer (http://www.ga.gov.au/gisimg/rest/services/topography/National_Map_Colour_Basemap/MapServer)
- Allow color maps in CSV catalog items to be expressed as strings: colorMapString: "red-white-blue".
- Updated to [Cesium](http://cesiumjs.org) 1.15. Significant changes relevant to TerriaJS users include:
  - Added support for the [glTF 1.0](https://github.com/KhronosGroup/glTF/blob/master/specification/README.md) draft specification.
  - Added support for the glTF extensions [KHR_binary_glTF](https://github.com/KhronosGroup/glTF/tree/master/extensions/Khronos/KHR_binary_glTF) and [KHR_materials_common](https://github.com/KhronosGroup/glTF/tree/KHR_materials_common/extensions/Khronos/KHR_materials_common).
  - `ImageryLayerFeatureInfo` now has an `imageryLayer` property, indicating the layer that contains the feature.
  - Make KML invalid coordinate processing match Google Earth behavior. [#3124](https://github.com/AnalyticalGraphicsInc/cesium/pull/3124)

### 1.0.46

- Fixed an incorrect require (`URIjs` instead of `urijs`).

### 1.0.45

- Major refactor of `CsvCatalogItem`, splitting region-mapping functionality out into `RegionProvider` and `RegionProviderList`. Dozens of new test cases. In the process, fixed a number of bugs and added new features including:
  - Regions can be matched using regular expressions, enabling matching of messy fields like local government names ("Baw Baw", "Baw Baw Shire", "Baw Baw (S)", "Shire of Baw Baw" etc).
  - Regions can be matched using a second field for disambiguation (eg, "Campbelltown" + "SA")
  - Drag-and-dropped datasets with a time column behave much better: rather than a fixed time being allocated to each row, each row occupies all the time up until the next row is shown.
  - Enumerated fields are colour coded in lat-long files, consist with region-mapped files.
  - Feedback is now provided after region mapping, showing which regions failed to match, and which matched more than once.
  - Bug: Fields with names starting with 'lon', 'lat' etc were too aggressively matched.
  - Bug: Numeric codes beginning with zeros (eg, certain NT 08xx postcodes) were treated as numbers and failed to match.
  - Bug: Fields with names that could be interpreted as regions weren't available as data variables.
- Avoid mixed content warnings when using the CartoDB basemaps.
- Allow Composite catalog items
- Handle WMS time interval specifications (time/time and time/time/periodicity)
- Moved `url` property to base CatalogItem base class. Previously it was defined separately on most derived catalog items.
- Most catalog items now automatically expose a `dataUrl` that is the same as their `url`.
- Added custom definable controls to `CatalogMember`s.
  - To define a control, subclass `CatalogMemberControl` and register the control in `ViewModels/registerCatalogMemberControl` with a unique control name, control class and required property name.
  - If a `CatalogMember` has a property with the required property name either directly on the member or in its `customProperties` object, the control will appear in the catalog with the member and will fire the `activate` function when clicked.
  - Controls can be registered to appear on both the left and right side using `registerLeftSideControl` and `registerRightSideControl` respectively.
  - An example can be seen in the `CatalogMemberDownloadControl`
  - Currently top level members do not show controls.
- The `LocationBarViewModel` now shows the latitude and longitude coordinates of the mouse cursor in 2D as well as 3D.
- The `LocationBarViewModel` no longer displays a misleading elevation of 0m when in "3D Smooth" mode.
- Added `@menu-bar-right-offset` LESS parameter to control the right position of the menu bar.
- Added `forceProxy` flag to all catalog members to indicate that an individual item should use the proxy regardless of whether the domain is in the list of domains to proxy.
- Allow a single layer of an ArcGIS MapServer to be added through the "Add Data" interface.
- Added `WfsFeaturesCatalogGroup`. This group is populated with a catalog item for each feature queried from a WFS server.
- The Feature Info panel now shows all selected features in an accordion control. Previously it only showed the first one.
- Added `featureInfoTemplate` property to `CatalogItem`. It is used to provide a custom Markdown or HTML template to display when a feature in the catalog item is clicked. The template is parameterized on the properties of the feature.
- Updated to [Cesium](http://cesiumjs.org) 1.14. Significant changes relevant to TerriaJS users include:
  - Fixed issues causing the terrain and sky to disappear when the camera is near the surface. [#2415](https://github.com/AnalyticalGraphicsInc/cesium/issues/2415) and [#2271](https://github.com/AnalyticalGraphicsInc/cesium/issues/2271)
  - Fixed issues causing the terrain and sky to disappear when the camera is near the surface. [#2415](https://github.com/AnalyticalGraphicsInc/cesium/issues/2415) and [#2271](https://github.com/AnalyticalGraphicsInc/cesium/issues/2271)
  - Provided a workaround for Safari 9 where WebGL constants can't be accessed through `WebGLRenderingContext`. Now constants are hard-coded in `WebGLConstants`. [#2989](https://github.com/AnalyticalGraphicsInc/cesium/issues/2989)
  - Added a workaround for Chrome 45, where the first character in a label with a small font size would not appear. [#3011](https://github.com/AnalyticalGraphicsInc/cesium/pull/3011)
  - Fixed an issue with drill picking at low frame rates that would cause a crash. [#3010](https://github.com/AnalyticalGraphicsInc/cesium/pull/3010)

### 1.0.44

- Fixed a bug that could cause timeseries animation to "jump" when resuming play after it was paused.
- Make it possible for catalog item initialMessage to require confirmation, and to be shown every time.
- When catalog items are enabled, the checkbox now animates to indicate that loading is in progress.
- Add `mode=preview` option in the hash portion of the URL. When present, it is assumed that TerriaJS is being used as a previewer and the "small screen warning" will not be shown.
- Added `maximumLeafletZoomLevel` constructor option to `TerriaViewer`, which can be used to force Leaflet to allow zooming closer than its default of level 18.
- Added the `attribution` property to catalog items. The attribution is displayed on the map when the catalog item is enabled.
- Remove an unnecessary instance of the Cesium InfoBox class when viewing in 2D
- Fixed a bug that prevented `AbsIttCatalogGroup` from successfully loading its list of catalog items.
- Allow missing URLs on embedded data (eg. embedded czml data)
- Fixed a bug loading URLs for ArcGIS services names that start with a number.
- Updated to [Cesium](http://cesiumjs.org) 1.13. Significant changes relevant to TerriaJS users include:
  - The default `CTRL + Left Click Drag` mouse behavior is now duplicated for `CTRL + Right Click Drag` for better compatibility with Firefox on Mac OS [#2913](https://github.com/AnalyticalGraphicsInc/cesium/pull/2913).
  - Fixed an issue where non-feature nodes prevented KML documents from loading. [#2945](https://github.com/AnalyticalGraphicsInc/cesium/pull/2945)

### 1.0.43

- Fixed a bug that prevent the opened/closed state of groups from being preserved when sharing.

### 1.0.42

- Added a `cacheDuration` property to all catalog items. The new property is used to specify, using Varnish-like notation (e.g. '1d', '10000s') the default length of time to cache URLs related to the catalog item.
- Fix bug when generating share URLs containing CSV items.
- Improve wording about downloading data from non-GeoJSON-supporting WFS servers.

### 1.0.41

- Improvements to `AbsIttCatalogItem` caching from the Tools menu.

### 1.0.40

- `ArcGisMapServerCatalogItem` now shows "NoData" tiles by default even after showing the popup message saying that max zoom is exceeded. This can be disabled by setting its `showTilesAfterMessage` property to false.

### 1.0.39

- Fixed a race condition in `AbsIttCatalogItem` that could cause the legend and map to show different state than the Now Viewing UI suggested.
- Fixed a bug where an ABS concept with a comma in its name (e.g. "South Eastern Europe,nfd(c)" in Country of Birth) would cause values for concept that follow to be misappropriated to the wrong concepts.

### 1.0.38

- `AbsIttCatalogItem` now allows the region type to be set on demand rather than only at load time.
- `CsvCatalogItem` can now have no display variable selected, in which case all points are the same color.

### 1.0.37

- Added `CswCatalogGroup` for populating a catalog by querying an OGC CSW service.
- Added `CatalogMember.infoSectionOrder` property, to allow the order of info sections to be configured per catalog item when necessary.
- Fixed a bug that prevented WMTS layers with a single `TileMatrixSetLink` from working correctly.
- Added support for WMTS layers that can only provide tiles in JPEG format.
- Fixed testing and caching of ArcGis layers from tools and added More information option for imagery layers.
- TerriaJS no longer requires Google Analytics. If a global `ga` function exists, it is used just as before. Otherwise, events are, by default, logged to the console.
- The default event analytics behavior can be specified by passing an instance of `ConsoleAnalytics` or `GoogleAnalytics` to the `Terria` constructor. The API key to use with `GoogleAnalytics` can be specified explicitly to its constructor, or it can be specified in the `parameter.googleAnalyticsKey` property in `config.json`.
- Made polygons drastically faster in 2D.
- TerriaJS now shortens share URLs by default when a URL shortener is available.
- Added Google Analytics reporting of the application URL. This is useful for tracking use of share URLs.
- Added the ability to specify a specific dynamic layer of an ArcGIS Server using just a URL.

### 1.0.36

- Calculate extent of TopoJSON files so that the viewer correctly pans+zooms when a TopoJSON file is loaded.
- Fixed a bug that caused the `Terria#clock` to keep ticking (and therefore using CPU / battery) once started even after selecting a non-time-dynamic dataset.
- Fixed a bug that caused the popup message to appear twice when a dataset failed to load.
- Added layer information to the Info popup for WMS datasets.
- Added ability to filter catalog search results by:
  - type: `is:wms`, `-is:esri-mapserver`. A result must match any 'is:' and no '-is:'.
  - url: `url:vic.gov.au`, `-url:nicta.com.au`. A result must match any 'url:', and no '-url:'.
- Added ability to control the number of catalog search results: `show:20`, `show:all`

### 1.0.35

- Polygons from GeoJSON datasets are now filled.
- Left-aligned feature info table column and added some space between columns.
- Added `EarthGravityModel1996`.
- Extended `LocationBarViewModel` to show heights relative to a geoid / mean sea level model. By default, EGM96 is used.
- Added support for styling GeoJSON files, either in catalog (add .style{} object) or embedded directly in the file following the [SimpleStyle spec](https://github.com/mapbox/simplestyle-spec).
- Fixed a bug that caused the 3D view to use significant CPU time even when idle.
- Added CartoDB's Positron and Dark Matter base maps to `createGlobalBaseMapOptions`.
- Added support for subdomains to `OpenStreetMapCatalogItem`.

### 1.0.34

- Fixed a bug that prevented catalog items inside groups on the Search tab from being enabled.
- Added `PopupMessageConfirmationViewModel`. It prevents the Popup from being closed unless the confirm button is pressed. Can also optionally have a deny button with a custom action.
- Added support for discovering GeoJSON datasets from CKAN.
- Added support for zipped GeoJSON files.
- Made `KmlCatalogItem` use the proxy when required.
- Made `FeatureInfoPanelViewModel` use the white panel background in more cases.
- Significantly improved the experience on devices with small screens, such as phones.
- Fixed a bug that caused only the portion of a CKAN group name before the first comma to be used.

### 1.0.33

- Added the `legendUrls` property to allow a catalog item to optionally have multiple legend images.
- Added a popup message when zooming in to the "No Data" scales of an `ArcGisMapServerCatalogItem`.
- Added `CatalogGroup.sortFunction` property to allow custom sorting of catalog items within a group.
- Added `ImageryLayerCatalogItem.treat403AsError` property.
- Added a title text when hovering over the label of an enabled catalog item. The title text informs the user that clicking will zoom to the item.
- Added `createBingBaseMapOptions` function.
- Added an option to `KnockoutMarkdownBinding` to optionally skip HTML sanitization and therefore to allow unsafe HTML.
- Upgraded to Cesium 1.11.
- `CatalogItem.zoomTo` can now zoom to much smaller bounding box rectangles.

### 1.0.32

- Fixed CKAN resource format matching for KML, CSV, and Esri REST.

### 1.0.31

- Added support for optionally generating shorter URLs when sharing by using the Google URL shortening service.

### 1.0.30

- `WebMapServiceCatalogItem` and `ArcGisMapServerCatalogItem` now augment directly-specified metadata with metadata queried from the server.
- "Data Details" and "Service Details" on the catalog item info panel are now collapsed by default. This improves the performance of the panel and hides some overly technical details.
- `ArcGisMapServerCatalogItem.layers` can now specify layer names in addition to layer IDs. Layer names are matched in a case-insensitive manner and only if a direct ID match is not found.
- `itemProperties` are now applied through the normal JSON loading mechanism, so properties that are represented differently in code and in JSON will now work as well.
- Added support for `csv-geo-*` (e.g. csv-geo-au) to `CkanCatalogGroup`.
- The format name used in CKAN can now be specified to `CkanCatalogGroup` using the `wmsResourceFormat`, `kmlResourceFormat`, `csvResourceFormat`, and `esriMapServerResourceFormat` properties. These properties are all regular expressions. When the format of a CKAN resource returned from `package_search` matches one of these regular expressions, it is treated as that type within TerriaJS.
- `CkanCatalogGroup` now fills the `dataUrl` property of created items by pointing to the dataset's page on CKAN.
- The catalog item information panel now displays `info` sections in a consistent order. The order can be overridden by setting `CatalogItemInfoViewModel.infoSectionOrder`.
- An empty `description` or `info` section is no longer shown on the catalog item information panel. This can be used to remove sections that would otherwise be populated from dataset metadata.

### 1.0.29

- Add support for loading init files via the proxy when necessary.
- Switched to using the updated URL for STK World Terrain, `//assets.agi.com/stk-terrain/v1/tilesets/world/tiles`.

### 1.0.28

- Fixed a bug that prevented links to non-image (e.g. ArcGIS Map Server) legends from appearing on the Now Viewing panel.

### 1.0.27

- Use terriajs-cesium 1.10.7, fixing a module load problem in really old browers like IE8.

### 1.0.25

- Fixed incorrect date formatting in the timeline and animation controls on Internet Explorer 9.
- Add support for CSV files with longitude and latitude columns but no numeric value column. Such datasets are visualized as points with a default color and do not have a legend.
- The Feature Information popup is now automatically closed when the user changes the `AbsIttCatalogItem` filter.

### 1.0.24

- Deprecated:
  - Renamed `AusGlobeViewer` to `TerriaViewer`. `AusGlobeViewer` will continue to work until 2.0 but using it will print a deprecation warning to the browser console.
  - `BrandBarViewModel.create` now takes a single `options` parameter. The container element, which used to be specified as the first parameter, should now be specified as the `container` property of the `options` parameter. The old function signature will continue to work until 2.0 but using it will print a deprecation warning to the browser console.
- `WebMapServiceCatalogItem` now determines its rectangle from the GetCapabilities metadata even when configured to use multiple WMS layers.
- Added the ability to specify the terrain URL or the `TerrainProvider` to use in the 3D view when constructing `TerriaViewer`.
- `AbsIttCatalogItem` styles can now be set using the `tableStyle` property, much like `CsvCatalogItem`.
- Improved `AbsIttCatalogItem`'s tolerance of errors from the server.
- `NavigationViewModel` can now be constructed with a list of `controls` to include, instead of the standard `ZoomInNavigationControl`, `ResetViewNavigationControl`, and `ZoomOutNavigationControl`.
- Fixed a bug that caused the brand bar to slide away with the explorer panel on Internet Explorer 9.

### 1.0.23

- Fixed a bug that prevented features from being pickable from ABS datasets on the 2D map.
- Fixed a bug that caused the Explorer Panel tabs to be missing or misaligned in Firefox.

### 1.0.22

- Changed to use JPEG instead of PNG format for the Natural Earth II basemap. This makes the tile download substantially smaller.

### 1.0.21

- Added an `itemProperties` property to `AbsIttCatalogGroup`.
- Added a `nowViewingMessage` property to `CatalogItem`. This message is shown by the `NowViewingAttentionGrabberViewModel` when the item is enabled. Each unique message is shown only once.

### 1.0.20

- Added the ability to specify SVG icons on Explorer Panel tabs.
- Added an icon to the Search tab.
- Added support for accessing Australian Bureau of Statistics data via the ABS-ITT API, using `AbsIttCatalogGroup` and `AbsIttCatalogItem`.
- The Now Viewing panel now contains controls for selecting which column to show in CSV datasets.

### 1.0.19

- Added `NowViewingAttentionGrabberViewModel`. It calls attention the Now Viewing tab the first time a catalog item is enabled.
- Added `isHidden` property to catalog items and groups. Hidden items and groups do not show up in the catalog or in search results.

### 1.0.18

- Added `featureInfoFields` property to `CsvCatalogItem.tableStyle`. It allows setting which fields to show in the Feature Info popup, and the name to use for each.
- Added `OpenStreetMapCatalogItem` for connecting to tile servers using the OpenStreetMap tiling scheme.
- Added `CkanCatalogGroup.allowEntireWmsServers` property. When set and the group discovers a WMS resource without a layer parameter, it adds a catalog item for the entire server instead of ignoring the resource.
- Added `WebMapTileServiceCatalogGroup` and `WebMapTileServiceCatalogItem` for accessing WMTS servers.
- Handle the case of an `ArcGisMapServerCatalogItem` with an advertised extent that is outside the valid range.
- We now pass ArcGIS MapServer metadata, when it's available, through to Cesium's `ArcGisMapServerImageryProvider` so that it doesn't need to re-request the metadata.
- Changed the style of the Menu Bar to have visually-separate menu items.
- Added support for SVG menu item icons to `MenuBarViewModel`.
- Improved popup message box sizing.

### 1.0.17

- Upgraded to TerriajS Cesium 1.10.2.
- Added `ImageryLayerCatalogItem.isRequiredForRendering`. This is set to false by default and to true for base maps. Slow datasets with `isRequiredForRendering=false` are less likely to prevent other datasets from appearing in the 3D view.
- The "Dataset Testing" functionality (on the hidden Tools menu accessible by adding `#tools=1` to the URL) now gives up tile requests and considers them failed after two seconds. It also outputs some JSON that can be used as the `blacklist` property to blacklist all of the datasets that timed out.
- Added a feature to count the total number of datasets from the hidden Tools menu.
- Fixed a bug that caused the 2D / 3D buttons the Maps menu to get out of sync with the actual state of the map after switching automatically to 2D due to a performance problem.

### 1.0.16

- Deprecated:
  - `ArcGisMapServerCatalogGroup` has been deprecated. Please use `ArcGisCatalogGroup` instead.
- Replaced Cesium animation controller with TerriaJS animation controller.
- Replaced Cesium Viewer widget with the CesiumWidget when running Cesium.
- Added the ability to turn a complete ArcGIS Server, or individual folders within it, into a catalog group using `ArcGisCatalogGroup`.

### 1.0.15

- Fix imagery attribution on the 2D map.

### 1.0.14

- Fixed share URL generation when the application is not running at the root directory of its web server.
- Fixed a bug that caused Internet Explorer 8 users to see a blank page instead of a message saying their browser is incompatible.

### 1.0.13

- Breaking changes:
  - Added a required `@brand-bar-height` property.
- `ExplorerPanelViewModel` can now be created with `isOpen` initially set to false.
- TerriaJS now raises an error and hides the dataset when asked to show an `ImageryLayerCatalogItem` in Leaflet and that catalog item does not use the Web Mercator (EPSG:3857) projection. Previously, the dataset would silently fail to display.
- Improved error handling in `CzmlCatalogItem`, `GeoJsonCatalogItem`, and `KmlCatalogItem`.
- Made the `clipToRectangle` property available on all `ImageryProvider`-based catalog items, not just `WebMapServiceCatalogItem`.
- Added `CatalogMember.isPromoted` property. Promoted catalog groups and items are displayed above non-promoted groups and items.
- Add support for ArcGIS MapServer "Raster Layers" in addition to "Feature Layers".

### 1.0.12

- Allow Esri ArcGIS MapServers to be added via the "Add Data" panel.
- Adds `baseMapName` and `viewerMode` fields to init files and share links. `baseMapName` is any base map name in the map settings panel and `viewerMode` can be set to `'2d'` or `'3d'`.
- Added `tableStyle.legendTicks` property to `CsvCatalogItem`. When specified, the generated legend will have the specified number of equally-spaced lines with labels in its legend.

### 1.0.11

- Fixed a bug that prevented HTML feature information from showing up with a white background in Internet Explorer 9 and 10.
- Fixed a bug that prevented WMS GetCapabilities properties, such as CRS, from being properly inherited from the root layer.
- Tweaked credit / attribution styling.

### 1.0.10

- Added support for a developer attribution on the map.
- Fixed a bug that could cause results from previous async catalog searches to appear in the search results.

### 1.0.9

- Show Cesium `ImageryProvider` tile credits / attribution in Leaflet when using `CesiumTileLayer`.

### 1.0.8

- `WebMapServiceCatalogGroup` now populates the catalog using the hierarchy of layers returned by the WMS server in GetCapabilities. To keep the previous behavior, set the `flatten` property to true.
- Potentially breaking changes:
  - The `getFeatureInfoAsGeoJson` and `getFeatureInfoAsXml` properties have been removed. Use `getFeatureInfoFormats` instead.
- Added support for text/html responses from WMS GetFeatureInfo.
- Make the `FeatureInfoPanelViewModel` use a white background when displaying a complete HTML document.
- `KnockoutMarkdownBinding` no longer tries to interpret complete HTML documents (i.e. those that contain an <html> tag) as Markdown.
- The feature info popup for points loaded from CSV files now shows numeric columns with a missing value as blank instead of as 1e-34.
- `ArcGisMapServerCatalogItem` now offers metadata, used to populate the Data Details and Service Details sections of the catalog item info panel.
- `ArcGisMapServerCatalogGroup` now populates a "Service Description" and a "Data Description" info section for each catalog item from the MapServer's metadata.
- The `metadataUrl` is now populated (and shown) from the regular MapServer URL.
- Added 'keepOnTop' flag support for imageryLayers in init file to allow a layer to serve as a mask.
- Added 'keepOnTop' support to region mapping to allow arbitrary masks based on supported regions.
- Checkboxes in the Data Catalogue and Search tabs now have a larger clickable area.

### 1.0.7

- `CatalogItemNameSearchProviderViewModel` now asynchronously loads groups so items in unloaded groups can be found, too.
- Do not automatically fly to the first location when pressing Enter in the Search input box.
- Changed `ArcGisMapServerCatalogItem` to interpret a `maxScale` of 0 from an ArcGIS MapServer as "not specified".
- Added an `itemProperties` property to `ArcGisMapServerCatalogGroup`, allowing properties of auto-discovered layers to be specified explicitly.
- Added `validDropElements`, `validDropClasses`, `invalidDropElements`, and `invalidDropClasses` properties to `DragDropViewModel` for finer control over where dropping is allowed.
- Arbitrary parameters can now be specified in `config.json` by adding them to the `parameters` property.

### 1.0.6

- Added support for region mapping based on region names instead of region numbers (example in `public/test/countries.csv`).
- Added support for time-dynamic region mapping (example in `public/test/droughts.csv`).
- Added the ability to specify CSV styling in the init file (example in `public/init/test.json`).
- Improved the appearance of the legends generated with region mapping.
- Added the ability to region-map countries (example in `public/test/countries.csv`).
- Elminated distracting "jumping" of the selection indicator when picking point features while zoomed in very close to the surface.
- Fixed a bug that caused features to be picked from all layers in an Esri MapServer, instead of just the visible ones.
- Added support for the WMS MinScaleDenominator property and the Esri MapServer maxScale property, preventing layers from disappearing when zoomed in to close to the surface.
- Polygons loaded from KML files are now placed on the terrain surface.
- The 3D viewer now shows Bing Maps imagery unmodified, matching the 2D viewer. Previously, it applied a gamma correction.
- All catalog items now have an `info` property that allows arbitrary sections to be shown for the item in the info popup.
- `CkanCatalogGroup` now has a `groupBy` property to control whether catalog items are grouped by CKAN group ("group"), CKAN organization ("organization"), or not grouped at all ("none").
- `CkanCatalogGroup` now has a `useResourceName` property to control whether the name of the catalog item is derived from the resource (true), or the dataset itself (false).
- The catalog item info page now renders a much more complete set of Markdown and HTML elements.<|MERGE_RESOLUTION|>--- conflicted
+++ resolved
@@ -2,13 +2,10 @@
 
 #### next release (8.7.3)
 
-<<<<<<< HEAD
 - Fix bug with broken datetime after that Timeline has been closed once.
-=======
 - Fix WPS date time widget reset bug
 - Set default date for WPS date time widget on load
 - Add NumberParameterEditor to enable WPS AllowedValues Ranges to be set and use DefaultValue
->>>>>>> b73909e2
 
 #### 8.7.2 - 2024-05-14
 
