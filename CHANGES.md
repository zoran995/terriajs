# Change Log

#### next release (8.2.16)

<<<<<<< HEAD
- Moved default `activeStyle` from `TableMixin` to `TableAutomaticStylesStratum`.
- `TableAutomaticStylesStratum` will no longer pick default `activeStyle` if it is hidden
- Fix bug with "propagate `knownContainerUniqueIds` across references and their target" - missing `runInAction`
- Add Carto v3 Maps API support for `table` and `query` endpoint (only GeoJSON - not MVT yet)
=======
>>>>>>> 0714eedc
- [The next improvement]

#### 8.2.15 - 2022-09-16

- Fix bug with "propagate `knownContainerUniqueIds` across references and their target" - missing `runInAction`

#### 8.2.14 - 2022-09-15

- Moved map credits to map column so it don't get hidden by chart panel.
- TSified `FeatureInfo*.tsx`
  - `describeFromProperties` is now `generateCesiumInfoHTMLFromProperties`
  - `FeatureInfoSection` has been split up into `FeatureInfoSection.tsx`, `getFeatureProperties`, `mustacheExpressions` and `generateCesiumInfoHTMLFromProperties`
- Fix `{{terria.currentTime}}` in feature info template
- Add `{{terria.rawDataTable}}` in feature info template - to show raw data HTML table
- Added `TableFeatureInfoStratum` - which adds default feature info template to `TableMixin`
- Add `FeatureInfoContext` - used to inject properties into `FeatureInfoSections` context. These properties will be accessible from `featureInfoTemplate` mustache template.
  - `tableFeatureInfoContext` adds time series chart properties using `FeatureInfoContext` (`getChartDetails` has been removed)
- Move `maximumShownFeatureInfos` from `WebMapServiceCatalogItemTraits` to `MappableTraits`
- Remove `featureInfoUrlTemplate` from `OpenDataSoftCatalogItem` - as it is incompatible with time varying datasets
- Removed `formatNumberForLocale` - we now use `Number.toLocaleString`
- Rename `Feature` to `TerriaFeature` - improve typing and usage across code-base
  - Added `data: TerriaFeatureData` - which is used to pass Terria-specific properties around (eg `rowIds`)
- Added `loadingFeatureInfoUrl` to `FeatureInfoUrlTemplateMixin`
- Move `Cesium.ts` `ImageryLayer` feature picking to `cesium.pickImageryLayerFeatures()`
- Move `lib/Core/propertyGetTimeValues.js` into `lib/ReactViews/FeatureInfo/getFeatureProperties.ts`
- Add `showFeatureInfoDownloadWithTemplate` to `FeatureInfoTraits` - Toggle to show feature info download **if** a `template` has been provided. If no `template` is provided, then download will always show.
- Fix support for `initUrls` in `startData.initSources`
- Propagate `knownContainerUniqueIds` across references and their target.
- Show scrollbar for story content in Safari iOS.
- Use `document.baseURI` for building share links instead of `window.location`.

#### 8.2.13 - 2022-09-01

- Fix pedestrian drop behaviour so that the camera heading stays unchanged even after the drop
- Fixed a bug causing incorrect loading of EPSG:4326 layers in WMS v1.3.0 by sending wrong `bbox` in GetMap requests.
- Improve the CKAN model robustness by removing leading and trailing spaces in wms layer names.
- Load all `InitSources` sequentially instead of asyncronosly
- Fix `DOMPurify.sanitize` call in `PrintView`
- Fix warning for WFS item exceeding max displayable features
- Upgrade prettier to version 2.7.1

#### 8.2.12 - 2022-08-10

- Dropped "optional" from the prompt text in file upload modal for both local and web data.
- Changed the text for the first file upload option from "Auto-detect (recommended)" to simply "File type" for local files and "File or web service type" for web urls.
- Automatically suffix supported extension list to the entries in file type dropdown to improve clarity.
- Removed IFC from upload file type (until further testing).
- Move `CkanCatalogGroup` "ungrouped" group to end of members

#### 8.2.11 - 2022-08-08

- Add ability to customise the getting started video in the StoryBuilder panel
- Set cesium base URL by default so that cesium assets are resolved correctly
- Add `cesiumBaseUrl` to `TerriaOptions` for overriding the default cesium base url setting
- Fix broken Bing map logo in attributions
- Added ability to customise the getting started video in the StoryBuilder panel.
- Fixed a bug where menu items were rendered in the wrong style if the window was resized from small to large, or large to small.
- Strongly type `item` in WorkbenchItem and remove `show` toggle for non `Mappable` items.
- Add `configParameters.regionMappingDefinitionsUrls` - to support multiple URLs for region mapping definitions - if multiple provided then the first matching region will be used (in order of URLs)
  - `configParameters.regionMappingDefinitionsUrl` still exists but is deprecated - if defined it will override `regionMappingDefinitionsUrls`
- `TableMixin.matchRegionProvider` now returns `RegionProvider` instead of `string` region type. (which exists at `regionProvider.regionType`)
- Fix `shouldShorten` property in catalog and story `ShareUrl`
- Fix `shortenShareUrls` user property
- Add `videoCoverImageOpacity` option to `HelpContentItem` so that we can fade the background of help video panels.
- Fix a bug where all `HelpVideoPanel`s were being rendered resulting in autoplayed videos playing at random.
- Add `getFeatureInfoUrl` and `getFeatureInfoParameters` to `WebMapServiceCatalogItemTraits`
- Fix `SearchBoxAndResults` Trans values
- Fix `generateCatalogIndex` for nested references
- Fix `SearchBox` handling of `searchWithDebounce` when `debounceDuration` prop changes. It now fushes instead of cancels.

#### 8.2.10 - 2022-08-02

- **Breaking changes:**
  - **Minimum NodeJS version is now 14**
- Consolidate `HasLocalData` interface
- Add `GlTf` type definition (v2)
- Add `gltfModelUrl` to `GltfMixin` - this must be implemented by Models which use `GltfMixin`
- Moved `GltfCatalogItem` to `lib/Models/Catalog/Gltf/GltfCatalogItem.ts`
- Add experimental client-side 3D file conversion using [`assimpjs`](https://github.com/kovacsv/assimpjs) ([emscripten](https://emscripten.org) interface for the [assimp](https://github.com/assimp/assimp) library)
  - This supports `zip` files and `HasLocalData` - but is not in `getDataType` as the scene editor (closed source) is required to geo-reference
  - Supports over 40 formats - including Collada, obj, Blender, DXF - [full list](https://github.com/assimp/assimp/blob/master/doc/Fileformats.md)
- Add `description` to `getDataType` - this will be displayed between Step 1 and Step 2
- Add warning message to `GltfMixin` when showing in 2D mode (Leaflet)
- Upgrade `husky` to `^8.0.1`
- Prevent looping when navigating between scenes in StoryPanel using keyboard arrows
- Fix bug where StoryPanel keyboard navigation persists after closing StoryPanel
- Fix select when clicking on multiple features in 2D (#5660)
- Implemented support for `featureInfoUrlTemplate` on 2D vector features (#5660)
- Implemented FeatureInfoMixin in GeojsonMixin (#5660)
- `GpxCatalogItem` now use `GeojsonMixin` for loading data. (#5660)
- `GeoRssCatalogItem` now use `GeojsonMixin` for loading data. (#5660)
- Upgrade i18next to `v21`
- Limit workbench item title to 2 lines and show overflow: ellipsis after.
- Add `allowFeaturePicking` trait to Cesium3dTileMixin.
- Feature Info now hidden on Cesium3dTiles items if `allowFeaturePicking` set to false. Default is true.
- Add `initFragmentPaths` support for hostnames different to `configUrl`/`applicationUrl`
- Add DOMPurify to `parseCustomHtmlToReact` (it was already present in `parseCustomMarkdownToReact`)
- Update `html-to-react` to `1.4.7`
- Add `ViewState` React context provider to `StandardUserInterface` - instead of passing `viewState` or `terria` props through components, please use
  - `useViewState` hook
  - `withViewState` HOC
- Move `GlobalTerriaStyles` from `StandardUserInterface` to separate file
- Add `ExternalLinkWithWarning` component - this will replace all URLs in story body and add a warning message when URLs are clicked on.
- Fixed a bug where adding `CesiumTerrainCatalogItem` to workbench didn't apply it when `configParameters.cesiumTerrainAssetId` or `configParameters.cesiumTerrainUrl` was set.
- `CesiumTerrainCatalogItem` will now show a status `In use` or `Not in use` in the workbench.
- Rewrote `CesiumTerrainCatalogItem` to handle and report network errors.
- Set `JulianDate.toIso8601` second precision to nanosecond - this prevents weird date strings with scientific/exponent notation (eg `2008-05-07T22:54:45.7275957614183426e-11Z`)
- Add attribution for Natural Earth II and NASA Black Marble basemaps.

#### 8.2.9 - 2022-07-13

- Pin `html-to-react` to `1.4.5` due to ESM module in dependency (`parse5`) breaking webpack
- Add step to `"Deploy TerriaMap"` action to save `yarn.lock` after `sync-dependencies` (for debug purposes)
- TSIfy `SharePanel`
- Move `includeStoryInShare` out of `ViewState` into local state
- Implement ability to navigate between scenes in StoryPanel using keyboard arrows
- Rename `FeatureInfoMixin` to `FeatureInfoUrlTemplateMixin`
- Move `featureInfoTemplate` and `showStringIfPropertyValueIsNull` from `FeatureInfoTraits` to `MappableTraits` (all mappable catalog items)
- Remove `FeatureInfoUrlTemplateTraits` from all models that don't use `FeatureInfoUrlTemplateMixin`
- Fix "Regions: xxx" short report showing for non region mapped items
- Fix `showInChartPanel` default for mappable items

#### 8.2.8 - 2022-07-04

- Improve Split/compare error handling
- Fix `itemProperties` split bug
- Table styling is disabled if `MultiPoint` are in GeoJSON
- Add `GeoJsonTraits.useOutlineColorForLineFeatures` - If enabled, `TableOutlineStyleTraits` will be used to color Line Features, otherwise `TableColorStyleTraits` will be used.
- Fix feature highliting for `Line`, `MultiLine` and `MultiPoint`
- Await Internationalisation initialisation in `Terria.start`
- `UserDrawing.messageHeader` can now also be `() => string`

#### 8.2.7 - 2022-06-30

- Fix `WorkbenchItem` title height
- Add region map info and move "No Data" message to `InfoSections` in `TableAutomaticStylesStratum`
- Fix missing `TableColorStyleTraits.legend` values in `ColorStyleLegend`
- Fix `DateTimeSelectorSection.changeDateTime()` binding.
- `RegionProvider.find*Variable` functions now try to match with and without whitespace (spaces, hyphens and underscores)
- Clean up `regionMapping.json` descriptions
- Implement Leaflet credits as a react component, so it is easier to maintain them. Leaflet view now show terria extra credits.
- Implement Cesium credits as a react component, so it is easier to maintain them.
- Implement data attribution modal for map data attributions/credits. Used by both Leaflet and Cesium viewers.
- Fixed translation of Leaflet and Cesium credits.
- TSXify `ChartPanelDownloadButton`
- `ChartPanelDownloadButton` will now only export columns which are visible in chart
- Cleanup `Mixin` and `Traits` inheritance
- Wrap the following components in `observer` - `ChartItem`, `LineChart`, (chart) `Legends`, `ChartPanelDownloadButton`
- Improve TerriaReference error logging
- Fix handling GeoJSON if features have null geometry
- Fix bug where map tools names appear as translation strings
- Allow IFC files to be added to a map from local or web data (Requires non-open source plugin)
- Rename `useTranslationIfExists` to `applyTranslationIfExists` so it doesn't look like a React hook.
- Added a required parameter i18n to `applyTranslationIfExists` to avoid having stale translated strings when the language changes.
- Fix `StoryBuilder` remove all text color
- Fix `FeatureInfoPanel` `Loader` color

#### 8.2.6 - 2022-06-17

- **Breaking changes:**
  - Changed translation resolution. Now the "translation" namespace loads only from `${terria.baseUrl}/languages/{{lng}}/translation.json` (TerriaJS assets) and "languageOverrides" loads from `languages/{{lng}}/languageOverrides.json` (a TerriaMap's assets)
- Removed EN & FR translation files from bundle. All translation files are now loaded on demand.
- Moved translation files from `lib/Language/*/translation.json` to `wwwroot/languages/*/translation.json`.
- Fixed default 3d-tiles styling to add a workaround for a Cesium bug which resulted in wrong translucency value for point clouds.
- Remove Pell dependency, now replaced with TinyMCE (WYSIWYG editor library).
- Added `beforeRestoreAppState` hook for call to `Terria.start()` which gets called before state is restored from share data.
- Made `order` optional for `ICompositeBarItem`.
- Fix `includes` path for `url-loader` rule so that it doesn't incorrectly match package names with `terriajs` as prefix.
- Add help button for bookmarking sharelinks to SharePanel (if that help item exists in config)

#### 8.2.5 - 2022-06-07

- Add Google Analytics event for drag and drop of files onto map.
- Allow users to choose whether Story is included in Share
- Fixed bug that broke Cesium when WebGL was not available. Reverts to Leaflet.
- Fixed bug where `new Terria()` constructror would try to access `document` and throw an error when running in NodeJS.
- Add WPS support for `Date` (additional to existing `DateTime`) and support for `ComplexData` `Date`/`DateTime` WPS Inputs.
- TSXified `StandardUserInterface` and some other components. If your TerriaMap imports `StandardUserInterface.jsx` remove the `.jsx` extension so webpack can find the new `.tsx` file.
- Fix use of `baseMapContrastColor` in region mapping/protomaps and remove `MAX_SELECTABLE_DIMENSION_OPTIONS`.
- `mapItems` can now return arbitrary Cesium primitives.
- Added progress of 3DTiles data source loading to Progress Bar.
- ProgressBar colour now depends on baseMapContrastColor - improves visibility on light map backgrounds.
- Update `terriajs-cesium` to `1.92.0`.
- Replace Pell WYSIWYG editor library with TinyMCE, allows richer editing of Stories in the Story Builder
- Added support for using Compare / Split Screen mode with Cesium 3D Tiles.
- Fix `BottomDock.handleClick` binding
- Use the theme base font to style story share panel.
- Fix problem with Story Prompt not showing
- Fix global body style (font and focus purple)
- Add `color:inherit` to `Button`

#### 8.2.4 - 2022-05-23

- Update protomaps to `1.19.0` - now using offical version.
- Fix Table/VectorStylingWorkflow for datasets with no columns/properties to visualise
- Improve default `activeStyle` in `TableMixin` - if no `scalar` style is found then find first style with enum, text and finally region.
- Add Mustache template support to `modelDimensions` for string properties in `option.value` (with the catalog member as context)
- Added a check for disableExport in ChartPanelDownloadButton.jsx. Prevents download button rendering.
- Fix `CatalogIndex` types
- Moved code for retrieving a model by id, share key or CatalogIndex to a new function `terria.getModelByIdShareKeyOrCatalogIndex`.
- Updated handling of `previewedItemId` to use new function `terria.getModelByIdShareKeyOrCatalogIndex`. This will now use CatalogIndex if the `previewedItemId` cannot be found in models or model share keys.
- Fixed a race condition inside ModalPopup that caused the explorer panel (data catalogue) to be stuck hidden until refresh.
- Fix bug that broke the `DiffTool` preventing it from opening.
- TSify `BottomDock` and `measureElement` components.
- Fixed a bug in `GltfMixin` which resulted in some traits missing from `GltfCatalogItem` and broke tools like the scene editor.
- Leaflet attribution can be set through `config.leafletAttributionPrefix`. Attribution HTML string to show on Leaflet maps. Will use Leaflet's default if undefined. To hide Leaflet attribution - set `leafletAttributionPrefix:""`
- Re-add missing `helpPanel.mapUserGuide` translation string
- Fix `sortMembersBy` for child `Groups` and `References`
- Add `raiseError` convenience method to `TerriaError`
- Improve `filterOutUndefined` types
- Add [Maki icons](https://labs.mapbox.com/maki-icons/) - these can be used in `TablePointStyleTraits`. For example `marker = "hospital"`
- Rename `ProtomapsImageryProvider.duplicate()` to `ProtomapsImageryProvider.clone()`.
- Add [`ts-essentials` library](https://github.com/ts-essentials/ts-essentials) - "a set of high-quality, useful TypeScript types that make writing type-safe code easier"
- `GeojsonMixin` improvements
  - `uveMvt` is now `useTableStylingAndProtomaps`
  - If `useTableStylingAndProtomaps` is true, then protomaps is used for Line and Polygon features, and `TableMixin` is used for Point features (see `createLongitudeLatitudeFeaturePerRow()`)
  - `GeoJsonTraits.style` is now only supported by Cesium primitives (if defined, then `useTableStylingAndProtomaps` will be false). Instead you can use `TableStyleTraits`
- `TableMixin` improvements
  - Add new `TableStyleMap` model, this is used to support `enum`, `bin` and `null` styles for the following:
    - `TablePointStyleTraits` - this supports markers (URLs or Maki icons) and rotation, width, height and pixelOffset.
    - Add `TableOutlineStyleTraits` - this supports color and width.
  - Legends are now handled by `TableAutomaticLegendStratum`
  - Legends will be merged across `TableStyleMaps` and `TableColorMap` - for example, marker icons will be shown in legend with correct colors. See `MergedStyleMapLegend`
  - Default `activeStyle` is now picked by finding the first column of type `scalar`, and then the first column of type `enum`, then `text` and then finally `region`.
- `ArcGisFeatureServiceCatalogItem` now uses Table styling and `protomaps`
- Adapted `BaseModel.addObject` to handle adding objects to `ArrayTraits` with `idProperty="index"` and `isRemoval`. The new object will be placed at the end of the array (across all strata).
- Add `allowCustomInput` property to `SelectableDimensionGroup` - if true then `react-select` will allow custom user input.
- `TableStylingWorkflow` improvements
  - Better handling of swapping between different color scheme types (eg enum or bin)
  - Add point, outline and point-size traits

#### 8.2.3 - 2022-04-22

- **Breaking changes:**
  - `CkanItemReference` no longer copies `default` stratum to target - please use `itemProperties` instead.
- **Revert** Use CKAN Dataset `name` property for WMS `layers` as last resort.
- Add support for `WebMapServiceCatalogGroup` to `CkanItemReference` - this will be used instead of `WebMapServiceCatalogItem` if WMS `layers` can't be identified from CKAN resource metadata.
  - Add `allowEntireWmsServers` to `CkanCatalogGroupTraits` - defaults to `true`
- Ignore WMS `Layers` with duplicate `Name` properties
- Fix selectable dimensions passing reactive objects and arrays to updateModelFromJson (which could cause problems with array detection).

#### 8.2.2 - 2022-04-19

- Fixed a whitescreen with PrintView.

#### 8.2.1 - 2022-04-13

- Fixed selectable-dimension checkbox group rendering bug where the group is hidden when it has empty children.

#### 8.2.0 - 2022-04-12

- **Breaking changes:**
  - Multiple changes to `GtfsCatalogItem`:
    - Removed `apiKey` in favour of more general `headers`
    - Removed unused `bearingDirectionProperty` & `compassDirectionProperty`
    - `image` is no longer resolved relative to the TerriaJS asset folder. This will allow using relative URLs for assets that aren't inside the TerriaJS asset folder. Any relative `image` urls should now have "build/TerriaJS/" prepended (the value of `terria.baseUrl`).
- Added `colorModelsByProperty` to `GtfsCatalogItem` which will colour 1 model differently for different vehichles based on properties matched by regular expression. E.g. colour a vehicle model by which train line the vehicle is travelling on.
- Fixed a bug where cross-origin billboard images threw errors in Leaflet mode when trying to recolour the image.
- Changed rounding of the numbers of the countdown timer in the workbench UI for items that use polling. The timer wil now show 00:00 for at most 500ms (instead of a full second). This means that for timers that are a multiple of 1000ms the timer will now show 00:01 for the last second before polling, instead of 00:00.
- TSified `BuildShareLink`, `InitSourceData` and `ShareData`.
- Added `HasLocalData` interface - which has `hasLocalData` property to implement.
- Added `ModelJson` interface - which provides loose type hints for Model JSON.
- Added `settings` object to `InitSourceData` - provides `baseMaximumScreenSpaceError, useNativeResolution, alwaysShowTimeline, baseMapId, terrainSplitDirection, depthTestAgainstTerrainEnabled` - these properties are now saved in share links/stories.
- Moved `setAlwaysShowTimeline` logic from `SettingsPanel` to `TimelineStack.ts`.

#### 8.1.27 - 2022-04-08

- Use CKAN Dataset `name` property for WMS `layers` as last resort.
- Set CKAN Group will now set CKAN Item `name` in `definition` stratum.
- Ignore GeoJSON Features with no geometry.
- Fix feedback link styling.
- Improve `CatalogIndexReference` error messages.

#### 8.1.26 - 2022-04-05

- **Breaking changes**
  - All dynamic groups (eg `WebMapServiceCatalogGroup`) will create members and set `definition` strata (instead of `underride`)
- New `GltfMixin`, which `GltfCatalogItem` now uses.
- Hook up `beforeViewerChanged` and `afterViewerChanged` events so they are
  triggered on viewer change. They are raised only on change between 2D and 3D
  viewer mode.
- Removed references to conversion service which is no longer used in version >=8.0.0.
- Added experimental routing system - there may be breaking changes to this system in subsequent patch releases for a short time. The routes currently include:
  - `/story/:share-id` ➡ loads share JSON from a URL `${configParameters.storyRouteUrlPrefix}:share-id` (`configParameters.storyRouteUrlPrefix` must have a trailing slash)
  - `/catalog/:id` ➡ opens the data catalogue to the specified member
- Fixed a polyline position update bug in `LeafletVisualizer`. Polylines with time varying position will now correctly animate in leaflet mode.
- Change button cursor to pointer
- Add `GeoJsonTraits.filterByProperties` - this can be used to filter GeoJSON features by properties
- Add GeoJSON `czmlTemplate` support for `Polygon/MultiPolygon`
- Add custom `heightOffset` property to `czmlTemplate`
- Fixed a bug where Cesium3DTilePointFeature info is not shown when being clicked.
- Added optional `onDrawingComplete` callback to `UserDrawing` to receive drawn points or rectangle when the drawing is complete.
- Fixed a bug in `BoxDrawing` where the box can be below ground after initialization even when setting `keepBoxAboveGround` to true.
- Add `itemProperties`, `itemPropertiesByType` and `itemPropertiesByIds` to `GroupTraits` and `ReferenceTraits`.
  - Properties set `override` strata
  - Item properties will be set in the following order (highest to lowest priority) `itemPropertiesByIds`, `itemPropertiesByType`, `itemProperties`.
  - If a parent group has `itemProperties`, `itemPropertiesByType` or `itemPropertiesByIds` - then child groups will have these values copied to `underride` when the parent group is loaded
  - Similarly with references.
- Fix `viewCatalogMember` bug - where `_previewItem` was being set too late.
- Improve error message in `DataPreview` for references.
- Fix alignment of elements in story panel and move some styling from scss to styled components
- Click on the stories button opens a story builder (button on the left from story number)
- Added ASGS 2021 regions to region mapping:
  - SA1-4 (e.g. sa3_code_2021)
  - GCCSA
  - STE & AUS (aliased to existing 2011/2016 data due to no change in geometry, names & codes)
- Added LGA regions from 2019 & 2021 to region mapping - only usable by lga code
- Increase `ForkTsCheckerWebpackPlugin` memoryLimit to 4GB
- Add `renderInline` option to markdownToHtml/React + TSify files
- Organise `lib/Map` into folder structure
- When `modelDimensions` are changed, `loadMapItems()` is automatically called
- Add `featureCounts` to `GeoJsonMixin` - this tracks number of GeoJSON Features by type
- Add `polygon-stroke`, `polyline-stroke` and `marker-stroke` to GeoJSON `StyleTraits` - these are only applied to geojson-vt features (not Cesium Primitives)
- TableMixin manual region mapping dimensions are now in a `SelectableDimensionGroup`
- Fix misc font/color styles
- Create reusable `StyledTextArea` component
- `Collapsible` improvements:
  - Add `"checkbox"` `btnStyle`
  - `onToggle` can now stop event propagation
  - `title` now supports custom markdown
- Add `rightIcon` and `textLight` props to `Button`
- New `addTerriaScrollbarStyles` scss mixin
- `TableAutomaticStylesStratum` now creates `styles` for every column - but will hide columns depending on `TableColumnType`
- `TableAutomaticStylesStratum.numberFormatOptions` is now `TableStyle.numberFormatOptions`
- Implement `TableColorStyleTraits.legendTicks` - this will determine number of ticks for `ContinuousColorMap` legends
- `DiscreteColorMap` will now use `minimumValue`/`maximumValue` to calculate bins
- `SelectableDimensions` improvements
  - Add `color`, `text`, `numeric` and `button` types
  - Add `onToggle` function to `SelectableDimensionGroup`
  - `Group` and `CheckboxGroup` now share the same UI and use `Collapsible`
  - `enum` (previously `select`) now uses `react-select` component
  - `color` uses `react-color` component
  - `DimensionSelectorSection` / `DimensionSelector*` are now named the same as the model - eg `SelectableDimension`
- Create `Portal`, `PortalContainer`,`SidePanelContainer` and `WorkflowPanelContainer`. There are used by `WorkflowPanel`.
- Create `WorkflowPanel` - a basic building block for creating Workflows that sit on top of the workbench
  - It has three reusable components, `Panel`, `PanelButton`, `PanelMenu`
- Create `selectableDimensionWorkflow` - This uses `WorkflowPanel` to show `SelectableDimensions` in a separate side panel.
  - `TableStylingWorkflow` - set styling options for TableMixin models
  - `VectorStylingWorkflow` - this extends `TableStylingWorkflow` - used to set styling options for GeoJsonMixin models (for Protomaps/geojson-vt only)
- Create `viewingControls` concept. This can be used to add menu items to workbench items menu (eg "Remove", "Export", ...)
  - TSXify `ViewingControls`
- Add temporary `legendButton` property - this is used to show a "Custom" button above the Legend if custom styling has been applied
  - This uses new `TableStyle.isCustom` property
- Move workbench item controls from `WorkbenchItem.jsx` `WorkbenchItemControls.tsx`
- Add `UrlTempalteImageryCatalogItem`, rename `RasterLayerTraits` to `ImageryProviderTraits` and add some properties.
- Added `ViewingControlsMenu` for making catalog wide extensions to viewing controls options.
- Added `MapToolbar`, a simpler API for adding buttons to the map navigation menu for the most common uses cases.
- Added `BoxDrawing` creation methods `fromTransform` and `fromTranslationRotationScale`.
- Fixed a bug where `zoom` hangs for catalog items with trait named `position`.
- Moved workflows to `Models/Workflows` and added helper method `runWorkflow` to invoke a workflow.
- Change NaturalEarth II basemap to use `url-template-imagery`
- Remove Gnaf API related files as the service was terminated.

#### 8.1.25 - 2022-03-16

- Fix broken download link for feature info panel charts when no download urls are specified.
- Fixed parameter names of WPS catalog functions.
- Improve WMS 1.1.1 support
  - Added `useWmsVersion130` trait - Use WMS version 1.3.0. True by default (unless `url` has `"version=1.1.1"` or `"version=1.1.0"`), if false, then WMS version 1.1.1 will be used.
  - Added `getFeatureInfoFormat` trait - Format parameter to pass to GetFeatureInfo requests. Defaults to "application/json", "application/vnd.ogc.gml", "text/html" or "text/plain" - depending on GetCapabilities response
- Add `legendBackgroundColor` to `LegendOwnerTraits` and `backgroundColor` to `LegendTraits`
- Add `sld_version=1.1.0` to `GetLegendGraphics` requests
- Filter `"styles","version","format","srs","crs"` conflicting query parameters from WMS `url`
- WMS `styles`, `tileWidth`, `tileHeight` and `crs`/`srs` will use value in `url` if it is defined (similar to existing behavior with `layers`)
- WMS will now show warning if invalid `layers` (eg if the specified `layers` don't exist in `GetCapabilities`)
- ArcGisFeatureServerCatalogItem can now load more than the maximum feature limit set by the server by making multiple requests, and uses GeojsonMixin
- Avoid creating duplication in categories in ArcGisPortalCatalogGroup.
- Fix `CatalogMemberMixin.hasDescription` null bug
- `TableStyle` now calculates `rectangle` for point based styles
- Fixed error installing dependencies by changing dependency "pell" to use github protocol rather than unencrypted Git protocol, which is no longer supported by GitHub as of 2022-03-15.

#### 8.1.24 - 2022-03-08

- Ignores duplicate model ids in members array in `updateModelFromJson`
- Add support for `crs` property in GeoJSON `Feature`
- Add feature highlighting for Protomaps vector tiles
- Add back props `localDataTypes` and `remoteDataTypes` to the component `MyData` for customizing list of types shown in file upload modal.

#### 8.1.23 - 2022-02-28

- **Breaking changes**:
  - `IDEAL ZOOM` can be customised by providing `lookAt` or `camera` for `idealZoom` in `MappableTraits`. The `lookAt` takes precedence of `camera` if both exist. The values for `camera` can be easily obtained from property `initialCamera` by calling shared link api .

* Fixed crash caused by ArcGisMapServerCatalogItem layer missing legend.
* Refactored StoryPanel and made it be collapsible
* Added animation.ts as a utility function to handle animation end changes (instead of using timeout)
* Fixed a bug where `buildShareLink` serialised the feature highlight model & geometry. Picked features are still serialised and geometry is reloaded on accessing the share link.

#### 8.1.22 - 2022-02-18

- Added play story button in mobile view when there is an active story
- `IDEAL ZOOM` can be customised by providing `idealZoom` property in `MappableTraits`.
- Fix `AddData` options

#### 8.1.21 - 2022-02-08

- Fixed bug where WMS layer would crash terria if it had no styles, introduced in 8.1.14

#### 8.1.20 - 2022-02-04

- Fixed whitescreen on Print View in release/production builds

#### 8.1.19 - 2022-01-25

- Add WMS support for `TIME=current`
- Only show `TableMixin.legends` if we have rows in dataColumnMajor and mapItems to show
- Add `WebMapServiceCatalogGroup.perLayerLinkedWcs`, this can be used to enable `ExportWebCoverageService` for **all** WMS layers. `item.linkedWcsCoverage` will be set to the WMS layer `Name` if it is defined, layer `Title` otherwise.
- MagdaReference can use addOrOverrideAspects trait to add or override "terria" aspect of target.
- Added new print preview page that opens up in a new window
- TSXified PrintView

#### 8.1.18 - 2022-01-21

- Add missing default Legend to `TableAutomaticStylesStratum.defaultStyle`
- Fix a bug in CompositeCatalogItem that causes share URLs to become extremely long.
- Fix `OpacitySection` number precision.
- Add `sortMembersBy` to `GroupTraits`. This can be set to sort group member models - For example `sortMembersBy = "name"` will alphabetically sort members by name.
- Remove `theme.fontImports` from `GlobalTerriaStyles` - it is now handled in `TerriaMap/index.js`
- Add check to `featureDataToGeoJson.getEsriFeature` to make sure geometry exists

#### 8.1.17 - 2022-01-12

- **Breaking changes**:
  - Minimum node version is now 12 after upgrading node-sass dependency

* Automatically cast property value to number in style expressions generated for 3d tiles filter.
* Re-enable procedure and observable selectors for SOS items.
* Fix broken "Ideal zoom" for TableMixin items.
* The opacity of 3d tiles can now be changed with the opacity slider in the workbench
* RasterLayerTraits and Cesium3dTilesTraits now share the newly created OpacityTraits
* `disableOpacityControl` is now a trait and can be set in the catalog.
* TSXified OpacitySection
* Upgrade compiler target from es2018 to es2019
* Fix default table style legends
* Remove SOS defaults legend workaround
* Update NodeJS version to 14 in `npm-publish` GitHub action

#### 8.1.16 - 2021-12-23

- Added region mapping support for Commonwealth Electoral Divisions as at 2 August 2021 (AEC) as com_elb_name_2021.

#### 8.1.15 - 2021-12-22

- Fix sharelink bug, and make `isJson*` type checks more rigorous
- Remove `uniqueId` from `CatalogMemberMixin.nameInCatalog` and add it as fallback to `CatalogMemberMixin.name`
- Add `shareKeys` and `nameInCatalog` to `CatalogIndexReference`.
- Remove `description` field from `CatalogIndex`
  - The `CatalogIndex` can now be used to resolve models in sharelinks
- Add support for zipped `CatalogIndex` json files.
- Fix `SplitReferences` which use `shareKeys`
- Make `isJson*` type assertion functions more rigorous
  - Add `deep` parameter, so you can use old "shallow" type check for performance reasons if needed
- Add Shapefile to `CkanDefaultFormatsStratum`
- Fix `ArcGisMapServerCatalogItem` metadata bug
- Remove legend traits from CatalogMemberMixin, replacing them with LegendOwnerTraits, and add tests to enforce correct use of legends.
- Add better support for retreiving GeoJsonCatalogItem data through APIs, including supporting geojson nested within json objects
- Fixed `ContinuousColorMap` min/max value bug.
- `TableStyle.outlierColor` is now only used if `zFilter` is active, or `colorTraits.outlierColor` is defined
- Add `forceConvertResultsToV8` to `WebProcessingServiceCatalogFunction`. If your WPS processes are returning v7 json, you will either need to set this to `true`, or set `version: 0.0.1` in JSON output (which will then be automatically converted to v8)
- Cleanup `CatalogFunction` error handling
- Fix `SelectAPolygonParameterEditor` feature picking (tsified)
- Add `WebMapServiceCatalogItem.rectangle` support for multiple WMS layers
- Fix picked feature highlighting for ArcGis REST API features (and TSify `featureDataToGeoJson`)
- Re-enable GeoJSON simple styling - now if more than 50% of features have [simple-style-spec properties](https://github.com/mapbox/simplestyle-spec) - automatic styling will be disabled (this behaviour can be disabled by setting `forceCesiumPrimitives = false`)
- Don't show `TableMixin` `legends` or `mapItems` if no data
- Fix `GeoJsonCatalogItem.legends`
- Add `isOpen` to `TerriaReferenceTraits`

#### 8.1.14 - 2021-12-13

- **Breaking changes**:
  - `Result.throwIfUndefined()` will now only throw if `result.value` is undefined - regardless of `result.error`

* Reimplement option to zoom on item when adding it to workbench, `zoomOnAddToWorkbench` is added to `MappableTraits`.
* Update terria-js cesium to `1.81.3`
* Re-allowed models to be added to `workbench` if the are not `Mappable` or `Chartable`
* Moved `WebMapServiceCatalogItem.GetCapbilitiesStratum` to `lib\Models\Catalog\Ows\WebMapServiceCapabilitiesStratum.ts`
* Moved `WebMapServiceCatalogItem.DiffStratum` to `DiffableMixin`
* `callWebCoverageService` now uses version WCS `2.0.0`
  - All WCS export functionality is now in `ExportWebCoverageServiceMixin`
  - Added `WebCoverageServiceParameterTraits` to `WebMapServiceCatalogItemTraits.linkedWcsParameters`. It includes `outputFormat` and `outputCrs`
  - Will attempt to use native CRS and format (from `DescribeCoverage`)
  - No longer sets `width` or `height` - so export will now return native resolution
* Anonymize user IP when using google analytics.
* Fix crash when TableMixin-based catalog item had invalid date values
* Fix `WebMapServiceCatalogItem.styles` if `supportsGetLegendGraphics = false`. This means that if a WMS server doesn't support `GetLegendGraphics` requests, the first style will be set as the default style.

#### 8.1.13 - 2021-12-03

- Paramerterised the support email on the help panel to use the support email in config
- Refactored `TableColumn get type()` to move logic into `guessColumnTypeFromValues()`
- `TableMixin.activeStyle` will set `TableColumnType = hidden` for `scalar` columns with name `"id"`, `"_id_"` or `"fid"`
- Fix bug `TableColumn.type = scalar` even if there were no values.
- Table columns named `"easting"` and `"northing"` are now hidden by default from styles
- `TableColumn.type = enum` requires at least 2 unique values (including null) to be selected by default
- Tweak automatic `TableColumn.type = Enum` for wider range of values
- Exporting `TableMixin` will now add proper file extensions
- Added `TimeVaryingTraits.timeLabel` trait to change label on `DateTimeSelectorSection` (defaults to "Time:")
  - This is set to `timeColumn.title`
- `TableColumn` will try to generate prettier `title` by un-camel casing, removing underscores and capitalising words
- `TableStyle` `startDates`, `finishDates` and `timeIntervals` will only set values for valid `rowGroups` (invalid rows will be set to `null`). For example, this means that rows with invalid regions will be ignored.
- Add "Disable style" option to `TableMixin.styleDimensions` - it can be enabled with `TableTraits.showDisableStyleOption`
- Added `timeDisableDimension` to `TableMixin` - this will render a checkbox to disable time dimension if `rowGroups` only have a single time interval per group (i.e. features aren't "moving" across time) - it can be enabled with `TableTraits.showDisableTimeOption` - `TableAutomaticStylesStratum` will automatically enable this if at least 50% of rowGroups only have one unique time interval (i.e. they don't change over time)\
- Remove border from region mapping if no data
- Add `baseMapContrastColor` and `constrastColor` to `BaseMapModel`
- Fixed `TableMixin.defaultTableStyle.legends` - `defaultTableStyle` is now not observable - it is created once in the `contructor`
- Removed `Terria.configParameters.enableGeojsonMvt` - geojson-vt/Protomaps is now used by default
- `GpxCatalogItem` now uses `GeojsonMixin`
- Add an external link icon to external hyperlink when using method `parseCustomHtmlToReact`. This feature can be switched off by passing `{ disableExternalLinkIcon: true }` in `context` argument.
- Tsify `sendFeedback.ts` and improve error messages/notifications
- Removed unused overrideState from many DataCatalog React components.
- Fixed a bug where adding a timeseries dataset from the preview map's Add to map button didn't add the dataset to the `timelineStack`.
- Fixed incorrect colour for catalog item names in the explorer panel when using dynamic theming.
- Moved `CatalogIndex` loading from constructor (called in `Terria.start`) to `CatalogSearchProvider.doSearch` - this means the index will only be loaded when the user does their first search
- Add basic auth support to `generateCatalogIndex`, fix some bugs and improve performance
- Update terria-js cesium to `1.81.2`
- Add `uniqueId` as fallback to `nameInCatalog`
- Remove duplicated items from `OpenDataSoftGroup` and `SocrataGroup`

#### 8.1.12 - 2021-11-18

- Bigger zoom control icons.
- Modified "ideal zoom" to zoom closer to tilesets and datasources.
- Added `configParameters.feedbackPostamble`. Text showing at the bottom of feedback form, supports the internationalization using the translation key
- `GeoJsonMixin.style["stroke-opacity"]` will now also set `polygonStroke.alpha` and `polylineStroke.alpha`
- Reduce `GeoJsonMixin` default stroke width from `2` to `1`
- Add `TableMixin` styling to `GeoJsonMixin` - it will treat geojson feature properties as "rows" in a table - which can be styled in the same way as `TableMixin` (eg CSV). This is only enabled for geojson-vt/Protomaps (which requires `Terria.configParameters.enableGeojsonMvt = true`). For more info see `GeojsonMixin.forceLoadMapItems()`
  - This can be disabled using `GeojsonTraits.disableTableStyle`
- Opacity and splitting is enabled for Geojson (if using geojson-vt/protomaps)
- Replaced `@types/geojson` Geojson types with `@turf/helpers`
- In `GeojsonMixin` replaced with `customDataLoader`, `loadFromFile` and `loadFromUrl` with `forceLoadGeojsonData`
- `GeojsonMixin` will now convert all geojson objects to FeatureCollection
- Exporting `GeojsonMixin` will now add proper file extensions
- `WebFeatureServiceCatalogItem` now uses `GeoJsonMixin`
- Fix `ProtomapsImageryProvider` geojson feature picking over antimeridian
- Add Socrata group to "Add web data
- Added "marker-stroke-width", "polyline-stroke-width", "polygon-stroke-width" to `GeojsonStyleTraits` (Note these are not apart of [simplestyle-spec](https://github.com/mapbox/simplestyle-spec/tree/master/1.1.0) and can only be used with `geojson-vt`)
- Add a method refreshCatalogMembersFromMagda to Terria class.
- Renable `useNativeResolution` on mobile
- Store `useNativeResolution`, `baseMaximumScreenSpaceError` as local properties
- Moved CKAN default `supportedFormats` to `CkanDefaultFormatsStratum`
- Add properties to `CkanResourceFormatTraits`
  - `maxFileSize` to filter out resources with large files (default values: GeoJSON = 150MB, KML = 30MB, CZML = 50MB)
  - `removeDuplicates` (which defaults to true) so we don't get duplicate formats for a dataset (it will check `resource.name`)
    - If there are multiple matches, then the newest (from resource.created property) will be used
  - `onlyUseIfSoleResource` to give a given resource format unless that is all that exists for a dataset
- Add CKAN `useSingleResource`, if `true`, then the highest match from `supportedResourceFormats` will be used for each dataset
- ArcGis Map/Feature Service will now set CRS from `latestWkid` if it exists (over `wkid`)
- Fix CKAN ArcGisFeatureService resources
- ArcGisFeatureServer will now set `outSR=4326` so we don't need to reproject client-side

#### 8.1.11 - 2021-11-15

- Fix `SettingsPanel` type issue

#### 8.1.10 - 2021-11-15

- Fix `CswCatalogGroup` XML types
- Added `MAINCODE` aliases for all ABS Statistical Area regions that were missing them.
- Fixed `superGet` replacement in webpack builds with babel versions `7.16.0` and above.

#### 8.1.9 - 2021-11-01

- TSify workbench splitter control and fix broken styling.
- Fix app crash when opening AR tool.

#### 8.1.8 - 2021-10-29

- Tsified `SettingPanel`
- Moved `setViewerMode` function from `Terria` class to `ViewerMode`
- Refactored checkbox to use children elements for label instead of label
  property, `isDisabled`, `isChecked` and `font-size: inherit` style is passed
  to each child element (so propper styling is maintained)
- Fix an internal bug where Cesium.prototype.observeModelLayer() fails to remove 3D tilesets in certain cases.
- Rename `TerriaError._shouldRaiseToUser` to `overrideRaiseToUser`
  - Note: `userProperties.ignoreError = "1"` will take precedence over `overrideRaiseToUser = true`
- Fix `overrideRaiseToUser` bug causing `overrideRaiseToUser` to be set to `true` in `TerriaError.combine`
- Add `rollbar.warning` for `TerriaErrorSeverity.Warning`
- Disable `zFilter` by default
- Remove use of word "outlier" in zFilter dimension and legend item (we now use "Extreme values")
- Add `cursor:pointer` to `Checkbox`
- Fix `MapNavigation` getter/setter `visible` bug.
  - Replace `CompositeBarItemController` `visible` setter with `setVisible` function
- Use `yarn` in CI scripts (and upgrade node to v14)
- Fix app crash when previewing a nested reference in the catalog (eg when viewing an indexed search result where the result is a reference).
- Ported feaure from v7 to set WMS layers property from the value of `LAYERS`, `layers` or `typeName` from query string of CKAN resource URL.

#### 8.1.4 - 2021-10-15

- Make flex-search usage (for `CatalogIndex`) web-worker based
- Add `completeKnownContainerUniqueIds` to `Model` class - This will recursively travese tree of knownContainerUniqueIds models to return full list of dependencies
- Add all models from `completeKnownContainerUniqueIds` to shareData.models (even if they are empty)

#### 8.1.3 - 2021-10-14

- Reimplement map viewer url param
- Added `terriaError.importance` property. This can be set to adjust which error messages are presented to the user.
  - `terriaErrorNotification` and `WarningBox` will use the error message with highest importance to show to the user ("Developer details" remains unchanged)
- Add `terriaError.shouldRaiseToUser` override, this can be used to raise errors with `Warning` severity.
- `terriaError.raisedToError` will now check if **any** `TerriaError` has been raised to the user in the tree.
- `workbench.add()` will now keep items which only return `Warning` severity `TerriaErrors` after loading.
- Improve SDMX error messages for no results
- Fix SDMX FeatureInfoSection time-series chart to only show if data exists.
- Improve GeoJSON CRS projection error messages
- Add `Notification` `onDismiss` and `ignore` properties.
- Fix `AsyncLoader` result bug
- Remove `Terria.error` event handler
- Refactor `workbench.add` to return `Result`
- Consolidated network request / CORS error message - it is now in `t("core.terriaError.networkRequestMessage")`.
  - It can be injected into other translation strings like so: `"groupNotAvailableMessage": "$t(core.terriaError.networkRequestMessage)"`
  - Or, you can use `networkRequestError(error)` to wrap up existing `TerriaError` objects
- Fix incorrect default `configParameters.feedbackPreamble`
- Fix incorrect default `configParameters.proj4def` - it is now `"proj4def/"`
- Fix Branding component. It wasn't wrapped in `observer` so it kept getting re-rendered
- Add `FeedbackLink` and `<feedbacklink>` custom component - this can be used to add a button to open feedback dialog (or show `supportEmail` in feedback is disabled)
- Fix `ContinuousColorMap` `Legend` issue due to funky JS precision
- Fix mobx computed cycle in `CkanDatasetStratum` which was making error messages for failed loading of CKAN items worse.

#### 8.1.2 - 2021-10-01

- Removed duplicate Help icon and tooltip from the map navigation menu at the bottom as it is now shown in the top menu.
- Fixed a bug where the app shows a scrollbar in some instances.
- Wrap clean initSources with action.
- Modified `TerriaReference` to retain its name when expanded. Previously, when the reference is expanded, it will assume the name of the group or item of the target.
- Proxy `catalogIndex.url`

#### 8.1.1 - 2021-09-30

- **Breaking changes:**
  - `blacklist` has been renamed to `excludeMembers` for `ArcGisPortalCatalogGroup` and `CkanCatalogGroup`.

* Tsifyied and refactored `RegionProvider` and `RegionProviderList`, and re-enabled `loadRegionIDs`
* `TableColorMap` `minimumValue` and `maximumValue` will now take into account valid regions.
* `tableMixin.loadRegionProviderList()` is now called in `tableMixin.forceLoadMapItems()` instead of `mappableMixin.loadMapItems()`
* Add TableColumn and TableStyle `ready` computed property. Columns will only be rendered if `ready` is `true`. At the moment it is only used to wait until `loadRegionIDs` has finished.
* Moved region mapping `ImageryProvider` code to `lib/Table/createRegionMappedImageryProvider.ts`
* Fix `ChartPanel` import `Result` bug.
* Improve handling of featureInfoTemplate for composite catalog items.
* Mobile help menu will now show a link to map user guide if it is configured in `Terria.configParameters.helpItems`.
* Fixed the layout of items in mobile navigation
* Add Mapbox Vector Tile support. This is using [protomaps.js](https://github.com/protomaps/protomaps.js) in the new `ProtomapsImageryProvider`. This includes subset of MVT style specification JSON support.
* `MapboxVectorCanvasTileLayer` is now called `ImageryProviderLeafletGridLayer`
* `CesiumTileLayer` is now called `ImageryProviderLeafletTileLayer`.
* Added `geojson-vt` support to `GeoJsonMixin`, which will tile geojson into vector tiles on the fly, and use the new `ProtomapsImageryProvider`.
* Added `configParameter.enableGeojsonMvt` temporary feature flag for experimental Geojson-Mapbox vector tiles. Default is `false`.
* Added `forceCesiumPrimitives` to `GeoJsonTraits`. This can be used to render cesium primitives instead of Mapbox vector-tiles (if `configParameter.enableGeojsonMvt` is `true`)
* Add `scale` observable to `TerriaViewer`. This will give distance between two pixels at the bottom center of the screen in meters.
* Fixed `withControlledVisibility` method to inherit `propTypes` of its wrapped component.
* Added `MinMaxLevelMixin` and `MinMaxLevelTraits` to handle defining min and max scale denominator for layers.
* Extracted function `scaleToDenominator` to core - for conversion of scale to zoom level.
* Share/start data conversion will now only occur if `version` property is `0.x.x`. Previously, it was `version` property is **not** `8.x.x`
* Filter table column values by Z Score. This is controlled by the following `TableColorStyleTraits`:
  - `zScoreFilter` - Treat values outside of specifed z-score as outliers, and therefore do not include in color scale. This value is magnitude of z-score - it will apply to positive and negative z-scores. For example a value of `2` will treat all values that are 2 or more standard deviations from the mean as outliers. This must be defined to be enabled - currently it is only enabled for SDMX (with `zScoreFilter=4`).
  - `zScoreFilterEnabled - True, if z-score filter is enabled
  - `rangeFilter` - This is applied after the `zScoreFilter`. It is used to effectively 'disable' the zScoreFilter if it doesn't cut at least the specified percange of the range of values (for both minimum and maximum value). For exmaple if `rangeFilter = 0.2`, then the zScoreFilter will only be effective if it cuts at least 20% of the range of values from the minimum and maximum value
* Add `outlierColor` to `ContinuousColorMap`
* Add `placement` to `SelectableDimension`. This can be used to put `SelectableDimension` below legend using `placement = "belowLegend`
* Add `SelectableDimensionCheckbox` (and rename `SelectableDimension` to `SelectableDimensionSelect`)
* Add `outlierFilterDimension` checkbox `SelectableDimension` to workbench to enable/disable dimension
* Extend `tableStyle.rowGroups` to regions
* Fix `spreadFinishTime` bug
* Fix diverging `ContinuousColorMap` - it will now center color scale around 0.
* Refactor `SocrataMapViewCatalogItem` to use `GeoJsonMixin`
* `SocrataCatalogGroup` will not not return groups for Facets if there is only one - so it skips an unnecessary group level.
* Update protomaps.js to `1.5.0`
* SDMX will now disable the region column if less than 2 valid regions have been found
* Set `spreadStartTime` and `spreadFinishTime` to `true` for SDMX
* Add SDMX `metadataURLs` from dataflow annotations
* Improve SDMX chart titles
* `TableMixin` will now remove data if an error occurs while calling `forceLoadTableData`
* Make `regionColumn` `isNullable` - this means region column can be disabled by setting to `null`.
* Fix scalar column color map with a single value
* TableMixin will now clear data if an error occurs while calling `forceLoadTableData`
* `TableMixin` will now not return `mapItems` or `chartItems` if `isLoading`
* SDMX will now use `initialTimeSource = stop`
* Fix `duplicateModels` duplicating observables across multiple models
* Support group models in workbench -- All members will be automatically added to the map.
* Added location search button to welcome modal in mobile view.
* Add `DataUrlTraits` to `CatalogMemberTraits.dataUrls`. It contains an array of data URLS (with optional `title` which will render a button). It is handled the same as `MetadataUrls` except there is a `type` property which can be set to `wcs`, `wfs`... to show info about the URL.
* Made search location bar span full width in mobile view.
* Automatically hide mobile modal window when user is interacting with the map.
* Disabled feature search in mobile
* Disabled export (clip&ship) in mobile
* Fixed misplaced search icon in mobile safari.
* Prevents story text from covering the whole screen in mobile devices.
* Add `CatalogIndex`, `CatalogIndexReference` and `generateCatalogIndex()` script. These can be used to generate a static JSON index of a terria catalog - which can then be searched through using `flexsearch`
* Added `weakReference` flag `ReferenceMixin`, this can be used to treat References more like a shortcut (this means that `sourceReference` isn't used when models are shared/added to the workbench - the `target` is used instead)
* GroupMixin.isMixedInto and MappableMixin.isMixedInto are now more strict - and won't pass for for References with `isMappable` or `isGroup`.
* `Workbench.add` can now handle nested `References` (eg `CatalogIndexReference -> CkanReference -> WMSCatalogItem`).
* Add `description` trait to `CatalogMemberReferenceTraits`
* Added `excludeMembers` property to `GroupTraits` (this replaced the `blacklist` property in v7). It is an array of strings of excluded group and item names. A group or item name that appears in this list will not be shown to the user. This is case-insensitive and will also apply to all child/nested groups
* Fixes an app crash on load in iOS-Safari mobile which was happening when rendering help panel tooltips.
* Fixed `WebMapServiceCatalogItem` not sending additional `parameters` in `GetFeatureInfo` queries.
* Changed mobile header icons and improved styling.
* Fixed a problem with computeds and AsyncLoader when loading `mapItems` (and hence children's `mapItems`) of a CompositeCatalogItem.
* Fix `YDYRCatalogFunction` `description`
* Extend input field for search in mobile view to full width of the page.
* Automatically hide mobile modal window when user is interacting with the map (like picking a point or drawing a shape).
* Adjusted styling of x-axis labels in feature info panel to prevent its clipping.
* When expanding charts from the same catalog item, we now create a new item if the expanded chart has a different title from the previously expanded chart for the same item. This behavior matches the behavior in `v7`.
* Improve status message when feature info panel chart is loading
* Fix broken chart panel download button.
* Changed @vx/_ dependencies to @visx/_ which is the new home of the chart library
* The glyph style used for chart points can now be customized.
* Added `TerriaReference` item, useful for mounting a catalog tree from an external init file at any position in the current map's catalog tree.
* Changed @vx/_ dependencies to @visx/_ which is the new home of the chart library
* The glyph style used for chart points can now be customized.
* Chart tooltip and legend bar can now fit more legends gracefully.

#### 8.1.0 - 2021-09-08

- **Breaking changes:**
  - Overhaul of map navigation: items no longer added inside UserInterface using <Nav> jsx.

* New version of map navigation ([#5062](https://github.com/TerriaJS/terriajs/pull/5062))
  - It consists of
    - a high level api `MapNavigationModel` for managing the navigation items, which is responsible for managing the state of navigation items. It is passing commands to invidual item controller.
    - a `MapNavigationItemController` that holds and control the state of navigation item. When new navigation item is created it should extend controller and provide the definition on how it state should be updated.
  - Terria exposes instance of navigation model to the world.
  - Converted all existing navigation items to utilise new navigation model, and registered them in terria navigation model (`registerMapNavigations.tsx`).
  - Resolved issue with some navigation items not being clickable on mobile due to overlap from others.
* Fixed a bug in Difference tool where difference image was showing with zero opacity in some situations.
* Fixed `CzmlCatalogItem` to react correctly to input data changes.

#### 8.0.1 - 2021-09-06

- Added `catalog-converter` support for v7 `#start` data.
- add french Help button translation
- Enable FeatureInfoSectionSpec tests
- Add `itemProperties` to `ArcGisMapServerCatalogGroupTraits` so that `ArcGisMapServerCatalogGroup` can override relevant traits of its layers.
- Add `feature` object to `FeatureInfoSection.getTemplateData`
- Add a way to replace text in feature info templates. See [Replace text](doc/connecting-to-data/customizing-data-appearance/feature-info-template.md) for details.
- Fixed unnecessary model reloads or recomputing of `mapItems` when switching between story scenes.
- Fixed story reset button.
- Moved help button to the top menu

#### 8.0.0 - 2021-08-13

- **Breaking changes**:
  - Require `translate#` in front of translatable content id in `config.json` (i.e. `helpContent`).
  - `colorPalette` no longer supports a list of CSS colors (eg `rgb(0,0,255)-rgb(0,255,0)-rgb(255,0,0)`). Instead please use `binColors`.
  - Organise `Traits` folder into `Traits/Decorators` and `Traits/TraitsClasses`
  - Renamed all mixin instance type definitions to `XMixin.Instance`.
  - Basemaps are now defined as `baseMaps` object (see [baseMaps object docs](./doc/customizing/initialization-files.md#basemaps))
    - list of available basemaps is defined in `baseMaps.items`. This list is combined with default base maps so it's possible to override defaults
    - definition of `initBaseMapId` and `initBaseMapName` are moved to `baseMaps.defaultBaseMapId` and `baseMaps.defaultBaseMapName`
    - `previewBaseMapId` is moved to `baseMaps.previewBaseMapId`
    - implemented `baseMaps.enabledBaseMaps` array of base map ids to define a list of baseMaps available to user
    - updated docs for `baseMaps`
  - `$color-splitter` and `theme.colorSplitter` has been replaced with `$color-secondary` and `theme.colorSecondary`
  - `canZoomTo` has bee replaced with `disableZoomTo` in `MappableTraits`
  - `showsInfo` has been replaced with `disableAboutData` in `CatalogMemberTraits`
  - `AsyncLoader` loadXXX methods now return `Result` with `errors` **they no longer throw errors** - if you need errors to be thrown you can use `(await loadXX).throwIfError()`.
  - Removed `openGroup()` - it is replaced by `viewState.viewCatalogMember`
  - Renamed `ReferenceMixin.is` to `ReferenceMixin.isMixedInto`

* Fixed a bug with numeric item search where it sometimes fails to return all matching values.
* Respect order of objects from lower strata in `objectArrayTrait`.
* Fix datetime button margin with scroll in workbench.
* Fix checkbox when click happen on svg icon. (#5550)
* Added progress indicator when loading item search tool.
* Add `nullColor` to `ConstantColorMap` - used when `colorColumn` is of type `region` to hide regions where rows don't exist.
* `TableStyles` will only be created for `text` columns if there are no columns of type `scalar`, `enum` or `region`.
* Moved `TableStyle.colorMap` into `TableColorMap`
* Replaced `colorbrewer.json` with `d3-scale-chromatic` - we now support d3 color scales (in addition to color brewer) - see https://github.com/d3/d3-scale-chromatic
* Added `ContinuousColorMap` - it will now be used by default for `scalar` columns
  - To use `DiscreteColorMap` - you will need to set `numberOfBins` to something other than `0`.
* `TableColorMap` default color palette for `scalar` columns is not `Reds` instead of `RdYlOr`
* Legends for `scalar` columns will now calculate optimal `numberFormatOptions.maximumFractionDigits` and `numberFormatOptions.minimumFractionDigits`
* Fix sharing user added data of type "Auto-detect".
* #5605 tidy up format string used in `MagdaReference`
* Fix wms feature info returning only one feature
* `WebMapServiceCatalogGroup` will now create layer auto-IDs using `Name` field to avoid ID clashes.
* Added `GroupMixin` `shareKey` generation for members - if the group has `shareKeys`.
* Organise `Traits` folder into `Traits/Decorators` and `Traits/TraitsClasses
* Organise `Traits` folder into `Traits/Decorators` and `Traits/TraitsClasses`
* I18n-ify shadow options in 3DTiles and some strings in feature info panel.
* Fix `StyledIcon` css `display` clash
* Limit `SelectableDimension` options to 1000 values
* Added support for `SocrataCatalogGroup` and `SocrataMapViewCatalogGroup`
  - Notes on v7 to v8 Socrata integration:
    - Share links are not preserved
    - Added basic support for dataset resources
* Organise `Models` directory into multiple sub-directories (#5626)
  - New model related classes are moved to `Models/Definition`
  - Catalog related files are moved to `Models/Catalog`
    - ESRI, OWS, GTFS and CKAN related files are moved to their own sub-directories in `Models/Catalog/`
    - Other Catalog items related files are moved to `Models/Catalog/CatalogItems`
    - Other Catalog items related files are moved to `Models/Catalog/CatalogGroups`
    - Catalog functions related files are moved to `Models/Catalog/CatalogFunction`
  - Removed unused Models files
* Modified BadgeBar to be more tolerant to longer strings
* Added `MapboxMapCatalogItem`.
* Added `MapboxStyleCatalogItem`.
* Fix splitter thumb icon vertical position
* Renamed all mixin instance type definitions to `XMixin.Instance`.
* Clean up `ViewControl` colors
  - `$color-splitter` and `theme.colorSplitter` has been replaced with `$color-secondary` and `theme.colorSecondary`
* Clean up `SplitterTraits`
  - `SplitterTraits` is now included in `RasterLayerTraits`
  - Removed `supportsSplitter` variable
  - Added `disableSplitter` trait
* Clean up `canZoomTo`
  - Replaced with `disableZoomTo` in `MappableTraits`
* Clean up `showsInfo`
  - Replaced with `disableAboutData` in `CatalogMemberTraits`
* Add `TerriaErrorSeverity` enum, values can be `Error` or `Warning`.
  - Errors with severity `Error` are presented to the user. `Warning` will just be printed to console.
  - By default, errors will use `Error`
  - `TerriaErrorSeverity` will be copied through nested `TerriaErrors` on creation (eg if you call `TerriaError.from()` on a `Warning` then the parent error will also be `Warning`)
  - Loading models from share links or stories will use `Warning` if the model is **not in the workbench**, otherwise it will use `Error`.
* In `terriaErrorNotification` - show `error.message` (as well as `error.stack`) if `error.stack` is defined
* `AsyncLoader` now has an observable `result` property.
* `viewState.viewCatalogMember()` now handles loading catalog members, opening groups and showing "Add Data" window.
* Fix `MagdaReference` `forceLoadReference` bug.
* Clean up `CkanCatalogGroup` loading - errors are no-longer swallowed.
* Clean up `3dTilesMixin` loading - errors are no-longer swallowed.
* Fix `DataPreviewSections` info section bug.
* Move `FeedbackForm` `z-index` to same as `Notification` - this is so it will appear above Data catalog.
* Added `result.raiseError()`, `result.pushErrorTo()` and `result.clone()` helper methods - and `Result.combine()` convenience function
* Renamed `ReferenceMixin.is` to `ReferenceMixin.isMixedInto`
* Added support for logging to external error service and configuring it via config parameters. See `errorService` in [client configuration](doc/customizing/client-side-config.md).
* Fix `DiscreteColorMap` bug with `binColors` and added warning message if `colorPalette` is invalid.
* Fix `EnumColorMap` bug with `binColors`
* Moved d3-scale-chromatic code into `tableColorMap.colorScaleCategorical()` and `tableColorMap.colorScaleContinuous()`
* Disabled welcome popup for shared stories
* Add WMS support for default value of time dimension.
* Make CompositeCatalogItem sync visibility to its members.
* Add `description` and `example` static properties to `Trait`, and added `@traitClass` decorator.
* Add `parent` property to `Trait`, which contains parent `TraitClass`.
* New model-generated documentation in `generateDocs.ts`
* Refactored some `Traits` classes so they use `mixTraits` instead of extending other `Traits` classes.
* Allow translation of some components.
* Fixed a bug which prevented adding any reference catalog item while the story is playing.
* Bumped terriajs-server to ^3.3.3

#### 8.0.0-alpha.87

- Re-add basemap images to terriajs rather than requiring all TerriaMaps to have those basemap images. Default basemaps will use those images.
- Data from TableMixin always overrides other feature information (e.g. from vector tiles in region mapping) by column name and title for feature info templating (consistent with v7).
- Fixed point entity creation for TableMixin where different columns are used for point size and colour.
- Changed MappableMixin's initialMessage to show while map items are loaded. Map items could be displayed behind the disclaimer before a user accepts the disclaimer.
- Fixed a cyclic dependency between initialMessage and app spinner (globe gif greysreen) that caused the app spinner to be present forever when loading a share link.
- Removed hardcoded credit links and made it configurable via terria config parameters.
- Disable `TableMixin` time column if only one unique time interval

#### 8.0.0-alpha.86

- **Breaking changes**:
  - `EnumColorMap` will only be used for enum `TableColumns` with number of unique values <= number of bins

* Add `options` to CSV papaparsing
* `TableMixin` will now only show points **or** region mapping - not both
* Add `FeatureInfoMixin` support for 2D vector features (in Cesium only)
* `TableStyles` are now hidden from the "Display Variable" selector if the number of colors (enumColors or numberOfBins) is less than 2. As a ColorMap with a single color isn't super useful.
* Improved default `TableColumn.isSampled` - it will be false if a binary column is detected (0 or 1)
* Improved default Table charting - now a time column will be used for xAxis by default
* Added `spreadFinishTime` - which works same way as `spreadStartTime` - if `true`, finish time of feature will be "spread" so that all features are displayed at the latest time step.
* Added support for `OpenDataSoft` - only point or region based features + timeseries
* `GeoJsonMixin`-based catalog items with polygon features can be extruded if a `heightProperty` is specified.
* Bugfix to make time-based geojson work when there are multiple features with the same time property value.
* Add `czmlTemplate` to `GeoJsonTraits` - it can be used to replace GeoJSON Point features with a CZML packet.
* Made the moment points in the chart optionally clickable.

#### 8.0.0-alpha.85

- **Breaking changes**:
  - Removed `registerAnalytics.js`
  - Removed `HelpMenuPanel.jsx`

* Added analytic events related to story, share and help menu items, Also refactored events to use category and action enums.
* Remove table style `SelectableDimension` from SDMX
* `GyroscopeGuidance` can now be translated.
* Wraps tool title bar text using `...`.

#### 8.0.0-alpha.84

- Fix `ArcGisMapServerCatalogGroup` infinite loading by removing the cycle of calling `loadMembers` that was present in the `DataCatalogGroup` React component. However calling `loadMembers` is still not cached as it should for `ArcGisMapServerCatalogGroup`, and the infinite loading bug could return.
- Fix bug `selectableDimensions` bug in `Cesium3dTilesMixin` and `GltfCatalogItem`.

#### 8.0.0-alpha.83

- Add `modelDimensions` to `CatalogMemberMixin` - this can be used to apply model stratum with a `SelectableDimension` (i.e. a drop-down menu).
- `GeoJsonMixin`-based catalog items can now be styled based on to their properties through traits.
- `GeoJsonMixin`-based catalog items can now vary over time if a `timeProperty` is specified.

#### 8.0.0-alpha.82

- **Breaking changes**:
  - IndexedItemSearchProvider: (bounding) `radius` option is no longer supported in `resultsData.csv` of search indexes.

* Show a toast and spinner icon in the "Ideal zoom" button when the map is zooming.
* `zoomTo()` will return a promise that resolves when the zoom animation is complete.
* Modifies `IndexedItemSearchProvider` to reflect changes to `terriajs-indexer` file format.
* Move feature info timeseries chart funtion to `lib\Table\getChartDetailsFn.ts`
* Fix feature info timeseries chart for point (lat/long) timeseries
* Feature info chart x-values are now be sorted in acending order
* Remove merging rows by ID for `PER_ROW` data in `ApiTableCatalogItem`
* Make `ApiTableCatalogItem` more compatible with Table `Traits`
  - `keyToColumnMapping` has been removed, now columns must be defined in `columns` `TableColumnTraits` to be copied from API responses.
* Move notification state change logic from ViewState into new class `NotificationState`
* Catalog items can now show a disclaimer or message before loading through specifying `InitialMessageTraits`
* Added Leaflet hack to remove white-gaps between tiles (https://github.com/Leaflet/Leaflet/issues/3575#issuecomment-688644225)
* Disabled pedestrian mode in mobile view.
* Pedestrian mode will no longer respond to "wasd" keys when the user is typing in some input field.
* Fix references to old `viewState.notification`.
* wiring changeLanguage button to useTranslation hook so that it can be detected in client maps
* Add `canZoomTo` to `TableMixin`
* SDMX changes:
  - Add better SDMX server error messages
  - `conceptOverrides` is now `modelOverrides` - as dataflow dimension traits can now be overridden by codelist ID (which is higher priortiy than concept ID)
  - Added `regionTypeReplacements` to `modelOverride`- to manually override detected regionTypes
  - `modelOverrides` are created for SDMX common concepts `UNIT_MEASURE`, `UNIT_MULT` and `FREQ`
    - `UNIT_MEASURE` will be displayed on legends and charts
    - `UNIT_MULT` will be used to multiple the primary measure by `10^x`
    - `FREQ` will be displayed as "units" in Legends and charts (eg "Monthly")
  - Single values will now be displayed in `ShortReportSections`
  - Custom feature info template to show proper dimension names + time-series chart
  - Smarter region-mapping
  - Removed `viewMode` - not needed now due to better handling of time-series
* Fix `DimensionSelector` Select duplicate ids.
* Add Leaflet splitter support for region mapping
* Fix Leaflet splitter while zooming and panning map
* Split `TableMixin` region mapping `ImageryParts` and `ImageryProvider` to improve opacity/show performance
* Removed `useClipUpdateWorkaround` from Mapbox/Cesium TileLayers (for Leaflet) - because we no longer support IE
* Fix overwriting `previewBaseMapId` with `initBaseMapId` by multiple `initData`.
* GeoJSON Mixin based catalog items can now call an API to retrieve their data as well as fetching it from a url.
* Changes to loadJson and loadJsonBlob to POST a request body rather than always make a GET request.
* Added ApiRequestTraits, and refactor ApiTableCatalogItemTraits to use it. `apiUrl` is now `url`.

#### 8.0.0-alpha.81

- Fix invalid HTML in `DataPreviewSections`.
- Fix pluralisation of mapDataState to support other languages.
- Fix CSW `Stratum` name bug.
- Add `#configUrl` hash parameter for **dev environment only**. It can be used to overwrite Terria config URL.

#### 8.0.0-alpha.80

- Removed `Disclaimer` deny or cancel button when there is no `denyAction` associated with it.

#### 8.0.0-alpha.79

- Make `InfoSections` collapsible in `DataPreview`. This adds `show` property to `InfoSectionTraits`.
  - `WebMapServiceCatalogItem` service description and data description are now collapsed by default.
- Revert commit https://github.com/TerriaJS/terriajs/commit/668ee565004766b64184cd2941bbd53e05068ebb which added `enzyme` devDependency.
- Aliases `lodash` to `lodash-es` and use `babel-plugin-lodash` reducing bundle size by around 1.09MB.
- Fix CkanCatalogGroup filterQuery issue. [#5332](https://github.com/TerriaJS/terriajs/pull/5332)
- Add `cesiumTerrainAssetId` to config.json to allow configuring default terrain.
- Added in language toggle and first draft of french translation.json
  - This is enabled via language languageConfiguration.enabled inside config.json and relies on the language being both enumerated inside languageConfiguration.langagues and availble under {code}/translation.json
- Updated to terriajs-cesium 1.81
- Create the Checkbox component with accessibility in mind.
- Convert `FeedbackForm` to typescript.

#### 8.0.0-alpha.78

- Add `ignoreErrors` url parameter.

#### 8.0.0-alpha.77

- **Breaking changes**:
  - `terria.error.raiseEvent` and `./raiseErrorToUser.ts` have been replaced with `terria.raiseErrorToUser`.
  - `terria.error.addEventListener` has been replaced with `terria.addErrorEventListener`

* New Error handling using `Result` and `TerriaError` now applied to initial loading, `updateModelFromJson()`, `upsertModelFromJson()` and `Traits.fromJson()`. This means errors will propagate through these functions, and a stacktrace will be displayed.
  - `Result` and the new features of `TerriaError` should be considered unstable and may be extensively modified or removed in future 8.0.0-alpha.n releases
* New `terriaErrorNotification()` function, which wraps up error messages.
* `TerriaError` can now contain "child" errors - this includes a few new methods: `flatten()` and `createParentError()`. It also has a few new convenience functions: `TerriaError.from()` and `TerriaError.combine()`.
* Convert `Branding.jsx` to `.tsx`
* Added `configParams.brandBarSmallElements` to set Branding elements for small screen (also added theme props)
* Add `font` variables and `fontImports` to theme - this can be used to import CSS fonts.
* Convert `lib/Styled` `.jsx` files to `.tsx` (including Box, Icon, Text). The most significant changes to these interfaces are:
  - `Box` no longer accepts `<Box positionAbsolute/>` and this should now be passed as `<Box position="absolute"/>`.
  - `Text`'s `styledSize` has been removed. Use the `styledFontSize` prop.
  - `ButtonAsLabel` no longer accepts `dark`. A dark background is now used when `light` is false (or undefined).
* Fixes CZML catalog item so that it appears on the timeline.
* Enable `theme` config parameter. This can now be used to override theme properties.

#### 8.0.0-alpha.76

- Added support for setting custom concurrent request limits per domain through `configParameters.customRequestSchedulerLimits`.
- Added `momentChart` to region-mapped timeseries
- Add time-series chart (in FeatureInfo) for region-mapped timeseries
- Only show `TableMixin` chart if it has more than one
- Add `TableChartStyle` name trait.

#### 8.0.0-alpha.75

- Fix `NotificationWindow` bug with `message`.
- Re-add `loadInitSources` to `Terria.updateApplicationUrl()`
- Added support for `elements` object in catalogue files (aka init files).
  - Using this object you can hide/show most UI elements individually.
  - See https://github.com/TerriaJS/terriajs/pull/5131. More in-depth docs to come.

#### 8.0.0-alpha.74

- Fix JS imports of `TerriaError`

#### 8.0.0-alpha.73

- Add `title` parameter in `raiseErrorToUser` to overwrite error title.
- Added some error handling in `Terria.ts` to deal with loading init sources.
- TSify `updateApplicationOnHashChange` + remove `loadInitSources` from `Terria.updateApplicationUrl()`

#### 8.0.0-alpha.72

- **Breaking changes**:
  - Added clippingRectangle to ImageryParts.
  - Any item that produces ImageryParts in mapItems (any raster items) must now also provide a clippingRectangle.
  - This clippingRectangle should be derived from this.cesiumRectangle (a new computed property) & this.clipToRectangle as demonstrated in many raster catalog items (e.g. OpenStreetMapCatalogItem.ts).

* Adds experimental ApiTableCatalogItem.
* Fixes a bug where FeatureInfoDownload tries to serialize a circular object
* Added `removeDuplicateRows` to `TableTraits`
* `forceLoadTableData` can now return undefined - which will leave `dataColumnMajor` unchanged
* Fix sharing preview item.
* Added z-index to right button group in mobile header menu
* Added cesiumRectangle computed property to MappableMixin. This is computed from the `rectangle` Trait.
* Fixed a Cesium render crash that occured when a capabilities document specified larger bounds than the tiling scheme's supported extent (bug occured with esri-mapServer but wms was probably also affected).
* In fixing Cesium render crash above clipping rectangles are now added to Cesium ImageryLayer (or Leaflet CesiumTileLayer) rather than being included in the ImageryProvider. ImageryParts has been updated to allow passing the clipping rectangle through to Cesium.ts and Leaflet.ts where ImageryLayer/CesiumTileLayer objects are created.

#### 8.0.0-alpha.71

- Fix accidental translation string change in 8.0.0-alpha.70

#### 8.0.0-alpha.70

- **Breaking changes**:
  - Merge `Chartable` and `AsyncChartableMixin` into new **`ChartableMixin`** + `loadChartItems` has been replaced by `loadMapItems`.
  - To set base map use `terriaViewer.setBaseMap()` instead of `terriaViewer.basemap = ...`
  - Incorrect usage of `AsyncLoader` **will now throw errors**

* Add `hideInBaseMapMenu` option to `BaseMapModel`.
* Change default basemap images to relative paths.
* Add `tileWidth` and `tileHeight` traits to `WebMapServiceCatalogItem`.
* Add docs about `AsyncLoader`
* Remove interactions between AsyncLoaders (eg calling `loadMetadata` from `forceLoadMapItems`)
* ... Instead, `loadMapItems` will call `loadMetadata` before triggering its own `AsyncLoader`
* Add `isLoading` to `CatalogMemberMixin` (combines `isLoading` from all the different `AsyncLoader`)
* Move `Loader` (spinner) from `Legend` to `WorkbenchItem`.
* Merge `Chartable` and `AsyncChartableMixin` into **`ChartableMixin`** + remove `AsyncLoader` functionality from `ChartableMixin` - it is now all handled by `loadMapItems`.
* Removed `AsyncLoader` functionality from `TableMixin` - it is now handled by `loadMapItems`.
  - `TableMixin.loadRegionProviderList()` is now called in `MappableMixin.loadMapItems()`
* Added `TerriaViewer.setBaseMap()` function, this now calls `loadMapItems` on basemaps
* Fix load of persisted basemap
* Fix sharing of base map
* Added backward compatibility for `baseMapName` in `initData` (eg share links)
* Add `WebMapService` support for WGS84 tiling scheme

#### 8.0.0-alpha.69

- **Breaking changes**:
  - Basemaps are now configured through catalog JSON instead of TerriaMap - see https://github.com/TerriaJS/terriajs/blob/13362e8b6e2a573b26e1697d9cfa5bae328f7cff/doc/customizing/initialization-files.md#basemaps

* Updated terriajs-cesium to version 1.79.1
* Make base maps configurable from init files and update documentation for init files [#5140](https://github.com/TerriaJS/terriajs/pull/5140).

#### 8.0.0-alpha.68

- Remove points from rectangle `UserDrawing`
- Fix clipboard typing error.
- Ported `WebProcessingServiceCatalogGroup`.
- Add CSW Group support
- Revert "remove wmts interfaces from ows interfaces" (873aa70)
- Add `math-expression-evaluator` library and `ColumnTransformationTraits`. This allows expressions to be used to transform column values (for example `x+10` to add 10 to all values).
- Fix bug in `TableColumn.title` getter.
- Add support for TableColumn quarterly dates in the format yyyy-Qx (eg 2020-Q1).
- Fix region mapping feature highlighting.
- Update clipboard to fix clipboard typing error.
- Added direction indicator to the pedestrian mode minimap.
- Limit up/down look angle in pedestrian mode.
- Automatically disable pedestrian mode when map zooms to a different location.
- Add support for time on `ArcGisMapServerCatalogItem`
- Merge `Mappable` and `AsyncMappableMixin` into **`MappableMixin`**.
- Fixed a issue when multiple filters are set to Cesium3DTilesCatalogItem
- Async/Awaitify `Terria.ts` + fix share links loading after `loadInitSources`.
- Tsified `TerriaError` + added support for "un-rendered" `I18nTranslateString`
- Tsified `raiseErrorToUser` + added `wrapErrorMessage()` to wrap error message in something more user friendly (using `models.raiseError.errorMessage` translation string).

#### 8.0.0-alpha.67

- TSify `Loader` function.
- Added walking mode to pedestrian mode which clamps the pedestrain to a fixed height above the surface.
- Upgraded catalog-converter to fix dependency version problem and ensure that all imports are async to reduce main bundle size.

#### 8.0.0-alpha.66

- **Breaking changes**:
  - Changed merging behaviour of Trait legends (of type `LegendTraits`) in `CatalogMemberTraits`. This affects legends on all `CatalogMember` models. Legend objects in higher strata now replace values in lower strata that match by index, rather than merging properties with them.

* Add `MetadataUrlTraits` to `CatalogMemberTraits.metadataUrls`. It contains an array of metadata URLS (with optional `title` which will render a button)
* Restore `cesiumTerrainUrl` config parameter. [#5124](https://github.com/TerriaJS/terriajs/pull/5124)
* I18n-ify strings in settings panel. [#5124](https://github.com/TerriaJS/terriajs/pull/5124)
* Moved `DataCustodianTraits` into `CatalogMemberTraits` and `CatalogMemberReferenceTraits`.
* `TableMixin` styles ("Display variables") will now look for column title if style title is undefined
* Add fallback colours when Color.fromCssColorString is used.
* Allow nullable `timeColumn` in table styles. Useful for turning off auto-detection of time columns.
* Added tool for searching inside catalog items. Initial implementation works for indexed 3d tilesets.
* Added support for shapefile with `ShapefileCatalogItem`
* Added `GeoJsonMixin` for handling the loading of geojson data.
* Extended the `GeoJsonCatalogItem` to support loading of zip files.
* Fixed broken feature highlighting for raster layers.
* Show a top angle view when zooming to a small feature/building from the item search result.
* Fix `TableTimeStyleTraits.idColumns` trait type.
* Added a new `lineAndPoint` chart type
* CustomChartComponent now has a "chart-type" attribute
* Fix `ArcGisMapServerCatalogItem` layer ID and legends bug
* Re-add region mapping `applyReplacements`.
* Added `SearchParameterTraits` to item search for setting a human readable `name` or passing index specific `queryOptions` for each parameter through the catalog.
* Added `AttributionTraits` to mappable and send it as property when creating Cesium's data sources and imagery providers. [#5167](https://github.com/TerriaJS/terriajs/pull/5167)
* Fixed an issue where a TerriaMap sometimes doesn't build because of typing issues with styled-components.
* Renamed `options` to `providerOptions` in `SearchableItemTraits`.
* Fix `CkanCatalogGroup.groupBy = "none"` members
* Fix `TableMixin` region mapping feature props and make Long/Lat features use column titles (if it exists) to match v7 behaviour.
* Add support for `CkanItemReference` `wms_layer` property
* Add support for `ArcGisMapServerCatalogGroup` to use `sublayerIds`.
* Added Pedestrian mode for easily navigating the map at street level.
* Clean up `LayerOrderingTraits`, remove `WorkbenchItem` interface, fix `keepOnTop` layer insert/re-ordering.
* Remove `wordBreak="break-all"` from Box surrounding DataPreview
* Re-added merging of csv row properties and vector tile feature properties for feature info (to match v7 behaviour).
* Fixes a bug in pedestrian mode where dropping the pedestrian in northern hemisphere will position the camera underground.
* Implement highlight/hide all actions for results of item search.
* Disable pickFeatures for WMS `_nextImageryParts`.
* Fix Leaflet `ImageryLayer` feature info sorting
* Fix hard-coded colour value in Story
* Use `configParameters.cesiumIonAccessToken` in `IonImageryCatalogItem`
* Added support for skipping comments in CSV files
* Fix WMS GetLegendGraphics request `style` parameter
* Loosen Legend `mimeType` check - so now it will treat the Legend URL as an image if the `mimeType` matches **OR** the file extension matches (previously, if `mimeType` was defined, then it wouldn't look at filetype extension)
* Fix `DiffTool` date-picker label `dateComparisonB`
* Fix app crash when switching different tools.
* Create `merge` `TraitsOption` for `objectArrayTrait`
* Move `Description` `metadataUrls` above `infoSections`.
* Upgraded i18next and i18next-http-backend to fix incompatibility.
* Added support for dd/mm/yyyy, dd-mm-yyyy and mm-dd-yyyy date formats.

#### 8.0.0-alpha.65

- Fixed SDMX-group nested categories
- SDMX-group will now remove top-level groups with only 1 child

#### 8.0.0-alpha.64

- Fixed WMS style selector bug.
- `layers` trait for `ArcGisMapServerCatalogItem` can now be a comma separated string of layer IDs or names. Names will be auto-converted to IDs when making the request.

#### 8.0.0-alpha.63

- Add `v7initializationUrls` to terria config. It will convert catalogs to v8 and print warning messages to console.
- Add `shareKeys` support for Madga map-config maps (through `terria` aspect)
- Revert WMS-group item ID generation to match v7
- Add `addShareKeysToMembers` to `GroupMixin` to generate `shareKeys` for dynamic groups (eg `wms-group)
- Added `InitDataPromise` to `InitSources`
- Add reverse `modelIdShareKeysMap` map - `model.id` -> `shareKeys`
- Upgraded `catalog-converter` to 0.0.2-alpha.4
- Reverted Legend use of `object` instead of `img` - sometimes it was showing html error responses
- Legend will now hide if an error is thrown
- Update youtube urls to nocookie version
- Share link conversion (through `catalog-converter`) is now done client-side
- Fix Geoserver legend font colour bug
- Remove legend broken image icon
- Added high-DPI legends for geoserver WMS (+ font size, label margin and a few other tweaks)
- `LegendTraits` is now part of `CatalogMemberTraits`
- Add `imageScaling` to `LegendTraits`
- WMS now `isGeoserver` if "geoserver` is in the URL
- Add WMS `supportsGetLegendRequest` trait
- Improved handling of WMS default styles

#### 8.0.0-alpha.62

- Fixed an issue with not loading the base map from init file and an issue with viewerMode from init files overriding the persisted viewerMode
- Fixed issues surrounding tabbed catalog mode
- Now uses `catalog-converter` to convert terriajs json in WPS response from v7 to v8.
- Fixed a bug in `UserDrawing` which caused points to not be plotted on the map.
- Fixed app crash when switching between different types of parameter in `GeoJsonParameterEditor`.
- Fixed errors when previewing an item in a group that is open by default (`isOpen: true` in init file).
- Fixed mobx warnings when loading geojson catalog items.
- Add `multiplierDefaultDeltaStep` Trait, which tries to calculate sensible multiplier for `DistrectelyTimeVarying` datasets. By default it is set to 2, which results in a new timestep being displayed every 2 seconds (on average) if timeline is playing.
- Hide info sections with empty content in the explorer preview.
- Port `shareKeys` from version 7
- Update/re-enable `GeoJsonCatalogItemSpec` for v8.
- add `DataCustodianTraits` to `WebMapServiceCatalogGroupTraits`
- Changed behaviour of `updateModelFromJson` such that catalog groups with the same id/name from different json files will be merged into one single group.
- Fixed error when selecting an existing polygon in WPS input form.
- Upgraded `catalog-converter` to 0.0.2-alpha.3.

#### 8.0.0-alpha.61

- New `CatalogFunctionMixin` and `CatalogFunctionJobMixin`
- Tsified `FunctionParameters`
- New `YourDataYourRegions` `CatalogFunctionMixin`
- Added `inWorkbench` property
- Added `addModelToTerria` flag to `upsertModelFromJson` function
- Added `DataCustodianTraits` to `WebMapServiceCatalogItem`
- Added `disableDimensionSelectors` trait to `WebMapServiceCatalogItem`. Acheives the same effect of `disableUserChanges` in v7.
- Temporarily stopped using `papaparse` for fetching Csv urls till an upstream bug is fixed.
- Fix async bug with loading `ReferenceMixin` and then `Mappable` items in `initSources`
- Remove `addToWorkbench`, it has been replaced with `workbench.add`
- Improve handling of `ArcGisMapServerCatalogItem` when dealing with tiled layers.
- Ensure there aren't more bins than unique values for a `TableStyle`
- Add access control properties to items fetched from Esri Portal.
- Improves magda based root group mimic behaviour introdcued in 8.0.0-alpha.57 by adding `/` to `knownContainerUniqueIds` when `map-config*` is encountered
- Fixed broken chart disclaimers in shared views.
- Fixed a bug where chart disclaimers were shown even for chart items disabled in the workbench.
- Fixed a bug where charts with titles containing the text "lat" or "lon" were hidden from feature info panel.
- Fixed a bug that occurred when loading config from magda. `initializationUrls` are now applied even if `group` aspect is not set

#### 8.0.0-alpha.60

- Fix WMS legend for default styles.
- Request transparent legend from GeoServer.
- Reverted the following due to various issues with datasets:
  - Add basic routing support
  - Add better page titles when on various routes of the application
  - Add prerendering support on `/catalog/` routes (via `prerender-end` event &
    allowing TerriaMap to hit certain routes)

#### 8.0.0-alpha.59

- Update magda error message
- Add a short report section if trying to view a `3d-tiles` item in a 2d map.
- Fix bug in `Terria.interpretStartData`.
- Add `ThreddsCatalogGroup` model.
- Port `supportsColorScaleRange`, `colorScaleMinimum` and `colorScaleMaximimum` from `master` to `WebMapServiceCatalogItem` model.
- Ported MapboxVectorTileCatalogItem ("mvt").
- When expanding a chart from the feature info panel, we now place a colored dot on the map where the chart was generated from.
- Add basic routing support
- Add better page titles when on various routes of the application
- Add prerendering support on `/catalog/` routes (via `prerender-end` event &
  allowing TerriaMap to hit certain routes)
- Update `WorkbenchButton` to allow for links rather than buttons, including
  changing About Data to a link

#### 8.0.0-alpha.58

- Add `FeatureInfoTraits` to `ArcGisMapServerCatalogItem`
- Fix zooming bug for datasets with invalid bounding boxes.
- Add new model for `ArcGisTerrainCatalogItem`.
- Add 3D Tiles to 'Add web data' dropdown.
- Fix naming of item in a `CkanCatalogGroup` when using an item naming scheme other than the default.

#### 8.0.0-alpha.57

- Fix memoization of `traitsClassToModelClass`.
- Chart expanded from feature info panel will now by default show only the first chart line.
- Chart component attribtues `column-titles` and `column-units` will now accept a simpler syntax like: "Time,Speed" or "ms,kmph"
- Fix presentation of the WMS Dimension metadata.
- Magda based maps now mimic "root group uniqueId === '/'" behaviour, so that mix and matching map init approaches behave more consistently

#### 8.0.0-alpha.56

- Add `itemProperties` trait to `WebMapMapCatalogGroup`.
- Add support for `formats` traits within `featureInfoTemplate` traits.
- Fix handling of `ArcGisPortalItemReference` for when a feature layer contains multiple sublayers.
- Implemented new compass design.

#### 8.0.0-alpha.55

- Upgraded to patched terriajs-cesium v1.73.1 to avoid build error on node 12 & 14.

#### 8.0.0-alpha.54

- Add a `infoAsObject` property to the `CatalogMemberMixin` for providing simpler access to `info` entries within templating
- Add a `contentAsObject` trait to `InfoSectionTraits` where a json object is more suitable than a string.
- Add `serviceDescription` and `dataDescription` to `WebMapServiceCatalogItem` info section.
- Extend `DataPreviewSections.jsx` to support Mustache templates with context provided by the catalog item.
- Add support for `initializationUrls` when loading configuration from Magda.
- Add `:only-child` styling for `menu-bar.scss` to ensure correctly rounded corners on isolated buttons.
- Improve Branding component for mobile header
- Add support for `displayOne` configuration parameter to choose which brand element to show in mobile view
- Update Carto basemaps URL and attribution.
- Add `clipToRectangle` trait to `RasterLayerTraits` and implement on `WebMapServiceCatalogItem`, `ArcGisMapServiceCatalogItem`, `CartoMapCatalogItem`, `WebMapTileServiceCatalogItem`.
- Allow Magda backed maps to use an inline `terria-init` catalog without it getting overwritten by map-config before it can be parsed
- Deprecated `proxyableDomainsUrl` configuration parameter in favour of `serverconfig` route
- Ported a support for `GpxCatalogItem`.
- Feature info is now shareable.
- Add option `canUnsetFeaturePickingState` to `applyInitData` for unsetting feature picking state if it is missing from `initData`. Useful for showing/hiding feature info panel when switching through story slides.
- Properly render for polygons with holes in Leaflet.
- Fixes a bug that showed the chart download button when there is no downloadable source.
- Add `hideWelcomeMessage` url parameter to allow the Welcome Message to be disabled for iframe embeds or sharing scenarios.
- Ensure the `chartDisclaimer` is passed from catalog items to derived chart items.
- Don't calculate a `rectangle` on a `ArcGisPortalReferenceItem` as they appear to contain less precision than the services they point to.
- Allow an `ArcGisPortalReferenceItem` to belong to multiple `CatalogGroup`'s.
- Fix argis reference bug.
- Made possible to internationalize tour contend.
- Added TileErrorHandlerMixin for handling raster layer tile errors.
- Fixed a bug that caused the feature info chart for SOS items to not load.
- SOS & CSV charts are now shareable.

#### 8.0.0-alpha.53

- Ported an implementation of CatalogSearchProvider and set it as the default
- Notification window & SatelliteImageryTimeFilterSection now uses theme colours
- Improved look and feel of `StyledHtml` parsing
- Fix `applyAriaId` on TooltipWrapper causing prop warnings
- Make share conversion notification more pretty (moved from `Terria.ts` to `shareConvertNotification.tsx`)
- Tsxify `Collapsible`
- `ShortReportSections` now uses `Collapsible`
- Add `onToggle`, `btnRight`, `btnStyle`, `titleTextProps` and `bodyBoxProps` props in `Collapsible`
- Add `Notification.message` support for `(viewState: ViewState) => React.ReactNode`
- Added splitting support to `WebMapTileServiceCatalogItem`.

#### 8.0.0-alpha.52

- Prevent duplicate loading of GetCapabilities
- Update the `GtfsCatalogItem` to use the `AutoRefreshingMixin`.
- Add a condition to the `AutoRefreshingMixin` to prevent unnecessary polling when an item is disabled in the workbench.
- Upgraded to Cesium v1.73.
- Removed any references to `BingMapsApi` (now deprecated).
- Add support for resolving `layers` parameter from `Title` and not just `Name` in `WebMapServiceCatalogItem`.
- Change TrainerBar to show all steps even if `markdownDescription` is not provided

#### 8.0.0-alpha.51

- Add WMTS group/item support
- Create `OwsInterfaces` to reduce duplicate code across OWS servies
- Fix story prompt being permanent/un-dismissable
- Fixed a bug that caused the feature info chart for SOS items to not load.

#### 8.0.0-alpha.50

- Support for searching WFS features with WebFeatureServiceSearchProvider
- WFS-based AustralianGazetteerSearchProvider
- Fixed a bug causing users to be brought back to the Data Catalogue tab when clicking on an auto-detected user added catalogue item.
- Fixed a bug causing Data Preview to not appear under the My Data tab.
- Fix WMS style `DimensionSelector` for layers with no styles
- Add WMS legend for items with no styles
- Add warning messages if catalog/share link has been converted by `terriajs-server`.
- Update the scroll style in `HelpVideoPanel` and `SidePanel` helpful hints.
- Updated leaflet attribution to match the style of cesium credits.
- Remove `@computed` props from `WebFeatureServiceCapabilities`
- Fixed bug causing the Related Maps dropdown to be clipped.
- Add SDMX-json support for groups and items (using SDMX-csv for data queries)
- `TableMixin` now uses `ExportableMixin` and `AsyncMappableMixin`
- Move region provider loading in `TableMixin` `forceLoadTableMixin` to `loadRegionProviderList`
- Added `TableAutomaticStylesStratum.stratumName` instead of hard-coded strings
- Added `Dimension` interface for `SelectableDimension` - which can be used for Traits
- Make `SelectableDimension.options` optional

#### 8.0.0-alpha.49

- WMS GetFeatureInfo fix to ensure `style=undefined` is not sent to server
- Add support for splitting CSVs (TableMixins) that are using region mapping.
- `addUserCatalogMember` will now call `addToWorkbench` instead of `workbench.add`.
- Replaces `ShadowSection` with `ShadowMixin` using `SelectableDimensions`
- Fix Webpack Windows path issue
- Updated icons for view and edit story in the hamburger menu.
- Implemented new design for story panel.

#### 8.0.0-alpha.48

- Allow `cacheDuration` to be set on `ArcGisPortalCatalogGroup` and `ArcGisPortalItemReference`.
- Set default `ArcGisPortalCatalogGroup` item sorting by title using REST API parameter.
- Call `registerCatalogMembers` before running tests and remove manual calls to `CatalogMemberFactory.register` and `UrlMapping.register` in various tests so that tests reflect the way the library is used.
- Updated stratum definitions which used hardcoded string to use `CommonStrata` values.

#### 8.0.0-alpha.47

- Removed hard coded senaps base url.
- Added option for manual Table region mapping with `enableManualRegionMapping` TableTrait. This provides `SelectableDimensions` for the region column and region type.
- Added WMS Dimensions (using `SelectableDimensions`)
- Added WMS multi-layer style, dimension and legend support.
- Merged the `StyleSelector` and `DimensionsSelector`, and created a `SelectableDimensions` interface.
- Added `chartColor` trait for DiscretelyTimeVarying items.
- Replaced all instances of `createInfoSection` and `newInfo` with calls to `createStratumInstance` using an initialisation object.
- Added trait `leafletUpdateInterval` to RasterLayerTraits.
- Fix styling of WFS and GeoRSS.
- Fixed a bug that caused re-rendering of xAxis of charts on mouse move. Chart cursor should be somewhat faster as a result of this fix.
- Fixed a bug that caused some catalogue items to remain on the map after clicking "Remove all" on the workbench.
- Deleted old `ChartDisclaimer.jsx`
- Moved `DiscretelyTimeVaryingMixin` from `TableAutomaticStylesStratum` to `TableMixin`
- Added basic region-mapping time support
- Add short report to `ArcGisFeatureServerItem` for exceeding the feature limit.
- Added shift-drag quick zoom

#### 8.0.0-alpha.46

- Fixed i18n initialisation for magda based configurations

#### 8.0.0-alpha.45

- Upgraded to Cesium v1.71.
- Change `ExportableData` interface to `ExportableMixin` and add `disableExport` trait.
- Add basic WFS support with `WebFeatureServiceCatalogGroup` and `WebFeatureServiceCatalogItem`
- Update style of diff tool close button to match new design
- Remove sass code from the `HelpPanel` component
- Added an option for translation override from TerriaMap
- Help content, trainer bar & help terms can use translation overrides
- Accepts `backend` options under a new `terria.start()` property, `i18nOptions`
- Use `wms_api_url` for CKAN resources where it exists
- Tsxified `DateTimePicker` and refactored `objectifiedDates` (moved to `DiscretelyTimeVaryingMixin`).
- Update style of 'Change dates' button in delta to be underlined
- Fix issue with delta 'Date comparison' shifting places when querying new location
- Shows a disabled splitter button when entering diff
- Make Drag & Drop work again (tsxify `DragDropFile.tsx` and refactor `addUserFiles.ts`)
- Add `TimeVarying.is` function

#### 8.0.0-alpha.44

- Pass `format` trait on `TableColumnTraits` down to `TableAutomaticStylesStratum` for generating legends
- Add `multipleTitles` and `maxMultipleTitlesShowed` to `LegendItemTraits`
- Aggregate legend items in `createLegendItemsFromEnumColorMap` by colour, that is merge legend items with the same colour (using `multipleTitles`)
- Only generate `tableStyles` for region columns if no other styles exist
- TableAutomaticStylesStratum & CsvCatalogItem only returns unique `discreteTimes`s now
- Specified specific terriajs config for ForkTsCheckerWebpackPlugin

#### 8.0.0-alpha.43

- Replace `@gov.au/page-alerts` dependency with our own warning box component. This removes all `pancake` processes which were sometimes problematic.

#### 8.0.0-alpha.42

- Added ArcGIS catalog support via ArcGisPortalItemReference

#### 8.0.0-alpha.41

- Add `cacheDuration` and `forceProxy` to `UrlTraits` and add `cacheDuration` defaults to various catalog models.
- Tsify `proxyCatalogItemUrl`.
- Simplified SidePanel React refs by removing the double wrapping of the `withTerriaRef()` HOC
- Merged `withTerriaRef()` HOC with `useRefForTerria()` hook logic
- Breadcrumbs are always shown instead of only when doing a catalog search

#### 8.0.0-alpha.40

- Improve info section of `WebMapServiceCatalogItem` with content from GetCapabilities
- Re-implement `infoSectionOrder` as `CatalogMember` trait.
- Add `infoWithoutSources` getter to `CatalogMemberMixin` to prevent app crash when using `hideSources`
- Add support for nested WMS groups
- Added breadcrumbs when clicking on a catalogue item from a catalogue search

#### 8.0.0-alpha.39

- Development builds sped up by 3~20x - ts-loader is now optional & TypeScript being transpiled by babel-loader, keeping type check safety on a separate thread

#### 8.0.0-alpha.38

- Add `show` to `ShortReportTraits` and Tsxify `ShortReport`
- Convert `ShortReport` to styled-components, add accordian-like UI
- 3D tiles support is now implemented as a Mixin.

#### 8.0.0-alpha.37

- Add `refreshEnabled` trait and `AsyncMappableMixin` to `AutoRefreshMixin`
- Ensure `CkanCatalogGroup` doesn't keep re-requesting data when opening and closing groups.
- Add `typeName` to `CatalogMemberMixin`
- Add `header` option to `loadText`
- Add `isMixedInto` function for `AsyncMappableMixin` and `AsyncChartableMixin`
- Added file upload support for `GltfCatalogItem`. The supported extension is glb.
- Improve runtime themeing via styled components across main UI components
- Updated default welcome video defaults to a newer, slower video
- Difftool will now pick any existing marked location (like from a search result) and filter imagery for that location.
- Updated labelling & copy in Difftool to clarify workflow
- ChartCustomComponent now `abstract`, no longer specific to CSV catalog items. Implement it for custom feature info charts.
- Update date picker to use theme colours
- Removed some sass overrides on `Select` through `StyleSelectorSection`
- Update LeftRightSection to use theme colours
- Ported `GeoRssCatalogItem` to mobx, added support to skip entries without geometry.
- Update Difftool BottomPanel UI to clearer "area filter" and date pickers
- Update Difftool BottomPanel to load into Terria's BottomDock
- Rearrange MapButton layout in DOM to properly reflow with BottomDock
- Update Difftool MainPanel to not get clipped by BottomDock
- Rearrange MapDataCount to exist inside MapColumn for more correct DOM structure & behaviour
- Re-added chart disclaimer.

#### mobx-36

- Added `pointer-events` to `MapNavigation` and `MenuBar` elements, so the bar don't block mouse click outside of the button.
- Fixes "reminder pop-up" for help button being unclickable
- Use `useTranslation` instead of `withTranslation` in functional component (`MapDataCount`)
- Make welcome video url and placeholder configurable via configparameters
- Added `ExportableData` interface.
- Added `ExportData` component for data catalog.
- Added WCS "clip and ship" for WMS
- Added basic CSV export function
- Extend `UserDrawing` to handle rectangles
- Tsxify `MapInteractionMode`
- Changed default orientation for `GltfCatalogItem` to no rotation, instead of zero rotation wrt to terrain
- Added a title to welcome message video

#### mobx-35

- Add "Upload" to tour points
- Add tooltips anywhere required in UI via `parseCustomMarkdownToReactWithOptions` & customisable via `helpContentTerms`
- Add "map state" map data count to highlight state of map data
- Add a reminder "pop-up" that shows the location of the help button
- Fix bug causing story pop-up to be off screen
- Fix bug causing helpful hints to be cut off on smaller screens
- Changed the `Tool` interface, now accepting prop `getToolComponent` instead of `toolComponent`
- Added `ToolButton` for loading/unloading a tool
- Added `TransformationTraits` that can be used to change position/rotation/scale of a model.
- Merge master into mobx. This includes:
  - Upgraded to Cesium v1.68.
  - Story related enhancements:
    - Added a title to story panel with ability to close story panel.
    - Added a popup on remove all stories.
    - Added button for sharing stories.
    - Added a question popup on window close (if there are stories on the map so users don't lose their work).
- Added a new `editor` Icon
- Changed `ToolButton` to show the same icon in open/close state. Previously it showed a close icon in close state.

#### mobx-34

- Bug fix for `DatePicker` in `BottomDock` causing app crash
- Made changes to the video modals: close button has been added, pressing escape now closes the component and some basic unit tests created
- Updated the video modal for _Data Stories: Getting Started_ to use the new `VideoGuide` component
- Tweaked MyData/AddData tabs to make it possible to invoke them without using the `ExplorerWindow` component and also customize the extensions listed in the dropdown.
- Fix the timeline stack handling for when there are multiple time-enabled layers
- Ported timeseries tables.
- Extended the support for styles for ESRI ArcGis Feature Server. Line styles are supported for lines and polygon outlines in both Cesium and Leaflet viewer. #4405
- Fix polygon outline style bug.
- Add a unit test for polygon outline style.
- Add TrainerPane/TrainerBar "Terry the task trainer"
- Use `1.x.x` of `karma-sauce-launcher` to fix CI build failures
- Stop unknown icons specified in config.json from crashing UI
- Creates a `ShadowTraits` class that is shared by `GltfCatalogItem` and `Cesium3DTilesCatalogItem`.
- Fixed a bug where user added data was removed from catalogue when Remove from map button in data catalog is clicked.
- Fix leaflet zoom to work when bounding rectangle exists but doesn't have bounds defined

#### mobx-33

- Updated generic select so icon doesn't block click
- Re-added loading bar for leaflet & cesium viewers

#### mobx-32

- Made expanded SOS chart item shareable.
- Fixed a regression bug where the time filter is shown for all satellite imagery items
- Add unit tests for `WelcomeMessage` and `Disclaimer`
- Fixed minor UI errors in console
- Replaced helpful hints text with the new version
- Made the shapes of some of the workbench components rounded
- Add `clampToGround` property on to holes within polygons in `GeoJsonCatalogItem`
- Set default `clampToGround` trait to `true` for `GeoJsonCatalogItem`
- Fixed a bug where WMS items caused type errors in newer babel and typescript builds, due to mixed mixin methods on DiffableMixin & DiscretelyTimeVaryingMixin
- Fixed a bug where KmlCatalogItem did not use the proxy for any urls.
- Add support for `CkanCatalogGroup` and `CkanItemReference`.
- Added unit test to ensure getAncestors behaviour
- Hide the chart legend if there are more than four items to prevent things like FeatureInfo being pushed out of the view and the map resizing.
- Prevent addedByUser stack overflow
- Fixed a chart bug where moment points do not stick to the basis item when they are of different scale.
- Fixed a bug where the moment point selection highlight is lost when changing the satellite imagery date.
- Removed sass from Clipboard
- Updated LocationSearchResults to support multiple search providers
- Replaced lifesaver icon on the help button with a question mark button
- Fix handling of points and markers around the anti-meridian in the `LeafletVisualizer`.
- Fixed difference tool losing datepicker state by keeping it mounted
- Disabled unhelpful Help button when in `useSmallScreenInterface`
- Fixed a bug where a single incorrect catalog item in a group would prevent subsequent items from loading.
- Improved catalog parsing to include a stub (`StubCatalogItem`) when terriajs can't parse something

#### mobx-31

- Fixes broken time filter location picker when other features are present on the map.
- Fixes the feature info panel button to show imagery at the selected location.
- Added `hideSource` trait to `CatalogMemberTraits`. When set to true source URL won't be visible in the explorer window.
- Added `Title`, `ContactInformation`, `Fees` to the `CapabilitiesService` interface so they are pulled on metadata load.
- Resolved name issue of `WebMapServiceCapabilities`. Now it returns a name resolved from `capabilities` unless it is set by user.
- Added setting of `isOpenInWorkbench`, `isExperiencingIssues`, `hideLegendInWorkbench`, `hideSource` strats for `WebMapServiceCatalogItem` from `WebMapServiceCatalogGroup`.

#### mobx-30

- Ported welcome message to mobx with new designs
- Updated CI clientConfig values to include new help panel default
- Bumped explicit base typescript to 3.9.2
- Lock rollbar to 2.15.2
- Ported disclaimer to mobx with new designs
- Added diff tool for visualizing difference (delta) of images between 2 dates for services that support it.
- Updated workbench ViewingControls styles to line up with icons
- Prevent re-diff on workbench items that are already a diff
- Updated splitter to force trigger resizes so it catches up on any animation delays from the workbench
- Update workbench to trigger resize events onTransitionEnd on top of view-model-triggers
- Added satellite imagery to help panel
- Stop disclaimer clashing with welcome message by only loading WelcomeMessage after disclaimer is no longer visible
- Fixes a difftool bug where left/right items loose their split direction settings when the tool is reset
- Fixes a splitter bug where split direction is not applied to new layers.
- Re-added satellite guide prompt option via `showInAppGuides`
- Changed tour "go back 1 tour point" messaging from "previous" to "back"

#### mobx-29

- Fix handling of urls on `Cesium3DTilesCatalogItem` related to proxying and getting confused between Resource vs URL.
- Renamed `UrlReference.createUrlReferenceFromUrlReference` to `UrlReference.createCatalogMemberFromUrlReference`
- Moved url to catalog member mapping from `createUrlRefernceFromUrl.register` to `UrlToCatalogMemberMapping` (now in `UrlReference.ts` file)
- Added in-app tour framework & base tour items
- Make the help panel customisable for different maps by modifying `config.json`
- Added generic styled select
- Remove maxZoom from leaflet map.
- Run & configure prettier on terriajs lib/ json files
- Changed most of the icons for the `MapNavigation` section (on the right hand side) of the screen
- Added a close button to story panel
- Made `MapIconButton` to animate when expanding
- Remove requirement for browser to render based on make half pixel calculations for the Compass & stop it jumping around when animating

#### mobx-28

- Fix SASS exports causing some build errors in certain webpack conditions

#### mobx-1 through mobx-27

- Fixed DragDropFile and `createCatalogItemFromFileOrUrl` which wasn't enabled/working in mobx, added tests for `createCatalogItemFromFileOrUrl` and renamed `createCatalogItemFromUrl` to `createUrlRefernceFromUrl`.
- Fixed bug in StratumOrder where `sortBottomToTop` would sort strata in the wrong order.
- Allow member re-ordering via GroupMixin's `moveMemberToIndex`
- Fixed a bug where `updateModelFromJson` would ignore its `replaceStratum` parameter.
- Re-added Measure Tool support
- Re-added `CartoMapCatalogItem`
- Re-implemented `addedByUser` to fix bug where previews of user added data would appear in the wrong tab.
- Added header options for loadJson5, & allow header overrides on MagdaReference loading
- Re-added some matcher-type mappings in `registerCatalogMembers`.
- Added `UrlReference` to represent catalog items created from a url with an auto-detected type.
- Modified `upsertModelFromJson` so that when no `id` is provided, the `uniqueId` generated from `localId` or `name` is incremented if necessary to make it unique.
- Re-enable search components if SearchProvider option provided
- Modified tests to not use any real servers.
- Fixed bug causing workbench items to be shared in the wrong order.
- Fix bug where urls in the feature info panel weren't turned into hyperlinks
- Fix preview map's base map and bounding rectangle size
- Fixed positioning of the buttons at the bottom and the timeline component on mobile
- Added `hasLocalData` property to indicate when a catalog item contains local data. This property is used to determine whether the item can be shared or not.
- Fixed bug causing user added data to not be shared. Note that user added catalog item urls are now set at the user stratum rather than the definition stratum.
- Added the ability to filter location search results by an app-wide bounding box configuration parameter
- Re-introduce UI elements for search when a catalogSearchProvider is provided
- Fix bug that prevented live transport data from being hidden
- Hide opacity control for point-table catalog items.
- Fixed bug where `Catalog` would sometimes end up with an undefined `userAddedDataGroup`.
- Show About Data for all items by default.
- Fixed translation strings for the descriptive text about WMS and WFS URLs in the data catalogue.
- Fix bug that throws an error when clicking on ArcGIS Map Service features
- Fix initialisation of `terria`'s `shareDataService`.
- Support Zoom to Data on `CsvCatalogItem` when data has lat-lon columns.
- Add a trait called `showShadowUi` to `Cesium3DTilesCatalogItem` which hide shadows on workbench item UI.
- Re-added `ArcGisFeatureServerCatalogItem` and `ArcGisFeatureServerCatalogGroup`
- Prevent TerriaMap from crashing when timeline is on and changing to 2D
- Rewrite charts using `vx` svg charting library.
- Fixed bug causing `ArcGisFeatureServerCatalogItem` to throw an error when a token is included in the proxy url.
- Fix a bug for zooming to `ArcGisMapServerCatalogItem` layers
- Modified creation of catalog item from urls to set the item name to be the url at the defaults stratum rather than the definition stratum. This prevents actual item names at load strata from being overridden by a definition stratum name which is just a url.
- Fixed a bug causing highlighting of features with `_cesium3DTileFeature` to sometimes stop working. Also changed highlight colour to make it more visible.
- Fixed bug causing user added data with an auto-detected data type to not be shared properly.
- Modified `addToWorkbench` so that when a catalog item fails to load it is removed from the workbench and an error message is displayed.
- Add support for feature picking on region mapped datasets
- Revamp map buttons at top to support two menu configuration
- Viewer (2d/3d/3d-non-terrain) & basemap preferences are persisted to local storage again, and loaded back at startup
- Dramatically simplified map button styling (pre-styled-components)
- Allow DropdownPanel(InnerPanel) to show centered instead of offset toward the left
- Added AccessControlMixin for tracking access control of a given MagdaReference
- Add a legend title trait
- Show private or public dataset status on data catalog UI via AccessControlMixin
- Added `pointSizeMap` to `TableStyle` to allow point size to be scaled by value
- Added `isExperiencingIssues` to `CatalogMemberTraits`. When set to true, an alert is displayed above the catalog item description.
- Add gyroscope guidance
- Enable StyleSelectorSection workbench control for `WebMapServiceCatalogItem`
- New-new ui
- Add WIP help panes
- Added "Split Screen Mode" into workbench
- Moved excess workbench viewing controls into menu
- Updated bottom attribution styling
- Begin styled components themeing
- Make `clampToGround` default to true for `ArcGisFeatureServerCatalogItemTraits` to stop things from floating
- Add fix for `WebMapServiceCatalogItem` in `styleSelector` to prevent crash.
- Revert changes to `StyleSelectorSelection` component and refactor `WebMapServiceCatalogItem` styleSelector getter.
- Added a temporary fix for bug where a single model failing to load in `applyInitData` in `Terria` would cause other models in the same `initData` object to not load as well.
- Change gyroscope focus/hover behaviour to move buttons on hover
- Stop showing previewed item when catalog is closed
- Prevent `StoryPanel.jsx` from reloading magda references on move through story.
- Add google analytics to mobx
- Fixed google analytics on story panel
- Fixed path event name undefined labelling
- Enable zoomTo and splitter on `CartoMapCatalogItem`.
- Added name to `MapServerStratum` in `ArcGisMapServerCatalogItem`.
- Readded basic `CompositeCatalogItem`.
- Ported Augmented Reality features
- Fixed bug causing "Terrain hides underground features" checkbox to sometimes become out of sync between `SettingPanel` and `WorkbenchSplitScreen`.
- Ports the Filter by Location" feature for Satellite imagery. The property name setting is renamed to `timeFilterPropertyName` from `featureTimesProperty`.
- Made split screen window in workbench hidden when viewer is changed to 3D Smooth and 2D
- Tidy Help UI code
- Added `allowFeatureInfoRequests` property to `Terria` and prevent unnecessary feature info requests when creating `UserDrawing`s.
- Tidied up analytics port, fixed `getAncestors` & added `getPath` helper
- Updated upload icon to point upwards
- Prevent catalog item names from overflowing and pushing the collapse button off the workbench
- Stopped analytics launch event sending bad label
- Add .tsx tests for UI components
- Provide a fallback name for an `ArcGisServerCatalogItem`
- Ensure `CesiumTileLayer.getTileUrl` returns a string.
- Polished help UI to match designs
- Adds methods `removeModelReferences` to Terria & ViewState for unregistering and removing models from different parts of the UI.
- Add basic support for various error provider services, implementing support for Rollbar.
- Add trait to enabling hiding legends for a `CatalogMember` in the workbench.
- Added new help menu item on how to navigate 3d data
- Add traits to customize color blending and highlight color for `Cesium3DTilesCatalogItem`
- Reimplemented splitting using `SplitItemReference`.
- Fix bug that caused contents on the video panel of the help UI to overlay the actual video
- Overhauled location search to be a dropdown instead of list of results
- Fixed bug causing full app crash or viewer zoom refresh when using 3D view and changing settings or changing the terrain provider.
- Implements `SensorObservationServiceCatalogItem`.
- Add support for styling CSVs using a region mapped or text columns.
- Update Compass UI to include larger rotation target, remove sass from compass
- Link Compass "help" button to `navigation` HelpPanelItem (requires generalisation later down the track)
- Improve keyboard traversal through right-hand-side map icon buttons
- Link Compass Gyroscope guidance footer text to `navigation` HelpPanelItem (requires generalisation later down the track)
- Removed hardcoded workbench & Panel button colours
- Ensure CSV column names are trimmed of whitespace.
- Really stop analytics launch event sending bad & now empty & now finally the real label
- Re-added `ArcGisMapServerCatalogGroup` and `ArcGisServerGroup`.
- Tidy Compass UI animations, styles, titles
- Bumped mobx minor to 4.15.x, mobx-react major to 6.x.x
- Add `dateFormat` trait to `TimeVaryingTraits` to allowing formatting of datestrings in workbench and bottomdock.
- Tidy Gyroscope Guidance positioning
- Fixed FeatureInfoPanel using old class state
- Fixed MapIconButton & FeedbackButton proptypes being defined incorrectly
- Implement SenapsLocationsCatalogItem
- Update papaparse and improve handling for retrieveing CSVs via chunking that have no ContentLenth header

### v7.11.17

- Moved strings in DateTimeSelector and FeatureInfoPanel into i18next translation file.

### v7.11.16

- Fixed a bug where the timeline would not update properly when the timeline panel was resized.

### v7.11.15

- Fixed a bug when clicking the expand button on a chart in feature info when the clicked feature was a polygon.

### v7.11.14

- Update CARTO Basemaps CDN URL and attribution.
- Fixed issue with node 12 & 14 introduced in Cesium upgrade.

### v7.11.13

- Upgraded to Cesium v1.73.
- Removed any references to `BingMapsApi` (now deprecated).

### v7.11.12

- Fixed a crash with GeoJsonCatalogItem when you set a `stroke-opacity` in `styles`.

### v7.11.11

- If `showIEMessage` is `true` in config.json, warn IE11 users that support is ending.

### v7.11.10

- Remove caching from TerriaJsonCatalogFunction requests.
- Upgraded minimum node-sass version to one that has binaries for node v14.

### v7.11.9

- Update Geoscience Australia Topo basemap.
- Remove caching from WPS requests.
- Fix entity outline alpha value when de-selecting a feature.

### v7.11.8

- Upgraded to terriajs-cesium v1.71.3 which fixes a bug running gulp tasks on node v14.

### v7.11.7

- Add additional region mapping boundaries.

### v7.11.6

- Rework the handling of point datasets on the anti-meridian when using LeafletJS.
- Fix indices in some translation strings including strings for descriptions of WMS and WMS service.
- Upgraded to Cesium v1.71.

### v7.11.5

- Added `GeoRssCatalogItem` for displaying GeoRSS files comming from rss2 and atom feeds.
- Bug fix: Prevent geojson files from appearing twice in the workbench when dropped with the .json extension
- Story related enhancements:
  - Added a title to story panel with ability to close story panel.
  - Added a popup on remove all stories.
  - Added button for sharing stories.
  - Added a question popup on window close (if there are stories on the map so users don't lose their work).
- Pinned `html-to-react` to version 1.3.4 to avoid IE11 incompatibility with newer version of deep dependency `entities`. See https://github.com/fb55/entities/issues/209
- Added a `MapboxStyleCatalogItem` for showing Mapbox styles.
- Add a `tileErrorThresholdBeforeDisabling` parameter to `ImageryLayerCatalogItem` to allow a threshold to set for allowed number of tile failures before disabling the layer.

### v7.11.4

- Add support for `classBreaks` renderer to `ArcGisFeatureServerCatalogItem`.
- Upgraded to Cesium v1.68.
- Replace `defineProperties` and `freezeObject` to `Object.defineProperties` and `Object.freeze` respectively.
- Bumped travis build environment to node 10.
- Upgraded to `generate-terriajs-schema` to v1.5.0.

### v7.11.3

- Added babel dynamic import plugin for webpack builds.
- `ignoreUnknownTileErrors` will now also ignore HTTP 200 responses that are not proper images.

### v7.11.2

- Pass minimumLevel, in Cesium, to minNativeZoom, in Leaflet.
- Upgraded to Cesium v1.66.

### v7.11.1

- Fix for color of markers on the map associated with chart items

### v7.11.0

- Fix draggable workbench/story items with translation HOC
- Added first revision of "delta feature" for change detection of WMS catalog items which indicate `supportsDeltaComparison`
- Improve menu bar button hover/focus states when interacting with its panel contents
- Add ability to set opacity on `GeoJsonCatalogItem`
- Expanded test cases to ensure WorkbenchItem & Story have the correct order of components composed
- Fix broken catalog functions when used with translation HOC
- Fix bug with momentPoints chart type when plotting against series with null values
- Make the default `Legend` width a little smaller to account for the workbench scrollbar
- Bug fix for expanding chart - avoid creating marker where no lat lon exists.
- Add a `ChartDisclaimer` component to display an additional disclaimer above the chart panel in the bottom dock.
- Add `allowFeatureInfoRequests` property to `Terria` and prevent unnecessary feature info requests when creating `UserDrawing`s.
- Removes unsupported data that is drag and dropped from the workbench and user catalog.
- Adjusted z-index values so that the explorer panel is on top of the side panel and the notification window appears at the very top layer.
- Allow `CkanCatalogItem` names to be constructed from dataset and resource names where multiple resources are available for a single dataset
- Set the name of ArcGis MapServer CatalogGroup and CatalogItem on load
- Improve autodetecting WFS format, naming of the WFS catalog group and retaining the zoomToExtent
- Remove unnecessary nbsp; from chart download and expand buttons introduced through internationalization.
- Fix story prompt flag not being set after dismissing story, if `showFeaturePrompts` has been enabled

### v7.10.0

- Added proper basic internationalisation beginnings via i18next & react-i18next
- Fixed a bug where calling `openAddData()` or `closeCatalog()` on ViewState did not correctly apply the relevant `mobileViewOptions` for mobile views.
- Fixed filter by available dates on ImageryLayerCatalogItem not copying to the clone when the item is split.
- Fixed an error in `regionMapping.json` that causes some states to be mismatched when using Australian state codes in a column labelled "state". It is still recommended to use "ste", "ste_code" or "ste_code_2016" over "state" for column labels when matching against Australian state codes.
- Fixed bug where "User data" catalog did not have add-buttons.
- Added ability to re-add "User data" CSV items once removed from workbench.
- Changed catalog item event labels to include the full catalog item path, rather than just the catalog item name.
- Added support for `openAddData` option in config.json. If true, the "Add Data" dialog is automatically opened at startup.
- Welcome message, in-app guides & new feature prompts are now disabled by default. These can be re-enabled by setting the `showWelcomeMessage`, `showInAppGuides` & `showFeaturePrompts` options in config.json.
- Updated Welcome Message to pass its props to `WelcomeMessagePrimaryBtnClick` & `WelcomeMessageSecondaryBtnClick` overrides
- Welcome message, in-app guides & new feature prompts are now disabled by default. These can be re-enabled by setting the `showWelcomeMessage`, `showInAppGuides` & `showFeaturePrompts` options in config.json.
- Updated Welcome Message to pass its props to `WelcomeMessagePrimaryBtnClick` & `WelcomeMessageSecondaryBtnClick` overrides.
- Fixed a bug in anti-meridian handling causing excessive memory use.
- Handled coordinate conversion for GeoJson geometries with an empty `coordinates` array.
- Fixed height of My Data drag and drop box in Safari and IE.

### v7.9.0

- Upgraded to Cesium v1.63.1. This upgrade may cause more problems than usual because Cesium has switched from AMD to ES6 modules. If you run into problems, please contact us: https://terria.io/contact

### v7.8.0

- Added ability to do in-app, "static guides" through `<Guide />`s
- Added in-app Guide for time enabled WMS items
- Initial implementation of language overrides to support setting custom text throughout the application.
- Added ability to pass `leafletUpdateInterval` to an `ImageryLayerCatalogItem` to throttle the number of requests made to a server.

### v7.7.0

- Added a quality slider for the 3D map to the Map panel, allowing control of Cesium's maximumScreenSpaceError and resolutionScale properties.
- Allowed MapboxMapCatalogItems to be specified in catalog files using type `mapbox-map`.
- We now use styles derived from `drawingInfo` from Esri Feature Services.
- Chart related enhancements:
  - Added momentPoints chart type to plot points along an available line chart.
  - Added zooming and panning on the chart panel.
  - Various preventative fixes to prevent chart crashes.
- Increased the tolerance for intermittent tile failures from time-varying raster layers. More failures will now be allowed before the layer is disabled.
- Sensor Observation Service `GetFeatureOfInterest` requests no longer erroneously include `temporalFilters`. Also improved the generated request XML to be more compliant with the specification.
- Fixed a bug where differences in available dates for `ImageryLayerCatalogItem` from original list of dates vs a new list of dates, would cause an error.
- Improved support for layers rendered across the anti-meridian in 2D (Leaflet).
- Fixed a crash when splitting a layer with a `momentPoints` chart item.
- Fixed a crash when the specified Web Map Service (WMS) layer could not be found in the `GetCapabilities` document and an alternate legend was not explicitly specified.

### v7.6.11

- Added a workaround for a bug in Google Chrome v76 and v77 that caused problems with sizing of the bottom dock, such as cutting off the timeline and flickering on and off over the map.
- Set cesium rendering resolution to CSS pixel resolution. This is required because Cesium renders in native device resolution since 1.61.0.

### v7.6.10

- Fixed error when opening a URL shared from an explorer tab. #3614
- Resolve a bug with `SdmxJsonCatalogItem`'s v2.0 where they were being redrawn when dimensions we're changed. #3659
- Upgrades terriajs-cesium to 1.61.0

### v7.6.9

- Automatically set `linkedWcsCoverage` on a WebMapServiceCatalogItem.

### v7.6.8

- Added ability in TerriaJsonCatalogFunction to handle long requests via HTTP:202 Accepted.

### v7.6.7

- Fixed share disclaimer to warn only when user has added items that cannot be shared.

### v7.6.6

- Basemaps are now loaded before being enabled & showed

### v7.6.5

- Add the filename to a workbench item from a drag'n'dropped file so it isn't undisplayed as 'Unnamed item'.
- Fixed inability to share SOS items.
- Added an option to the mobile menu to allow a story to be resumed after it is closed.
- The "Introducing Data Stories" prompt now only needs to be dismissed once. Previously it would continue to appear on every load until you clicked the "Story" button.
- Fixed a crash that could occur when the feature info panel has a chart but the selected feature has no chart data.
- Fixed a bug where the feature info panel would show information on a vector tile region mapped dataset that had no match.

### v7.6.4

- Add scrollbar to dropdown boxes.
- Add support for SDMX version 2.1 to existing `SdmxJsonCatalogItem`.
- Add a warning when sharing a map describing datasets which will be missing.
- Enable the story panel to be ordered to the front.
- Disable the autocomplete on the title field when adding a new scene to a story.
- Fix SED codes for regionmapping

### v7.6.3

- Fixed a bug with picking features that cross the anti-meridian in 2D mode .
- Fixed a bug where `ArcGisMapServerCatalogItem` legends were being created during search.
- Fixed a bug where region mapping would not accurately reflect share link parameters.

### v7.6.2

- Fixed a bug that made some input boxes unreadable in some web browsers.

### v7.6.1

- Fixed a bug that prevented the "Feedback" button from working correctly.
- Fix a bug that could cause a lot of extra space to the left of a chart on the feature info panel.

### v7.6.0

- Added video intro to building a story
- Allow vector tiles for region mapping to return 404 for empty tiles.

### v7.5.2

- Upgraded to Cesium v1.58.1.
- Charts are now shared in share & story links

### v7.5.1

- Fixed a bug in Cesium that prevented the new Bing Maps "on demand" basemaps from working on `https` sites.

### v7.5.0

- Added the "Story" feature for building and sharing guided tours of maps and data.
- Added sharing within the data catalog to share a given catalog group or item
- Switched to using the new "on demand" versions of the Bing Maps aerial and roads basemaps. The previous versions are deprecated.

### v7.4.1

- Remove dangling comma in `regionMapping.json`.
- `WebMapServicCatalogItem` now includes the current `style` in generated `GetLegendGraphic` URLs.

### v7.4.0

- Upgraded to Cesium v1.57.
- Fixed a bug where all available styles were being retrieved from a `GetCapabilities` for each layer within a WMS Group resulting in memory crashes on WMSs with many layers.
- Support State Electoral Districts 2018 and 2016 (SED_Code_2018, SED_Code_2016, SED_Name_2018, SED_Name_2016)

### v7.3.0

- Added `GltfCatalogItem` for displaying [glTF](https://www.khronos.org/gltf/) models on the 3D scene.
- Fixed a bug where the Map settings '2D' button activated '3D Smooth' view when configured without support for '3D Terrain'.
- Added `clampToTerrain` property to `GeoJsonCatalogItem`.
- When clicking a polygon in 3D Terrain mode, the white outline is now correctly shown on the terrain surface. Note that Internet Explorer 11 and old GPU hardware cannot support drawing the highlight on terrain, so it will not be drawn at all in these environments.

### v7.2.1

- Removed an extra close curly brace from `regionMapping.json`.

### v7.2.0

- Added `hideLayerAfterMinScaleDenominator` property to `WebMapServiceCatalogItem`. When true, TerriaJS will show a message and display nothing rather than silently show a scaled-up version of the layer when the user zooms in past the layer's advertised `MinScaleDenominator`.
- Added `GeoJsonParameterEditor`.
- Fixed a bug that resulted in blank titles for catalog groups loaded from automatically detected (WMS) servers
- Fixed a bug that caused some chart "Expand" options to be hidden.
- Added `CED_CODE18` and `CED_NAME18` region types to `regionMapping.json`. These are now the default for CSV files that reference `ced`, `ced_code` and `ced_name` (previously the 2016 versions were used).
- Improved support for WMTS, setting a maximum level to request tiles at.

### v7.1.0

- Support displaying availability for imagery layers on charts, by adding `"showOnChart": true" or clicking a button in the UI.
- Added a `featureTimesProperty` property to all `ImageryLayerCatalogItem`s. This is useful for datasets that do not have data for all locations at all times, such as daily sensor swaths of near-real-time or historical satellite imagery. The property specifies the name of a property returned by the layer's feature information query that indicates the times when data is available at that particular location. When this property is set, TerriaJS will display an interface on the workbench to allow the user to filter the times to only those times where data is available at a particular location. It will also display a button at the bottom of the Feature Information panel allowing the user to filter for the selected location.
- Added `disablePreview` option to all catalog items. This is useful when the preview map in the catalog will be slow to load.
- When using the splitter, the feature info panel will now show only the features on the clicked side of the splitter.
- Vector polygons and polylines are now higlighted when clicked.
- Fixed a bug that prevented catalog item split state (left/right/both) from being shared for CSV layers.
- Fixed a bug where the 3D globe would not immediately refresh when toggling between the "Terrain" and "Smooth" viewer modes.
- Fixed a bug that could cause the chart panel at the bottom to flicker on and off rapidly when there is an error loading chart data.
- Fixed map tool button positioning on small-screen devices when viewing time series layers.

### v7.0.2

- Fixed a bug that prevented billboard images from working on the 2D map.
- Implemented "Zoom To" support for KML, CZML, and other vector data sources.
- Upgraded to Cesium v1.55.

### v7.0.1

- Breaking Changes:
  - TerriaJS no longer supports Internet Explorer 9 or 10.
  - An application-level polyfill suite is now highly recommended, and it is required for Internet Explorer 11 compatibility. The easiest approach is to add `<script src="https://cdn.polyfill.io/v2/polyfill.min.js"></script>` to the `<head>` element of your application's HTML page, which will deliver a polyfill suite tailored to the end-user's browser.
  - TerriaJS now requires Node.js v8.0 or later.
  - TerriaJS now requires Webpack v4.0 or later.
  - TerriaJS now uses Gulp v4.0. If you have Gulp 3 installed globally, you'll need to use `npm run gulp` to run TerriaJS gulp tasks, or upgrade your global Gulp to v4 with `npm install -g gulp@4`.
  - TerriaJS now uses Babel v7.0.
  - Removed `UrthecastCatalogItem`, `UrthecastCatalogGroup`, and `registerUrthcastCatalogItems`. The Urthecast functionality was dependent on an npm package that hadn't been updated in three years and had potential security vulnerabilities. Please [let us know](https://gitter.im/TerriaJS/terriajs) if you were using this functionality.

### v6.5.0

- Add support for rendering Mapbox Vector Tiles (MVT) layers. Currently, polygons are the only supported geometry type, and all polygons are drawn with the same outline and fill colors.
- `wwwroot/data/regionMapping.json` is now the default region mapping file (rather than a file provided by TerriaMap), and needs to be explicitly overridden by a `regionMappingDefinitionsUrl` setting in config.json.

### v6.4.0

- The Feature Info panel can now be moved by clicking and dragging it.
- The map tool buttons are now arranged horizontally instead of vertically on small-screen mobile devices.
- When using a Web Map Service (WMS) catalog item with the `linkedWcsUrl` and `linkedWcsCoverage` properties, we now pass the selected WMS style to the Web Coverage Service (WCS) so that it can optionally return different information based on the selected style.
- Added `stationIdWhitelist` and `stationIdBlacklist` properties to `SensorObservationServiceCatalogItem` to allow filtering certain monitoring stations in/out.
- Fixed a bug that caused a crash when attempting to use a `style` attribute on an `<a>` tag in Markdown+HTML strings such as feature info templates.
- Fixed a bug that displaced the chart dropdown list on mobile Safari.

### v6.3.7

- Upgraded to Cesium v1.53.

### v6.3.6

- Dragging/dropping files now displays a more subtle notification rather than opening the large Add Data / My Data panel.
- The `sendFeedback` function can now be used to send additional information if the server is configured to receive it (i.e. `devserverconfig.json`).
- Made custom feedback controls stay in the lower-right corner of the map.
- Improved the look of the toolbar icons in the top right, and added an icon for the About page.

### v6.3.5

- Changed the title text for the new button next to "Add Data" on the workbench to "Load local/web data".
- Fixed a bug that caused the area to the right of the Terria log on the 2D map to be registered as a click on the logo instead of a click on the map.
- Fixed a bug that caused the standard "Give Feedback" button to fail to open the feedback panel.
- Swapped the positions of the group expand/collapse icon and the "Remove from catalogue" icon on the My Data panel, for more consistent alignment.
- Made notifications honor the `width` and `height` properties. Previously, these values were ignored.

### v6.3.4

- Added the ability to add custom components to the feedback area (lower right) of the user interface.

### v6.3.3

- Upgraded to Cesium v1.51.

### v6.3.2

- Added "filterByProcedures" property to "sos" item (default: true). When false, the list of procedures is not passed as a filter to GetFeatureOfInterest request, which works better for BoM Water Data Online services.

### v6.3.1

- Fixed a bug that caused the compass control to be misaligned in Internet Explorer 11.

### v6.3.0

- Changed the "My Data" interface to be much more intuitive and tweaked the visual style of the catalog.
- Added `CartoMapCatalogItem` to connect to layers using the [Carto Maps API](https://carto.com/developers/maps-api/).

## v6.2.3

- Made it possible to configure the compass control's colors using CSS.

### v6.2.2

- Removed the Terria logo from the preview map and made the credit there smaller.
- Fall back to the style name in the workbench styles dropdown when no title is given for a style in WMS GetCapabilities.

### v6.2.1

- We now use Cesium Ion for the Bing Maps basemaps, unless a `bingMapsKey` is provided in [config.json](https://docs.terria.io/guide/customizing/client-side-config/#parameters). You can control this behavior with the `useCesiumIonBingImagery` property. Please note that if a `bingMapsKey` is not provided, the Bing Maps geocoder will always return no results.
- Added a Terria logo in the lower left of the map. It can be disabled by setting `"hideTerriaLogo": true` in `config.json`.
- Improved the credits display on the 2D map to be more similar to the 3D credits.
- Fixed a bug that caused some legends to be missing or incomplete in Apple Safari.

### v6.2.0

- Added a simple WCS "clip and ship" functionality for WMS layers with corresponding a WCS endpoint and coverage.
- Fixed problems canceling drag-and-drop when using some web browsers.
- Fixed a bug that created a time period where no data is shown at the end of a time-varying CSV.
- Fixed a bug that could cause endless tile requests with certain types of incorrect server responses.
- Fixed a bug that could cause endless region tile requests when loading a CSV with a time column where none of the column values could actually be interpreted as a time.
- Added automatic retry with jittered, exponential backoff for tile requests that result in a 5xx HTTP status code. This is especially useful for servers that return 503 or 504 under load. Previously, TerriaJS would frequently disable the layer and hit the user with an error message when accessing such servers.
- Updated British National Grid transform in `Proj4Definitions` to a more accurate (~2 m) 7 parameter version https://epsg.io/27700.
- Distinguished between 3D Terrain and 3D Smooth in share links and init files.
- Upgraded to Cesium v1.50.

### v6.1.4

- Fixed a bug that could cause the workbench to appear narrower than expected on some systems, and the map to be off-center when collapsing the workbench on all systems.

### v6.1.3

- When clicking a `Split` button on the workbench, the new catalog item will no longer be attached to the timeline even if the original was. This avoids a confusing situation where both catalog items would be locked to the same time.
- Added KMZ to the whitelisted formats for `MagdaCatalogItem`.
- Fixed a bug that caused a crash when switching to 2D with vector data already on the map, including when visiting a share link with vector data when the map ends up being 2D.
- The "Hide Workbench" button is now attached to the side of the Workbench, instead of on the opposite side of the screen from it.

### v6.1.2

- Fixed a bug that prevented `BingMapsSearchProviderViewModel` and other uses of `loadJsonp` from working correctly.

### v6.1.1

- Upgraded to terriajs-server v2.7.4.

### v6.1.0

- The previous default terrain provider, STK World Terrain, has been deprecated by its provider. _To continue using terrain in your deployed applications, you *must* obtain a Cesium Ion key and add it to `config.json`_. See https://cesium.com/ to create an Ion account. New options are available in `config.json` to configure terrain from Cesium Ion or from another source. See https://terria.io/Documentation/guide/customizing/client-side-config/#parameters for configuration details.
- Upgraded to Cesium v1.48.
- Added `Cesium3DTilesCatalogItem` for visualizing [Cesium 3D Tiles](https://github.com/AnalyticalGraphicsInc/3d-tiles) datasets.
- Added `IonImageryCatalogItem` for accessing imagery assets on [Cesium Ion](https://cesium.com/).
- Added support for Cesium Ion terrain assets to `CesiumTerrainProvider`. To use an asset from Ion, specify the `ionAssetId` and optionally the `ionAccessToken` and `ionServer` properties instead of specifying a `url`.
- Fixed a bug that could cause legends to be missing from `WebMapServiceCatalogItems` that had `isEnabled` set to true.

### v6.0.5

- Added `rel="noreferrer noopener"` to all `target="_blank"` links. This prevents the target page from being able to navigate the source tab to a new page.
- Fixed a bug that caused the order of items on the Workbench to change when visiting a share link.

### v6.0.4

- Changed `CesiumSelectionIndicator` to no longer use Knockout binding. This will avoid a problem in some environments, such as when a Content Security Policy (CSP) is in place.

### v6.0.3

- Fixed a bug that prevented users from being able to enter coordinates directly into catalog function point parameter fields.

### v6.0.2

- Fixed a bug that prevented interaction with the 3D map when the splitter was active.

### v6.0.1

- Added `parameters` property to `ArcGisMapServerCatalogItem`, allowing arbitrary parameters to be passed in tile and feature info requests.

### v6.0.0

- Breaking Changes:
  - An application-level polyfill suite is now required for Internet Explorer 9 and 10 compatibility. The easiest approach is to add `<script src="https://cdn.polyfill.io/v2/polyfill.min.js"></script>` to the `<head>` element of your application's HTML page.
  - In TerriaJS v7.0.0 (the _next_ major release), a polyfill suite may be required for Internet Explorer 11 as well. Adopting the approach above now will ensure you don't need to worry about it then.
- Overhauled support for printing. There is now a Print button on the Share panel that will provide a much better printable form of the map than the browser's built-in print feature. If a user uses the browser's print button instead, a message at the top will suggest using the TerriaJS Print feature and open the Share panel. Calling `window.print` (e.g. on a TerriaJS instance inside an iframe) will invoke the new TerriaJS print feature directly.
- Fixed a bug that caused `Leaflet.captureScreenshot` to show all layers on both sides even with the splitter active.
- Fixed a bug that prevented some vector features from appearing in `Leaflet.captureScreenshot`.
- Added ability to move the splitter thumb position vertically so that users can move it to prevent occlusions.
- Added `TerriaJsonCatalogFunction`. This catalog function allows an arbitrary HTTP GET to be invoked with user-provided parameters and return TerriaJS catalog JSON.
- Fixed a bug that could cause the feature info panel to sometimes be nearly transparent in Internet Explorer 11.
- Fixed a bug that caused an expanded preview chart's workbench item to erroneously show the date picker.
- Updated `MagdaCatalogItem` to match Magda project

### 5.7.0

- Added `MagdaCatalogItem` to load details of a catalog item from [Magda](https://github.com/TerriaJS/magda).
- Fixed a bug that could cause a time-dynamic WMS layer to fail to ever show up on the map if the initial time on the timeline was outside the intervals where the layer had data.
- Fixed a bug which could cause a crash during load from share link when the layer default is to not `useOwnClock` but the share link has `useOwnClock` set.
- Fixed an issue that caused a 'This data source is already shown' error in particular circumstances.

### 5.6.4

- Fixed a bug causing an error message when adding tabular data to the workbench before it was loaded.

### 5.6.3

- Display of Lat Lon changed from 3 deciml places to 5 decimal places - just over 1m precision at equator.
- Fixed a bug that caused the timeline to appear when changing the time on the workbench for a layer not attached to the timeline.
- The workbench date/time picker is now available for time varying point and region CSVs.
- Fixed a bug that caused the workbench date picker controls to disappear when the item was attached to the timeline and the timeline's current time was outside the valid range for the item.

### 5.6.2

- Renamed search marker to location marker.
- Added the clicked coordinates to the bottom of the feature info panel. Clicking the marker icon will cause the location to be indicated on the map.
- The location marker is now included in shared map views.
- Fixed a bug that could cause split WMS layers to show the incorrect layer data for the date shown in the workbench.
- Refactored current time handling for `CatalogItem` to reduce the complexity and number of duplicated current time states.
- Fixed feature info updating when the time is changed from the workbench for `TableCatalogItem`.
- Change the workbench catalog item date picker so that updating the date does not disable the timeslider.
- Fix a bug that meant that, when the current time was updated on an `ImageryCatalogItem` while the layer wasn't shown, the old time was still shown when the layer was re-enabled.
- Added `{{terria.currentTime}}` to feature info template.
- Added a way to format times within a feature info tempate. E.g. `{{#terria.formatDateTime}}{"format": "dd-mm-yyyy HH:MM:ss"}{{terria.currentTime}}{{/terria.formatDateTime}}`.
- Fixed a bug that caused the selection indicator to float strangely when visiting a share link with a selected feature.
- Fixed a bug that caused a region to be selected even when clicking on a hole in that region.
- Fixed a bug that prevented the selection indicator from following moving features on the 2D map.
- Fixed a bug that caused Leaflet to stop rendering further points in a layer and throw errors when calculating extent when one point had invalid characters in the latitude or longitude field.
- We now default to `autoPlay: false` if it's not specified in `config.json`.
- Changed search box placeholders to more precisely reflect their functionality.
- CartoDB basemaps are now always loaded over HTTPS.

### 5.6.1

- Fixed a bug that could cause the workbench UI to hang when toggling concepts, particularly for an `SdmxJsonCatalogItem`.
- Added previous and next buttons to workbench catalog item date picker.

### 5.6.0

- Upgraded to Cesium 1.41.

### 5.5.7

- Added support for using tokens to access WMS layers, particularly using the WMS interface to ArcGIS servers.

### 5.5.6

- Tweaked the sizing of the feature info panel.
- Fixed a bug that caused `ArcGisMapServerCatalogItem` to always use the server's single fused map cache, if available. Now, if the `layers` property is specified, we request individual dynamic layers and ignore the fused map cache.

### 5.5.5

- Fixed a bug that caused the feature info panel to stop working after clicking on a location search marker.
- Added support for ArcGIS tokens on the 2D map. Previously, tokens only worked reliably in 3D.
- Improved handling of tile errors, making it more consistent between 2D and 3D.
- Fixed a bug that prevented the Add Data button from working Internet Explorer 9 unless the DevTools were also open.
- Improved the sizing of the feature info panel so it is less likely to completely obscure the map.

### 5.5.4

- Fixed a serious bug that prevented opening the Data Catalog in Internet Explorer.
- Fixed some problems with the Terria Spatial Analytics `CatalogFunctions`.

### 5.5.3

- Fixed a bug in SDMX-JSON when using `cannotSum`.

### 5.5.2

- Deprecated SDMX-JSON catalog items' `cannotDisplayPercentMap` in favour of `cannotSum`.
- Updated `cannotSum` so that it does not display a total in some cases, as well as suppressing the regional-percentage checkbox. `cannotSum` can be either a mapping of concept ids to the values that prevent summing, or simply `true` to always prevent summing.
- Fixed a bug that caused an error when Splitting a layer that does not have a `clock`.

### 5.5.1

- Added `cannotDisplayPercentMap` to SDMX-JSON catalog items, to optionally turn off the "display as a percentage of regional total" checkbox when the data is not a count (eg. a rate or an average).

### 5.5.0

- Added the ability to split the screen into a left-side and right-side, and show raster and region mapped layers on only one side of the splitter.
- Added the ability to use a tabbed catalog in the explorer panel on desktop site. Setting `tabbedCatalog` parameter to `true` in `config.json` causes top-level groups in the catalog to list items in separate explorer panel tabs.
- Added the ability to use vector tile properties in feature info templates when using region mapping (data row attributes will overwrite vector tile properties with the same name)
- Properties available in feature info templates are now JSON parsed and replaced by their javascript object if they start with `[` or `{` and parse successfully
- Decreased flickering of time-varying region mapped layers by pre-rendering the next time interval.
- Fixed a bug in `WebMapServiceCatalogItem` that could cause a WMS time time dimension to be interpreted incorrectly if it was specified only using dates (not times) and with a periodicity of less than a day.

### 5.4.5

- Improved behaviour of SDMX-JSON items when no data is available.

### 5.4.4

- Added support for specifying namespaced layer names in the `WebMapServiceCatalogItem` `layers` property.
- Made TerriaJS tolerant of XML/HTML inside text elements in WMS GetCapabilities without being properly wrapped in `CDATA`.

### 5.4.3

- Fixed a build problem on case-sensitive file systems (e.g. most Linux systems).

### 5.4.2

- We no longer show the Zoom To button on the workbench when there is no rectangle to zoom to.

### 5.4.1

- Fixed a bug when sharing SDMX-JSON catalog items.
- Improved display of "Add Data" panel on small screens when Feedback and Feature Info panels are open.
- Added "search in data catalog" link to mobile search.
- Added a button to automatically copy share url into clipboard in share panel.
- Added `initFragmentPaths` property to the `parameters` section of `config.json`. It can be used to specify an array of base paths for resolving init fragments in the URL.
- Modified `CkanCatalogItem` to exclude files that advertise themselves as KML files but have the file extension .ZIP.
- Removed "View full size image" link on the share panel. Chrome 60 removed the ability to navigate to a data URI, and other browsers are expected to follow this lead.

### 5.4.0

- Breaking change: removed some old types that haven't been used since the new React-based user interface in v4.0.0, specifically `KnockoutHammerBinding`, `KnockoutMarkdownBinding`, `PopupMessageConfirmationViewModel`, `PopupMessageViewModel`, and `PopupViewModel`.
- Added the ability to use tokens from terriajs-server for layers requiring ESRI tokens.
- Catalog group items are now sorted by their in-catalog name

### 5.3.0

- Added the ability to use the analytics region picker with vector tile region mapping by specifiying a WMS server & layer for analytics only.
- Updated the client side validation to use the server-provided file size limit when drag/dropping a file requiring the conversion service.
- `zoomOnEnable` now works even for a catalog item that is initially enabled in the catalog. Previously, it only worked for catalog items enabled via the user interface or otherwise outside of the load process.
- Added `initialTimeSource` property to `CsvCatalogItem` so it is possible to specify the value of the animation timeline at start from init files.
- Added to documentation for customizing data appearance.
- Added `CatalogShortcut` for creating tool items for linking to a `CatalogItem`.
- Renamed `ViewState.viewCatalogItem()` to `viewCatalogMember` to reflect that it can be used for all `CatalogMembers`, not just `CatalogItems`.
- Fixed a bug that could cause a crash when switching to 2D when the `initialView` was just a `Rectangle` instead of a `CameraView`.
- Fixed a bug that caused multiple layers with generated, gradient legends to all show the same legend on the Workbench.

### 5.2.11

- Pinned `urijs` to v1.18.10 to work around a breaking change in v1.18.11.

### 5.2.10

- Improved the conversion of Esri polygons to GeoJSON by `featureDataToGeoJson`. It now correctly handles polygons with holes and with multiple outer rings.
- Added some fields to the dataset info page for `CkanCatalogItem`.
- Fixed a bug that could cause some layers, especially the Bing Maps basemap, to occasionally be missing from the 2D map.
- Fixed a bug that could cause the selected time to move to the end time when sharing a map with a time-dynamic layer.

### 5.2.9

- A catalog item's `cacheDuration` property now takes precedence over the cache duration specified by the code. Previously, the `cacheDuration` would only override the default duration (2 weeks).

### 5.2.8

- Added option to expand the HTML embed code and toggle URL shorting for the share link.
- The Share feature now includes the current time selected on the timeline, so that anyone visiting a share link will see the map at the intended time.

### 5.2.7

- Added the Latitude and Longitude to the filename for the Feature Information file download.
- Added the time to the timeline labels when zoomed in to a single day. Previously, the label sometimes only showed the date.

### 5.2.6

- Added the ability to disable the conversion service so that no user data is sent outside of the client by setting `conversionServiceBaseUrl` to `false` in the `parameters` section of `config.json`.
- Added the ability to disable the location button by setting `disableMyLocation` to `true` in the `parameters` section of `config.json`.
- Fixed a bug that caused the share functionality to fail (both screenshot and share link) in 2d mode.
- Fixed a bug with explicitly styled enum columns in Internet Explorer.
- Fixed a bug that caused the selected column in a csv to be the second column when a time column is present.

### 5.2.5

- Fixed a bug with `forceProxy: true` which meant that vector tiles would try, and fail, to load over the proxy.
- Added documentation for customizing data appearance, and folded in existing but orphaned documentation for creating feature info templates.
- Changed the LocateMe button so that it toggles and continuously updates the location when Augmented Reality is enabled.
- Added the ability to set SDMX-JSON region names from a region type dimension, using a Mustache template. This was required so regions can be mapped to specific years, even if not specified by the SDMX-JSON server.
- Added `viewermode` to the users persistent local storage to remember the last `ViewerMode` used.
- Added the ability to customize the preamble text on the feedback form ("We would love to hear from you!") by setting `feedbackPreamble` in the `parameters` section of `config.json`.

### 5.2.4

- Fixed a bug that prevented error messages, such as when a dataset fails to load, from being shown to the user. Instead, the errors were silently ignored.

### 5.2.3

- Fixed a bug that gave expanded Sensor Observation Service charts poor names.
- Fixed a bug that prevented some table-based datasets from loading.

### 5.2.2

- Fixed download of selected dataset (as csv) so that quotes are handled in accordance with https://tools.ietf.org/html/rfc4180. As a result, more such downloads can be directly re-loaded in Terria by dragging and dropping them.

### 5.2.1

- Changed the default opacity for points from CSV files without a value column to 1.0 (previously it was 0.6). This is a workaround for a Cesium bug (https://github.com/AnalyticalGraphicsInc/cesium/issues/5307) but really a better choice anyway.
- Fixed a bug which meant non-standard properties of some table data sources (eg. csv, SOS, SDMX-JSON) were missing in the feature info panel, because of a breaking change in Cesium 1.33.

### 5.2.0

- Fixed a bug that caused layer disclaimers to fail to appear when the layer was enabled via a share link. Since the user was unable to accept the disclaimer, the layer also failed to appear.
- Added `AugmentedVirtuality` (user facing feature name Augmented Reality) to allow users to use their mobile device's orientation to set the camera view.
- Added the `showFeaturesAtAllTimes` option to Sensor Observation Service items. This improves the user experience if the server returns
  some features starting in 1990, say, and some starting in 1995, so that the latter still appear (as grey points with no data) in 1990.
- Fixed a bug that prevented preview charts in the feature info panel from updating when the user changed the Sensor Observation Service frequency.
- Fixed a bug that allowed the user to de-select all the display choices for Sensor Observation Service items.
- Improved the appearance of charts where all the y-values are null. (It now shows "No preview available".)
- Upgraded to Leaflet 1.0.3 for the 2D and preview maps.
- Upgraded to [Cesium 1.33](https://github.com/AnalyticalGraphicsInc/cesium/blob/1.33/CHANGES.md) for the 3D view.

### 5.1.1

- Fixed a bug that caused an 'added' and a 'shown' event for "Unnamed Item" to be logged to Google Analytics when previewing an item in the catalog.
- Added a 'preview' Google Analytics event when a catalog item is shown on the preview map in the catalog.
- Fixed a bug that prevented csv files with missing dates from loading.
- Fixed a bug that could cause an error when adding a layer without previewing it first.

### 5.1.0

- Fixed a bug that prevented `WebMapServiceCatalogItem` from acting as a time-dynamic layer when the time dimension was inherited from a parent layer.
- `WebMapServiceCatalogItem` now supports WMS 1.1.1 style dimensions (with an `Extent` element) in addition to the 1.3.0 style (`Dimension` only).
- `WebMapServiceCatalogItem` now passes dates only (rather than dates and times) to the server when the TIME dimension uses the `start/stop/period` form, `start` is a date only, and `period` does not include hours, minutes, or seconds.
- `WebMapServiceCatalogItem` now supports years and months (in addition to days, hours, minutes, and seconds) in the period specified of a TIME dimension.
- `WebMapServiceCatalogItem` now ignores [leap seconds](https://en.wikipedia.org/wiki/Leap_second) when evaluating ISO8601 periods in a time dimension. As a result, 2 hours after `2016-06-30T23:00:00Z` is now `2016-07-01T01:00:00Z` instead of `2016-07-01T00:59:59Z` even though a leap second at the end of June 2016 makes that technically 2 hours and 1 second. We expect that this is more likely to align with the expectations of WMS server software.
- Added option to specify `mobileDefaultViewerMode` in the `parameters` section of `config.json` to specify the default view mode when running on a mobile platform.
- Added support for `itemProperties` to `CswCatalogGroup`.
- Added `terria.urlEncode` function for use in feature info templates.
- Fixed a layout problem that caused the coordinates on the location bar to be displayed below the bar itself in Internet Explorer 11.
- Updated syntax to remove deprecation warnings with React version 15.5.

### 5.0.1

- Breaking changes:
  - Starting with this release, TerriaJS is meant to be built with Webpack 2. The best way to upgrade your application is to merge from [TerriaMap](https://github.com/TerriaJS/TerriaMap). If you run into trouble, post a message on the [TerriaJS forum](https://groups.google.com/forum/#!forum/terriajs).
  - Removed the following previously-deprecated modules: `registerKnockoutBindings` (no replacement), `AsyncFunctionResultCatalogItem` (now `ResultPendingCatalogItem`), `PlacesLikeMeFunction` (now `PlacesLikeMeCatalogFunction`), `SpatialDetailingFunction` (now `SpatialDetailingCatalogFunction`), and `WhyAmISpecialFunction` (now `WhyAmISpecialCatalogFunction`).
  - Removed `lib/Sass/StandardUserInterface.scss`. It is no longer necessary to include this in your application.
  - Removed the previously-deprecated third pararameter, `getColorCallback`, of `DisplayVariablesConcept`. Pass it inside the `options` parameter instead.
  - Removed the following previously-deprecated properties from `TableColumn`: `indicesIntoUniqueValues` (use `uniqueValues`), `indicesOrValues` (use `values`), `indicesOrNumericalValues` (use `uniqueValues` or `numericalValues`), and `usesIndicesIntoUniqueValues` (use `isEnum`).
  - Removed the previously-deprecated `dataSetID` property from `AbsIttCatalogItem`. Use `datasetId` instead.
  - Removed the previously-deprecated `allowGroups` property from `CkanCatalogItem`. Use `allowWmsGroups` or `allowWfsGroups` instead.
  - Removed the previously-deprecated `RegionMapping.setRegionColumnType` function. Use the `setRegionColumnType` on an _instance_ of `RegionMapping` instead.
  - Removed the previously-deprecated `regionMapping.regionDetails[].column` and `.disambigColumn`. Use `.columnName` and `.disambigColumnName` instead.
  - Removed the previously-deprecated `options.regionMappingDefinitionsUrl` parameter from the `Terria` constructor. Set the `regionMappingDefinitionsUrl` inside `parameters` in `config.json` instead.
- Fixed a bug in `WebMapServiceCatalogItem` that prevented TerriaJS from correctly determining the projections supported by a WMS layer when supported projections are inherited from parent layers.
- Changed "no value" colour of region-mapped data to fully transparent, not black.
- Fixed an issue where expanding a chart from an SDMX-JSON or SOS feature twice, with different data choices selected, would overwrite the previous chart.
- Improved SDMX-JSON items to still show properly, even if the `selectedInitially` property is invalid.
- Added `Score` column to `GNAFAddressGeocoder` to indicate relative quality, which maps as default variable.

### 4.10.5

- Improved error message when accessing the user's location under http with Chrome.
- When searching locations, the button to instead search the catalog is now above the results instead of below them.
- Changed "go to full screen mode" tooltip to "Hide workbench", and "Exit Full Screen" button to "Show Workbench". The term "full screen" was misleading.
- Fixed a bug where a chartable (non-geo-spatial) CSV file with a column including the text "height" would not let the user choose the "height" column as the y-axis of a chart.
- Added support for non-default x-axes for charts via `<chart x-column="x">` and the new `tableStyle.xAxis` parameter.
- Added support for a `charSet` parameter on CSV catalog items, which overrides the server's mime-type if present.

### 4.10.4

- Added the ability for `CkanCatalogGroup` to receive results in pages, rather than all in one request. This will happen automatically when the server returns partial results.
- Improved the performance of the catalog UI by not creating React elements for the contents of a group until that group is opened.
- Close polygons used as input to a `CatalogFunction` by making the last position the same as the first one.
- Added support for a new `nameInCatalog` property on all catalog members which overrides `name` when displayed in the catalog, if present.
- Added `terria.urlEncodeComponent` function for use in feature info templates.
- `yAxisMin` and `yAxisMax` are now honored when multiple charts are active, by using the minimum `yAxisMin` and the maximum `yAxisMax` of all charts.

### 4.10.3

- Locked third-party dependency proj4 to v2.3.x because v2.4.0 breaks our build.

### 4.10.2

- New sections are now merged info `CatalogMember.info` when `updateFromJson` is called multiple times, rather than the later `info` completely replacing the earlier one. This is most useful when using `itemProperties` to override some of the info sections in a child catalog item.
- Fixed a bug where csv files with a date column would sometimes fail if a date is missing.

### 4.10.1

- Improved the SDMX-JSON catalog item to handle huge dimensions, allow a blacklist, handle bad responses better, and more.
- Fixed a bug that prevented the proxy from being used for loading legends, even in situations where it is necessary such as an `http` legend accessed from an `https` site.
- Added link to re-download local files, noting that TerriaJS may have done additional processing (eg. geocoding).

### 4.10.0

- Changed defaults:
  - `WebProcessingServiceCatalogFunction` now defaults to invoking the `Execute` service via an HTTP POST with XML encoding rather than an HTTP GET with KVP encoding. This is a more sensible default because the WPS specification requires that servers support POST/XML while GET/KVP is optional. Plus, POST/XML allows large input parameters, such as a polygon descibing all of Australia, to be successfully passed to the WPS process. To force use of GET/KVP, set the `executeWithHttpGet` property to `true`.
- Fixed problems with third-party dependencies causing `npm install` and `npm run gulp` to fail.

### 4.9.0

- Added a help overlay system. A TerriaJS application can define a set of help sequences that interactively walk the user through a task, such as adding data to the map or changing map settings. The help sequences usually appear as a drop-down Help menu in the top-right corner.
- Fixed a bug with calculating bounding rectangles in `ArcGisCatalogItem` caused by changes to `proj4` package.
- Fixed a bug preventing chart axis labels from being visible on a white background.
- Fixed a bug that caused the Feedback panel to appear below the chart panel, making it difficult to use.

### 4.8.2

- Fixed a bug that prevented a `shareUrl` specified in `config.json` from actually being used by the `ShareDataService`.
- Adding a JSON init file by dropping it on the map or selecting it from the My Data tab no longer adds an entry to the Workbench and My Data catalog.
- WPS return type can now be `application/vnd.terriajs.catalog-member+json` which allows a json catalog member to be returned in WPS along with the usual attributes to control display.
- `chartLineColor` tableStyle attribute added, allowing per column specification of chart line color.
- Fixed a bug that caused a `WebMapServiceCatalogItem` inside a `WebMapServiceCatalogGroup` to revert to defaults from GetCapabilities instead of using shared properties.
- Fix a bug that prevented drawing the marker and zooming to the point when searching for a location in 2D.
- Fixed a bug where `WebMapTileServiceCatalogItem` would incorrectly interpret a bounding box and return only the lower left corner causing Cesium to crash on render.
- Fixed a bug that caused the feedback form to be submitted when unchecking "Share my map view".

### 4.8.1

- `CkanCatalogGroup` now automatically adds the type of the resource (e.g. `(WMS)`) after the name when a dataset contains multiple resources that can be turned into catalog items and `useResourceName` is false.
- Added support for ArcGIS FeatureServers to `CkanCatalogGroup` and `CkanCatalogItem`. In order for `CkanCatalogGroup` to include FeatureServers, `includeEsriFeatureServer` must be set to true.
- Changed default URL for the share service from `/share` to `share` and made it configurable by specifying `shareUrl` in config.json. This helps with deployments in subdirectories.

### 4.8.0

- Fixed a bug that prevented downloading data from the chart panel if the map was started in 2D mode.
- Changed the default opacity of table data to 0.8 from 0.6.
- Added the ability to read dates in the format "2017-Q2".
- Improved support for SDMX-JSON, including showing values as a percent of regional totals, showing the selected conditions in a more concise format, and fixing some bugs.
- Updated `TableCatalogItem`s to show a download URL in About This Dataset, which downloads the entire dataset as csv, even if the original data was more complex (eg. from an API).
- The icon specified to the `MenuPanel` / `DropdownPanel` theme can now be either the identifier of an icon from `Icon.GLYPHS` or an actual SVG `require`'d via the `svg-sprite-loader`.
- Fixed a bug that caused time-varying points from a CSV file to leave a trail on the 2D map.
- Add `Terria.filterStartDataCallback`. This callback gives an application the opportunity to modify start (share) data supplied in a URL before TerriaJS loads it.
- Reduced the size of the initial TerriaJS JavaScript code by about 30% when starting in 2D mode.
- Upgraded to [Cesium 1.29](https://github.com/AnalyticalGraphicsInc/cesium/blob/1.29/CHANGES.md).

### 4.7.4

- Renamed `SpatialDetailingFunction`, `WhyAmISpecialFunction`, and `PlacesLikeMeFunction` to `SpatialDetailingCatalogFunction`, `WhyAmISpecialCatalogFunction`, and `PlacesLikeMeCatalogFunction`, respectively. The old names will be removed in a future release.
- Fixed incorrect tooltip text for the Share button.
- Improved the build process and content of the user guide documentation.

### 4.7.3

- Canceled pending tile requests when removing a layer from the 2D map. This should drastically improve the responsiveness when dragging the time slider of a time-dynamic layer in 2D mode.
- Added the data source and data service details to the "About this dataset" (preview) panel.
- Fixed a bug introduced in 4.7.2 which made the Feature Info panel background too pale.

### 4.7.2

- Updated GNAF API to new Lucene-based backend, which should improve performance.
- Updated custom `<chart>` tag to allow a `colors` attribute, containing comma separated css strings (one per column), allowing users to customize chart colors. The `colors` attribute in charts can also be passed through from a WPS ComplexData response.
- Updated styling of Give Feedback form.
- Improved consistency of "Search" and "Add Data" font sizes.
- Improved flexibility of Feature Info Panel styling.
- Fixed a bug that could cause an extra `/` to be added to end of URLs by `ArcGisMapServerCatalogItem`, causing some servers to reject the request.
- Added a workaround for a bug in Internet Explorer 11 on Windows 7 that could cause the user interface to hang.

### 4.7.1

- Fixed a bug where providing feedback did not properly share the map view.
- Updated to terriajs-server 2.6.2.
- Fixed a bug leading to oversized graphics being displayed from WPS calls.

### 4.7.0

- Added the ability for users to share their view of the map when providing feedback.
- Extra components can now be added to FeatureInfoSection.
- Updated "Download Data" in FeatureInfoSection to "Download Data for this Feature".
- Fixed the color of visited links in client apps with their own css variables.
- Fixed a bug that prevented the scale bar from displaying correctly.

### 4.6.1

- Added support for creating custom WPS types, and for reusing `Point`, `Polygon`, and `Region` editors in custom types.
- Fixed a bug that caused the legend to be missing for WMS catalog items where the legend came from GetCapabilities but the URL did not contain `GetLegendGraphic`.

### 4.6.0

- Changed defaults:
  - The `clipToRectangle` property of raster catalog items (`WebMapServiceCatalogItem`, `ArcGisMapServerCatalogItem`, etc.) now defaults to `true`. It was `false` in previous releases. Using `false` prevents features (especially point features) right at the edge of the layer's rectangle from being cut off when the server reports too tight a rectangle, but also causes the layer to load much more slowly in many cases. Starting in this version, we favour performance and the much more common case that the rectangle can be trusted.
- Made `WebMapServiceCatalogItem` tolerant of a `GetCapabilities` where a `LegendURL` element does not have an `OnlineResource` or a `Dimension` does not have any values.
- Added support for 'Long' type hint to CSV data for specifying longitude.
- The marker indicating the location of a search result is now placed correctly on the terrain surface.
- `CatalogFunction` region parameters are now selected on the main map rather than the preview map.
- Some regions that were previously not selectable in Analytics, except via autocomplete, are now selectable.
- Added hover text that shows the position of data catalog search results in the full catalog.
- Widened scrollbars and improve their contrast.
- Removed the default maximum number of 10 results when searching the data catalog.
- Allow users to browse for JSON configuration files when adding "Local Data".
- Made it easier to use custom fonts and colors in applications built on TerriaJS, via new SCSS variables.
- Fixed a bug that caused a `CswCatalogGroup` to fail to load if the server had a `references` element without a `protocol`.

### 4.5.1

- The order of the legend for an `ArcGisMapServerCatalogItem` now matches the order used by ArcGIS itself.
- Large legends are now scaled down to fit within the width of the workbench panel.
- Improved the styling of links inside the Feature Information panel.
- Fixed a bug that could cause the Feature Information panel's close button to initially appear in the wrong place, and then jump to the right place when moving the mouse near it.

### 4.5.0

- Added support for the Sensor Observation Service format, via the `SensorObservationServiceCatalogItem`.
- Added support for end date columns in CSV data (automatic with column names containing `end_date`, `end date`, `end_time`, `end time`; or set in json file using `isEndDate` in `tableStyle.columns`.
- Fixed calculation of end dates for moving-point CSV files, which could lead to points disappearing periodically.
- Fixed a bug that prevented fractional seconds in time-varying WMS periodicity.
- Added the ability to the workbench UI to select the `style` to use to display a Web Map Service (WMS) layer when multiple styles are available.
- Added the ability to the workbench UI to select from among the available dimensions of a Web Map Service (WMS) layer.
- Improved the error reporting and handling when specifying invalid values for the WMS COLORSCALERANGE parameter in the UI.
- Added the ability to drag existing points when creating a `UserDrawing`.
- Fixed a bug that could cause nonsensical legends for CSV columns with all null values.
- Fixed a bug that prevented the Share panel from being used at all if the URL shortening service encountered an error.
- Fixed a bug that could cause an error when adding multiple catalog items to the map quickly.
- Tweaked the z-order of the window that appears when hovering over a chart series, so that it does not appear on top of the Feature Information panel.
- Fixed a bug that could lead to incorrect colors in a legend for a CSV file with explicit `colorBins` and cut off at a minimum and maximum.
- We now show the feature info panel the first time a dataset is added, containing a suggestion to click the map to learn more about a location. Also improved the wording for the feature info panel when there is no data.
- Fixed support for time-varying feature info for vector tile based region mapping.
- `updateApplicationOnMessageFromParentWindow` now also allows messages from the `opener` window, i.e. the window that opened the page by calling `window.open`. The parent or opener may now also send a message with an `allowOrigin` property to specify an origin that should be allowed to post messages.
- Fixed a bug that prevented charts from loading http urls from https.
- The `isNcWMS` property of `WebMapServiceCatalogItem` is now set to true, and the COLORSCALERANGE controls are available in the UI, for ncWMS2 servers.
- Added the ability to prevent CSVs with time and `id` columns from appearing as moving points, by setting `idColumns` to either `null` or `[]`.
- Fixed a bug that prevented default parameters to `CatalogFunction`s from being shown in the user interface.
- Fixed a problem that made `BooleanParameter`s show up incorrectly in the user interface.
- Embedded `<chart>` elements now support two new optional attributes:
  - `title`: overrides the title that would otherwise be derived from the name of the feature.
  - `hide-buttons`: If `"true"`, the Expand and Download buttons are hidden from the chart.
- Fixed a bug in embedded `<collapsible>` elements that prevented them from being expandable.
- Improved SDMX-JSON support to make it possible to change region type in the UI.
- Deprecated `RegionMapping.setRegionColumnType` in favour of `RegionMapping.prototype.setRegionColumnType`. `regionDetails[].column` and `.disambigColumn` have also been deprecated.

### 4.4.1

- Improved feature info display of time-varying region-mapped csvs, so that chart is still shown at times with no data.
- Fix visual hierarchy of groups and items in the catalog.

### 4.4.0

- Fixed a bug that caused Cesium (3D view) to crash when plotting a CSV with non-numerical data in the depth column.
- Added automatic time-series charts of attributes to the feature info of time-varying region-mapped csvs.
- Refactored Csv, AbsItt and Sdmx-Json catalog items to depend on a common `TableCatalogItem`. Deprecated `CsvCatalogItem.setActiveTimeColumn` in favour of `tableStructure.setActiveTimeColumn`.
- Error in geocoding addresses in csv files now shows in dialog box.
- Fixed CSS styling of the timeline and added padding to the feature info panel.
- Enhanced JSON support to recognise JSON5 format for user-added files.
- Deprecated `indicesIntoUniqueValues`, `indicesOrValues`, `indicesOrNumericalValues` and `usesIndicesIntoUniqueValues` in `TableColumn` (`isEnum` replaces `usesIndicesIntoUniqueValues`).
- Added support for explicitly colouring enum columns using a `tableStyle.colorBins` array of `{"value":v, "color":c}` objects
- Improved rendering speed when changing the display variable for large lat/lon csv files.
- Default to moving feature CSVs if a time, latitude, longitude and a column named `id` are present.
- Fixed a bug so units flow through to charts of moving CSV features.
- Fixed a bug that prevented the `contextItem` of a `CatalogFunction` from showing during location selection.
- Fixed a bug that caused `&amp;` to appear in some URLs instead of simply `&`, leading to an error when visiting the link.
- Added the ability to pass a LineString to a Web Processing Service.
- Fixed a bug that prevented `tableStyle.dataVariable` = `null` from working.
- Uses a smarter default column for CSV files.
- Fixed a bug that caused an error message to appear repeatedly when there was an error downloading tiles for a base map.
- Fixed a bug that caused WMS layer names and WFS type names to not be displayed on the dataset info page.
- We now preserve the state of the feature information panel when sharing. This was lost in the transition to the new user interface in 4.0.0.
- Added a popup message when using region mapping on old browsers without an `ArrayBuffer` type (such as Internet Explorer 9). These browsers won't support vector tile based region mapping.
- Fixed bug where generic parameters such as strings were not passed through to WPS services.
- Fixed a bug where the chart panel did not update with polled data files.
- Removed the Australian Hydrography layer from `createAustraliaBaseMapOptions`, as the source is no longer available.
- Fixed a bug that caused the GetCapabilities URL of a WMS catalog item to be shown even when `hideSource` was set to true.
- Newly-added user data is now automatically selected for the preview map.
- Fixed a bug where selecting a new column on a moving point CSV file did not update the chart in the feature info panel.
- Fixed dropdowns dropping from the bounds of the screen in Safari.
- Fixed a bug that prevented the feature info panel from updating with polled lat/lon csvs.
- Improved handing of missing data in charts, so that it is ignored instead of shown as 0.

### 4.3.3

- Use react-rangeslider 1.0.4 because 1.0.5 was published incorrectly.

### 4.3.2

- Fixed css styling of shorten URL checkbox.

### 4.3.1

- Added the ability to specify the URL to the `serverConfig` service in `config.json` as `parameters.serverConfigUrl`.

### 4.3.0

- Added `Terria.batchGeocoder` property. If set, the batch geocoder is used to resolve addresses in CSV files so that they can be shown as points on the map.
- Added `GnafAddressGeocoder` to resolve Australian addresses using the GNAF API.
- Added a loading indicator for user-added files.
- Fixed a bug that prevented printing the map in the 2D mode.
- Fixed a bug when changing between x-axis units in the chart panel.
- Moved all Terria styles into CSS-modules code (except Leaflet) - `lib/Sass/StandardUserInterface.scss` no longer needs to be imported and now only includes styles for backwards compatibility.

### 4.2.1

- Fixed bug that prevented the preview map displaying on mobile devices.

### 4.2.0

- There is a known bug in this version which prevents the user from being able to choose a region for some Analytics functions.
- Added support for ArcGis FeatureServers, using the new catalog types `esri-featureServer` and `esri-featureServer-group`. Catalog type `esri-group` can load REST service, MapServer and FeatureServer endpoints. (For backwards compatibility, catalog type `esri-mapServer-group` continues to work for REST service as well as MapServer endpoints.)
- Enumeration parameter now defaults to what is shown in UI, and if parameter is optional, '' is default.
- Adds bulk geocoding capability for Australian addresses. So GnafAPI can be used with batches of addresses, if configured.
- Fixed a bug that caused the selection indicator to get small when near the right edge of the map and to overlap the side panel when past the left edge.
- Map controls and menus now become translucent while the explorer window (Data Catalog) is visible.
- Removed find-and-replace for cesium workers from the webpack build as it's done in terriajs-cesium now.
- Legend images that fail to load are now hidden entirely.
- Improved the appearance of the opacity slider and added a percentage display.
- AllowedValues for LiteralData WPS input now works even if only one value specified.
- Fixed bug in WPS polygon datatype to return valid polygon geojson.
- Fix regression: cursor changes in UserDrawing now functions in 2D as well as 3D.
- Updated to [Cesium](http://cesiumjs.org) 1.23 (from 1.20). See the [change log](https://github.com/AnalyticalGraphicsInc/cesium/blob/1.23/CHANGES.md) for details.
- Fixed a bug which prevented feature info showing for Gpx-, Ogr-, WebFeatureService-, ArcGisFeatureServer-, and WebProcessingService- CatalogItems.
- Added support for a wider range of SDMX-JSON data files, including the ability to sum over dimensions via `aggregatedDimensionIds`.
- Added support for `tableStyle.colorBins` as array of values specifying the boundaries between the color bins in the legend, eg. `[3000, 3500, 3900, 4000]`. `colorBins` can still be an integer specifying the number of bins, in which case Terria determines the boundaries.
- Made explorer panel not rendered at all when hidden and made the preview map destroy itself when unmounted - this mitigates performance issues from having Leaflet running in the background on very busy vector datasets.
- Fixed a bug which prevented time-varying CZML feature info from updating.
- Added support for moving-point csv files, via an `idColumns` array on csv catalog items. By default, feature positions, color and size are interpolated between the known time values; set `isSampled` to false to prevent this. (Color and size are never interpolated when they are drawn from a text column.)
- Added support for polling csv files with a partial update, and by using `idColumns` to identify features across updates.
- Added a time series chart to the Feature Info Panel for sampled, moving features.
- Fixed a bug which sometimes prevented feature info from appearing when two region-mapped csv files were displayed.
- Fixed the preview map extent being one item behind what was actually selected.

### 4.1.2

- Fixed a bug that prevented sharing from working in Internet Explorer.

### 4.1.1

- Stopped IE9 from setting bizarre inline dimensions on custom branding images.
- Fixed workbench reordering in browsers other than Chrome.
- URLs on the dataset info page are now auto-selected by clicked, making them easier to copy.

### 4.1.0

- Made the column title for time-based CSV exports from chart default to 'date'
- Stopped the CSV creation webworker from being run multiple times on viewing a chart.
- Removed the empty circles from non-selected base maps on the Map settings panel.
- Prevented text from being selected when dragging the compass control.
- Added the `MeasureTool` to allow users to interactively measure the distance between points.
- Worked around a problem in the Websense Web Filter that caused it to block access to some of the TerriaJS Web Workers due to a URL in the license text in a comment in a source file.

### 4.0.2

- Fixed a bug that prevented opening catalog groups on iOS.
- Fixed a CSS warning.

### 4.0.1

- Fixed a bug that caused an error message to be formatted incorrectly when displayed to the user.

### 4.0.0

- Rewrote the TerriaJS user interface using React. We believe the new interface is a drastic improvement, incorporating user feedback and the results of usability testing. Currently, it is a bit harder to customize than our old user interface, so if your application has extensive customizations, we suggest delaying upgrading to this version for a little while logner.
- Added support for non-geospatial CSV files, which display in a new chart panel.
- Added support for customisable tags in Feature Info templates.
- Implemented [`<chart>` and `<collapsible>`](https://github.com/TerriaJS/terriajs/blob/4.0.0/lib/ReactViews/Custom/registerCustomComponentTypes.js#L52-L106) tags in Feature Info templates.
- Added support for [polling](https://github.com/TerriaJS/terriajs/blob/4.0.0/lib/Models/Polling.js) for updates to CSV files.
- `CswCatalogGroup` will now include Web Processing Services from the catalog if configured with `includeWps` set to true.
- `WebMapServiceCatalogItem` will now detect ncWMS servers and set isNcWMS to true.
- New `ShareDataService` which can store and resolve data. Currently it is used as a replacement for Google URL Shortener, which can't handle long URLs.
- New `ServerConfig` object which provides configuration information about the server, including which domains can be proxied for. This changes the way CorsProxy is initialised.
- Added partial support for the SDMX-JSON format.
- `UserDrawing` added for drawing lines and polygons on the map.
- CkanCatalogGroup's `filterQuery` items can now be specified as objects instead of URL-encoded strings.

### 3.5.0

- Ungrouped items in CKAN catalog items are now grouped under an item whose title is determined by .ungroupedTitle (default: "No group").
- CKAN's default search regex for KMLs also includes KMZ.
- Add documentation of camera properties.

### 3.4.0

- Support JSON5 (http://json5.org/) use in init files and config files, so comments can be used and object keys don't need to be quoted.
- Fixed a bug that caused the `corsProxyBaseUrl` specified in `config.json` to be ignored.
- Fixed a bug preventing downloading feature info data in CSV format if it contained nulls.
- Added support for the WMS Style/MetadataURL tag in layer description.
- Long titles in locally-generated titles now word-wrap in most web browsers.
- Long auto-generated legend titles now word wrap in most web browsers.

### 3.3.0

- Support `parameters` property in WebFeatureServiceCatalogItem to allow accessing URLs that need additional parameters.
- Fixed a bug where visiting a shared link with a time-series layer would crash load.
- Added a direct way to format numbers in feature info templates, eg. `{{#terria.formatNumber}}{"useGrouping": true, "maximumFractionDigits": 3}{{value}}{{/terria.formatNumber}}`. The quotes around the keys are optional.
- When the number of unique values in a CSV column exceeds the number of color bins available, the legend now displays "XX other values" as the label for the last bucket rather than simply "Other".
- CSV columns with up to 21 unique values can now be fully displayed in the legend. Previously, the number of bins was limited to 9.
- Added `cycle` option to `tableColumnStyle.colorBinMethod` for enumeration-type CSV columns. When the number of unique values in the column exceeds the number of color bins available, this option makes TerriaJS color all values by cycling through the available colors, rather than coloring only the most common values and lumping the rest into an "Other" bucket.
- Metadata and single data files (e.g. KML, GeoJSON) are now consistently cached for one day instead of two weeks.
- `WebMapServiceCatalogItem` now uses the legend for the `style` specified in `parameters` when possible. It also now includes the `parameters` when building a `GetLegendGraphic` URL.
- Fixed a bug that prevented switching to the 3D view after starting the application in 2D mode.

### 3.2.1

- Fixed a bug on IE9 which prevented shortened URLs from loading.
- Fixed a map started with smooth terrain being unable to switch to 3D terrain.
- Fixed a bug in `CkanCatalogItem` that prevented it from using the proxy for dataset URLs.
- Fixed feature picking when displaying a point-based vector and a region mapped layer at the same time.
- Stopped generation of WMS intervals being dependent on JS dates and hence sensitive to DST time gaps.
- Fixed a bug which led to zero property values being considered time-varying in the Feature Info panel.
- Fixed a bug which prevented lat/lon injection into templates with time-varying properties.

### 3.2.0

- Deprecated in this version:
  - `CkanCatalogItem.createCatalogItemFromResource`'s `options` `allowGroups` has been replaced with `allowWmsGroups` and `allowWfsGroups`.
- Added support for WFS in CKAN items.
- Fixed bug which prevented the terria-server's `"proxyAllDomains": true` option from working.
- Added support in FeatureInfoTemplate for referencing csv columns by either their name in the csv file, or the name they are given via `TableStyle.columns...name` (if any).
- Improved CSV handling to ignore any blank lines, ie. those containing only commas.
- Fixed a bug in `CswCatalogGroup` that prevented it from working in Internet Explorer.

### 3.1.0

- Only trigger a search when the user presses enter or stops typing for 3 seconds. This will greatly reduce the number of times that searches are performed, which is important with a geocoder like Bing Maps that counts each geocode as a transaction.
- Reduced the tendency for search to lock up the web browser while it is in progress.
- Include "engines" attribute in package.json to indicate required Node and NPM version.
- For WMS catalog items that have animated data, the initial time of the timeslider can be specified with `initialTimeSource` as `start`, `end`, `present` (nearest date to present), or with an ISO8601 date.
- Added ability to remove csv columns from the Now Viewing panel, using `"type": "HIDDEN"` in `tableStyle.columns`.

### 3.0.0

- TerriaJS-based application are now best built using Webpack instead of Browserify.
- Injected clicked lat and long into templates under `{{terria.coords.latitude}}` and `{{terria.coords.longitude}}`.
- Fixed an exception being thrown when selecting a region while another region highlight was still loading.
- Added `CesiumTerrainCatalogItem` to display a 3D surface model in a supported Cesium format.
- Added support for configuration of how time is displayed on the timeline - catalog items can now specify a dateFormat hash
  in their configuration that has formats for `timelineTic` (what is displayed on the timeline itself) and `currentTime`
  (which is the current time at the top-left).
- Fixed display when `tableStyle.colorBins` is 0.
- Added `fogSettings` option to init file to customize fog settings, introduced in Cesium 1.16.
- Improved zooming to csvs, to include a small margin around the points.
- Support ArcGis MapServer extents specified in a wider range of projections, including GDA MGA zones.
- WMS legends now use a bigger font, include labels, and are anti-aliased when we can determine that the server is Geoserver and supports these options.
- Updated to [Cesium](http://cesiumjs.org) 1.20. Significant changes relevant to TerriaJS users include:
  - Fixed loading for KML `NetworkLink` to not append a `?` if there isn't a query string.
  - Fixed handling of non-standard KML `styleUrl` references within a `StyleMap`.
  - Fixed issue in KML where StyleMaps from external documents fail to load.
  - Added translucent and colored image support to KML ground overlays
  - `GeoJsonDataSource` now handles CRS `urn:ogc:def:crs:EPSG::4326`
  - Fix a race condition that would cause the terrain to continue loading and unloading or cause a crash when changing terrain providers. [#3690](https://github.com/AnalyticalGraphicsInc/cesium/issues/3690)
  - Fix issue where the `GroundPrimitive` volume was being clipped by the far plane. [#3706](https://github.com/AnalyticalGraphicsInc/cesium/issues/3706)
  - Fixed a reentrancy bug in `EntityCollection.collectionChanged`. [#3739](https://github.com/AnalyticalGraphicsInc/cesium/pull/3739)
  - Fixed a crash that would occur if you added and removed an `Entity` with a path without ever actually rendering it. [#3738](https://github.com/AnalyticalGraphicsInc/cesium/pull/3738)
  - Fixed issue causing parts of geometry and billboards/labels to be clipped. [#3748](https://github.com/AnalyticalGraphicsInc/cesium/issues/3748)
  - Fixed bug where transparent image materials were drawn black.
  - Fixed `Color.fromCssColorString` from reusing the input `result` alpha value in some cases.
- Added support for time-series data sets with gaps - these are skipped when scrubbing on the timeline or playing.

### 2.3.0

- Share links now contain details about the picked point, picked features and currently selected feature.
- Reorganised the display of disclaimers so that they're triggered by `CatalogGroup` and `CatalogItem` models, which trigger `terria.disclaimerEvent`, which is listened to by DisclaimerViewModel`. `DisclaimerViewModel` must be added by the map that's using Terria.
- Added a mechanism for hiding the source of a CatalogItem in the view info popup.
- Added the `hideSource` flag to the init json for hiding the source of a CatalogItem in the View Info popup.
- Fixed a bug where `CatalogMember.load` would return a new promise every time it was called, instead of retaining the one in progress.
- Added support for the `copyrightText` property for ArcGis layers - this now shows up in info under "Copyright Text"
- Showed a message in the catalog item info panel that informs the user that a catalog item is local and can't be shared.
- TerriaJS now obtains its list of domains that the proxy will proxy for from the `proxyableDomains/` service. The URL can be overridden by setting `parameters.proxyableDomainsUrl` in `config.json`.
- Updated to [Cesium](http://cesiumjs.org) 1.19. Significant changes relevant to TerriaJS users include:
  - Improved KML support.
    - Added support for `NetworkLink` refresh modes `onInterval`, `onExpire` and `onStop`. Includes support for `viewboundScale`, `viewFormat`, `httpQuery`.
    - Added partial support for `NetworkLinkControl` including `minRefreshPeriod`, `cookie` and `expires`.
    - Added support for local `StyleMap`. The `highlight` style is still ignored.
    - Added support for `root://` URLs.
    - Added more warnings for unsupported features.
    - Improved style processing in IE.

### 2.2.1

- Improved legend and coloring of ENUM (string) columns of CSV files, to sort first by frequency, then alphabetically.

### 2.2.0

- Warn user when the requested WMS layer doesn't exist, and try to provide a suggestion.
- Fixed the calculation of a CSV file's extent so that missing latitudes and longitudes are ignored, not treated as zero.
- Improved the user experience around uploading files in a format not directly supported by TerriaJS and optionally using the conversion service.
- Improved performance of large CSV files, especially the loading time, and the time taken to change the display variable of region-mapped files.
- Added support for CSV files with only location (lat/lon or region) columns, and no value columns, using a file-specific color. Revised GeoJSON display to draw from the same palette of colors.
- Fixed a bug that prevented GeoJSON styles from being applied correctly in some cases.
- Fixed an error when adding a CSV with one line of data.
- Fixed error when adding a CSV file with numeric column names.
- Polygons and polylines are now highlighted on click when the geometry is available.
- Improved legend and coloring of ENUM (string) columns of CSV files; only the most common values are colored differently, with the rest shown as 'Other'.
- Added support for running the automated tests on the local system (via `gulp test`), on BrowserStack (via `gulp test-browserstack`), and on Sauce Labs (via `gulp test-saucelabs`).
- Changed `tableStyle`'s `format` to only accept `useGrouping`, `maximumFractionDigits` and `styling: "percent"` options. Previously some other options may have worked in some browsers.
- Improved color palette for string (ENUM) columns of CSV files.
- Improved CSV loading to ignore any completely blank lines after the header row (ie. lines which do not even have commas).
- Added support for grouping catalog items retrieved from a CSW server according to criteria specified in the init file (via the `metadataGroups` property) or from a `domainSpecification` and a call to the `GetDomain` service on the CSW server.
- Added `UrlTemplateCatalogItem`, which can be used to access maps via a URL template.
- Improved ABS display (to hide the regions) when a concept is deselected.
- Improved readability of ArcGIS catalog items and legends by replacing underscores with spaces.
- `ArcGisMapServerCatalogItem` metadata is now cached by the proxy for only 24 hours.
- Improved the feature info panel to update the display of time-varying region-mapped CSV files for the current time.
- Updated to [Cesium](http://cesiumjs.org) 1.18. Significant changes relevant to TerriaJS users include:
  - Improved terrain performance by up to 35%. Added support for fog near the horizon, which improves performance by rendering less terrain tiles and reduces terrain tile requests. [#3154](https://github.com/AnalyticalGraphicsInc/cesium/pull/3154)
  - Reduced the amount of GPU and CPU memory used by terrain by using compression. The CPU memory was reduced by up to 40%, and approximately another 25% in Chrome.
  - Fixed an issue where the sun texture is not generated correctly on some mobile devices. [#3141](https://github.com/AnalyticalGraphicsInc/cesium/issues/3141)
  - Cesium now honors window.devicePixelRatio on browsers that support the CSS imageRendering attribute. This greatly improves performance on mobile devices and high DPI displays by rendering at the browser-recommended resolution. This also reduces bandwidth usage and increases battery life in these cases.

### 2.1.1

- Fixed sharing of time-varying czml files; the timeline was not showing on the shared link.
- Fixed sharing of user-added time-varying csv files.
- Fixed a bug in `CkanCatalogItem` that made it build URLs incorrectly when given a base URL ending in a slash.

### 2.1.0

- Moved `TableColumn`, `TableStructure`, and the classes based on `Concept` to `lib/Map`. Moved `LegendHelper` to `lib/Models`.
- Added column-specific styling to CSV files, using a new `tableStyle.columns` json parameter. This is an object whose keys are column names or indices, and whose values are objects of column-specific tableStyle parameters. See the CSV column-specific group in `wwwroot/test/init/test-tablestyle.json` for an example. [#1097](https://github.com/TerriaJS/terriajs/issues/1097)
- Added the following column-specific `tableStyle` parameters:
  - `name`: renames the column.
  - `type`: sets the column type; can be one of LON, LAT, ALT, TIME, SCALAR, or ENUM.
  - `format`: sets the column number format, using the format of the [Javascript Intl options parameter](https://developer.mozilla.org/en-US/docs/Web/JavaScript/Reference/Global_Objects/Number/toLocaleString), eg. `{"format": {"useGrouping": true, "maximumFractionDigits": 2}}` to add thousands separators to numbers and show only two decimal places. Only the `useGrouping`, `maximumFractionDigits` and `styling: "percent"` options are guaranteed to work in all browsers.
- Added column-specific formatting to the feature info panel for all file types, eg. `"featureInfoTemplate" : {"template": "{{SPEED}} m/s", "formats": {"SPEED": {"maximumFractionDigits": 2}}}`. The formatting options are the same as above.
- Changed the default number format in the Feature Info Panel to not separate thousands with commas.
- Fixed a bug that caused the content on the feature info panel to be rendered as pure HTML instead of as mixed HTML / Markdown.
- Changed the default for `tableStyle.replaceWithZeroValues` to `[]`, ie. nothing.
- Changed the default for `tableStyle.replaceWithNullValues` to `["-", "na", "NA"]`.
- Changed the default for `tableStyle.nullLabel` to '(No value)'.
- Application name and support email can now be set in config.json's "parameters" section as "appName" and "supportEmail".
- Fixed showWarnings in config json not being respected by CSV catalog items.
- Fixed hidden region mapped layers being displayed when variable selection changes.
- Fixed exporting raw data as CSV not escaping commas in the data itself.

### 2.0.1

- Fixed a bug that caused the last selected ABS concept not to appear in the feature info panel.

### 2.0.0

- The following previously-deprecated functionality was removed in this version:
  - `ArcGisMapServerCatalogGroup`
  - `CatalogItemControl`
  - `CatalogItemDownloadControl`
  - Calling `BrandBarViewModel.create` with more than one parameter.
  - `CatalogMemberControl.leftSideItemControls`
  - `CatalogMemberControl.rightSideItemControls`
  - `DataCatalogTabViewModel.getRightSideItemControls`
  - `DataCatalogTabViewModel.getLeftSideItemControls`
  - `registerCatalogItemControls`
  - `AusGlobeViewer`
- Streamlined CSV handling framework. Breaking changes include the APIs of (not including those which begin with `_`):
  - `CsvCatalogItem`: `rowProperties`, `rowPropertiesByCode`, `dynamicUpdate` have been removed.
  - `AbsIttCatalogItem`: Completely rewritten. The `dataSetID` json parameter has been deprecated in favor of `datasetId` (different capitalization).
  - For the 2011 Australian Census data, requires `sa4_code_2011` to appear as an alias in `regionMapping.json` (it was previously missing in NationalMap).
  - `TableDataSource`: Completely rewritten and moved from `Map` to `Models` directory. Handles csvs with latitude & longitude columns.
  - `RegionMapping`: Used instead of TableDataSource for region-mapped csvs.
  - `DataTable` and `DataVariable` have been replaced with new classes, `TableStructure` and `TableColumn`.
  - `RegionProvider`: `loadRegionsFromWfs`, `processRegionIds`, `applyReplacements`, `findRegionIndex` have been made internal functions.
  - `RegionProviderList`: `chooseRegionProvider` has been changed and renamed `getRegionDetails`.
  - `ColorMap`: `fromArray` and `fromString` have been removed, with the constructor taking on that functionality.
  - `LegendUrl` has been moved to the `Map` directory.
  - `TableStyle`: `loadColorMap` and `chooseColorMap` have been removed. Moved from `Map` to `Models` directory.
  - `FeatureInfoPanelSectionViewModel`: its constructor now takes a `FeatureInfoPanelViewModel` as its first argument, instead of `Terria`.
  - `Models/ModelError` has been replaced with `Core/TerriaError`.
- Removed blank feature info sections for uncoloured regions of region-mapped CSVs.
- Recognises the CSV datetime formats: YYYY, YYYY-MM and YYYY-MM-DD HH:MM(:SS).
- Introduced five new json tableStyle parameters:
  - `replaceWithZeroValues`: Defaults to `[null, "-"]`. These values are coloured as if they were zero if they appear in a list with numbers. `null` catches missing values.
  - `replaceWithNullValues`: Defaults to `["na", "NA"]`. These values are coloured as if they were null if they appear in a list with numbers.
  - `nullColor`: A css string. Defaults to black. This colour is used to display null values. It is also used to colour points when no variable is selected.
  - `nullLabel`: A string used to label null or blank values in the legend. Defaults to ''.
  - `timeColumn`: Provide the name or index (starting at 0) of a csv column, if any. Defaults to the first time column found, if any. Use `null` to explicitly disregard all time columns.
- Removed variables consisting only of html tags from the Now Viewing panel.
- Added support for the csv datetime formats: YYYY, YYYY-MM and YYYY-MM-DD HH:MM(:SS).
- Improved formatting of datetimes from csv files in the feature info panel.
- Removed variables consisting only of html tags from the Now Viewing panel.
- Improved handling of rows with missing dates in csv time columns.
- Introduced four new json tableStyle parameters:
  - `replaceWithZeroValues`: Defaults to `[null, '-']`. These values are coloured as if they were zero if they appear in a csv column with numbers. `null` catches missing values. These rows are ignored if they appear in a csv time column.
  - `replaceWithNullValues`: Defaults to `['na', 'NA']`. These values are coloured as if they were null if they appear in a csv column with numbers. These rows are ignored if they appear in a csv time column.
  - `nullColor`: A css string. Defaults to a dark blue. This colour is used to display null values (but it does not appear on the legend). It is also used to colour points when no variable is selected.
  - `timeColumn`: Provide the name or index (starting at 0) of a csv column, if any. Defaults to the first time column found, if any. Use `null` to explicitly disregard all time columns.
- Added id matching for catalog members:
- Improved formatting of datetimes from csv files in the feature info panel.
- Removed variables consisting only of HTML tags from the Now Viewing panel.
- Added ID matching for catalog members:
  - An `id` field can now be set in JSON for catalog members
  - When sharing an enabled catalog item via a share link, the share link will reference the catalog item's ID
    rather than its name as is done currently.
  - The ID of an item should be accessed via `uniqueId` - if a catalog member doesn't have an ID set, this returns a
    default value of the item's name plus the ID of its parent. This means that if all the ancestors of a catalog
    member have no ID set, its ID will be its full path in the catalog.
  - This means that if an item is renamed or moved, share links that reference it will still work.
  - A `shareKeys` property can be also be set that contains an array of all ids that should lead to this item. This means
    that a share link for an item that didn't previously have an ID set can still be used if it's moved, as long as it
    has its old default ID set in `shareKeys`
  - Old share links will still work as long as the items they lead to aren't renamed or moved.
  - Refactor of JSON serialization - now rather than passing a number of flags that determine what should and shouldn't be
    serialized, an `itemFilter` and `propertyFilter` are passed in options. These are usually composed of multiple filters,
    combined using `combineFilters`.
  - An index of all items currently in the catalog against all of that item's shareKeys is now maintained in `Catalog`
    and can be used for O(1) lookups of any item regardless of its location.
  - CatalogMembers now contain a reference to their parent CatalogGroup - this means that the catalog tree can now be
    traversed in both directions.
  - When serializing user-added items in the catalog, the children of `CatalogGroup`s with the `url` property set are
    not serialized. Settings like `opacity` for their descendants that need to be preserved are serialized separately.
- Generated legends now use SVG (vector) format, which look better on high resolution devices.
- Created new Legend class, making it easy to generate client-side legends for different kinds of data.
- Generate client-side legends for ArcGIS MapServer catalog items, by fetching JSON file, instead of just providing link to external page.
- Fix Leaflet feature selection when zoomed out enough that the world is repeated.
- Improved handling of lat/lon CSV files with missing latitude or longitude values.
- Fixed a bug that prevented `SocrataCataloGroup` from working in Internet Explorer 9.
- Added `CkanCatalogItem`, which can be used to reference a particular resource of any compatible type on a CKAN server.
- Fixed a bug that caused the Now Viewing tab to display incorrectly in Internet Explorer 11 when switching directly to it from the Data Catalogue tab.

### 1.0.54

- Fixed a bug in `AbsIttCatalogItem` that caused no legend to be displayed.

### 1.0.53

- Improved compatibility with Internet Explorer 9.
- Made `CswCatalogGroup` able to find geospatial datasets on more CSW servers.
- Allow WMS parameters to be specified in json in uppercase (eg. STYLES).

### 1.0.52

- Added `MapBoxMapCatalogItem`, which is especially useful for base maps. A valid access token must be provided.
- Added a `getContainer()` method to Terria's `currentViewer`.
- Dramatically improved the performance of region mapping.
- Introduced new quantisation (color binning) methods to dramatically improve the display of choropleths (numerical quantities displayed as colors) for CSV files, instead of always using linear. Four values for `colorBinMethod` are supported:
  - "auto" (default), usually means "ckmeans"
  - "ckmeans": use "CK means" method, an improved version of Jenks Even Breaks to form clusters of values that are as distinct as possible.
  - "quantile": use quantiles, evenly distributing values between bins
  - "none": use the previous linear color mapping method.
- The default style for CSV files is now 7 color bins with CK means method.
- Added support for color palettes from Color Brewer (colorbrewer2.org). Within `tableStyle`, use a value like `"colorPalette": "10-class BrBG"`.
- Improved the display of legends for CSV files, accordingly.
- URLs for legends are now encapsulated in a `LegendUrl` model, which accepts a mime type that will affect how the
  legend is rendered in the sidebar.
- Added support for the Socrata "new backend" with GeoJSON download to `SocrataCatalogGroup`.
- Moved URL config parameters to config.json, with sensible defaults. Specifically:
  - regionMappingDefinitionsUrl: 'data/regionMapping.json',
  - conversionServiceBaseUrl: '/convert/',
  - proj4ServiceBaseUrl: '/proj4/',
  - corsProxyBaseUrl: '/proxy/'
- Deprecated terria.regionMappingDefinitionsUrl (set it in config.json or leave it as default).

### 1.0.51

- Fixed a typo that prevented clearing the search query
- Added support for Nominatim search API hosted by OpenStreetMap (http://wiki.openstreetmap.org/wiki/Nominatim) with `NominatimSearchProviderViewModel`. This works by merging to 2 queries : one with the bounding parameter for the nearest results, and the other without the bounding parameter. The `countryCodes` property can be set to limit the result to a set of specific countries.
- Added `MapProgressBarViewModel`. When added to the user interface with `MapProgressBarViewModel.create`, it shows a bar at the top of the map window indicating tile load progress.
- We no longer show the entity's ID (which is usually a meaningless GUID) on the feature info panel when the feature does not have a name. Instead, we leave the area blank.
- Fixed a bug with time-dynamic imagery layers that caused features to be picked from the next time to be displayed, in addition to the current one.
- Replace `.` and `#` with `_` in property names meant to be used with `featureInfoTemplate`, so that these properties can be accessed by the [mustache](https://mustache.github.io/) templating engine.
- Added support for time-varying properties (e.g. from a CZML file) on the feature info panel.
- `Cesium.zoomTo` now takes the terrain height into account when zooming to a rectangle.

### 1.0.50

- Put a white background behind legend images to fix legend images with transparent background being nearly invisible.
- Search entries are no longer duplicated for catalog items that appear in multiple places in the Data Catalogue
- Fixed the layer order changing in Cesium when a CSV variable is chosen.
- Layer name is now shown in the catalog item info panel for ESRI ArcGIS MapServer layers.
- Retrieve WFS or WCS URL associated with WMS data sources using DescribeLayer if no dataUrl is present.
- Downgrade Leaflet to 0.7.3 to fix specific feature clicking problems with 2D maps.
- Use `PolylineGraphics` instead of `PolygonGraphics` for unfilled polygons with an outline width greater than 1. This works around the fact that Cesium does not support polygons with outline width great than 1 on Windows due to a WebGL limitation.
- Sorted ABS age variables numerically, not alphabetically.
- Removed extra space at the bottom of base map buttons.
- Share links now remember the currently active tab in the `ExplorerPanelViewModel`.
- Fixed a bug that prevented region mapping from working over HTTPS.
- The proxy is now used to avoid a mixed content warning when accessing an HTTP dataset from an HTTPS deployment of TerriaJS.
- Added `CameraView.fromLookAt` and `CameraView.fromPositionHeadingPitchRoll` functions. These functions can be used to position the camera in new ways.

### 1.0.49

- Fixed a bug that caused poor performance when clicking a point on the map with lots of features and then closing the feature information panel.
- Apply linkify, instead of markdown, to properties shown in the Feature Info Panel.
- Fixed a bug that prevented feature scaling by value.
- Fixed a bug that prevented the csv `displayDuration` from working.
- Fixed a bug that ignored which column of the csv file to show as the legend initially.
- `NowViewingTabViewModel` is now composed of a number of sections. Each section is given the opportunity to determine whether it applies to each catalog item. Custom sections may be added by adding them to NowViewingTabViewModel.sections`.
- `CsvCatalogItem` and `AbsIttCatalogItem` now expose a `concepts` property that can be used to adjust the display.
- Added `Terria.cesiumBaseUrl` property.
- The user interface container DOM element may now be provided to `TerriaViewer` by specifying `uiContainer` in its options. Previously it always used an element named `ui`.
- Legend URLs are now accessed via the proxy, if applicable.
- Fixed a bug that prevented feature scaling by value.
- Added support for [Urthecast](https://www.urthecast.com/) with `UrthecastCatalogGroup`.
- Fixed a bug that caused a `TypeError` on load when the share URL included enabled datasets with an order different from their order in the catalog.
- Improved the message that is shown to the user when their browser supports WebGL but it has a "major performance caveat".
- Fixed a bug that could cause an exception in some browsers (Internet Explorer, Safari) when loading a GeoJSON with embedded styles.
- Fixed a bug with Leaflet 2D map where clicks on animation controls or timeline would also register on the map underneath causing undesired feature selection and, when double clicked, zooming (also removed an old hack that disabled dragging while using the timeline slider)
- Changed Australian Topography base map server and updated the associated thumbnail.
- Added `updateApplicationOnMessageFromParentWindow` function. After an app calls this function at startup, TerriaJS can be controlled by its parent window when embedded in an `iframe` by messages sent with `window.postMessage`.

### 1.0.48

- Added the ability to disable feature picking for `ArcGisMapServerCatalogItem`.
- Disabled feature picking for the Australian Topography and Australian Hydrography base layers created by `createAustraliaBaseMapOptions`.

### 1.0.47

- Make it possible to disable CSV region mapping warnings with the `showWarnings` init parameter.
- The `name` of a feature from a CSV file is now taken from a `name` or `title` column, if it exists. Previously the name was always "Site Data".
- Fixed a bug that caused time-dynamic WMS layers with just one time to not be displayed.
- Underscores are now replaced with spaces in the feature info panel for `GeoJsonCatalogItem`.
- Added Proj4 projections to the location bar. Clicking on the bar switches between lats/longs and projected coordinates. To enable this, set `useProjection` to `true`
- Show information for all WMS features when a location is clicked.
- Fixed a bug that caused an exception when running inside an `<iframe>` and the user's browser blocked 3rd-party cookies.
- HTML and Markdown text in catalog item metadata, feature information, etc. is now formatted in a more typical way. For example, text inside `<h1>` now looks like a heading. Previously, most HTML styling was stripped out.
- Supports FeatureInfoTemplates on all catalog item types (previously only available on ImageryLayers).
- Apply markdown to properties shown in the Feature Info Panel.
- Add `includeCzml` option to CkanCatalogGroup.
- Fixed a bug that caused `WebMapServiceCatalogItem` to incorrectly populate the catalog item's metadata with data from GetCapabilities when another layer had a `Title` with the same value as the expected layer's `Name`.
- Update the default Australian topography basemap to Geoscience Australia's new worldwide layer (http://www.ga.gov.au/gisimg/rest/services/topography/National_Map_Colour_Basemap/MapServer)
- Allow color maps in CSV catalog items to be expressed as strings: colorMapString: "red-white-blue".
- Updated to [Cesium](http://cesiumjs.org) 1.15. Significant changes relevant to TerriaJS users include:
  - Added support for the [glTF 1.0](https://github.com/KhronosGroup/glTF/blob/master/specification/README.md) draft specification.
  - Added support for the glTF extensions [KHR_binary_glTF](https://github.com/KhronosGroup/glTF/tree/master/extensions/Khronos/KHR_binary_glTF) and [KHR_materials_common](https://github.com/KhronosGroup/glTF/tree/KHR_materials_common/extensions/Khronos/KHR_materials_common).
  - `ImageryLayerFeatureInfo` now has an `imageryLayer` property, indicating the layer that contains the feature.
  - Make KML invalid coordinate processing match Google Earth behavior. [#3124](https://github.com/AnalyticalGraphicsInc/cesium/pull/3124)

### 1.0.46

- Fixed an incorrect require (`URIjs` instead of `urijs`).

### 1.0.45

- Major refactor of `CsvCatalogItem`, splitting region-mapping functionality out into `RegionProvider` and `RegionProviderList`. Dozens of new test cases. In the process, fixed a number of bugs and added new features including:
  - Regions can be matched using regular expressions, enabling matching of messy fields like local government names ("Baw Baw", "Baw Baw Shire", "Baw Baw (S)", "Shire of Baw Baw" etc).
  - Regions can be matched using a second field for disambiguation (eg, "Campbelltown" + "SA")
  - Drag-and-dropped datasets with a time column behave much better: rather than a fixed time being allocated to each row, each row occupies all the time up until the next row is shown.
  - Enumerated fields are colour coded in lat-long files, consist with region-mapped files.
  - Feedback is now provided after region mapping, showing which regions failed to match, and which matched more than once.
  - Bug: Fields with names starting with 'lon', 'lat' etc were too aggressively matched.
  - Bug: Numeric codes beginning with zeros (eg, certain NT 08xx postcodes) were treated as numbers and failed to match.
  - Bug: Fields with names that could be interpreted as regions weren't available as data variables.
- Avoid mixed content warnings when using the CartoDB basemaps.
- Allow Composite catalog items
- Handle WMS time interval specifications (time/time and time/time/periodicity)
- Moved `url` property to base CatalogItem base class. Previously it was defined separately on most derived catalog items.
- Most catalog items now automatically expose a `dataUrl` that is the same as their `url`.
- Added custom definable controls to `CatalogMember`s.
  - To define a control, subclass `CatalogMemberControl` and register the control in `ViewModels/registerCatalogMemberControl` with a unique control name, control class and required property name.
  - If a `CatalogMember` has a property with the required property name either directly on the member or in its `customProperties` object, the control will appear in the catalog with the member and will fire the `activate` function when clicked.
  - Controls can be registered to appear on both the left and right side using `registerLeftSideControl` and `registerRightSideControl` respectively.
  - An example can be seen in the `CatalogMemberDownloadControl`
  - Currently top level members do not show controls.
- The `LocationBarViewModel` now shows the latitude and longitude coordinates of the mouse cursor in 2D as well as 3D.
- The `LocationBarViewModel` no longer displays a misleading elevation of 0m when in "3D Smooth" mode.
- Added `@menu-bar-right-offset` LESS parameter to control the right position of the menu bar.
- Added `forceProxy` flag to all catalog members to indicate that an individual item should use the proxy regardless of whether the domain is in the list of domains to proxy.
- Allow a single layer of an ArcGIS MapServer to be added through the "Add Data" interface.
- Added `WfsFeaturesCatalogGroup`. This group is populated with a catalog item for each feature queried from a WFS server.
- The Feature Info panel now shows all selected features in an accordion control. Previously it only showed the first one.
- Added `featureInfoTemplate` property to `CatalogItem`. It is used to provide a custom Markdown or HTML template to display when a feature in the catalog item is clicked. The template is parameterized on the properties of the feature.
- Updated to [Cesium](http://cesiumjs.org) 1.14. Significant changes relevant to TerriaJS users include:
  - Fixed issues causing the terrain and sky to disappear when the camera is near the surface. [#2415](https://github.com/AnalyticalGraphicsInc/cesium/issues/2415) and [#2271](https://github.com/AnalyticalGraphicsInc/cesium/issues/2271)
  - Fixed issues causing the terrain and sky to disappear when the camera is near the surface. [#2415](https://github.com/AnalyticalGraphicsInc/cesium/issues/2415) and [#2271](https://github.com/AnalyticalGraphicsInc/cesium/issues/2271)
  - Provided a workaround for Safari 9 where WebGL constants can't be accessed through `WebGLRenderingContext`. Now constants are hard-coded in `WebGLConstants`. [#2989](https://github.com/AnalyticalGraphicsInc/cesium/issues/2989)
  - Added a workaround for Chrome 45, where the first character in a label with a small font size would not appear. [#3011](https://github.com/AnalyticalGraphicsInc/cesium/pull/3011)
  - Fixed an issue with drill picking at low frame rates that would cause a crash. [#3010](https://github.com/AnalyticalGraphicsInc/cesium/pull/3010)

### 1.0.44

- Fixed a bug that could cause timeseries animation to "jump" when resuming play after it was paused.
- Make it possible for catalog item initialMessage to require confirmation, and to be shown every time.
- When catalog items are enabled, the checkbox now animates to indicate that loading is in progress.
- Add `mode=preview` option in the hash portion of the URL. When present, it is assumed that TerriaJS is being used as a previewer and the "small screen warning" will not be shown.
- Added `maximumLeafletZoomLevel` constructor option to `TerriaViewer`, which can be used to force Leaflet to allow zooming closer than its default of level 18.
- Added the `attribution` property to catalog items. The attribution is displayed on the map when the catalog item is enabled.
- Remove an unnecessary instance of the Cesium InfoBox class when viewing in 2D
- Fixed a bug that prevented `AbsIttCatalogGroup` from successfully loading its list of catalog items.
- Allow missing URLs on embedded data (eg. embedded czml data)
- Fixed a bug loading URLs for ArcGIS services names that start with a number.
- Updated to [Cesium](http://cesiumjs.org) 1.13. Significant changes relevant to TerriaJS users include:
  - The default `CTRL + Left Click Drag` mouse behavior is now duplicated for `CTRL + Right Click Drag` for better compatibility with Firefox on Mac OS [#2913](https://github.com/AnalyticalGraphicsInc/cesium/pull/2913).
  - Fixed an issue where non-feature nodes prevented KML documents from loading. [#2945](https://github.com/AnalyticalGraphicsInc/cesium/pull/2945)

### 1.0.43

- Fixed a bug that prevent the opened/closed state of groups from being preserved when sharing.

### 1.0.42

- Added a `cacheDuration` property to all catalog items. The new property is used to specify, using Varnish-like notation (e.g. '1d', '10000s') the default length of time to cache URLs related to the catalog item.
- Fix bug when generating share URLs containing CSV items.
- Improve wording about downloading data from non-GeoJSON-supporting WFS servers.

### 1.0.41

- Improvements to `AbsIttCatalogItem` caching from the Tools menu.

### 1.0.40

- `ArcGisMapServerCatalogItem` now shows "NoData" tiles by default even after showing the popup message saying that max zoom is exceeded. This can be disabled by setting its `showTilesAfterMessage` property to false.

### 1.0.39

- Fixed a race condition in `AbsIttCatalogItem` that could cause the legend and map to show different state than the Now Viewing UI suggested.
- Fixed a bug where an ABS concept with a comma in its name (e.g. "South Eastern Europe,nfd(c)" in Country of Birth) would cause values for concept that follow to be misappropriated to the wrong concepts.

### 1.0.38

- `AbsIttCatalogItem` now allows the region type to be set on demand rather than only at load time.
- `CsvCatalogItem` can now have no display variable selected, in which case all points are the same color.

### 1.0.37

- Added `CswCatalogGroup` for populating a catalog by querying an OGC CSW service.
- Added `CatalogMember.infoSectionOrder` property, to allow the order of info sections to be configured per catalog item when necessary.
- Fixed a bug that prevented WMTS layers with a single `TileMatrixSetLink` from working correctly.
- Added support for WMTS layers that can only provide tiles in JPEG format.
- Fixed testing and caching of ArcGis layers from tools and added More information option for imagery layers.
- TerriaJS no longer requires Google Analytics. If a global `ga` function exists, it is used just as before. Otherwise, events are, by default, logged to the console.
- The default event analytics behavior can be specified by passing an instance of `ConsoleAnalytics` or `GoogleAnalytics` to the `Terria` constructor. The API key to use with `GoogleAnalytics` can be specified explicitly to its constructor, or it can be specified in the `parameter.googleAnalyticsKey` property in `config.json`.
- Made polygons drastically faster in 2D.
- TerriaJS now shortens share URLs by default when a URL shortener is available.
- Added Google Analytics reporting of the application URL. This is useful for tracking use of share URLs.
- Added the ability to specify a specific dynamic layer of an ArcGIS Server using just a URL.

### 1.0.36

- Calculate extent of TopoJSON files so that the viewer correctly pans+zooms when a TopoJSON file is loaded.
- Fixed a bug that caused the `Terria#clock` to keep ticking (and therefore using CPU / battery) once started even after selecting a non-time-dynamic dataset.
- Fixed a bug that caused the popup message to appear twice when a dataset failed to load.
- Added layer information to the Info popup for WMS datasets.
- Added ability to filter catalog search results by:
  - type: `is:wms`, `-is:esri-mapserver`. A result must match any 'is:' and no '-is:'.
  - url: `url:vic.gov.au`, `-url:nicta.com.au`. A result must match any 'url:', and no '-url:'.
- Added ability to control the number of catalog search results: `show:20`, `show:all`

### 1.0.35

- Polygons from GeoJSON datasets are now filled.
- Left-aligned feature info table column and added some space between columns.
- Added `EarthGravityModel1996`.
- Extended `LocationBarViewModel` to show heights relative to a geoid / mean sea level model. By default, EGM96 is used.
- Added support for styling GeoJSON files, either in catalog (add .style{} object) or embedded directly in the file following the [SimpleStyle spec](https://github.com/mapbox/simplestyle-spec).
- Fixed a bug that caused the 3D view to use significant CPU time even when idle.
- Added CartoDB's Positron and Dark Matter base maps to `createGlobalBaseMapOptions`.
- Added support for subdomains to `OpenStreetMapCatalogItem`.

### 1.0.34

- Fixed a bug that prevented catalog items inside groups on the Search tab from being enabled.
- Added `PopupMessageConfirmationViewModel`. It prevents the Popup from being closed unless the confirm button is pressed. Can also optionally have a deny button with a custom action.
- Added support for discovering GeoJSON datasets from CKAN.
- Added support for zipped GeoJSON files.
- Made `KmlCatalogItem` use the proxy when required.
- Made `FeatureInfoPanelViewModel` use the white panel background in more cases.
- Significantly improved the experience on devices with small screens, such as phones.
- Fixed a bug that caused only the portion of a CKAN group name before the first comma to be used.

### 1.0.33

- Added the `legendUrls` property to allow a catalog item to optionally have multiple legend images.
- Added a popup message when zooming in to the "No Data" scales of an `ArcGisMapServerCatalogItem`.
- Added `CatalogGroup.sortFunction` property to allow custom sorting of catalog items within a group.
- Added `ImageryLayerCatalogItem.treat403AsError` property.
- Added a title text when hovering over the label of an enabled catalog item. The title text informs the user that clicking will zoom to the item.
- Added `createBingBaseMapOptions` function.
- Added an option to `KnockoutMarkdownBinding` to optionally skip HTML sanitization and therefore to allow unsafe HTML.
- Upgraded to Cesium 1.11.
- `CatalogItem.zoomTo` can now zoom to much smaller bounding box rectangles.

### 1.0.32

- Fixed CKAN resource format matching for KML, CSV, and Esri REST.

### 1.0.31

- Added support for optionally generating shorter URLs when sharing by using the Google URL shortening service.

### 1.0.30

- `WebMapServiceCatalogItem` and `ArcGisMapServerCatalogItem` now augment directly-specified metadata with metadata queried from the server.
- "Data Details" and "Service Details" on the catalog item info panel are now collapsed by default. This improves the performance of the panel and hides some overly technical details.
- `ArcGisMapServerCatalogItem.layers` can now specify layer names in addition to layer IDs. Layer names are matched in a case-insensitive manner and only if a direct ID match is not found.
- `itemProperties` are now applied through the normal JSON loading mechanism, so properties that are represented differently in code and in JSON will now work as well.
- Added support for `csv-geo-*` (e.g. csv-geo-au) to `CkanCatalogGroup`.
- The format name used in CKAN can now be specified to `CkanCatalogGroup` using the `wmsResourceFormat`, `kmlResourceFormat`, `csvResourceFormat`, and `esriMapServerResourceFormat` properties. These properties are all regular expressions. When the format of a CKAN resource returned from `package_search` matches one of these regular expressions, it is treated as that type within TerriaJS.
- `CkanCatalogGroup` now fills the `dataUrl` property of created items by pointing to the dataset's page on CKAN.
- The catalog item information panel now displays `info` sections in a consistent order. The order can be overridden by setting `CatalogItemInfoViewModel.infoSectionOrder`.
- An empty `description` or `info` section is no longer shown on the catalog item information panel. This can be used to remove sections that would otherwise be populated from dataset metadata.

### 1.0.29

- Add support for loading init files via the proxy when necessary.
- Switched to using the updated URL for STK World Terrain, `//assets.agi.com/stk-terrain/v1/tilesets/world/tiles`.

### 1.0.28

- Fixed a bug that prevented links to non-image (e.g. ArcGIS Map Server) legends from appearing on the Now Viewing panel.

### 1.0.27

- Use terriajs-cesium 1.10.7, fixing a module load problem in really old browers like IE8.

### 1.0.25

- Fixed incorrect date formatting in the timeline and animation controls on Internet Explorer 9.
- Add support for CSV files with longitude and latitude columns but no numeric value column. Such datasets are visualized as points with a default color and do not have a legend.
- The Feature Information popup is now automatically closed when the user changes the `AbsIttCatalogItem` filter.

### 1.0.24

- Deprecated:
  - Renamed `AusGlobeViewer` to `TerriaViewer`. `AusGlobeViewer` will continue to work until 2.0 but using it will print a deprecation warning to the browser console.
  - `BrandBarViewModel.create` now takes a single `options` parameter. The container element, which used to be specified as the first parameter, should now be specified as the `container` property of the `options` parameter. The old function signature will continue to work until 2.0 but using it will print a deprecation warning to the browser console.
- `WebMapServiceCatalogItem` now determines its rectangle from the GetCapabilities metadata even when configured to use multiple WMS layers.
- Added the ability to specify the terrain URL or the `TerrainProvider` to use in the 3D view when constructing `TerriaViewer`.
- `AbsIttCatalogItem` styles can now be set using the `tableStyle` property, much like `CsvCatalogItem`.
- Improved `AbsIttCatalogItem`'s tolerance of errors from the server.
- `NavigationViewModel` can now be constructed with a list of `controls` to include, instead of the standard `ZoomInNavigationControl`, `ResetViewNavigationControl`, and `ZoomOutNavigationControl`.
- Fixed a bug that caused the brand bar to slide away with the explorer panel on Internet Explorer 9.

### 1.0.23

- Fixed a bug that prevented features from being pickable from ABS datasets on the 2D map.
- Fixed a bug that caused the Explorer Panel tabs to be missing or misaligned in Firefox.

### 1.0.22

- Changed to use JPEG instead of PNG format for the Natural Earth II basemap. This makes the tile download substantially smaller.

### 1.0.21

- Added an `itemProperties` property to `AbsIttCatalogGroup`.
- Added a `nowViewingMessage` property to `CatalogItem`. This message is shown by the `NowViewingAttentionGrabberViewModel` when the item is enabled. Each unique message is shown only once.

### 1.0.20

- Added the ability to specify SVG icons on Explorer Panel tabs.
- Added an icon to the Search tab.
- Added support for accessing Australian Bureau of Statistics data via the ABS-ITT API, using `AbsIttCatalogGroup` and `AbsIttCatalogItem`.
- The Now Viewing panel now contains controls for selecting which column to show in CSV datasets.

### 1.0.19

- Added `NowViewingAttentionGrabberViewModel`. It calls attention the Now Viewing tab the first time a catalog item is enabled.
- Added `isHidden` property to catalog items and groups. Hidden items and groups do not show up in the catalog or in search results.

### 1.0.18

- Added `featureInfoFields` property to `CsvCatalogItem.tableStyle`. It allows setting which fields to show in the Feature Info popup, and the name to use for each.
- Added `OpenStreetMapCatalogItem` for connecting to tile servers using the OpenStreetMap tiling scheme.
- Added `CkanCatalogGroup.allowEntireWmsServers` property. When set and the group discovers a WMS resource without a layer parameter, it adds a catalog item for the entire server instead of ignoring the resource.
- Added `WebMapTileServiceCatalogGroup` and `WebMapTileServiceCatalogItem` for accessing WMTS servers.
- Handle the case of an `ArcGisMapServerCatalogItem` with an advertised extent that is outside the valid range.
- We now pass ArcGIS MapServer metadata, when it's available, through to Cesium's `ArcGisMapServerImageryProvider` so that it doesn't need to re-request the metadata.
- Changed the style of the Menu Bar to have visually-separate menu items.
- Added support for SVG menu item icons to `MenuBarViewModel`.
- Improved popup message box sizing.

### 1.0.17

- Upgraded to TerriajS Cesium 1.10.2.
- Added `ImageryLayerCatalogItem.isRequiredForRendering`. This is set to false by default and to true for base maps. Slow datasets with `isRequiredForRendering=false` are less likely to prevent other datasets from appearing in the 3D view.
- The "Dataset Testing" functionality (on the hidden Tools menu accessible by adding `#tools=1` to the URL) now gives up tile requests and considers them failed after two seconds. It also outputs some JSON that can be used as the `blacklist` property to blacklist all of the datasets that timed out.
- Added a feature to count the total number of datasets from the hidden Tools menu.
- Fixed a bug that caused the 2D / 3D buttons the Maps menu to get out of sync with the actual state of the map after switching automatically to 2D due to a performance problem.

### 1.0.16

- Deprecated:
  - `ArcGisMapServerCatalogGroup` has been deprecated. Please use `ArcGisCatalogGroup` instead.
- Replaced Cesium animation controller with TerriaJS animation controller.
- Replaced Cesium Viewer widget with the CesiumWidget when running Cesium.
- Added the ability to turn a complete ArcGIS Server, or individual folders within it, into a catalog group using `ArcGisCatalogGroup`.

### 1.0.15

- Fix imagery attribution on the 2D map.

### 1.0.14

- Fixed share URL generation when the application is not running at the root directory of its web server.
- Fixed a bug that caused Internet Explorer 8 users to see a blank page instead of a message saying their browser is incompatible.

### 1.0.13

- Breaking changes:
  - Added a required `@brand-bar-height` property.
- `ExplorerPanelViewModel` can now be created with `isOpen` initially set to false.
- TerriaJS now raises an error and hides the dataset when asked to show an `ImageryLayerCatalogItem` in Leaflet and that catalog item does not use the Web Mercator (EPSG:3857) projection. Previously, the dataset would silently fail to display.
- Improved error handling in `CzmlCatalogItem`, `GeoJsonCatalogItem`, and `KmlCatalogItem`.
- Made the `clipToRectangle` property available on all `ImageryProvider`-based catalog items, not just `WebMapServiceCatalogItem`.
- Added `CatalogMember.isPromoted` property. Promoted catalog groups and items are displayed above non-promoted groups and items.
- Add support for ArcGIS MapServer "Raster Layers" in addition to "Feature Layers".

### 1.0.12

- Allow Esri ArcGIS MapServers to be added via the "Add Data" panel.
- Adds `baseMapName` and `viewerMode` fields to init files and share links. `baseMapName` is any base map name in the map settings panel and `viewerMode` can be set to `'2d'` or `'3d'`.
- Added `tableStyle.legendTicks` property to `CsvCatalogItem`. When specified, the generated legend will have the specified number of equally-spaced lines with labels in its legend.

### 1.0.11

- Fixed a bug that prevented HTML feature information from showing up with a white background in Internet Explorer 9 and 10.
- Fixed a bug that prevented WMS GetCapabilities properties, such as CRS, from being properly inherited from the root layer.
- Tweaked credit / attribution styling.

### 1.0.10

- Added support for a developer attribution on the map.
- Fixed a bug that could cause results from previous async catalog searches to appear in the search results.

### 1.0.9

- Show Cesium `ImageryProvider` tile credits / attribution in Leaflet when using `CesiumTileLayer`.

### 1.0.8

- `WebMapServiceCatalogGroup` now populates the catalog using the hierarchy of layers returned by the WMS server in GetCapabilities. To keep the previous behavior, set the `flatten` property to true.
- Potentially breaking changes:
  - The `getFeatureInfoAsGeoJson` and `getFeatureInfoAsXml` properties have been removed. Use `getFeatureInfoFormats` instead.
- Added support for text/html responses from WMS GetFeatureInfo.
- Make the `FeatureInfoPanelViewModel` use a white background when displaying a complete HTML document.
- `KnockoutMarkdownBinding` no longer tries to interpret complete HTML documents (i.e. those that contain an <html> tag) as Markdown.
- The feature info popup for points loaded from CSV files now shows numeric columns with a missing value as blank instead of as 1e-34.
- `ArcGisMapServerCatalogItem` now offers metadata, used to populate the Data Details and Service Details sections of the catalog item info panel.
- `ArcGisMapServerCatalogGroup` now populates a "Service Description" and a "Data Description" info section for each catalog item from the MapServer's metadata.
- The `metadataUrl` is now populated (and shown) from the regular MapServer URL.
- Added 'keepOnTop' flag support for imageryLayers in init file to allow a layer to serve as a mask.
- Added 'keepOnTop' support to region mapping to allow arbitrary masks based on supported regions.
- Checkboxes in the Data Catalogue and Search tabs now have a larger clickable area.

### 1.0.7

- `CatalogItemNameSearchProviderViewModel` now asynchronously loads groups so items in unloaded groups can be found, too.
- Do not automatically fly to the first location when pressing Enter in the Search input box.
- Changed `ArcGisMapServerCatalogItem` to interpret a `maxScale` of 0 from an ArcGIS MapServer as "not specified".
- Added an `itemProperties` property to `ArcGisMapServerCatalogGroup`, allowing properties of auto-discovered layers to be specified explicitly.
- Added `validDropElements`, `validDropClasses`, `invalidDropElements`, and `invalidDropClasses` properties to `DragDropViewModel` for finer control over where dropping is allowed.
- Arbitrary parameters can now be specified in `config.json` by adding them to the `parameters` property.

### 1.0.6

- Added support for region mapping based on region names instead of region numbers (example in `public/test/countries.csv`).
- Added support for time-dynamic region mapping (example in `public/test/droughts.csv`).
- Added the ability to specify CSV styling in the init file (example in `public/init/test.json`).
- Improved the appearance of the legends generated with region mapping.
- Added the ability to region-map countries (example in `public/test/countries.csv`).
- Elminated distracting "jumping" of the selection indicator when picking point features while zoomed in very close to the surface.
- Fixed a bug that caused features to be picked from all layers in an Esri MapServer, instead of just the visible ones.
- Added support for the WMS MinScaleDenominator property and the Esri MapServer maxScale property, preventing layers from disappearing when zoomed in to close to the surface.
- Polygons loaded from KML files are now placed on the terrain surface.
- The 3D viewer now shows Bing Maps imagery unmodified, matching the 2D viewer. Previously, it applied a gamma correction.
- All catalog items now have an `info` property that allows arbitrary sections to be shown for the item in the info popup.
- `CkanCatalogGroup` now has a `groupBy` property to control whether catalog items are grouped by CKAN group ("group"), CKAN organization ("organization"), or not grouped at all ("none").
- `CkanCatalogGroup` now has a `useResourceName` property to control whether the name of the catalog item is derived from the resource (true), or the dataset itself (false).
- The catalog item info page now renders a much more complete set of Markdown and HTML elements.<|MERGE_RESOLUTION|>--- conflicted
+++ resolved
@@ -2,13 +2,10 @@
 
 #### next release (8.2.16)
 
-<<<<<<< HEAD
 - Moved default `activeStyle` from `TableMixin` to `TableAutomaticStylesStratum`.
 - `TableAutomaticStylesStratum` will no longer pick default `activeStyle` if it is hidden
 - Fix bug with "propagate `knownContainerUniqueIds` across references and their target" - missing `runInAction`
 - Add Carto v3 Maps API support for `table` and `query` endpoint (only GeoJSON - not MVT yet)
-=======
->>>>>>> 0714eedc
 - [The next improvement]
 
 #### 8.2.15 - 2022-09-16
