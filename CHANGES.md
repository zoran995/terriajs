# Change Log

#### next release (8.3.5)

- [The next improvement]

#### 8.3.4 - 2023-09-15

- Add `timeWindowDuration`, `timeWindowUnit` and `isForwardTimeWindow` traits to esri-mapServer type to support time window query.
- Move map credits to map column so it don't get hidden by chart panel
- TSify `MapColumn` module and reorganize components directory structure.
- Add null check to `WebMapServiceCatalogItem` `rectangle` calculation - and now we ascend tree of WMS `Layers` until we find a rectangle.
<<<<<<< HEAD
- Add `includeMembersRegex` to `GroupTraits`. This can be used to filter group members by id/name using a regular expression.
- [The next improvement]
=======
- Fix multi level nesting in ArcGIS Mapserver.
>>>>>>> 5e41ba02

#### 8.3.3 - 2023-09-07

- Fixed broken point dragging interaction for user drawing in 3D mode.
- Fixed rectangle drawing in 2D mode.
- Added EPSG:7855 to `Proj4Definitions`.

#### 8.3.2 - 2023-08-11

- Fixed a bug when restoring timefilter from a share link having more than one imagery item with the same base URL (but different layer names).
- Fix WPS duplicate display of analysis results when loaded through a share URL
- Upgraded babel packages.

#### 8.3.1 - 2023-06-29

- **Breaking changes:**
  - Switched GoogleAnalytics to use Google Analytics 4 properties. Google's Universal properties no longer accept data from 01/07/2023, so migration is necessary anyway.
- Fix error when adding deeply nested references in search results.
- Add new option `focusWorkbenchItems` to `initialCamera` setting to focus the camera on workbench items when the app loads.
- Fixed bug where sharelinks created with no visible horizon would default to homeCamera view
- Improved calculation of 2D view from 3D view when no horizon visible
- Improve WMS and WFS error messages when requested layer names or type names are not present in GetCapabilities.

#### 8.3.0 - 2023-05-22

- **Breaking changes:**

  - **Upgraded Mobx to version 6.7.x**
  - **Upgraded Typescript to version 4.9.x**
  - See https://github.com/TerriaJS/terriajs/discussions/6787 for how to upgrade your map

#### 8.2.29 - 2023-05-18

- Fix app crash when rendering feature info with a custom title.
- Added new `CkanCatalogGroup` traits `resourceIdTemplate` and `restrictResourceIdTemplateToOrgsWithNames` to generate custom resource IDs for CKAN resources with unstable IDs.
- Fix `acessType` resolution for `MagdaReference` so that it uses the default terria resolution strategy when `magdaRecord` is not defined.

#### 8.2.28 - 2023-04-28

- Refactored TerriaViewer to expose a promise `terriaViewer.viewerLoadPromise` for async loading of viewers.
- Fix location point ideal zoom bug in 3D mode map.
- Add `EPSG:7844` to `Proj4Definitions`.
- TSify `Proj4Definitions` and `Reproject` modules.
- Update the docs for `excludeMembers`: mention the group/item id support
- Simplified `MapToolbar` API.

#### 8.2.27 - 2023-04-05

- Change icon used for display group remove button
- Make access control UI compatible to Magda v1 and v2 with v2 overriding v1.
- Remove karma-sauce-launcher dependency
- Add method `addFileDragDropListener` for receiving callbacks when user drags-n-drops a file.
- Improve `BoxDrawing` drag interaction.
- Fix a bug where `BoxDrawing` sometimes causes the map to loose pan and zoom interactivity.
- Optimize `LocationBar` component to reduce number of renders on mouse move.
- Optimize `Compass` component to reduce renders on each frame.
- Add `children` optional property to StandardUserInterfaceProps interface
- Add support for ArcGis MapServer with `TileOnly` capability - for example layers served from ArcGis Online. This is supported through `ArcGisMapServerCatalogItem`, `ArcGisMapServerCatalogGroup` and `ArcGisCatalogGroup`.

#### 8.2.26 - 2023-03-21

- Upgraded to terriajs-server 4.0.0.
- Added new `gulp dev` task that runs terriajs-server and `gulp watch` (incremental specs build) at the same time.

#### 8.2.25 - 2023-03-20

- Export `registerUrlHandlerForCatalogMemberType` for registering new url handler for catalog types.
- BoxDrawing changes:
  - Adds a new option called disableVerticalMovement to BoxDrawing which if set to true disables up/down motion of the box when dragging the top/bottom sides of the box.
  - Keeps height (mostly) steady when moving the box laterally on the map. Previously the height of the box used to change wrt to the ellipsoid/surface.
  - Fixes a bug that caused map panning and zooming to break when interacting with multiple active BoxDrawings.
  - Removed some code that was causing too much drift between mouse cursor and model when moving the model laterally on the map.
- Replaces addRemoteUploadType and addLocalUploadType with addOrReplaceRemoteFileUploadType and addOrReplaceLocalFileUploadType.

#### 8.2.24 - 2023-03-06

- Reimplement error message and default to 3d smooth mode when Cesium Ion Access Token is invalid.
- Layers shown via a share URL are now logged as a Google Analytics event
- Show an Add All / Remove All button for catalog groups when an optional `displayGroup` trait is true
- Rename the Map Settings "Raster Map Quality" slider to be just "Map Quality" as it also affects other things than raster data.
- Dragn-n-drop should respect disableZoomTo setting
- Fixed #6702 Terrain Hides Underground Features not working
- Add className prop for MyData tab so that it can be styled externally

#### 8.2.23 - 2023-01-06

- Only add groups to `CatalogIndex` if they aren't empty
- `BoxDrawing` improvements:
  - Added option `drawNonUniformScaleGrips` to enable/disable uniform-scaling
  - Set limit on the size of scaling grips relative to the size of the box
  - Small improvement to move interaction that prevents the box from locking up when trying to move at a camera angle parallel to the ground
  - Restore modified map state to the previous setting when interaction stops
- Fix bug in Cesium and Leaflet maps that resulted in `DataSource`s getting rendered even after their parent items are removed from the workbench.
- GltfMixin changes:
  - Refactors code to use stable `DataSource` and `Entity` values instead of re-creating them everytime `mapItems` is recomputed.
  - Disable zoom to for the item when position is unknown.
- Add `UploadDataTypes` API for extending the supported local and remote upload data types.
- Add option to upload terria web data (via url to json file/service)
- Refactor `Cesium3dTileMixin`.
- Updated related maps to fit mobile screens.
- Extend `responseDataPath` trait of `ApiTableCatalogItem` with support for mapping over arrays and collecting nested object values.
- Add `MapToolbar.addToolButton()` API for adding a tool button to the map navigation menu.
- Add `ActionBar` component for showing a floating menu bar at the bottom of the map.

#### 8.2.22 - 2022-12-02

- Protomaps Polygon features now only use `PolygonSymbolizer` (instead of `PolygonSymbolizer` and `LineSymbolizer`)
- Add `horizontalOrigin` and `verticalOrigin` to `TableLabelTraits`
- `TableStylingWorkflow` improvements:
  - Add more options to advanced mode (style title, hide style, long/lat column, time properties)
  - "Style" dropdown now shows `TableStyles` instead of `TableColumns`
  - Show "Variable" in "Fill color" if color column name doesn't match style name (eg style isn't generated by `TableAutomaticStylesStratum`)
  - Add symbology dropdown to advanced mode (was only showing in basic mode)
  - Add label and trail styling
  - When creating a new `bin` or `enum` value, the `null` ("default") values will be copied across.
- Move all Table related Traits to `lib/Traits/TraitsClasses/Table/` directory
- Handle errors thrown in `Cesium._attachProviderCoordHooks`. This fixes a bug where some WMTS layers break feature picking.
- Fix `Legend` outline bug - where invalid `boxStyle` meant old legend styles may be visible
- Fix `baseMapContrastColor` reactivity in `GeojsonMixin` - mvt was not updating when the basemap changes
- Add `SelectableDimensionMultiEnum` - A enum SelectableDimension that allows multiple values to be selected
- Fix `SelectableDimensionNumeric` handling of invalid values
- `ColorStyleLegend` will use `colorColumn` title by default. It will fallback to `TableStyle.title`
- Add `children` optional property to StandardUserInterfaceProps interface
- Fix `MapboxVectorTileCatalogItem` feature highlighting - this requires use of `idProperty` trait (also added `idProperty` to `ProtomapsImageryProvider`)
- Fix `MapboxVectorTileCatalogItem` `fillColor` also applying to Line features
- Add `maximumNativeZoom` to `ProtomapsImageryProvider`
- Fix image markers (eg `marker = "data:image/png;base64,..."`)
- Fix `AssimpCatalogItem` to correctly handle zip archives that contain files inside a root folder.

#### 8.2.21 - 2022-11-10

- Add check for WFS `layer.OtherSRS` in `buildSrsNameObject`
- Add `overridesBaseUrl` to `LanguageOptions`. This can be used to set the base URL for language override namespace translation files (see [client-side-config.md#LanguageConfiguration](./doc/customizing/client-side-config.md#LanguageConfiguration))
- Add `aboutButtonHrefUrl` to `configParameters`. Defaults to `"about.html"`. If set to `null`, then the About button will not be shown.
- Add `refreshIntervalTemplate` to `OpenDataSoftCatalogItemTraits` - this can be used to set `refreshInterval` using Mustache template rendered on ODS Dataset JSON object
- Add `plugins` property to `ConfigParameters` type
- Add more supported 4326 and 3857 CRS strings for WFS (eg `"urn:ogc:def:crs:EPSG::3857"` and `"urn:x-ogc:def:crs:EPSG:3857"`)

#### 8.2.20 - 2022-10-20

- Handle errors thrown in `ImageryProviderLeafletTileLayer.pickFeatures`. This fixes a bug where some WMTS layers break feature picking (in Leaflet/2D mode)

#### 8.2.19 - 2022-10-20

- Handle errors thrown in `Cesium._attachProviderCoordHooks`. This fixes a bug where some WMTS layers break feature picking.

#### 8.2.18 - 2022-10-19

- Fix `RelatedMaps` default broken URLs
- Add `mergeGroupsByName` trait to `GroupTraits` - this will merge all group members with the same name
- Fix bug with "propagate `knownContainerUniqueIds` across references and their target" - missing `runInAction`
- Add Carto v3 Maps API support for `table` and `query` endpoint (only GeoJSON - not MVT yet)
- Moved `activeStyle` default from `TableMixin` to `TableAutomaticStyleStratum`. The default `activeStyle` will now not pick a `hidden` `TableStyle`.
- Pin `flexsearch` version to `0.7.21` - as incorrect types are shipped in version `0.7.31`
- Only preload next timestep of timeseries rasters (WMS & ArcGIS MapServer) when animating the item on the map.
- Added error message if cesium stops rendering
- Add `enabled` to `TableStyleMapTraits` - which defaults to `true`
- Add `TableLabelStyleTraits` - this can be used to add `LabelGraphics` to point features (table or geojson)
- Add `TableTrailStyleTraits` - this can be used to add `PathGraphics` to time-series point features (table or geojson)
- Added missing `proxyCatalogItemUrl` to GeoJson, Shapefile, Gltf and AssImp catalog items.
- Added support for `OpenDataSoftCatalogGroup` with more than 100 datasets.
- Added `refreshIntervalTemplate` to `OpenDataSoftCatalogItemTraits` - this can be used to set `refreshInterval` using Mustache template rendered on ODS Dataset JSON object.
- Performance optimisation for time-series `TableMixin`
- Tweak `generateCatalogIndex` to use less memory. (+ add `diffCatalogIndex.js` script to show added/removed members between two catalog index files)
- Migrated `/#tools=1` to version 8.
- Removed dummy function `Terria.getUserProperty`.
- Removed unused version 7 React components.
- Fix Cesium `stoppedRenderingMessage`

#### 8.2.17 - 2022-09-23

- Fix region mapping feature `rowIds` incorrect type.

#### 8.2.16 - 2022-09-23

- Make srsName and outputFormat for WFS requests dynamic
- Added `excludeInactiveDatasets` to `CkanCatalogGroup` (`true` by default). This will filter out CKAN Datasets which have `state` or `data_state` (data.gov.au specific) **not** set to `"active"`.
- Fix `isTerriaFeatureData` bug - not checking `isJsonObject`
- Add `.logError()` to all usage of `updateModelFromJson` where the `Result` object is ignored
- Move `RelatedMaps` to terriajs. They are now generated from `configParameters` (see [`doc/customizing/client-side-config.md`](./doc/customizing/client-side-config.md#relatedmap))

#### 8.2.15 - 2022-09-16

- Fix bug with "propagate `knownContainerUniqueIds` across references and their target" - missing `runInAction`

#### 8.2.14 - 2022-09-15

- Moved map credits to map column so it don't get hidden by chart panel.
- TSified `FeatureInfo*.tsx`
  - `describeFromProperties` is now `generateCesiumInfoHTMLFromProperties`
  - `FeatureInfoSection` has been split up into `FeatureInfoSection.tsx`, `getFeatureProperties`, `mustacheExpressions` and `generateCesiumInfoHTMLFromProperties`
- Fix `{{terria.currentTime}}` in feature info template
- Add `{{terria.rawDataTable}}` in feature info template - to show raw data HTML table
- Added `TableFeatureInfoStratum` - which adds default feature info template to `TableMixin`
- Add `FeatureInfoContext` - used to inject properties into `FeatureInfoSections` context. These properties will be accessible from `featureInfoTemplate` mustache template.
  - `tableFeatureInfoContext` adds time series chart properties using `FeatureInfoContext` (`getChartDetails` has been removed)
- Move `maximumShownFeatureInfos` from `WebMapServiceCatalogItemTraits` to `MappableTraits`
- Remove `featureInfoUrlTemplate` from `OpenDataSoftCatalogItem` - as it is incompatible with time varying datasets
- Removed `formatNumberForLocale` - we now use `Number.toLocaleString`
- Rename `Feature` to `TerriaFeature` - improve typing and usage across code-base
  - Added `data: TerriaFeatureData` - which is used to pass Terria-specific properties around (eg `rowIds`)
- Added `loadingFeatureInfoUrl` to `FeatureInfoUrlTemplateMixin`
- Move `Cesium.ts` `ImageryLayer` feature picking to `cesium.pickImageryLayerFeatures()`
- Move `lib/Core/propertyGetTimeValues.js` into `lib/ReactViews/FeatureInfo/getFeatureProperties.ts`
- Add `showFeatureInfoDownloadWithTemplate` to `FeatureInfoTraits` - Toggle to show feature info download **if** a `template` has been provided. If no `template` is provided, then download will always show.
- Fix support for `initUrls` in `startData.initSources`
- Propagate `knownContainerUniqueIds` across references and their target.
- Show scrollbar for story content in Safari iOS.
- Use `document.baseURI` for building share links instead of `window.location`.

#### 8.2.13 - 2022-09-01

- Fix pedestrian drop behaviour so that the camera heading stays unchanged even after the drop
- Fixed a bug causing incorrect loading of EPSG:4326 layers in WMS v1.3.0 by sending wrong `bbox` in GetMap requests.
- Improve the CKAN model robustness by removing leading and trailing spaces in wms layer names.
- Load all `InitSources` sequentially instead of asyncronosly
- Fix `DOMPurify.sanitize` call in `PrintView`
- Fix warning for WFS item exceeding max displayable features
- Upgrade prettier to version 2.7.1

#### 8.2.12 - 2022-08-10

- Dropped "optional" from the prompt text in file upload modal for both local and web data.
- Changed the text for the first file upload option from "Auto-detect (recommended)" to simply "File type" for local files and "File or web service type" for web urls.
- Automatically suffix supported extension list to the entries in file type dropdown to improve clarity.
- Removed IFC from upload file type (until further testing).
- Move `CkanCatalogGroup` "ungrouped" group to end of members

#### 8.2.11 - 2022-08-08

- Add ability to customise the getting started video in the StoryBuilder panel
- Set cesium base URL by default so that cesium assets are resolved correctly
- Add `cesiumBaseUrl` to `TerriaOptions` for overriding the default cesium base url setting
- Fix broken Bing map logo in attributions
- Added ability to customise the getting started video in the StoryBuilder panel.
- Fixed a bug where menu items were rendered in the wrong style if the window was resized from small to large, or large to small.
- Strongly type `item` in WorkbenchItem and remove `show` toggle for non `Mappable` items.
- Add `configParameters.regionMappingDefinitionsUrls` - to support multiple URLs for region mapping definitions - if multiple provided then the first matching region will be used (in order of URLs)
  - `configParameters.regionMappingDefinitionsUrl` still exists but is deprecated - if defined it will override `regionMappingDefinitionsUrls`
- `TableMixin.matchRegionProvider` now returns `RegionProvider` instead of `string` region type. (which exists at `regionProvider.regionType`)
- Fix `shouldShorten` property in catalog and story `ShareUrl`
- Fix `shortenShareUrls` user property
- Add `videoCoverImageOpacity` option to `HelpContentItem` so that we can fade the background of help video panels.
- Fix a bug where all `HelpVideoPanel`s were being rendered resulting in autoplayed videos playing at random.
- Add `getFeatureInfoUrl` and `getFeatureInfoParameters` to `WebMapServiceCatalogItemTraits`
- Fix `SearchBoxAndResults` Trans values
- Fix `generateCatalogIndex` for nested references
- Fix `SearchBox` handling of `searchWithDebounce` when `debounceDuration` prop changes. It now fushes instead of cancels.

#### 8.2.10 - 2022-08-02

- **Breaking changes:**
  - **Minimum NodeJS version is now 14**
- Consolidate `HasLocalData` interface
- Add `GlTf` type definition (v2)
- Add `gltfModelUrl` to `GltfMixin` - this must be implemented by Models which use `GltfMixin`
- Moved `GltfCatalogItem` to `lib/Models/Catalog/Gltf/GltfCatalogItem.ts`
- Add experimental client-side 3D file conversion using [`assimpjs`](https://github.com/kovacsv/assimpjs) ([emscripten](https://emscripten.org) interface for the [assimp](https://github.com/assimp/assimp) library)
  - This supports `zip` files and `HasLocalData` - but is not in `getDataType` as the scene editor (closed source) is required to geo-reference
  - Supports over 40 formats - including Collada, obj, Blender, DXF - [full list](https://github.com/assimp/assimp/blob/master/doc/Fileformats.md)
- Add `description` to `getDataType` - this will be displayed between Step 1 and Step 2
- Add warning message to `GltfMixin` when showing in 2D mode (Leaflet)
- Upgrade `husky` to `^8.0.1`
- Prevent looping when navigating between scenes in StoryPanel using keyboard arrows
- Fix bug where StoryPanel keyboard navigation persists after closing StoryPanel
- Fix select when clicking on multiple features in 2D (#5660)
- Implemented support for `featureInfoUrlTemplate` on 2D vector features (#5660)
- Implemented FeatureInfoMixin in GeojsonMixin (#5660)
- `GpxCatalogItem` now use `GeojsonMixin` for loading data. (#5660)
- `GeoRssCatalogItem` now use `GeojsonMixin` for loading data. (#5660)
- Upgrade i18next to `v21`
- Limit workbench item title to 2 lines and show overflow: ellipsis after.
- Add `allowFeaturePicking` trait to Cesium3dTileMixin.
- Feature Info now hidden on Cesium3dTiles items if `allowFeaturePicking` set to false. Default is true.
- Add `initFragmentPaths` support for hostnames different to `configUrl`/`applicationUrl`
- Add DOMPurify to `parseCustomHtmlToReact` (it was already present in `parseCustomMarkdownToReact`)
- Update `html-to-react` to `1.4.7`
- Add `ViewState` React context provider to `StandardUserInterface` - instead of passing `viewState` or `terria` props through components, please use
  - `useViewState` hook
  - `withViewState` HOC
- Move `GlobalTerriaStyles` from `StandardUserInterface` to separate file
- Add `ExternalLinkWithWarning` component - this will replace all URLs in story body and add a warning message when URLs are clicked on.
- Fixed a bug where adding `CesiumTerrainCatalogItem` to workbench didn't apply it when `configParameters.cesiumTerrainAssetId` or `configParameters.cesiumTerrainUrl` was set.
- `CesiumTerrainCatalogItem` will now show a status `In use` or `Not in use` in the workbench.
- Rewrote `CesiumTerrainCatalogItem` to handle and report network errors.
- Set `JulianDate.toIso8601` second precision to nanosecond - this prevents weird date strings with scientific/exponent notation (eg `2008-05-07T22:54:45.7275957614183426e-11Z`)
- Add attribution for Natural Earth II and NASA Black Marble basemaps.

#### 8.2.9 - 2022-07-13

- Pin `html-to-react` to `1.4.5` due to ESM module in dependency (`parse5`) breaking webpack
- Add step to `"Deploy TerriaMap"` action to save `yarn.lock` after `sync-dependencies` (for debug purposes)
- TSIfy `SharePanel`
- Move `includeStoryInShare` out of `ViewState` into local state
- Implement ability to navigate between scenes in StoryPanel using keyboard arrows
- Rename `FeatureInfoMixin` to `FeatureInfoUrlTemplateMixin`
- Move `featureInfoTemplate` and `showStringIfPropertyValueIsNull` from `FeatureInfoTraits` to `MappableTraits` (all mappable catalog items)
- Remove `FeatureInfoUrlTemplateTraits` from all models that don't use `FeatureInfoUrlTemplateMixin`
- Fix "Regions: xxx" short report showing for non region mapped items
- Fix `showInChartPanel` default for mappable items

#### 8.2.8 - 2022-07-04

- Improve Split/compare error handling
- Fix `itemProperties` split bug
- Table styling is disabled if `MultiPoint` are in GeoJSON
- Add `GeoJsonTraits.useOutlineColorForLineFeatures` - If enabled, `TableOutlineStyleTraits` will be used to color Line Features, otherwise `TableColorStyleTraits` will be used.
- Fix feature highliting for `Line`, `MultiLine` and `MultiPoint`
- Await Internationalisation initialisation in `Terria.start`
- `UserDrawing.messageHeader` can now also be `() => string`

#### 8.2.7 - 2022-06-30

- Fix `WorkbenchItem` title height
- Add region map info and move "No Data" message to `InfoSections` in `TableAutomaticStylesStratum`
- Fix missing `TableColorStyleTraits.legend` values in `ColorStyleLegend`
- Fix `DateTimeSelectorSection.changeDateTime()` binding.
- `RegionProvider.find*Variable` functions now try to match with and without whitespace (spaces, hyphens and underscores)
- Clean up `regionMapping.json` descriptions
- Implement Leaflet credits as a react component, so it is easier to maintain them. Leaflet view now show terria extra credits.
- Implement Cesium credits as a react component, so it is easier to maintain them.
- Implement data attribution modal for map data attributions/credits. Used by both Leaflet and Cesium viewers.
- Fixed translation of Leaflet and Cesium credits.
- TSXify `ChartPanelDownloadButton`
- `ChartPanelDownloadButton` will now only export columns which are visible in chart
- Cleanup `Mixin` and `Traits` inheritance
- Wrap the following components in `observer` - `ChartItem`, `LineChart`, (chart) `Legends`, `ChartPanelDownloadButton`
- Improve TerriaReference error logging
- Fix handling GeoJSON if features have null geometry
- Fix bug where map tools names appear as translation strings
- Allow IFC files to be added to a map from local or web data (Requires non-open source plugin)
- Rename `useTranslationIfExists` to `applyTranslationIfExists` so it doesn't look like a React hook.
- Added a required parameter i18n to `applyTranslationIfExists` to avoid having stale translated strings when the language changes.
- Fix `StoryBuilder` remove all text color
- Fix `FeatureInfoPanel` `Loader` color

#### 8.2.6 - 2022-06-17

- **Breaking changes:**
  - Changed translation resolution. Now the "translation" namespace loads only from `${terria.baseUrl}/languages/{{lng}}/translation.json` (TerriaJS assets) and "languageOverrides" loads from `languages/{{lng}}/languageOverrides.json` (a TerriaMap's assets)
- Removed EN & FR translation files from bundle. All translation files are now loaded on demand.
- Moved translation files from `lib/Language/*/translation.json` to `wwwroot/languages/*/translation.json`.
- Fixed default 3d-tiles styling to add a workaround for a Cesium bug which resulted in wrong translucency value for point clouds.
- Remove Pell dependency, now replaced with TinyMCE (WYSIWYG editor library).
- Added `beforeRestoreAppState` hook for call to `Terria.start()` which gets called before state is restored from share data.
- Made `order` optional for `ICompositeBarItem`.
- Fix `includes` path for `url-loader` rule so that it doesn't incorrectly match package names with `terriajs` as prefix.
- Add help button for bookmarking sharelinks to SharePanel (if that help item exists in config)

#### 8.2.5 - 2022-06-07

- Add Google Analytics event for drag and drop of files onto map.
- Allow users to choose whether Story is included in Share
- Fixed bug that broke Cesium when WebGL was not available. Reverts to Leaflet.
- Fixed bug where `new Terria()` constructror would try to access `document` and throw an error when running in NodeJS.
- Add WPS support for `Date` (additional to existing `DateTime`) and support for `ComplexData` `Date`/`DateTime` WPS Inputs.
- TSXified `StandardUserInterface` and some other components. If your TerriaMap imports `StandardUserInterface.jsx` remove the `.jsx` extension so webpack can find the new `.tsx` file.
- Fix use of `baseMapContrastColor` in region mapping/protomaps and remove `MAX_SELECTABLE_DIMENSION_OPTIONS`.
- `mapItems` can now return arbitrary Cesium primitives.
- Added progress of 3DTiles data source loading to Progress Bar.
- ProgressBar colour now depends on baseMapContrastColor - improves visibility on light map backgrounds.
- Update `terriajs-cesium` to `1.92.0`.
- Replace Pell WYSIWYG editor library with TinyMCE, allows richer editing of Stories in the Story Builder
- Added support for using Compare / Split Screen mode with Cesium 3D Tiles.
- Fix `BottomDock.handleClick` binding
- Use the theme base font to style story share panel.
- Fix problem with Story Prompt not showing
- Fix global body style (font and focus purple)
- Add `color:inherit` to `Button`

#### 8.2.4 - 2022-05-23

- Update protomaps to `1.19.0` - now using offical version.
- Fix Table/VectorStylingWorkflow for datasets with no columns/properties to visualise
- Improve default `activeStyle` in `TableMixin` - if no `scalar` style is found then find first style with enum, text and finally region.
- Add Mustache template support to `modelDimensions` for string properties in `option.value` (with the catalog member as context)
- Added a check for disableExport in ChartPanelDownloadButton.jsx. Prevents download button rendering.
- Fix `CatalogIndex` types
- Moved code for retrieving a model by id, share key or CatalogIndex to a new function `terria.getModelByIdShareKeyOrCatalogIndex`.
- Updated handling of `previewedItemId` to use new function `terria.getModelByIdShareKeyOrCatalogIndex`. This will now use CatalogIndex if the `previewedItemId` cannot be found in models or model share keys.
- Fixed a race condition inside ModalPopup that caused the explorer panel (data catalogue) to be stuck hidden until refresh.
- Fix bug that broke the `DiffTool` preventing it from opening.
- TSify `BottomDock` and `measureElement` components.
- Fixed a bug in `GltfMixin` which resulted in some traits missing from `GltfCatalogItem` and broke tools like the scene editor.
- Leaflet attribution can be set through `config.leafletAttributionPrefix`. Attribution HTML string to show on Leaflet maps. Will use Leaflet's default if undefined. To hide Leaflet attribution - set `leafletAttributionPrefix:""`
- Re-add missing `helpPanel.mapUserGuide` translation string
- Fix `sortMembersBy` for child `Groups` and `References`
- Add `raiseError` convenience method to `TerriaError`
- Improve `filterOutUndefined` types
- Add [Maki icons](https://labs.mapbox.com/maki-icons/) - these can be used in `TablePointStyleTraits`. For example `marker = "hospital"`
- Rename `ProtomapsImageryProvider.duplicate()` to `ProtomapsImageryProvider.clone()`.
- Add [`ts-essentials` library](https://github.com/ts-essentials/ts-essentials) - "a set of high-quality, useful TypeScript types that make writing type-safe code easier"
- `GeojsonMixin` improvements
  - `uveMvt` is now `useTableStylingAndProtomaps`
  - If `useTableStylingAndProtomaps` is true, then protomaps is used for Line and Polygon features, and `TableMixin` is used for Point features (see `createLongitudeLatitudeFeaturePerRow()`)
  - `GeoJsonTraits.style` is now only supported by Cesium primitives (if defined, then `useTableStylingAndProtomaps` will be false). Instead you can use `TableStyleTraits`
- `TableMixin` improvements
  - Add new `TableStyleMap` model, this is used to support `enum`, `bin` and `null` styles for the following:
    - `TablePointStyleTraits` - this supports markers (URLs or Maki icons) and rotation, width, height and pixelOffset.
    - Add `TableOutlineStyleTraits` - this supports color and width.
  - Legends are now handled by `TableAutomaticLegendStratum`
  - Legends will be merged across `TableStyleMaps` and `TableColorMap` - for example, marker icons will be shown in legend with correct colors. See `MergedStyleMapLegend`
  - Default `activeStyle` is now picked by finding the first column of type `scalar`, and then the first column of type `enum`, then `text` and then finally `region`.
- `ArcGisFeatureServiceCatalogItem` now uses Table styling and `protomaps`
- Adapted `BaseModel.addObject` to handle adding objects to `ArrayTraits` with `idProperty="index"` and `isRemoval`. The new object will be placed at the end of the array (across all strata).
- Add `allowCustomInput` property to `SelectableDimensionGroup` - if true then `react-select` will allow custom user input.
- `TableStylingWorkflow` improvements
  - Better handling of swapping between different color scheme types (eg enum or bin)
  - Add point, outline and point-size traits

#### 8.2.3 - 2022-04-22

- **Breaking changes:**
  - `CkanItemReference` no longer copies `default` stratum to target - please use `itemProperties` instead.
- **Revert** Use CKAN Dataset `name` property for WMS `layers` as last resort.
- Add support for `WebMapServiceCatalogGroup` to `CkanItemReference` - this will be used instead of `WebMapServiceCatalogItem` if WMS `layers` can't be identified from CKAN resource metadata.
  - Add `allowEntireWmsServers` to `CkanCatalogGroupTraits` - defaults to `true`
- Ignore WMS `Layers` with duplicate `Name` properties
- Fix selectable dimensions passing reactive objects and arrays to updateModelFromJson (which could cause problems with array detection).

#### 8.2.2 - 2022-04-19

- Fixed a whitescreen with PrintView.

#### 8.2.1 - 2022-04-13

- Fixed selectable-dimension checkbox group rendering bug where the group is hidden when it has empty children.

#### 8.2.0 - 2022-04-12

- **Breaking changes:**
  - Multiple changes to `GtfsCatalogItem`:
    - Removed `apiKey` in favour of more general `headers`
    - Removed unused `bearingDirectionProperty` & `compassDirectionProperty`
    - `image` is no longer resolved relative to the TerriaJS asset folder. This will allow using relative URLs for assets that aren't inside the TerriaJS asset folder. Prepend "build/TerriaJS/" (the value of `terria.baseUrl`) to any existing relative `image` urls.
- Added `colorModelsByProperty` to `GtfsCatalogItem` which will colour 1 model differently for different vehichles based on properties matched by regular expression. E.g. colour a vehicle model by which train line the vehicle is travelling on.
- Fixed a bug where cross-origin billboard images threw errors in Leaflet mode when trying to recolour the image.
- Changed rounding of the numbers of the countdown timer in the workbench UI for items that use polling. The timer wil now show 00:00 for at most 500ms (instead of a full second). This means that for timers that are a multiple of 1000ms the timer will now show 00:01 for the last second before polling, instead of 00:00.
- TSified `BuildShareLink`, `InitSourceData` and `ShareData`.
- Added `HasLocalData` interface - which has `hasLocalData` property to implement.
- Added `ModelJson` interface - which provides loose type hints for Model JSON.
- Added `settings` object to `InitSourceData` - provides `baseMaximumScreenSpaceError, useNativeResolution, alwaysShowTimeline, baseMapId, terrainSplitDirection, depthTestAgainstTerrainEnabled` - these properties are now saved in share links/stories.
- Moved `setAlwaysShowTimeline` logic from `SettingsPanel` to `TimelineStack.ts`.

#### 8.1.27 - 2022-04-08

- Use CKAN Dataset `name` property for WMS `layers` as last resort.
- Set CKAN Group will now set CKAN Item `name` in `definition` stratum.
- Ignore GeoJSON Features with no geometry.
- Fix feedback link styling.
- Improve `CatalogIndexReference` error messages.

#### 8.1.26 - 2022-04-05

- **Breaking changes**
  - All dynamic groups (eg `WebMapServiceCatalogGroup`) will create members and set `definition` strata (instead of `underride`)
- New `GltfMixin`, which `GltfCatalogItem` now uses.
- Hook up `beforeViewerChanged` and `afterViewerChanged` events so they are
  triggered on viewer change. They are raised only on change between 2D and 3D
  viewer mode.
- Removed references to conversion service which is no longer used in version >=8.0.0.
- Added experimental routing system - there may be breaking changes to this system in subsequent patch releases for a short time. The routes currently include:
  - `/story/:share-id` ➡ loads share JSON from a URL `${configParameters.storyRouteUrlPrefix}:share-id` (`configParameters.storyRouteUrlPrefix` must have a trailing slash)
  - `/catalog/:id` ➡ opens the data catalogue to the specified member
- Fixed a polyline position update bug in `LeafletVisualizer`. Polylines with time varying position will now correctly animate in leaflet mode.
- Change button cursor to pointer
- Add `GeoJsonTraits.filterByProperties` - this can be used to filter GeoJSON features by properties
- Add GeoJSON `czmlTemplate` support for `Polygon/MultiPolygon`
- Add custom `heightOffset` property to `czmlTemplate`
- Fixed a bug where Cesium3DTilePointFeature info is not shown when being clicked.
- Added optional `onDrawingComplete` callback to `UserDrawing` to receive drawn points or rectangle when the drawing is complete.
- Fixed a bug in `BoxDrawing` where the box can be below ground after initialization even when setting `keepBoxAboveGround` to true.
- Add `itemProperties`, `itemPropertiesByType` and `itemPropertiesByIds` to `GroupTraits` and `ReferenceTraits`.
  - Properties set `override` strata
  - Item properties will be set in the following order (highest to lowest priority) `itemPropertiesByIds`, `itemPropertiesByType`, `itemProperties`.
  - If a parent group has `itemProperties`, `itemPropertiesByType` or `itemPropertiesByIds` - then child groups will have these values copied to `underride` when the parent group is loaded
  - Similarly with references.
- Fix `viewCatalogMember` bug - where `_previewItem` was being set too late.
- Improve error message in `DataPreview` for references.
- Fix alignment of elements in story panel and move some styling from scss to styled components
- Click on the stories button opens a story builder (button on the left from story number)
- Added ASGS 2021 regions to region mapping:
  - SA1-4 (e.g. sa3_code_2021)
  - GCCSA
  - STE & AUS (aliased to existing 2011/2016 data due to no change in geometry, names & codes)
- Added LGA regions from 2019 & 2021 to region mapping - only usable by lga code
- Increase `ForkTsCheckerWebpackPlugin` memoryLimit to 4GB
- Add `renderInline` option to markdownToHtml/React + TSify files
- Organise `lib/Map` into folder structure
- When `modelDimensions` are changed, `loadMapItems()` is automatically called
- Add `featureCounts` to `GeoJsonMixin` - this tracks number of GeoJSON Features by type
- Add `polygon-stroke`, `polyline-stroke` and `marker-stroke` to GeoJSON `StyleTraits` - these are only applied to geojson-vt features (not Cesium Primitives)
- TableMixin manual region mapping dimensions are now in a `SelectableDimensionGroup`
- Fix misc font/color styles
- Create reusable `StyledTextArea` component
- `Collapsible` improvements:
  - Add `"checkbox"` `btnStyle`
  - `onToggle` can now stop event propagation
  - `title` now supports custom markdown
- Add `rightIcon` and `textLight` props to `Button`
- New `addTerriaScrollbarStyles` scss mixin
- `TableAutomaticStylesStratum` now creates `styles` for every column - but will hide columns depending on `TableColumnType`
- `TableAutomaticStylesStratum.numberFormatOptions` is now `TableStyle.numberFormatOptions`
- Implement `TableColorStyleTraits.legendTicks` - this will determine number of ticks for `ContinuousColorMap` legends
- `DiscreteColorMap` will now use `minimumValue`/`maximumValue` to calculate bins
- `SelectableDimensions` improvements
  - Add `color`, `text`, `numeric` and `button` types
  - Add `onToggle` function to `SelectableDimensionGroup`
  - `Group` and `CheckboxGroup` now share the same UI and use `Collapsible`
  - `enum` (previously `select`) now uses `react-select` component
  - `color` uses `react-color` component
  - `DimensionSelectorSection` / `DimensionSelector*` are now named the same as the model - eg `SelectableDimension`
- Create `Portal`, `PortalContainer`,`SidePanelContainer` and `WorkflowPanelContainer`. There are used by `WorkflowPanel`.
- Create `WorkflowPanel` - a basic building block for creating Workflows that sit on top of the workbench
  - It has three reusable components, `Panel`, `PanelButton`, `PanelMenu`
- Create `selectableDimensionWorkflow` - This uses `WorkflowPanel` to show `SelectableDimensions` in a separate side panel.
  - `TableStylingWorkflow` - set styling options for TableMixin models
  - `VectorStylingWorkflow` - this extends `TableStylingWorkflow` - used to set styling options for GeoJsonMixin models (for Protomaps/geojson-vt only)
- Create `viewingControls` concept. This can be used to add menu items to workbench items menu (eg "Remove", "Export", ...)
  - TSXify `ViewingControls`
- Add temporary `legendButton` property - this is used to show a "Custom" button above the Legend if custom styling has been applied
  - This uses new `TableStyle.isCustom` property
- Move workbench item controls from `WorkbenchItem.jsx` `WorkbenchItemControls.tsx`
- Add `UrlTempalteImageryCatalogItem`, rename `RasterLayerTraits` to `ImageryProviderTraits` and add some properties.
- Added `ViewingControlsMenu` for making catalog wide extensions to viewing controls options.
- Added `MapToolbar`, a simpler API for adding buttons to the map navigation menu for the most common uses cases.
- Added `BoxDrawing` creation methods `fromTransform` and `fromTranslationRotationScale`.
- Fixed a bug where `zoom` hangs for catalog items with trait named `position`.
- Moved workflows to `Models/Workflows` and added helper method `runWorkflow` to invoke a workflow.
- Change NaturalEarth II basemap to use `url-template-imagery`
- Remove Gnaf API related files as the service was terminated.

#### 8.1.25 - 2022-03-16

- Fix broken download link for feature info panel charts when no download urls are specified.
- Fixed parameter names of WPS catalog functions.
- Improve WMS 1.1.1 support
  - Added `useWmsVersion130` trait - Use WMS version 1.3.0. True by default (unless `url` has `"version=1.1.1"` or `"version=1.1.0"`), if false, then WMS version 1.1.1 will be used.
  - Added `getFeatureInfoFormat` trait - Format parameter to pass to GetFeatureInfo requests. Defaults to "application/json", "application/vnd.ogc.gml", "text/html" or "text/plain" - depending on GetCapabilities response
- Add `legendBackgroundColor` to `LegendOwnerTraits` and `backgroundColor` to `LegendTraits`
- Add `sld_version=1.1.0` to `GetLegendGraphics` requests
- Filter `"styles","version","format","srs","crs"` conflicting query parameters from WMS `url`
- WMS `styles`, `tileWidth`, `tileHeight` and `crs`/`srs` will use value in `url` if it is defined (similar to existing behavior with `layers`)
- WMS will now show warning if invalid `layers` (eg if the specified `layers` don't exist in `GetCapabilities`)
- ArcGisFeatureServerCatalogItem can now load more than the maximum feature limit set by the server by making multiple requests, and uses GeojsonMixin
- Avoid creating duplication in categories in ArcGisPortalCatalogGroup.
- Fix `CatalogMemberMixin.hasDescription` null bug
- `TableStyle` now calculates `rectangle` for point based styles
- Fixed error installing dependencies by changing dependency "pell" to use github protocol rather than unencrypted Git protocol, which is no longer supported by GitHub as of 2022-03-15.

#### 8.1.24 - 2022-03-08

- Ignores duplicate model ids in members array in `updateModelFromJson`
- Add support for `crs` property in GeoJSON `Feature`
- Add feature highlighting for Protomaps vector tiles
- Add back props `localDataTypes` and `remoteDataTypes` to the component `MyData` for customizing list of types shown in file upload modal.

#### 8.1.23 - 2022-02-28

- **Breaking changes**:
  - `IDEAL ZOOM` can be customised by providing `lookAt` or `camera` for `idealZoom` in `MappableTraits`. The `lookAt` takes precedence of `camera` if both exist. The values for `camera` can be easily obtained from property `initialCamera` by calling shared link api .

* Fixed crash caused by ArcGisMapServerCatalogItem layer missing legend.
* Refactored StoryPanel and made it be collapsible
* Added animation.ts as a utility function to handle animation end changes (instead of using timeout)
* Fixed a bug where `buildShareLink` serialised the feature highlight model & geometry. Picked features are still serialised and geometry is reloaded on accessing the share link.

#### 8.1.22 - 2022-02-18

- Added play story button in mobile view when there is an active story
- `IDEAL ZOOM` can be customised by providing `idealZoom` property in `MappableTraits`.
- Fix `AddData` options

#### 8.1.21 - 2022-02-08

- Fixed bug where WMS layer would crash terria if it had no styles, introduced in 8.1.14

#### 8.1.20 - 2022-02-04

- Fixed whitescreen on Print View in release/production builds

#### 8.1.19 - 2022-01-25

- Add WMS support for `TIME=current`
- Only show `TableMixin.legends` if we have rows in dataColumnMajor and mapItems to show
- Add `WebMapServiceCatalogGroup.perLayerLinkedWcs`, this can be used to enable `ExportWebCoverageService` for **all** WMS layers. `item.linkedWcsCoverage` will be set to the WMS layer `Name` if it is defined, layer `Title` otherwise.
- MagdaReference can use addOrOverrideAspects trait to add or override "terria" aspect of target.
- Added new print preview page that opens up in a new window
- TSXified PrintView

#### 8.1.18 - 2022-01-21

- Add missing default Legend to `TableAutomaticStylesStratum.defaultStyle`
- Fix a bug in CompositeCatalogItem that causes share URLs to become extremely long.
- Fix `OpacitySection` number precision.
- Add `sortMembersBy` to `GroupTraits`. This can be set to sort group member models - For example `sortMembersBy = "name"` will alphabetically sort members by name.
- Remove `theme.fontImports` from `GlobalTerriaStyles` - it is now handled in `TerriaMap/index.js`
- Add check to `featureDataToGeoJson.getEsriFeature` to make sure geometry exists

#### 8.1.17 - 2022-01-12

- **Breaking changes**:
  - Minimum node version is now 12 after upgrading node-sass dependency

* Automatically cast property value to number in style expressions generated for 3d tiles filter.
* Re-enable procedure and observable selectors for SOS items.
* Fix broken "Ideal zoom" for TableMixin items.
* The opacity of 3d tiles can now be changed with the opacity slider in the workbench
* RasterLayerTraits and Cesium3dTilesTraits now share the newly created OpacityTraits
* `disableOpacityControl` is now a trait and can be set in the catalog.
* TSXified OpacitySection
* Upgrade compiler target from es2018 to es2019
* Fix default table style legends
* Remove SOS defaults legend workaround
* Update NodeJS version to 14 in `npm-publish` GitHub action

#### 8.1.16 - 2021-12-23

- Added region mapping support for Commonwealth Electoral Divisions as at 2 August 2021 (AEC) as com_elb_name_2021.

#### 8.1.15 - 2021-12-22

- Fix sharelink bug, and make `isJson*` type checks more rigorous
- Remove `uniqueId` from `CatalogMemberMixin.nameInCatalog` and add it as fallback to `CatalogMemberMixin.name`
- Add `shareKeys` and `nameInCatalog` to `CatalogIndexReference`.
- Remove `description` field from `CatalogIndex`
  - The `CatalogIndex` can now be used to resolve models in sharelinks
- Add support for zipped `CatalogIndex` json files.
- Fix `SplitReferences` which use `shareKeys`
- Make `isJson*` type assertion functions more rigorous
  - Add `deep` parameter, so you can use old "shallow" type check for performance reasons if needed
- Add Shapefile to `CkanDefaultFormatsStratum`
- Fix `ArcGisMapServerCatalogItem` metadata bug
- Remove legend traits from CatalogMemberMixin, replacing them with LegendOwnerTraits, and add tests to enforce correct use of legends.
- Add better support for retreiving GeoJsonCatalogItem data through APIs, including supporting geojson nested within json objects
- Fixed `ContinuousColorMap` min/max value bug.
- `TableStyle.outlierColor` is now only used if `zFilter` is active, or `colorTraits.outlierColor` is defined
- Add `forceConvertResultsToV8` to `WebProcessingServiceCatalogFunction`. If your WPS processes are returning v7 json, you will either need to set this to `true`, or set `version: 0.0.1` in JSON output (which will then be automatically converted to v8)
- Cleanup `CatalogFunction` error handling
- Fix `SelectAPolygonParameterEditor` feature picking (tsified)
- Add `WebMapServiceCatalogItem.rectangle` support for multiple WMS layers
- Fix picked feature highlighting for ArcGis REST API features (and TSify `featureDataToGeoJson`)
- Re-enable GeoJSON simple styling - now if more than 50% of features have [simple-style-spec properties](https://github.com/mapbox/simplestyle-spec) - automatic styling will be disabled (this behaviour can be disabled by setting `forceCesiumPrimitives = false`)
- Don't show `TableMixin` `legends` or `mapItems` if no data
- Fix `GeoJsonCatalogItem.legends`
- Add `isOpen` to `TerriaReferenceTraits`

#### 8.1.14 - 2021-12-13

- **Breaking changes**:
  - `Result.throwIfUndefined()` will now only throw if `result.value` is undefined - regardless of `result.error`

* Reimplement option to zoom on item when adding it to workbench, `zoomOnAddToWorkbench` is added to `MappableTraits`.
* Update terria-js cesium to `1.81.3`
* Re-allowed models to be added to `workbench` if the are not `Mappable` or `Chartable`
* Moved `WebMapServiceCatalogItem.GetCapbilitiesStratum` to `lib\Models\Catalog\Ows\WebMapServiceCapabilitiesStratum.ts`
* Moved `WebMapServiceCatalogItem.DiffStratum` to `DiffableMixin`
* `callWebCoverageService` now uses version WCS `2.0.0`
  - All WCS export functionality is now in `ExportWebCoverageServiceMixin`
  - Added `WebCoverageServiceParameterTraits` to `WebMapServiceCatalogItemTraits.linkedWcsParameters`. It includes `outputFormat` and `outputCrs`
  - Will attempt to use native CRS and format (from `DescribeCoverage`)
  - No longer sets `width` or `height` - so export will now return native resolution
* Anonymize user IP when using google analytics.
* Fix crash when TableMixin-based catalog item had invalid date values
* Fix `WebMapServiceCatalogItem.styles` if `supportsGetLegendGraphics = false`. This means that if a WMS server doesn't support `GetLegendGraphics` requests, the first style will be set as the default style.

#### 8.1.13 - 2021-12-03

- Paramerterised the support email on the help panel to use the support email in config
- Refactored `TableColumn get type()` to move logic into `guessColumnTypeFromValues()`
- `TableMixin.activeStyle` will set `TableColumnType = hidden` for `scalar` columns with name `"id"`, `"_id_"` or `"fid"`
- Fix bug `TableColumn.type = scalar` even if there were no values.
- Table columns named `"easting"` and `"northing"` are now hidden by default from styles
- `TableColumn.type = enum` requires at least 2 unique values (including null) to be selected by default
- Tweak automatic `TableColumn.type = Enum` for wider range of values
- Exporting `TableMixin` will now add proper file extensions
- Added `TimeVaryingTraits.timeLabel` trait to change label on `DateTimeSelectorSection` (defaults to "Time:")
  - This is set to `timeColumn.title`
- `TableColumn` will try to generate prettier `title` by un-camel casing, removing underscores and capitalising words
- `TableStyle` `startDates`, `finishDates` and `timeIntervals` will only set values for valid `rowGroups` (invalid rows will be set to `null`). For example, this means that rows with invalid regions will be ignored.
- Add "Disable style" option to `TableMixin.styleDimensions` - it can be enabled with `TableTraits.showDisableStyleOption`
- Added `timeDisableDimension` to `TableMixin` - this will render a checkbox to disable time dimension if `rowGroups` only have a single time interval per group (i.e. features aren't "moving" across time) - it can be enabled with `TableTraits.showDisableTimeOption` - `TableAutomaticStylesStratum` will automatically enable this if at least 50% of rowGroups only have one unique time interval (i.e. they don't change over time)\
- Remove border from region mapping if no data
- Add `baseMapContrastColor` and `constrastColor` to `BaseMapModel`
- Fixed `TableMixin.defaultTableStyle.legends` - `defaultTableStyle` is now not observable - it is created once in the `contructor`
- Removed `Terria.configParameters.enableGeojsonMvt` - geojson-vt/Protomaps is now used by default
- `GpxCatalogItem` now uses `GeojsonMixin`
- Add an external link icon to external hyperlink when using method `parseCustomHtmlToReact`. This feature can be switched off by passing `{ disableExternalLinkIcon: true }` in `context` argument.
- Tsify `sendFeedback.ts` and improve error messages/notifications
- Removed unused overrideState from many DataCatalog React components.
- Fixed a bug where adding a timeseries dataset from the preview map's Add to map button didn't add the dataset to the `timelineStack`.
- Fixed incorrect colour for catalog item names in the explorer panel when using dynamic theming.
- Moved `CatalogIndex` loading from constructor (called in `Terria.start`) to `CatalogSearchProvider.doSearch` - this means the index will only be loaded when the user does their first search
- Add basic auth support to `generateCatalogIndex`, fix some bugs and improve performance
- Update terria-js cesium to `1.81.2`
- Add `uniqueId` as fallback to `nameInCatalog`
- Remove duplicated items from `OpenDataSoftGroup` and `SocrataGroup`

#### 8.1.12 - 2021-11-18

- Bigger zoom control icons.
- Modified "ideal zoom" to zoom closer to tilesets and datasources.
- Added `configParameters.feedbackPostamble`. Text showing at the bottom of feedback form, supports the internationalization using the translation key
- `GeoJsonMixin.style["stroke-opacity"]` will now also set `polygonStroke.alpha` and `polylineStroke.alpha`
- Reduce `GeoJsonMixin` default stroke width from `2` to `1`
- Add `TableMixin` styling to `GeoJsonMixin` - it will treat geojson feature properties as "rows" in a table - which can be styled in the same way as `TableMixin` (eg CSV). This is only enabled for geojson-vt/Protomaps (which requires `Terria.configParameters.enableGeojsonMvt = true`). For more info see `GeojsonMixin.forceLoadMapItems()`
  - This can be disabled using `GeojsonTraits.disableTableStyle`
- Opacity and splitting is enabled for Geojson (if using geojson-vt/protomaps)
- Replaced `@types/geojson` Geojson types with `@turf/helpers`
- In `GeojsonMixin` replaced with `customDataLoader`, `loadFromFile` and `loadFromUrl` with `forceLoadGeojsonData`
- `GeojsonMixin` will now convert all geojson objects to FeatureCollection
- Exporting `GeojsonMixin` will now add proper file extensions
- `WebFeatureServiceCatalogItem` now uses `GeoJsonMixin`
- Fix `ProtomapsImageryProvider` geojson feature picking over antimeridian
- Add Socrata group to "Add web data
- Added "marker-stroke-width", "polyline-stroke-width", "polygon-stroke-width" to `GeojsonStyleTraits` (Note these are not apart of [simplestyle-spec](https://github.com/mapbox/simplestyle-spec/tree/master/1.1.0) and can only be used with `geojson-vt`)
- Add a method refreshCatalogMembersFromMagda to Terria class.
- Renable `useNativeResolution` on mobile
- Store `useNativeResolution`, `baseMaximumScreenSpaceError` as local properties
- Moved CKAN default `supportedFormats` to `CkanDefaultFormatsStratum`
- Add properties to `CkanResourceFormatTraits`
  - `maxFileSize` to filter out resources with large files (default values: GeoJSON = 150MB, KML = 30MB, CZML = 50MB)
  - `removeDuplicates` (which defaults to true) so we don't get duplicate formats for a dataset (it will check `resource.name`)
    - If there are multiple matches, then the newest (from resource.created property) will be used
  - `onlyUseIfSoleResource` to give a given resource format unless that is all that exists for a dataset
- Add CKAN `useSingleResource`, if `true`, then the highest match from `supportedResourceFormats` will be used for each dataset
- ArcGis Map/Feature Service will now set CRS from `latestWkid` if it exists (over `wkid`)
- Fix CKAN ArcGisFeatureService resources
- ArcGisFeatureServer will now set `outSR=4326` so we don't need to reproject client-side

#### 8.1.11 - 2021-11-15

- Fix `SettingsPanel` type issue

#### 8.1.10 - 2021-11-15

- Fix `CswCatalogGroup` XML types
- Added `MAINCODE` aliases for all ABS Statistical Area regions that were missing them.
- Fixed `superGet` replacement in webpack builds with babel versions `7.16.0` and above.

#### 8.1.9 - 2021-11-01

- TSify workbench splitter control and fix broken styling.
- Fix app crash when opening AR tool.

#### 8.1.8 - 2021-10-29

- Tsified `SettingPanel`
- Moved `setViewerMode` function from `Terria` class to `ViewerMode`
- Refactored checkbox to use children elements for label instead of label
  property, `isDisabled`, `isChecked` and `font-size: inherit` style is passed
  to each child element (so propper styling is maintained)
- Fix an internal bug where Cesium.prototype.observeModelLayer() fails to remove 3D tilesets in certain cases.
- Rename `TerriaError._shouldRaiseToUser` to `overrideRaiseToUser`
  - Note: `userProperties.ignoreError = "1"` will take precedence over `overrideRaiseToUser = true`
- Fix `overrideRaiseToUser` bug causing `overrideRaiseToUser` to be set to `true` in `TerriaError.combine`
- Add `rollbar.warning` for `TerriaErrorSeverity.Warning`
- Disable `zFilter` by default
- Remove use of word "outlier" in zFilter dimension and legend item (we now use "Extreme values")
- Add `cursor:pointer` to `Checkbox`
- Fix `MapNavigation` getter/setter `visible` bug.
  - Replace `CompositeBarItemController` `visible` setter with `setVisible` function
- Use `yarn` in CI scripts (and upgrade node to v14)
- Fix app crash when previewing a nested reference in the catalog (eg when viewing an indexed search result where the result is a reference).
- Ported feaure from v7 to set WMS layers property from the value of `LAYERS`, `layers` or `typeName` from query string of CKAN resource URL.

#### 8.1.4 - 2021-10-15

- Make flex-search usage (for `CatalogIndex`) web-worker based
- Add `completeKnownContainerUniqueIds` to `Model` class - This will recursively travese tree of knownContainerUniqueIds models to return full list of dependencies
- Add all models from `completeKnownContainerUniqueIds` to shareData.models (even if they are empty)

#### 8.1.3 - 2021-10-14

- Reimplement map viewer url param
- Added `terriaError.importance` property. This can be set to adjust which error messages are presented to the user.
  - `terriaErrorNotification` and `WarningBox` will use the error message with highest importance to show to the user ("Developer details" remains unchanged)
- Add `terriaError.shouldRaiseToUser` override, this can be used to raise errors with `Warning` severity.
- `terriaError.raisedToError` will now check if **any** `TerriaError` has been raised to the user in the tree.
- `workbench.add()` will now keep items which only return `Warning` severity `TerriaErrors` after loading.
- Improve SDMX error messages for no results
- Fix SDMX FeatureInfoSection time-series chart to only show if data exists.
- Improve GeoJSON CRS projection error messages
- Add `Notification` `onDismiss` and `ignore` properties.
- Fix `AsyncLoader` result bug
- Remove `Terria.error` event handler
- Refactor `workbench.add` to return `Result`
- Consolidated network request / CORS error message - it is now in `t("core.terriaError.networkRequestMessage")`.
  - It can be injected into other translation strings like so: `"groupNotAvailableMessage": "$t(core.terriaError.networkRequestMessage)"`
  - Or, you can use `networkRequestError(error)` to wrap up existing `TerriaError` objects
- Fix incorrect default `configParameters.feedbackPreamble`
- Fix incorrect default `configParameters.proj4def` - it is now `"proj4def/"`
- Fix Branding component. It wasn't wrapped in `observer` so it kept getting re-rendered
- Add `FeedbackLink` and `<feedbacklink>` custom component - this can be used to add a button to open feedback dialog (or show `supportEmail` in feedback is disabled)
- Fix `ContinuousColorMap` `Legend` issue due to funky JS precision
- Fix mobx computed cycle in `CkanDatasetStratum` which was making error messages for failed loading of CKAN items worse.

#### 8.1.2 - 2021-10-01

- Removed duplicate Help icon and tooltip from the map navigation menu at the bottom as it is now shown in the top menu.
- Fixed a bug where the app shows a scrollbar in some instances.
- Wrap clean initSources with action.
- Modified `TerriaReference` to retain its name when expanded. Previously, when the reference is expanded, it will assume the name of the group or item of the target.
- Proxy `catalogIndex.url`

#### 8.1.1 - 2021-09-30

- **Breaking changes:**
  - `blacklist` has been renamed to `excludeMembers` for `ArcGisPortalCatalogGroup` and `CkanCatalogGroup`.

* Tsifyied and refactored `RegionProvider` and `RegionProviderList`, and re-enabled `loadRegionIDs`
* `TableColorMap` `minimumValue` and `maximumValue` will now take into account valid regions.
* `tableMixin.loadRegionProviderList()` is now called in `tableMixin.forceLoadMapItems()` instead of `mappableMixin.loadMapItems()`
* Add TableColumn and TableStyle `ready` computed property. Columns will only be rendered if `ready` is `true`. At the moment it is only used to wait until `loadRegionIDs` has finished.
* Moved region mapping `ImageryProvider` code to `lib/Table/createRegionMappedImageryProvider.ts`
* Fix `ChartPanel` import `Result` bug.
* Improve handling of featureInfoTemplate for composite catalog items.
* Mobile help menu will now show a link to map user guide if it is configured in `Terria.configParameters.helpItems`.
* Fixed the layout of items in mobile navigation
* Add Mapbox Vector Tile support. This is using [protomaps.js](https://github.com/protomaps/protomaps.js) in the new `ProtomapsImageryProvider`. This includes subset of MVT style specification JSON support.
* `MapboxVectorCanvasTileLayer` is now called `ImageryProviderLeafletGridLayer`
* `CesiumTileLayer` is now called `ImageryProviderLeafletTileLayer`.
* Added `geojson-vt` support to `GeoJsonMixin`, which will tile geojson into vector tiles on the fly, and use the new `ProtomapsImageryProvider`.
* Added `configParameter.enableGeojsonMvt` temporary feature flag for experimental Geojson-Mapbox vector tiles. Default is `false`.
* Added `forceCesiumPrimitives` to `GeoJsonTraits`. This can be used to render cesium primitives instead of Mapbox vector-tiles (if `configParameter.enableGeojsonMvt` is `true`)
* Add `scale` observable to `TerriaViewer`. This will give distance between two pixels at the bottom center of the screen in meters.
* Fixed `withControlledVisibility` method to inherit `propTypes` of its wrapped component.
* Added `MinMaxLevelMixin` and `MinMaxLevelTraits` to handle defining min and max scale denominator for layers.
* Extracted function `scaleToDenominator` to core - for conversion of scale to zoom level.
* Share/start data conversion will now only occur if `version` property is `0.x.x`. Previously, it was `version` property is **not** `8.x.x`
* Filter table column values by Z Score. This is controlled by the following `TableColorStyleTraits`:
  - `zScoreFilter` - Treat values outside of specifed z-score as outliers, and therefore do not include in color scale. This value is magnitude of z-score - it will apply to positive and negative z-scores. For example a value of `2` will treat all values that are 2 or more standard deviations from the mean as outliers. This must be defined to be enabled - currently it is only enabled for SDMX (with `zScoreFilter=4`).
  - `zScoreFilterEnabled - True, if z-score filter is enabled
  - `rangeFilter` - This is applied after the `zScoreFilter`. It is used to effectively 'disable' the zScoreFilter if it doesn't cut at least the specified percange of the range of values (for both minimum and maximum value). For exmaple if `rangeFilter = 0.2`, then the zScoreFilter will only be effective if it cuts at least 20% of the range of values from the minimum and maximum value
* Add `outlierColor` to `ContinuousColorMap`
* Add `placement` to `SelectableDimension`. This can be used to put `SelectableDimension` below legend using `placement = "belowLegend`
* Add `SelectableDimensionCheckbox` (and rename `SelectableDimension` to `SelectableDimensionSelect`)
* Add `outlierFilterDimension` checkbox `SelectableDimension` to workbench to enable/disable dimension
* Extend `tableStyle.rowGroups` to regions
* Fix `spreadFinishTime` bug
* Fix diverging `ContinuousColorMap` - it will now center color scale around 0.
* Refactor `SocrataMapViewCatalogItem` to use `GeoJsonMixin`
* `SocrataCatalogGroup` will not not return groups for Facets if there is only one - so it skips an unnecessary group level.
* Update protomaps.js to `1.5.0`
* SDMX will now disable the region column if less than 2 valid regions have been found
* Set `spreadStartTime` and `spreadFinishTime` to `true` for SDMX
* Add SDMX `metadataURLs` from dataflow annotations
* Improve SDMX chart titles
* `TableMixin` will now remove data if an error occurs while calling `forceLoadTableData`
* Make `regionColumn` `isNullable` - this means region column can be disabled by setting to `null`.
* Fix scalar column color map with a single value
* TableMixin will now clear data if an error occurs while calling `forceLoadTableData`
* `TableMixin` will now not return `mapItems` or `chartItems` if `isLoading`
* SDMX will now use `initialTimeSource = stop`
* Fix `duplicateModels` duplicating observables across multiple models
* Support group models in workbench -- All members will be automatically added to the map.
* Added location search button to welcome modal in mobile view.
* Add `DataUrlTraits` to `CatalogMemberTraits.dataUrls`. It contains an array of data URLS (with optional `title` which will render a button). It is handled the same as `MetadataUrls` except there is a `type` property which can be set to `wcs`, `wfs`... to show info about the URL.
* Made search location bar span full width in mobile view.
* Automatically hide mobile modal window when user is interacting with the map.
* Disabled feature search in mobile
* Disabled export (clip&ship) in mobile
* Fixed misplaced search icon in mobile safari.
* Prevents story text from covering the whole screen in mobile devices.
* Add `CatalogIndex`, `CatalogIndexReference` and `generateCatalogIndex()` script. These can be used to generate a static JSON index of a terria catalog - which can then be searched through using `flexsearch`
* Added `weakReference` flag `ReferenceMixin`, this can be used to treat References more like a shortcut (this means that `sourceReference` isn't used when models are shared/added to the workbench - the `target` is used instead)
* GroupMixin.isMixedInto and MappableMixin.isMixedInto are now more strict - and won't pass for for References with `isMappable` or `isGroup`.
* `Workbench.add` can now handle nested `References` (eg `CatalogIndexReference -> CkanReference -> WMSCatalogItem`).
* Add `description` trait to `CatalogMemberReferenceTraits`
* Added `excludeMembers` property to `GroupTraits` (this replaced the `blacklist` property in v7). It is an array of strings of excluded group and item names. A group or item name that appears in this list will not be shown to the user. This is case-insensitive and will also apply to all child/nested groups
* Fixes an app crash on load in iOS-Safari mobile which was happening when rendering help panel tooltips.
* Fixed `WebMapServiceCatalogItem` not sending additional `parameters` in `GetFeatureInfo` queries.
* Changed mobile header icons and improved styling.
* Fixed a problem with computeds and AsyncLoader when loading `mapItems` (and hence children's `mapItems`) of a CompositeCatalogItem.
* Fix `YDYRCatalogFunction` `description`
* Extend input field for search in mobile view to full width of the page.
* Automatically hide mobile modal window when user is interacting with the map (like picking a point or drawing a shape).
* Adjusted styling of x-axis labels in feature info panel to prevent its clipping.
* When expanding charts from the same catalog item, we now create a new item if the expanded chart has a different title from the previously expanded chart for the same item. This behavior matches the behavior in `v7`.
* Improve status message when feature info panel chart is loading
* Fix broken chart panel download button.
* Changed @vx/_ dependencies to @visx/_ which is the new home of the chart library
* The glyph style used for chart points can now be customized.
* Added `TerriaReference` item, useful for mounting a catalog tree from an external init file at any position in the current map's catalog tree.
* Changed @vx/_ dependencies to @visx/_ which is the new home of the chart library
* The glyph style used for chart points can now be customized.
* Chart tooltip and legend bar can now fit more legends gracefully.

#### 8.1.0 - 2021-09-08

- **Breaking changes:**
  - Overhaul of map navigation: items no longer added inside UserInterface using <Nav> jsx.

* New version of map navigation ([#5062](https://github.com/TerriaJS/terriajs/pull/5062))
  - It consists of
    - a high level api `MapNavigationModel` for managing the navigation items, which is responsible for managing the state of navigation items. It is passing commands to invidual item controller.
    - a `MapNavigationItemController` that holds and control the state of navigation item. When new navigation item is created it should extend controller and provide the definition on how it state should be updated.
  - Terria exposes instance of navigation model to the world.
  - Converted all existing navigation items to utilise new navigation model, and registered them in terria navigation model (`registerMapNavigations.tsx`).
  - Resolved issue with some navigation items not being clickable on mobile due to overlap from others.
* Fixed a bug in Difference tool where difference image was showing with zero opacity in some situations.
* Fixed `CzmlCatalogItem` to react correctly to input data changes.

#### 8.0.1 - 2021-09-06

- Added `catalog-converter` support for v7 `#start` data.
- add french Help button translation
- Enable FeatureInfoSectionSpec tests
- Add `itemProperties` to `ArcGisMapServerCatalogGroupTraits` so that `ArcGisMapServerCatalogGroup` can override relevant traits of its layers.
- Add `feature` object to `FeatureInfoSection.getTemplateData`
- Add a way to replace text in feature info templates. See [Replace text](doc/connecting-to-data/customizing-data-appearance/feature-info-template.md) for details.
- Fixed unnecessary model reloads or recomputing of `mapItems` when switching between story scenes.
- Fixed story reset button.
- Moved help button to the top menu

#### 8.0.0 - 2021-08-13

- **Breaking changes**:
  - Require `translate#` in front of translatable content id in `config.json` (i.e. `helpContent`).
  - `colorPalette` no longer supports a list of CSS colors (eg `rgb(0,0,255)-rgb(0,255,0)-rgb(255,0,0)`). Instead please use `binColors`.
  - Organise `Traits` folder into `Traits/Decorators` and `Traits/TraitsClasses`
  - Renamed all mixin instance type definitions to `XMixin.Instance`.
  - Basemaps are now defined as `baseMaps` object (see [baseMaps object docs](./doc/customizing/initialization-files.md#basemaps))
    - list of available basemaps is defined in `baseMaps.items`. This list is combined with default base maps so it's possible to override defaults
    - definition of `initBaseMapId` and `initBaseMapName` are moved to `baseMaps.defaultBaseMapId` and `baseMaps.defaultBaseMapName`
    - `previewBaseMapId` is moved to `baseMaps.previewBaseMapId`
    - implemented `baseMaps.enabledBaseMaps` array of base map ids to define a list of baseMaps available to user
    - updated docs for `baseMaps`
  - `$color-splitter` and `theme.colorSplitter` has been replaced with `$color-secondary` and `theme.colorSecondary`
  - `canZoomTo` has bee replaced with `disableZoomTo` in `MappableTraits`
  - `showsInfo` has been replaced with `disableAboutData` in `CatalogMemberTraits`
  - `AsyncLoader` loadXXX methods now return `Result` with `errors` **they no longer throw errors** - if you need errors to be thrown you can use `(await loadXX).throwIfError()`.
  - Removed `openGroup()` - it is replaced by `viewState.viewCatalogMember`
  - Renamed `ReferenceMixin.is` to `ReferenceMixin.isMixedInto`

* Fixed a bug with numeric item search where it sometimes fails to return all matching values.
* Respect order of objects from lower strata in `objectArrayTrait`.
* Fix datetime button margin with scroll in workbench.
* Fix checkbox when click happen on svg icon. (#5550)
* Added progress indicator when loading item search tool.
* Add `nullColor` to `ConstantColorMap` - used when `colorColumn` is of type `region` to hide regions where rows don't exist.
* `TableStyles` will only be created for `text` columns if there are no columns of type `scalar`, `enum` or `region`.
* Moved `TableStyle.colorMap` into `TableColorMap`
* Replaced `colorbrewer.json` with `d3-scale-chromatic` - we now support d3 color scales (in addition to color brewer) - see https://github.com/d3/d3-scale-chromatic
* Added `ContinuousColorMap` - it will now be used by default for `scalar` columns
  - To use `DiscreteColorMap` - you will need to set `numberOfBins` to something other than `0`.
* `TableColorMap` default color palette for `scalar` columns is not `Reds` instead of `RdYlOr`
* Legends for `scalar` columns will now calculate optimal `numberFormatOptions.maximumFractionDigits` and `numberFormatOptions.minimumFractionDigits`
* Fix sharing user added data of type "Auto-detect".
* #5605 tidy up format string used in `MagdaReference`
* Fix wms feature info returning only one feature
* `WebMapServiceCatalogGroup` will now create layer auto-IDs using `Name` field to avoid ID clashes.
* Added `GroupMixin` `shareKey` generation for members - if the group has `shareKeys`.
* Organise `Traits` folder into `Traits/Decorators` and `Traits/TraitsClasses
* Organise `Traits` folder into `Traits/Decorators` and `Traits/TraitsClasses`
* I18n-ify shadow options in 3DTiles and some strings in feature info panel.
* Fix `StyledIcon` css `display` clash
* Limit `SelectableDimension` options to 1000 values
* Added support for `SocrataCatalogGroup` and `SocrataMapViewCatalogGroup`
  - Notes on v7 to v8 Socrata integration:
    - Share links are not preserved
    - Added basic support for dataset resources
* Organise `Models` directory into multiple sub-directories (#5626)
  - New model related classes are moved to `Models/Definition`
  - Catalog related files are moved to `Models/Catalog`
    - ESRI, OWS, GTFS and CKAN related files are moved to their own sub-directories in `Models/Catalog/`
    - Other Catalog items related files are moved to `Models/Catalog/CatalogItems`
    - Other Catalog items related files are moved to `Models/Catalog/CatalogGroups`
    - Catalog functions related files are moved to `Models/Catalog/CatalogFunction`
  - Removed unused Models files
* Modified BadgeBar to be more tolerant to longer strings
* Added `MapboxMapCatalogItem`.
* Added `MapboxStyleCatalogItem`.
* Fix splitter thumb icon vertical position
* Renamed all mixin instance type definitions to `XMixin.Instance`.
* Clean up `ViewControl` colors
  - `$color-splitter` and `theme.colorSplitter` has been replaced with `$color-secondary` and `theme.colorSecondary`
* Clean up `SplitterTraits`
  - `SplitterTraits` is now included in `RasterLayerTraits`
  - Removed `supportsSplitter` variable
  - Added `disableSplitter` trait
* Clean up `canZoomTo`
  - Replaced with `disableZoomTo` in `MappableTraits`
* Clean up `showsInfo`
  - Replaced with `disableAboutData` in `CatalogMemberTraits`
* Add `TerriaErrorSeverity` enum, values can be `Error` or `Warning`.
  - Errors with severity `Error` are presented to the user. `Warning` will just be printed to console.
  - By default, errors will use `Error`
  - `TerriaErrorSeverity` will be copied through nested `TerriaErrors` on creation (eg if you call `TerriaError.from()` on a `Warning` then the parent error will also be `Warning`)
  - Loading models from share links or stories will use `Warning` if the model is **not in the workbench**, otherwise it will use `Error`.
* In `terriaErrorNotification` - show `error.message` (as well as `error.stack`) if `error.stack` is defined
* `AsyncLoader` now has an observable `result` property.
* `viewState.viewCatalogMember()` now handles loading catalog members, opening groups and showing "Add Data" window.
* Fix `MagdaReference` `forceLoadReference` bug.
* Clean up `CkanCatalogGroup` loading - errors are no-longer swallowed.
* Clean up `3dTilesMixin` loading - errors are no-longer swallowed.
* Fix `DataPreviewSections` info section bug.
* Move `FeedbackForm` `z-index` to same as `Notification` - this is so it will appear above Data catalog.
* Added `result.raiseError()`, `result.pushErrorTo()` and `result.clone()` helper methods - and `Result.combine()` convenience function
* Renamed `ReferenceMixin.is` to `ReferenceMixin.isMixedInto`
* Added support for logging to external error service and configuring it via config parameters. See `errorService` in [client configuration](doc/customizing/client-side-config.md).
* Fix `DiscreteColorMap` bug with `binColors` and added warning message if `colorPalette` is invalid.
* Fix `EnumColorMap` bug with `binColors`
* Moved d3-scale-chromatic code into `tableColorMap.colorScaleCategorical()` and `tableColorMap.colorScaleContinuous()`
* Disabled welcome popup for shared stories
* Add WMS support for default value of time dimension.
* Make CompositeCatalogItem sync visibility to its members.
* Add `description` and `example` static properties to `Trait`, and added `@traitClass` decorator.
* Add `parent` property to `Trait`, which contains parent `TraitClass`.
* New model-generated documentation in `generateDocs.ts`
* Refactored some `Traits` classes so they use `mixTraits` instead of extending other `Traits` classes.
* Allow translation of some components.
* Fixed a bug which prevented adding any reference catalog item while the story is playing.
* Bumped terriajs-server to ^3.3.3

#### 8.0.0-alpha.87

- Re-add basemap images to terriajs rather than requiring all TerriaMaps to have those basemap images. Default basemaps will use those images.
- Data from TableMixin always overrides other feature information (e.g. from vector tiles in region mapping) by column name and title for feature info templating (consistent with v7).
- Fixed point entity creation for TableMixin where different columns are used for point size and colour.
- Changed MappableMixin's initialMessage to show while map items are loaded. Map items could be displayed behind the disclaimer before a user accepts the disclaimer.
- Fixed a cyclic dependency between initialMessage and app spinner (globe gif greysreen) that caused the app spinner to be present forever when loading a share link.
- Removed hardcoded credit links and made it configurable via terria config parameters.
- Disable `TableMixin` time column if only one unique time interval

#### 8.0.0-alpha.86

- **Breaking changes**:
  - `EnumColorMap` will only be used for enum `TableColumns` with number of unique values <= number of bins

* Add `options` to CSV papaparsing
* `TableMixin` will now only show points **or** region mapping - not both
* Add `FeatureInfoMixin` support for 2D vector features (in Cesium only)
* `TableStyles` are now hidden from the "Display Variable" selector if the number of colors (enumColors or numberOfBins) is less than 2. As a ColorMap with a single color isn't super useful.
* Improved default `TableColumn.isSampled` - it will be false if a binary column is detected (0 or 1)
* Improved default Table charting - now a time column will be used for xAxis by default
* Added `spreadFinishTime` - which works same way as `spreadStartTime` - if `true`, finish time of feature will be "spread" so that all features are displayed at the latest time step.
* Added support for `OpenDataSoft` - only point or region based features + timeseries
* `GeoJsonMixin`-based catalog items with polygon features can be extruded if a `heightProperty` is specified.
* Bugfix to make time-based geojson work when there are multiple features with the same time property value.
* Add `czmlTemplate` to `GeoJsonTraits` - it can be used to replace GeoJSON Point features with a CZML packet.
* Made the moment points in the chart optionally clickable.

#### 8.0.0-alpha.85

- **Breaking changes**:
  - Removed `registerAnalytics.js`
  - Removed `HelpMenuPanel.jsx`

* Added analytic events related to story, share and help menu items, Also refactored events to use category and action enums.
* Remove table style `SelectableDimension` from SDMX
* `GyroscopeGuidance` can now be translated.
* Wraps tool title bar text using `...`.

#### 8.0.0-alpha.84

- Fix `ArcGisMapServerCatalogGroup` infinite loading by removing the cycle of calling `loadMembers` that was present in the `DataCatalogGroup` React component. However calling `loadMembers` is still not cached as it should for `ArcGisMapServerCatalogGroup`, and the infinite loading bug could return.
- Fix bug `selectableDimensions` bug in `Cesium3dTilesMixin` and `GltfCatalogItem`.

#### 8.0.0-alpha.83

- Add `modelDimensions` to `CatalogMemberMixin` - this can be used to apply model stratum with a `SelectableDimension` (i.e. a drop-down menu).
- `GeoJsonMixin`-based catalog items can now be styled based on to their properties through traits.
- `GeoJsonMixin`-based catalog items can now vary over time if a `timeProperty` is specified.

#### 8.0.0-alpha.82

- **Breaking changes**:
  - IndexedItemSearchProvider: (bounding) `radius` option is no longer supported in `resultsData.csv` of search indexes.

* Show a toast and spinner icon in the "Ideal zoom" button when the map is zooming.
* `zoomTo()` will return a promise that resolves when the zoom animation is complete.
* Modifies `IndexedItemSearchProvider` to reflect changes to `terriajs-indexer` file format.
* Move feature info timeseries chart funtion to `lib\Table\getChartDetailsFn.ts`
* Fix feature info timeseries chart for point (lat/long) timeseries
* Feature info chart x-values are now be sorted in acending order
* Remove merging rows by ID for `PER_ROW` data in `ApiTableCatalogItem`
* Make `ApiTableCatalogItem` more compatible with Table `Traits`
  - `keyToColumnMapping` has been removed, now columns must be defined in `columns` `TableColumnTraits` to be copied from API responses.
* Move notification state change logic from ViewState into new class `NotificationState`
* Catalog items can now show a disclaimer or message before loading through specifying `InitialMessageTraits`
* Added Leaflet hack to remove white-gaps between tiles (https://github.com/Leaflet/Leaflet/issues/3575#issuecomment-688644225)
* Disabled pedestrian mode in mobile view.
* Pedestrian mode will no longer respond to "wasd" keys when the user is typing in some input field.
* Fix references to old `viewState.notification`.
* wiring changeLanguage button to useTranslation hook so that it can be detected in client maps
* Add `canZoomTo` to `TableMixin`
* SDMX changes:
  - Add better SDMX server error messages
  - `conceptOverrides` is now `modelOverrides` - as dataflow dimension traits can now be overridden by codelist ID (which is higher priortiy than concept ID)
  - Added `regionTypeReplacements` to `modelOverride`- to manually override detected regionTypes
  - `modelOverrides` are created for SDMX common concepts `UNIT_MEASURE`, `UNIT_MULT` and `FREQ`
    - `UNIT_MEASURE` will be displayed on legends and charts
    - `UNIT_MULT` will be used to multiple the primary measure by `10^x`
    - `FREQ` will be displayed as "units" in Legends and charts (eg "Monthly")
  - Single values will now be displayed in `ShortReportSections`
  - Custom feature info template to show proper dimension names + time-series chart
  - Smarter region-mapping
  - Removed `viewMode` - not needed now due to better handling of time-series
* Fix `DimensionSelector` Select duplicate ids.
* Add Leaflet splitter support for region mapping
* Fix Leaflet splitter while zooming and panning map
* Split `TableMixin` region mapping `ImageryParts` and `ImageryProvider` to improve opacity/show performance
* Removed `useClipUpdateWorkaround` from Mapbox/Cesium TileLayers (for Leaflet) - because we no longer support IE
* Fix overwriting `previewBaseMapId` with `initBaseMapId` by multiple `initData`.
* GeoJSON Mixin based catalog items can now call an API to retrieve their data as well as fetching it from a url.
* Changes to loadJson and loadJsonBlob to POST a request body rather than always make a GET request.
* Added ApiRequestTraits, and refactor ApiTableCatalogItemTraits to use it. `apiUrl` is now `url`.

#### 8.0.0-alpha.81

- Fix invalid HTML in `DataPreviewSections`.
- Fix pluralisation of mapDataState to support other languages.
- Fix CSW `Stratum` name bug.
- Add `#configUrl` hash parameter for **dev environment only**. It can be used to overwrite Terria config URL.

#### 8.0.0-alpha.80

- Removed `Disclaimer` deny or cancel button when there is no `denyAction` associated with it.

#### 8.0.0-alpha.79

- Make `InfoSections` collapsible in `DataPreview`. This adds `show` property to `InfoSectionTraits`.
  - `WebMapServiceCatalogItem` service description and data description are now collapsed by default.
- Revert commit https://github.com/TerriaJS/terriajs/commit/668ee565004766b64184cd2941bbd53e05068ebb which added `enzyme` devDependency.
- Aliases `lodash` to `lodash-es` and use `babel-plugin-lodash` reducing bundle size by around 1.09MB.
- Fix CkanCatalogGroup filterQuery issue. [#5332](https://github.com/TerriaJS/terriajs/pull/5332)
- Add `cesiumTerrainAssetId` to config.json to allow configuring default terrain.
- Added in language toggle and first draft of french translation.json
  - This is enabled via language languageConfiguration.enabled inside config.json and relies on the language being both enumerated inside languageConfiguration.langagues and availble under {code}/translation.json
- Updated to terriajs-cesium 1.81
- Create the Checkbox component with accessibility in mind.
- Convert `FeedbackForm` to typescript.

#### 8.0.0-alpha.78

- Add `ignoreErrors` url parameter.

#### 8.0.0-alpha.77

- **Breaking changes**:
  - `terria.error.raiseEvent` and `./raiseErrorToUser.ts` have been replaced with `terria.raiseErrorToUser`.
  - `terria.error.addEventListener` has been replaced with `terria.addErrorEventListener`

* New Error handling using `Result` and `TerriaError` now applied to initial loading, `updateModelFromJson()`, `upsertModelFromJson()` and `Traits.fromJson()`. This means errors will propagate through these functions, and a stacktrace will be displayed.
  - `Result` and the new features of `TerriaError` should be considered unstable and may be extensively modified or removed in future 8.0.0-alpha.n releases
* New `terriaErrorNotification()` function, which wraps up error messages.
* `TerriaError` can now contain "child" errors - this includes a few new methods: `flatten()` and `createParentError()`. It also has a few new convenience functions: `TerriaError.from()` and `TerriaError.combine()`.
* Convert `Branding.jsx` to `.tsx`
* Added `configParams.brandBarSmallElements` to set Branding elements for small screen (also added theme props)
* Add `font` variables and `fontImports` to theme - this can be used to import CSS fonts.
* Convert `lib/Styled` `.jsx` files to `.tsx` (including Box, Icon, Text). The most significant changes to these interfaces are:
  - `Box` no longer accepts `<Box positionAbsolute/>` and this should now be passed as `<Box position="absolute"/>`.
  - `Text`'s `styledSize` has been removed. Use the `styledFontSize` prop.
  - `ButtonAsLabel` no longer accepts `dark`. A dark background is now used when `light` is false (or undefined).
* Fixes CZML catalog item so that it appears on the timeline.
* Enable `theme` config parameter. This can now be used to override theme properties.

#### 8.0.0-alpha.76

- Added support for setting custom concurrent request limits per domain through `configParameters.customRequestSchedulerLimits`.
- Added `momentChart` to region-mapped timeseries
- Add time-series chart (in FeatureInfo) for region-mapped timeseries
- Only show `TableMixin` chart if it has more than one
- Add `TableChartStyle` name trait.

#### 8.0.0-alpha.75

- Fix `NotificationWindow` bug with `message`.
- Re-add `loadInitSources` to `Terria.updateApplicationUrl()`
- Added support for `elements` object in catalogue files (aka init files).
  - Using this object you can hide/show most UI elements individually.
  - See https://github.com/TerriaJS/terriajs/pull/5131. More in-depth docs to come.

#### 8.0.0-alpha.74

- Fix JS imports of `TerriaError`

#### 8.0.0-alpha.73

- Add `title` parameter in `raiseErrorToUser` to overwrite error title.
- Added some error handling in `Terria.ts` to deal with loading init sources.
- TSify `updateApplicationOnHashChange` + remove `loadInitSources` from `Terria.updateApplicationUrl()`

#### 8.0.0-alpha.72

- **Breaking changes**:
  - Added clippingRectangle to ImageryParts.
  - Any item that produces ImageryParts in mapItems (any raster items) must now also provide a clippingRectangle.
  - This clippingRectangle should be derived from this.cesiumRectangle (a new computed property) & this.clipToRectangle as demonstrated in many raster catalog items (e.g. OpenStreetMapCatalogItem.ts).

* Adds experimental ApiTableCatalogItem.
* Fixes a bug where FeatureInfoDownload tries to serialize a circular object
* Added `removeDuplicateRows` to `TableTraits`
* `forceLoadTableData` can now return undefined - which will leave `dataColumnMajor` unchanged
* Fix sharing preview item.
* Added z-index to right button group in mobile header menu
* Added cesiumRectangle computed property to MappableMixin. This is computed from the `rectangle` Trait.
* Fixed a Cesium render crash that occured when a capabilities document specified larger bounds than the tiling scheme's supported extent (bug occured with esri-mapServer but wms was probably also affected).
* In fixing Cesium render crash above clipping rectangles are now added to Cesium ImageryLayer (or Leaflet CesiumTileLayer) rather than being included in the ImageryProvider. ImageryParts has been updated to allow passing the clipping rectangle through to Cesium.ts and Leaflet.ts where ImageryLayer/CesiumTileLayer objects are created.

#### 8.0.0-alpha.71

- Fix accidental translation string change in 8.0.0-alpha.70

#### 8.0.0-alpha.70

- **Breaking changes**:
  - Merge `Chartable` and `AsyncChartableMixin` into new **`ChartableMixin`** + `loadChartItems` has been replaced by `loadMapItems`.
  - To set base map use `terriaViewer.setBaseMap()` instead of `terriaViewer.basemap = ...`
  - Incorrect usage of `AsyncLoader` **will now throw errors**

* Add `hideInBaseMapMenu` option to `BaseMapModel`.
* Change default basemap images to relative paths.
* Add `tileWidth` and `tileHeight` traits to `WebMapServiceCatalogItem`.
* Add docs about `AsyncLoader`
* Remove interactions between AsyncLoaders (eg calling `loadMetadata` from `forceLoadMapItems`)
* ... Instead, `loadMapItems` will call `loadMetadata` before triggering its own `AsyncLoader`
* Add `isLoading` to `CatalogMemberMixin` (combines `isLoading` from all the different `AsyncLoader`)
* Move `Loader` (spinner) from `Legend` to `WorkbenchItem`.
* Merge `Chartable` and `AsyncChartableMixin` into **`ChartableMixin`** + remove `AsyncLoader` functionality from `ChartableMixin` - it is now all handled by `loadMapItems`.
* Removed `AsyncLoader` functionality from `TableMixin` - it is now handled by `loadMapItems`.
  - `TableMixin.loadRegionProviderList()` is now called in `MappableMixin.loadMapItems()`
* Added `TerriaViewer.setBaseMap()` function, this now calls `loadMapItems` on basemaps
* Fix load of persisted basemap
* Fix sharing of base map
* Added backward compatibility for `baseMapName` in `initData` (eg share links)
* Add `WebMapService` support for WGS84 tiling scheme

#### 8.0.0-alpha.69

- **Breaking changes**:
  - Basemaps are now configured through catalog JSON instead of TerriaMap - see https://github.com/TerriaJS/terriajs/blob/13362e8b6e2a573b26e1697d9cfa5bae328f7cff/doc/customizing/initialization-files.md#basemaps

* Updated terriajs-cesium to version 1.79.1
* Make base maps configurable from init files and update documentation for init files [#5140](https://github.com/TerriaJS/terriajs/pull/5140).

#### 8.0.0-alpha.68

- Remove points from rectangle `UserDrawing`
- Fix clipboard typing error.
- Ported `WebProcessingServiceCatalogGroup`.
- Add CSW Group support
- Revert "remove wmts interfaces from ows interfaces" (873aa70)
- Add `math-expression-evaluator` library and `ColumnTransformationTraits`. This allows expressions to be used to transform column values (for example `x+10` to add 10 to all values).
- Fix bug in `TableColumn.title` getter.
- Add support for TableColumn quarterly dates in the format yyyy-Qx (eg 2020-Q1).
- Fix region mapping feature highlighting.
- Update clipboard to fix clipboard typing error.
- Added direction indicator to the pedestrian mode minimap.
- Limit up/down look angle in pedestrian mode.
- Automatically disable pedestrian mode when map zooms to a different location.
- Add support for time on `ArcGisMapServerCatalogItem`
- Merge `Mappable` and `AsyncMappableMixin` into **`MappableMixin`**.
- Fixed a issue when multiple filters are set to Cesium3DTilesCatalogItem
- Async/Awaitify `Terria.ts` + fix share links loading after `loadInitSources`.
- Tsified `TerriaError` + added support for "un-rendered" `I18nTranslateString`
- Tsified `raiseErrorToUser` + added `wrapErrorMessage()` to wrap error message in something more user friendly (using `models.raiseError.errorMessage` translation string).

#### 8.0.0-alpha.67

- TSify `Loader` function.
- Added walking mode to pedestrian mode which clamps the pedestrain to a fixed height above the surface.
- Upgraded catalog-converter to fix dependency version problem and ensure that all imports are async to reduce main bundle size.

#### 8.0.0-alpha.66

- **Breaking changes**:
  - Changed merging behaviour of Trait legends (of type `LegendTraits`) in `CatalogMemberTraits`. This affects legends on all `CatalogMember` models. Legend objects in higher strata now replace values in lower strata that match by index, rather than merging properties with them.

* Add `MetadataUrlTraits` to `CatalogMemberTraits.metadataUrls`. It contains an array of metadata URLS (with optional `title` which will render a button)
* Restore `cesiumTerrainUrl` config parameter. [#5124](https://github.com/TerriaJS/terriajs/pull/5124)
* I18n-ify strings in settings panel. [#5124](https://github.com/TerriaJS/terriajs/pull/5124)
* Moved `DataCustodianTraits` into `CatalogMemberTraits` and `CatalogMemberReferenceTraits`.
* `TableMixin` styles ("Display variables") will now look for column title if style title is undefined
* Add fallback colours when Color.fromCssColorString is used.
* Allow nullable `timeColumn` in table styles. Useful for turning off auto-detection of time columns.
* Added tool for searching inside catalog items. Initial implementation works for indexed 3d tilesets.
* Added support for shapefile with `ShapefileCatalogItem`
* Added `GeoJsonMixin` for handling the loading of geojson data.
* Extended the `GeoJsonCatalogItem` to support loading of zip files.
* Fixed broken feature highlighting for raster layers.
* Show a top angle view when zooming to a small feature/building from the item search result.
* Fix `TableTimeStyleTraits.idColumns` trait type.
* Added a new `lineAndPoint` chart type
* CustomChartComponent now has a "chart-type" attribute
* Fix `ArcGisMapServerCatalogItem` layer ID and legends bug
* Re-add region mapping `applyReplacements`.
* Added `SearchParameterTraits` to item search for setting a human readable `name` or passing index specific `queryOptions` for each parameter through the catalog.
* Added `AttributionTraits` to mappable and send it as property when creating Cesium's data sources and imagery providers. [#5167](https://github.com/TerriaJS/terriajs/pull/5167)
* Fixed an issue where a TerriaMap sometimes doesn't build because of typing issues with styled-components.
* Renamed `options` to `providerOptions` in `SearchableItemTraits`.
* Fix `CkanCatalogGroup.groupBy = "none"` members
* Fix `TableMixin` region mapping feature props and make Long/Lat features use column titles (if it exists) to match v7 behaviour.
* Add support for `CkanItemReference` `wms_layer` property
* Add support for `ArcGisMapServerCatalogGroup` to use `sublayerIds`.
* Added Pedestrian mode for easily navigating the map at street level.
* Clean up `LayerOrderingTraits`, remove `WorkbenchItem` interface, fix `keepOnTop` layer insert/re-ordering.
* Remove `wordBreak="break-all"` from Box surrounding DataPreview
* Re-added merging of csv row properties and vector tile feature properties for feature info (to match v7 behaviour).
* Fixes a bug in pedestrian mode where dropping the pedestrian in northern hemisphere will position the camera underground.
* Implement highlight/hide all actions for results of item search.
* Disable pickFeatures for WMS `_nextImageryParts`.
* Fix Leaflet `ImageryLayer` feature info sorting
* Fix hard-coded colour value in Story
* Use `configParameters.cesiumIonAccessToken` in `IonImageryCatalogItem`
* Added support for skipping comments in CSV files
* Fix WMS GetLegendGraphics request `style` parameter
* Loosen Legend `mimeType` check - so now it will treat the Legend URL as an image if the `mimeType` matches **OR** the file extension matches (previously, if `mimeType` was defined, then it wouldn't look at filetype extension)
* Fix `DiffTool` date-picker label `dateComparisonB`
* Fix app crash when switching different tools.
* Create `merge` `TraitsOption` for `objectArrayTrait`
* Move `Description` `metadataUrls` above `infoSections`.
* Upgraded i18next and i18next-http-backend to fix incompatibility.
* Added support for dd/mm/yyyy, dd-mm-yyyy and mm-dd-yyyy date formats.

#### 8.0.0-alpha.65

- Fixed SDMX-group nested categories
- SDMX-group will now remove top-level groups with only 1 child

#### 8.0.0-alpha.64

- Fixed WMS style selector bug.
- `layers` trait for `ArcGisMapServerCatalogItem` can now be a comma separated string of layer IDs or names. Names will be auto-converted to IDs when making the request.

#### 8.0.0-alpha.63

- Add `v7initializationUrls` to terria config. It will convert catalogs to v8 and print warning messages to console.
- Add `shareKeys` support for Madga map-config maps (through `terria` aspect)
- Revert WMS-group item ID generation to match v7
- Add `addShareKeysToMembers` to `GroupMixin` to generate `shareKeys` for dynamic groups (eg `wms-group)
- Added `InitDataPromise` to `InitSources`
- Add reverse `modelIdShareKeysMap` map - `model.id` -> `shareKeys`
- Upgraded `catalog-converter` to 0.0.2-alpha.4
- Reverted Legend use of `object` instead of `img` - sometimes it was showing html error responses
- Legend will now hide if an error is thrown
- Update youtube urls to nocookie version
- Share link conversion (through `catalog-converter`) is now done client-side
- Fix Geoserver legend font colour bug
- Remove legend broken image icon
- Added high-DPI legends for geoserver WMS (+ font size, label margin and a few other tweaks)
- `LegendTraits` is now part of `CatalogMemberTraits`
- Add `imageScaling` to `LegendTraits`
- WMS now `isGeoserver` if "geoserver` is in the URL
- Add WMS `supportsGetLegendRequest` trait
- Improved handling of WMS default styles

#### 8.0.0-alpha.62

- Fixed an issue with not loading the base map from init file and an issue with viewerMode from init files overriding the persisted viewerMode
- Fixed issues surrounding tabbed catalog mode
- Now uses `catalog-converter` to convert terriajs json in WPS response from v7 to v8.
- Fixed a bug in `UserDrawing` which caused points to not be plotted on the map.
- Fixed app crash when switching between different types of parameter in `GeoJsonParameterEditor`.
- Fixed errors when previewing an item in a group that is open by default (`isOpen: true` in init file).
- Fixed mobx warnings when loading geojson catalog items.
- Add `multiplierDefaultDeltaStep` Trait, which tries to calculate sensible multiplier for `DistrectelyTimeVarying` datasets. By default it is set to 2, which results in a new timestep being displayed every 2 seconds (on average) if timeline is playing.
- Hide info sections with empty content in the explorer preview.
- Port `shareKeys` from version 7
- Update/re-enable `GeoJsonCatalogItemSpec` for v8.
- add `DataCustodianTraits` to `WebMapServiceCatalogGroupTraits`
- Changed behaviour of `updateModelFromJson` such that catalog groups with the same id/name from different json files will be merged into one single group.
- Fixed error when selecting an existing polygon in WPS input form.
- Upgraded `catalog-converter` to 0.0.2-alpha.3.

#### 8.0.0-alpha.61

- New `CatalogFunctionMixin` and `CatalogFunctionJobMixin`
- Tsified `FunctionParameters`
- New `YourDataYourRegions` `CatalogFunctionMixin`
- Added `inWorkbench` property
- Added `addModelToTerria` flag to `upsertModelFromJson` function
- Added `DataCustodianTraits` to `WebMapServiceCatalogItem`
- Added `disableDimensionSelectors` trait to `WebMapServiceCatalogItem`. Acheives the same effect of `disableUserChanges` in v7.
- Temporarily stopped using `papaparse` for fetching Csv urls till an upstream bug is fixed.
- Fix async bug with loading `ReferenceMixin` and then `Mappable` items in `initSources`
- Remove `addToWorkbench`, it has been replaced with `workbench.add`
- Improve handling of `ArcGisMapServerCatalogItem` when dealing with tiled layers.
- Ensure there aren't more bins than unique values for a `TableStyle`
- Add access control properties to items fetched from Esri Portal.
- Improves magda based root group mimic behaviour introdcued in 8.0.0-alpha.57 by adding `/` to `knownContainerUniqueIds` when `map-config*` is encountered
- Fixed broken chart disclaimers in shared views.
- Fixed a bug where chart disclaimers were shown even for chart items disabled in the workbench.
- Fixed a bug where charts with titles containing the text "lat" or "lon" were hidden from feature info panel.
- Fixed a bug that occurred when loading config from magda. `initializationUrls` are now applied even if `group` aspect is not set

#### 8.0.0-alpha.60

- Fix WMS legend for default styles.
- Request transparent legend from GeoServer.
- Reverted the following due to various issues with datasets:
  - Add basic routing support
  - Add better page titles when on various routes of the application
  - Add prerendering support on `/catalog/` routes (via `prerender-end` event &
    allowing TerriaMap to hit certain routes)

#### 8.0.0-alpha.59

- Update magda error message
- Add a short report section if trying to view a `3d-tiles` item in a 2d map.
- Fix bug in `Terria.interpretStartData`.
- Add `ThreddsCatalogGroup` model.
- Port `supportsColorScaleRange`, `colorScaleMinimum` and `colorScaleMaximimum` from `master` to `WebMapServiceCatalogItem` model.
- Ported MapboxVectorTileCatalogItem ("mvt").
- When expanding a chart from the feature info panel, we now place a colored dot on the map where the chart was generated from.
- Add basic routing support
- Add better page titles when on various routes of the application
- Add prerendering support on `/catalog/` routes (via `prerender-end` event &
  allowing TerriaMap to hit certain routes)
- Update `WorkbenchButton` to allow for links rather than buttons, including
  changing About Data to a link

#### 8.0.0-alpha.58

- Add `FeatureInfoTraits` to `ArcGisMapServerCatalogItem`
- Fix zooming bug for datasets with invalid bounding boxes.
- Add new model for `ArcGisTerrainCatalogItem`.
- Add 3D Tiles to 'Add web data' dropdown.
- Fix naming of item in a `CkanCatalogGroup` when using an item naming scheme other than the default.

#### 8.0.0-alpha.57

- Fix memoization of `traitsClassToModelClass`.
- Chart expanded from feature info panel will now by default show only the first chart line.
- Chart component attribtues `column-titles` and `column-units` will now accept a simpler syntax like: "Time,Speed" or "ms,kmph"
- Fix presentation of the WMS Dimension metadata.
- Magda based maps now mimic "root group uniqueId === '/'" behaviour, so that mix and matching map init approaches behave more consistently

#### 8.0.0-alpha.56

- Add `itemProperties` trait to `WebMapMapCatalogGroup`.
- Add support for `formats` traits within `featureInfoTemplate` traits.
- Fix handling of `ArcGisPortalItemReference` for when a feature layer contains multiple sublayers.
- Implemented new compass design.

#### 8.0.0-alpha.55

- Upgraded to patched terriajs-cesium v1.73.1 to avoid build error on node 12 & 14.

#### 8.0.0-alpha.54

- Add a `infoAsObject` property to the `CatalogMemberMixin` for providing simpler access to `info` entries within templating
- Add a `contentAsObject` trait to `InfoSectionTraits` where a json object is more suitable than a string.
- Add `serviceDescription` and `dataDescription` to `WebMapServiceCatalogItem` info section.
- Extend `DataPreviewSections.jsx` to support Mustache templates with context provided by the catalog item.
- Add support for `initializationUrls` when loading configuration from Magda.
- Add `:only-child` styling for `menu-bar.scss` to ensure correctly rounded corners on isolated buttons.
- Improve Branding component for mobile header
- Add support for `displayOne` configuration parameter to choose which brand element to show in mobile view
- Update Carto basemaps URL and attribution.
- Add `clipToRectangle` trait to `RasterLayerTraits` and implement on `WebMapServiceCatalogItem`, `ArcGisMapServiceCatalogItem`, `CartoMapCatalogItem`, `WebMapTileServiceCatalogItem`.
- Allow Magda backed maps to use an inline `terria-init` catalog without it getting overwritten by map-config before it can be parsed
- Deprecated `proxyableDomainsUrl` configuration parameter in favour of `serverconfig` route
- Ported a support for `GpxCatalogItem`.
- Feature info is now shareable.
- Add option `canUnsetFeaturePickingState` to `applyInitData` for unsetting feature picking state if it is missing from `initData`. Useful for showing/hiding feature info panel when switching through story slides.
- Properly render for polygons with holes in Leaflet.
- Fixes a bug that showed the chart download button when there is no downloadable source.
- Add `hideWelcomeMessage` url parameter to allow the Welcome Message to be disabled for iframe embeds or sharing scenarios.
- Ensure the `chartDisclaimer` is passed from catalog items to derived chart items.
- Don't calculate a `rectangle` on a `ArcGisPortalReferenceItem` as they appear to contain less precision than the services they point to.
- Allow an `ArcGisPortalReferenceItem` to belong to multiple `CatalogGroup`'s.
- Fix argis reference bug.
- Made possible to internationalize tour contend.
- Added TileErrorHandlerMixin for handling raster layer tile errors.
- Fixed a bug that caused the feature info chart for SOS items to not load.
- SOS & CSV charts are now shareable.

#### 8.0.0-alpha.53

- Ported an implementation of CatalogSearchProvider and set it as the default
- Notification window & SatelliteImageryTimeFilterSection now uses theme colours
- Improved look and feel of `StyledHtml` parsing
- Fix `applyAriaId` on TooltipWrapper causing prop warnings
- Make share conversion notification more pretty (moved from `Terria.ts` to `shareConvertNotification.tsx`)
- Tsxify `Collapsible`
- `ShortReportSections` now uses `Collapsible`
- Add `onToggle`, `btnRight`, `btnStyle`, `titleTextProps` and `bodyBoxProps` props in `Collapsible`
- Add `Notification.message` support for `(viewState: ViewState) => React.ReactNode`
- Added splitting support to `WebMapTileServiceCatalogItem`.

#### 8.0.0-alpha.52

- Prevent duplicate loading of GetCapabilities
- Update the `GtfsCatalogItem` to use the `AutoRefreshingMixin`.
- Add a condition to the `AutoRefreshingMixin` to prevent unnecessary polling when an item is disabled in the workbench.
- Upgraded to Cesium v1.73.
- Removed any references to `BingMapsApi` (now deprecated).
- Add support for resolving `layers` parameter from `Title` and not just `Name` in `WebMapServiceCatalogItem`.
- Change TrainerBar to show all steps even if `markdownDescription` is not provided

#### 8.0.0-alpha.51

- Add WMTS group/item support
- Create `OwsInterfaces` to reduce duplicate code across OWS servies
- Fix story prompt being permanent/un-dismissable
- Fixed a bug that caused the feature info chart for SOS items to not load.

#### 8.0.0-alpha.50

- Support for searching WFS features with WebFeatureServiceSearchProvider
- WFS-based AustralianGazetteerSearchProvider
- Fixed a bug causing users to be brought back to the Data Catalogue tab when clicking on an auto-detected user added catalogue item.
- Fixed a bug causing Data Preview to not appear under the My Data tab.
- Fix WMS style `DimensionSelector` for layers with no styles
- Add WMS legend for items with no styles
- Add warning messages if catalog/share link has been converted by `terriajs-server`.
- Update the scroll style in `HelpVideoPanel` and `SidePanel` helpful hints.
- Updated leaflet attribution to match the style of cesium credits.
- Remove `@computed` props from `WebFeatureServiceCapabilities`
- Fixed bug causing the Related Maps dropdown to be clipped.
- Add SDMX-json support for groups and items (using SDMX-csv for data queries)
- `TableMixin` now uses `ExportableMixin` and `AsyncMappableMixin`
- Move region provider loading in `TableMixin` `forceLoadTableMixin` to `loadRegionProviderList`
- Added `TableAutomaticStylesStratum.stratumName` instead of hard-coded strings
- Added `Dimension` interface for `SelectableDimension` - which can be used for Traits
- Make `SelectableDimension.options` optional

#### 8.0.0-alpha.49

- WMS GetFeatureInfo fix to ensure `style=undefined` is not sent to server
- Add support for splitting CSVs (TableMixins) that are using region mapping.
- `addUserCatalogMember` will now call `addToWorkbench` instead of `workbench.add`.
- Replaces `ShadowSection` with `ShadowMixin` using `SelectableDimensions`
- Fix Webpack Windows path issue
- Updated icons for view and edit story in the hamburger menu.
- Implemented new design for story panel.

#### 8.0.0-alpha.48

- Allow `cacheDuration` to be set on `ArcGisPortalCatalogGroup` and `ArcGisPortalItemReference`.
- Set default `ArcGisPortalCatalogGroup` item sorting by title using REST API parameter.
- Call `registerCatalogMembers` before running tests and remove manual calls to `CatalogMemberFactory.register` and `UrlMapping.register` in various tests so that tests reflect the way the library is used.
- Updated stratum definitions which used hardcoded string to use `CommonStrata` values.

#### 8.0.0-alpha.47

- Removed hard coded senaps base url.
- Added option for manual Table region mapping with `enableManualRegionMapping` TableTrait. This provides `SelectableDimensions` for the region column and region type.
- Added WMS Dimensions (using `SelectableDimensions`)
- Added WMS multi-layer style, dimension and legend support.
- Merged the `StyleSelector` and `DimensionsSelector`, and created a `SelectableDimensions` interface.
- Added `chartColor` trait for DiscretelyTimeVarying items.
- Replaced all instances of `createInfoSection` and `newInfo` with calls to `createStratumInstance` using an initialisation object.
- Added trait `leafletUpdateInterval` to RasterLayerTraits.
- Fix styling of WFS and GeoRSS.
- Fixed a bug that caused re-rendering of xAxis of charts on mouse move. Chart cursor should be somewhat faster as a result of this fix.
- Fixed a bug that caused some catalogue items to remain on the map after clicking "Remove all" on the workbench.
- Deleted old `ChartDisclaimer.jsx`
- Moved `DiscretelyTimeVaryingMixin` from `TableAutomaticStylesStratum` to `TableMixin`
- Added basic region-mapping time support
- Add short report to `ArcGisFeatureServerItem` for exceeding the feature limit.
- Added shift-drag quick zoom

#### 8.0.0-alpha.46

- Fixed i18n initialisation for magda based configurations

#### 8.0.0-alpha.45

- Upgraded to Cesium v1.71.
- Change `ExportableData` interface to `ExportableMixin` and add `disableExport` trait.
- Add basic WFS support with `WebFeatureServiceCatalogGroup` and `WebFeatureServiceCatalogItem`
- Update style of diff tool close button to match new design
- Remove sass code from the `HelpPanel` component
- Added an option for translation override from TerriaMap
- Help content, trainer bar & help terms can use translation overrides
- Accepts `backend` options under a new `terria.start()` property, `i18nOptions`
- Use `wms_api_url` for CKAN resources where it exists
- Tsxified `DateTimePicker` and refactored `objectifiedDates` (moved to `DiscretelyTimeVaryingMixin`).
- Update style of 'Change dates' button in delta to be underlined
- Fix issue with delta 'Date comparison' shifting places when querying new location
- Shows a disabled splitter button when entering diff
- Make Drag & Drop work again (tsxify `DragDropFile.tsx` and refactor `addUserFiles.ts`)
- Add `TimeVarying.is` function

#### 8.0.0-alpha.44

- Pass `format` trait on `TableColumnTraits` down to `TableAutomaticStylesStratum` for generating legends
- Add `multipleTitles` and `maxMultipleTitlesShowed` to `LegendItemTraits`
- Aggregate legend items in `createLegendItemsFromEnumColorMap` by colour, that is merge legend items with the same colour (using `multipleTitles`)
- Only generate `tableStyles` for region columns if no other styles exist
- TableAutomaticStylesStratum & CsvCatalogItem only returns unique `discreteTimes`s now
- Specified specific terriajs config for ForkTsCheckerWebpackPlugin

#### 8.0.0-alpha.43

- Replace `@gov.au/page-alerts` dependency with our own warning box component. This removes all `pancake` processes which were sometimes problematic.

#### 8.0.0-alpha.42

- Added ArcGIS catalog support via ArcGisPortalItemReference

#### 8.0.0-alpha.41

- Add `cacheDuration` and `forceProxy` to `UrlTraits` and add `cacheDuration` defaults to various catalog models.
- Tsify `proxyCatalogItemUrl`.
- Simplified SidePanel React refs by removing the double wrapping of the `withTerriaRef()` HOC
- Merged `withTerriaRef()` HOC with `useRefForTerria()` hook logic
- Breadcrumbs are always shown instead of only when doing a catalog search

#### 8.0.0-alpha.40

- Improve info section of `WebMapServiceCatalogItem` with content from GetCapabilities
- Re-implement `infoSectionOrder` as `CatalogMember` trait.
- Add `infoWithoutSources` getter to `CatalogMemberMixin` to prevent app crash when using `hideSources`
- Add support for nested WMS groups
- Added breadcrumbs when clicking on a catalogue item from a catalogue search

#### 8.0.0-alpha.39

- Development builds sped up by 3~20x - ts-loader is now optional & TypeScript being transpiled by babel-loader, keeping type check safety on a separate thread

#### 8.0.0-alpha.38

- Add `show` to `ShortReportTraits` and Tsxify `ShortReport`
- Convert `ShortReport` to styled-components, add accordian-like UI
- 3D tiles support is now implemented as a Mixin.

#### 8.0.0-alpha.37

- Add `refreshEnabled` trait and `AsyncMappableMixin` to `AutoRefreshMixin`
- Ensure `CkanCatalogGroup` doesn't keep re-requesting data when opening and closing groups.
- Add `typeName` to `CatalogMemberMixin`
- Add `header` option to `loadText`
- Add `isMixedInto` function for `AsyncMappableMixin` and `AsyncChartableMixin`
- Added file upload support for `GltfCatalogItem`. The supported extension is glb.
- Improve runtime themeing via styled components across main UI components
- Updated default welcome video defaults to a newer, slower video
- Difftool will now pick any existing marked location (like from a search result) and filter imagery for that location.
- Updated labelling & copy in Difftool to clarify workflow
- ChartCustomComponent now `abstract`, no longer specific to CSV catalog items. Implement it for custom feature info charts.
- Update date picker to use theme colours
- Removed some sass overrides on `Select` through `StyleSelectorSection`
- Update LeftRightSection to use theme colours
- Ported `GeoRssCatalogItem` to mobx, added support to skip entries without geometry.
- Update Difftool BottomPanel UI to clearer "area filter" and date pickers
- Update Difftool BottomPanel to load into Terria's BottomDock
- Rearrange MapButton layout in DOM to properly reflow with BottomDock
- Update Difftool MainPanel to not get clipped by BottomDock
- Rearrange MapDataCount to exist inside MapColumn for more correct DOM structure & behaviour
- Re-added chart disclaimer.

#### mobx-36

- Added `pointer-events` to `MapNavigation` and `MenuBar` elements, so the bar don't block mouse click outside of the button.
- Fixes "reminder pop-up" for help button being unclickable
- Use `useTranslation` instead of `withTranslation` in functional component (`MapDataCount`)
- Make welcome video url and placeholder configurable via configparameters
- Added `ExportableData` interface.
- Added `ExportData` component for data catalog.
- Added WCS "clip and ship" for WMS
- Added basic CSV export function
- Extend `UserDrawing` to handle rectangles
- Tsxify `MapInteractionMode`
- Changed default orientation for `GltfCatalogItem` to no rotation, instead of zero rotation wrt to terrain
- Added a title to welcome message video

#### mobx-35

- Add "Upload" to tour points
- Add tooltips anywhere required in UI via `parseCustomMarkdownToReactWithOptions` & customisable via `helpContentTerms`
- Add "map state" map data count to highlight state of map data
- Add a reminder "pop-up" that shows the location of the help button
- Fix bug causing story pop-up to be off screen
- Fix bug causing helpful hints to be cut off on smaller screens
- Changed the `Tool` interface, now accepting prop `getToolComponent` instead of `toolComponent`
- Added `ToolButton` for loading/unloading a tool
- Added `TransformationTraits` that can be used to change position/rotation/scale of a model.
- Merge master into mobx. This includes:
  - Upgraded to Cesium v1.68.
  - Story related enhancements:
    - Added a title to story panel with ability to close story panel.
    - Added a popup on remove all stories.
    - Added button for sharing stories.
    - Added a question popup on window close (if there are stories on the map so users don't lose their work).
- Added a new `editor` Icon
- Changed `ToolButton` to show the same icon in open/close state. Previously it showed a close icon in close state.

#### mobx-34

- Bug fix for `DatePicker` in `BottomDock` causing app crash
- Made changes to the video modals: close button has been added, pressing escape now closes the component and some basic unit tests created
- Updated the video modal for _Data Stories: Getting Started_ to use the new `VideoGuide` component
- Tweaked MyData/AddData tabs to make it possible to invoke them without using the `ExplorerWindow` component and also customize the extensions listed in the dropdown.
- Fix the timeline stack handling for when there are multiple time-enabled layers
- Ported timeseries tables.
- Extended the support for styles for ESRI ArcGis Feature Server. Line styles are supported for lines and polygon outlines in both Cesium and Leaflet viewer. #4405
- Fix polygon outline style bug.
- Add a unit test for polygon outline style.
- Add TrainerPane/TrainerBar "Terry the task trainer"
- Use `1.x.x` of `karma-sauce-launcher` to fix CI build failures
- Stop unknown icons specified in config.json from crashing UI
- Creates a `ShadowTraits` class that is shared by `GltfCatalogItem` and `Cesium3DTilesCatalogItem`.
- Fixed a bug where user added data was removed from catalogue when Remove from map button in data catalog is clicked.
- Fix leaflet zoom to work when bounding rectangle exists but doesn't have bounds defined

#### mobx-33

- Updated generic select so icon doesn't block click
- Re-added loading bar for leaflet & cesium viewers

#### mobx-32

- Made expanded SOS chart item shareable.
- Fixed a regression bug where the time filter is shown for all satellite imagery items
- Add unit tests for `WelcomeMessage` and `Disclaimer`
- Fixed minor UI errors in console
- Replaced helpful hints text with the new version
- Made the shapes of some of the workbench components rounded
- Add `clampToGround` property on to holes within polygons in `GeoJsonCatalogItem`
- Set default `clampToGround` trait to `true` for `GeoJsonCatalogItem`
- Fixed a bug where WMS items caused type errors in newer babel and typescript builds, due to mixed mixin methods on DiffableMixin & DiscretelyTimeVaryingMixin
- Fixed a bug where KmlCatalogItem did not use the proxy for any urls.
- Add support for `CkanCatalogGroup` and `CkanItemReference`.
- Added unit test to ensure getAncestors behaviour
- Hide the chart legend if there are more than four items to prevent things like FeatureInfo being pushed out of the view and the map resizing.
- Prevent addedByUser stack overflow
- Fixed a chart bug where moment points do not stick to the basis item when they are of different scale.
- Fixed a bug where the moment point selection highlight is lost when changing the satellite imagery date.
- Removed sass from Clipboard
- Updated LocationSearchResults to support multiple search providers
- Replaced lifesaver icon on the help button with a question mark button
- Fix handling of points and markers around the anti-meridian in the `LeafletVisualizer`.
- Fixed difference tool losing datepicker state by keeping it mounted
- Disabled unhelpful Help button when in `useSmallScreenInterface`
- Fixed a bug where a single incorrect catalog item in a group would prevent subsequent items from loading.
- Improved catalog parsing to include a stub (`StubCatalogItem`) when terriajs can't parse something

#### mobx-31

- Fixes broken time filter location picker when other features are present on the map.
- Fixes the feature info panel button to show imagery at the selected location.
- Added `hideSource` trait to `CatalogMemberTraits`. When set to true source URL won't be visible in the explorer window.
- Added `Title`, `ContactInformation`, `Fees` to the `CapabilitiesService` interface so they are pulled on metadata load.
- Resolved name issue of `WebMapServiceCapabilities`. Now it returns a name resolved from `capabilities` unless it is set by user.
- Added setting of `isOpenInWorkbench`, `isExperiencingIssues`, `hideLegendInWorkbench`, `hideSource` strats for `WebMapServiceCatalogItem` from `WebMapServiceCatalogGroup`.

#### mobx-30

- Ported welcome message to mobx with new designs
- Updated CI clientConfig values to include new help panel default
- Bumped explicit base typescript to 3.9.2
- Lock rollbar to 2.15.2
- Ported disclaimer to mobx with new designs
- Added diff tool for visualizing difference (delta) of images between 2 dates for services that support it.
- Updated workbench ViewingControls styles to line up with icons
- Prevent re-diff on workbench items that are already a diff
- Updated splitter to force trigger resizes so it catches up on any animation delays from the workbench
- Update workbench to trigger resize events onTransitionEnd on top of view-model-triggers
- Added satellite imagery to help panel
- Stop disclaimer clashing with welcome message by only loading WelcomeMessage after disclaimer is no longer visible
- Fixes a difftool bug where left/right items loose their split direction settings when the tool is reset
- Fixes a splitter bug where split direction is not applied to new layers.
- Re-added satellite guide prompt option via `showInAppGuides`
- Changed tour "go back 1 tour point" messaging from "previous" to "back"

#### mobx-29

- Fix handling of urls on `Cesium3DTilesCatalogItem` related to proxying and getting confused between Resource vs URL.
- Renamed `UrlReference.createUrlReferenceFromUrlReference` to `UrlReference.createCatalogMemberFromUrlReference`
- Moved url to catalog member mapping from `createUrlRefernceFromUrl.register` to `UrlToCatalogMemberMapping` (now in `UrlReference.ts` file)
- Added in-app tour framework & base tour items
- Make the help panel customisable for different maps by modifying `config.json`
- Added generic styled select
- Remove maxZoom from leaflet map.
- Run & configure prettier on terriajs lib/ json files
- Changed most of the icons for the `MapNavigation` section (on the right hand side) of the screen
- Added a close button to story panel
- Made `MapIconButton` to animate when expanding
- Remove requirement for browser to render based on make half pixel calculations for the Compass & stop it jumping around when animating

#### mobx-28

- Fix SASS exports causing some build errors in certain webpack conditions

#### mobx-1 through mobx-27

- Fixed DragDropFile and `createCatalogItemFromFileOrUrl` which wasn't enabled/working in mobx, added tests for `createCatalogItemFromFileOrUrl` and renamed `createCatalogItemFromUrl` to `createUrlRefernceFromUrl`.
- Fixed bug in StratumOrder where `sortBottomToTop` would sort strata in the wrong order.
- Allow member re-ordering via GroupMixin's `moveMemberToIndex`
- Fixed a bug where `updateModelFromJson` would ignore its `replaceStratum` parameter.
- Re-added Measure Tool support
- Re-added `CartoMapCatalogItem`
- Re-implemented `addedByUser` to fix bug where previews of user added data would appear in the wrong tab.
- Added header options for loadJson5, & allow header overrides on MagdaReference loading
- Re-added some matcher-type mappings in `registerCatalogMembers`.
- Added `UrlReference` to represent catalog items created from a url with an auto-detected type.
- Modified `upsertModelFromJson` so that when no `id` is provided, the `uniqueId` generated from `localId` or `name` is incremented if necessary to make it unique.
- Re-enable search components if SearchProvider option provided
- Modified tests to not use any real servers.
- Fixed bug causing workbench items to be shared in the wrong order.
- Fix bug where urls in the feature info panel weren't turned into hyperlinks
- Fix preview map's base map and bounding rectangle size
- Fixed positioning of the buttons at the bottom and the timeline component on mobile
- Added `hasLocalData` property to indicate when a catalog item contains local data. This property is used to determine whether the item can be shared or not.
- Fixed bug causing user added data to not be shared. Note that user added catalog item urls are now set at the user stratum rather than the definition stratum.
- Added the ability to filter location search results by an app-wide bounding box configuration parameter
- Re-introduce UI elements for search when a catalogSearchProvider is provided
- Fix bug that prevented live transport data from being hidden
- Hide opacity control for point-table catalog items.
- Fixed bug where `Catalog` would sometimes end up with an undefined `userAddedDataGroup`.
- Show About Data for all items by default.
- Fixed translation strings for the descriptive text about WMS and WFS URLs in the data catalogue.
- Fix bug that throws an error when clicking on ArcGIS Map Service features
- Fix initialisation of `terria`'s `shareDataService`.
- Support Zoom to Data on `CsvCatalogItem` when data has lat-lon columns.
- Add a trait called `showShadowUi` to `Cesium3DTilesCatalogItem` which hide shadows on workbench item UI.
- Re-added `ArcGisFeatureServerCatalogItem` and `ArcGisFeatureServerCatalogGroup`
- Prevent TerriaMap from crashing when timeline is on and changing to 2D
- Rewrite charts using `vx` svg charting library.
- Fixed bug causing `ArcGisFeatureServerCatalogItem` to throw an error when a token is included in the proxy url.
- Fix a bug for zooming to `ArcGisMapServerCatalogItem` layers
- Modified creation of catalog item from urls to set the item name to be the url at the defaults stratum rather than the definition stratum. This prevents actual item names at load strata from being overridden by a definition stratum name which is just a url.
- Fixed a bug causing highlighting of features with `_cesium3DTileFeature` to sometimes stop working. Also changed highlight colour to make it more visible.
- Fixed bug causing user added data with an auto-detected data type to not be shared properly.
- Modified `addToWorkbench` so that when a catalog item fails to load it is removed from the workbench and an error message is displayed.
- Add support for feature picking on region mapped datasets
- Revamp map buttons at top to support two menu configuration
- Viewer (2d/3d/3d-non-terrain) & basemap preferences are persisted to local storage again, and loaded back at startup
- Dramatically simplified map button styling (pre-styled-components)
- Allow DropdownPanel(InnerPanel) to show centered instead of offset toward the left
- Added AccessControlMixin for tracking access control of a given MagdaReference
- Add a legend title trait
- Show private or public dataset status on data catalog UI via AccessControlMixin
- Added `pointSizeMap` to `TableStyle` to allow point size to be scaled by value
- Added `isExperiencingIssues` to `CatalogMemberTraits`. When set to true, an alert is displayed above the catalog item description.
- Add gyroscope guidance
- Enable StyleSelectorSection workbench control for `WebMapServiceCatalogItem`
- New-new ui
- Add WIP help panes
- Added "Split Screen Mode" into workbench
- Moved excess workbench viewing controls into menu
- Updated bottom attribution styling
- Begin styled components themeing
- Make `clampToGround` default to true for `ArcGisFeatureServerCatalogItemTraits` to stop things from floating
- Add fix for `WebMapServiceCatalogItem` in `styleSelector` to prevent crash.
- Revert changes to `StyleSelectorSelection` component and refactor `WebMapServiceCatalogItem` styleSelector getter.
- Added a temporary fix for bug where a single model failing to load in `applyInitData` in `Terria` would cause other models in the same `initData` object to not load as well.
- Change gyroscope focus/hover behaviour to move buttons on hover
- Stop showing previewed item when catalog is closed
- Prevent `StoryPanel.jsx` from reloading magda references on move through story.
- Add google analytics to mobx
- Fixed google analytics on story panel
- Fixed path event name undefined labelling
- Enable zoomTo and splitter on `CartoMapCatalogItem`.
- Added name to `MapServerStratum` in `ArcGisMapServerCatalogItem`.
- Readded basic `CompositeCatalogItem`.
- Ported Augmented Reality features
- Fixed bug causing "Terrain hides underground features" checkbox to sometimes become out of sync between `SettingPanel` and `WorkbenchSplitScreen`.
- Ports the Filter by Location" feature for Satellite imagery. The property name setting is renamed to `timeFilterPropertyName` from `featureTimesProperty`.
- Made split screen window in workbench hidden when viewer is changed to 3D Smooth and 2D
- Tidy Help UI code
- Added `allowFeatureInfoRequests` property to `Terria` and prevent unnecessary feature info requests when creating `UserDrawing`s.
- Tidied up analytics port, fixed `getAncestors` & added `getPath` helper
- Updated upload icon to point upwards
- Prevent catalog item names from overflowing and pushing the collapse button off the workbench
- Stopped analytics launch event sending bad label
- Add .tsx tests for UI components
- Provide a fallback name for an `ArcGisServerCatalogItem`
- Ensure `CesiumTileLayer.getTileUrl` returns a string.
- Polished help UI to match designs
- Adds methods `removeModelReferences` to Terria & ViewState for unregistering and removing models from different parts of the UI.
- Add basic support for various error provider services, implementing support for Rollbar.
- Add trait to enabling hiding legends for a `CatalogMember` in the workbench.
- Added new help menu item on how to navigate 3d data
- Add traits to customize color blending and highlight color for `Cesium3DTilesCatalogItem`
- Reimplemented splitting using `SplitItemReference`.
- Fix bug that caused contents on the video panel of the help UI to overlay the actual video
- Overhauled location search to be a dropdown instead of list of results
- Fixed bug causing full app crash or viewer zoom refresh when using 3D view and changing settings or changing the terrain provider.
- Implements `SensorObservationServiceCatalogItem`.
- Add support for styling CSVs using a region mapped or text columns.
- Update Compass UI to include larger rotation target, remove sass from compass
- Link Compass "help" button to `navigation` HelpPanelItem (requires generalisation later down the track)
- Improve keyboard traversal through right-hand-side map icon buttons
- Link Compass Gyroscope guidance footer text to `navigation` HelpPanelItem (requires generalisation later down the track)
- Removed hardcoded workbench & Panel button colours
- Ensure CSV column names are trimmed of whitespace.
- Really stop analytics launch event sending bad & now empty & now finally the real label
- Re-added `ArcGisMapServerCatalogGroup` and `ArcGisServerGroup`.
- Tidy Compass UI animations, styles, titles
- Bumped mobx minor to 4.15.x, mobx-react major to 6.x.x
- Add `dateFormat` trait to `TimeVaryingTraits` to allowing formatting of datestrings in workbench and bottomdock.
- Tidy Gyroscope Guidance positioning
- Fixed FeatureInfoPanel using old class state
- Fixed MapIconButton & FeedbackButton proptypes being defined incorrectly
- Implement SenapsLocationsCatalogItem
- Update papaparse and improve handling for retrieveing CSVs via chunking that have no ContentLenth header

### v7.11.17

- Moved strings in DateTimeSelector and FeatureInfoPanel into i18next translation file.

### v7.11.16

- Fixed a bug where the timeline would not update properly when the timeline panel was resized.

### v7.11.15

- Fixed a bug when clicking the expand button on a chart in feature info when the clicked feature was a polygon.

### v7.11.14

- Update CARTO Basemaps CDN URL and attribution.
- Fixed issue with node 12 & 14 introduced in Cesium upgrade.

### v7.11.13

- Upgraded to Cesium v1.73.
- Removed any references to `BingMapsApi` (now deprecated).

### v7.11.12

- Fixed a crash with GeoJsonCatalogItem when you set a `stroke-opacity` in `styles`.

### v7.11.11

- If `showIEMessage` is `true` in config.json, warn IE11 users that support is ending.

### v7.11.10

- Remove caching from TerriaJsonCatalogFunction requests.
- Upgraded minimum node-sass version to one that has binaries for node v14.

### v7.11.9

- Update Geoscience Australia Topo basemap.
- Remove caching from WPS requests.
- Fix entity outline alpha value when de-selecting a feature.

### v7.11.8

- Upgraded to terriajs-cesium v1.71.3 which fixes a bug running gulp tasks on node v14.

### v7.11.7

- Add additional region mapping boundaries.

### v7.11.6

- Rework the handling of point datasets on the anti-meridian when using LeafletJS.
- Fix indices in some translation strings including strings for descriptions of WMS and WMS service.
- Upgraded to Cesium v1.71.

### v7.11.5

- Added `GeoRssCatalogItem` for displaying GeoRSS files comming from rss2 and atom feeds.
- Bug fix: Prevent geojson files from appearing twice in the workbench when dropped with the .json extension
- Story related enhancements:
  - Added a title to story panel with ability to close story panel.
  - Added a popup on remove all stories.
  - Added button for sharing stories.
  - Added a question popup on window close (if there are stories on the map so users don't lose their work).
- Pinned `html-to-react` to version 1.3.4 to avoid IE11 incompatibility with newer version of deep dependency `entities`. See https://github.com/fb55/entities/issues/209
- Added a `MapboxStyleCatalogItem` for showing Mapbox styles.
- Add a `tileErrorThresholdBeforeDisabling` parameter to `ImageryLayerCatalogItem` to allow a threshold to set for allowed number of tile failures before disabling the layer.

### v7.11.4

- Add support for `classBreaks` renderer to `ArcGisFeatureServerCatalogItem`.
- Upgraded to Cesium v1.68.
- Replace `defineProperties` and `freezeObject` to `Object.defineProperties` and `Object.freeze` respectively.
- Bumped travis build environment to node 10.
- Upgraded to `generate-terriajs-schema` to v1.5.0.

### v7.11.3

- Added babel dynamic import plugin for webpack builds.
- `ignoreUnknownTileErrors` will now also ignore HTTP 200 responses that are not proper images.

### v7.11.2

- Pass minimumLevel, in Cesium, to minNativeZoom, in Leaflet.
- Upgraded to Cesium v1.66.

### v7.11.1

- Fix for color of markers on the map associated with chart items

### v7.11.0

- Fix draggable workbench/story items with translation HOC
- Added first revision of "delta feature" for change detection of WMS catalog items which indicate `supportsDeltaComparison`
- Improve menu bar button hover/focus states when interacting with its panel contents
- Add ability to set opacity on `GeoJsonCatalogItem`
- Expanded test cases to ensure WorkbenchItem & Story have the correct order of components composed
- Fix broken catalog functions when used with translation HOC
- Fix bug with momentPoints chart type when plotting against series with null values
- Make the default `Legend` width a little smaller to account for the workbench scrollbar
- Bug fix for expanding chart - avoid creating marker where no lat lon exists.
- Add a `ChartDisclaimer` component to display an additional disclaimer above the chart panel in the bottom dock.
- Add `allowFeatureInfoRequests` property to `Terria` and prevent unnecessary feature info requests when creating `UserDrawing`s.
- Removes unsupported data that is drag and dropped from the workbench and user catalog.
- Adjusted z-index values so that the explorer panel is on top of the side panel and the notification window appears at the very top layer.
- Allow `CkanCatalogItem` names to be constructed from dataset and resource names where multiple resources are available for a single dataset
- Set the name of ArcGis MapServer CatalogGroup and CatalogItem on load
- Improve autodetecting WFS format, naming of the WFS catalog group and retaining the zoomToExtent
- Remove unnecessary nbsp; from chart download and expand buttons introduced through internationalization.
- Fix story prompt flag not being set after dismissing story, if `showFeaturePrompts` has been enabled

### v7.10.0

- Added proper basic internationalisation beginnings via i18next & react-i18next
- Fixed a bug where calling `openAddData()` or `closeCatalog()` on ViewState did not correctly apply the relevant `mobileViewOptions` for mobile views.
- Fixed filter by available dates on ImageryLayerCatalogItem not copying to the clone when the item is split.
- Fixed an error in `regionMapping.json` that causes some states to be mismatched when using Australian state codes in a column labelled "state". It is still recommended to use "ste", "ste_code" or "ste_code_2016" over "state" for column labels when matching against Australian state codes.
- Fixed bug where "User data" catalog did not have add-buttons.
- Added ability to re-add "User data" CSV items once removed from workbench.
- Changed catalog item event labels to include the full catalog item path, rather than just the catalog item name.
- Added support for `openAddData` option in config.json. If true, the "Add Data" dialog is automatically opened at startup.
- Welcome message, in-app guides & new feature prompts are now disabled by default. These can be re-enabled by setting the `showWelcomeMessage`, `showInAppGuides` & `showFeaturePrompts` options in config.json.
- Updated Welcome Message to pass its props to `WelcomeMessagePrimaryBtnClick` & `WelcomeMessageSecondaryBtnClick` overrides
- Welcome message, in-app guides & new feature prompts are now disabled by default. These can be re-enabled by setting the `showWelcomeMessage`, `showInAppGuides` & `showFeaturePrompts` options in config.json.
- Updated Welcome Message to pass its props to `WelcomeMessagePrimaryBtnClick` & `WelcomeMessageSecondaryBtnClick` overrides.
- Fixed a bug in anti-meridian handling causing excessive memory use.
- Handled coordinate conversion for GeoJson geometries with an empty `coordinates` array.
- Fixed height of My Data drag and drop box in Safari and IE.

### v7.9.0

- Upgraded to Cesium v1.63.1. This upgrade may cause more problems than usual because Cesium has switched from AMD to ES6 modules. If you run into problems, please contact us: https://terria.io/contact

### v7.8.0

- Added ability to do in-app, "static guides" through `<Guide />`s
- Added in-app Guide for time enabled WMS items
- Initial implementation of language overrides to support setting custom text throughout the application.
- Added ability to pass `leafletUpdateInterval` to an `ImageryLayerCatalogItem` to throttle the number of requests made to a server.

### v7.7.0

- Added a quality slider for the 3D map to the Map panel, allowing control of Cesium's maximumScreenSpaceError and resolutionScale properties.
- Allowed MapboxMapCatalogItems to be specified in catalog files using type `mapbox-map`.
- We now use styles derived from `drawingInfo` from Esri Feature Services.
- Chart related enhancements:
  - Added momentPoints chart type to plot points along an available line chart.
  - Added zooming and panning on the chart panel.
  - Various preventative fixes to prevent chart crashes.
- Increased the tolerance for intermittent tile failures from time-varying raster layers. More failures will now be allowed before the layer is disabled.
- Sensor Observation Service `GetFeatureOfInterest` requests no longer erroneously include `temporalFilters`. Also improved the generated request XML to be more compliant with the specification.
- Fixed a bug where differences in available dates for `ImageryLayerCatalogItem` from original list of dates vs a new list of dates, would cause an error.
- Improved support for layers rendered across the anti-meridian in 2D (Leaflet).
- Fixed a crash when splitting a layer with a `momentPoints` chart item.
- Fixed a crash when the specified Web Map Service (WMS) layer could not be found in the `GetCapabilities` document and an alternate legend was not explicitly specified.

### v7.6.11

- Added a workaround for a bug in Google Chrome v76 and v77 that caused problems with sizing of the bottom dock, such as cutting off the timeline and flickering on and off over the map.
- Set cesium rendering resolution to CSS pixel resolution. This is required because Cesium renders in native device resolution since 1.61.0.

### v7.6.10

- Fixed error when opening a URL shared from an explorer tab. #3614
- Resolve a bug with `SdmxJsonCatalogItem`'s v2.0 where they were being redrawn when dimensions we're changed. #3659
- Upgrades terriajs-cesium to 1.61.0

### v7.6.9

- Automatically set `linkedWcsCoverage` on a WebMapServiceCatalogItem.

### v7.6.8

- Added ability in TerriaJsonCatalogFunction to handle long requests via HTTP:202 Accepted.

### v7.6.7

- Fixed share disclaimer to warn only when user has added items that cannot be shared.

### v7.6.6

- Basemaps are now loaded before being enabled & showed

### v7.6.5

- Add the filename to a workbench item from a drag'n'dropped file so it isn't undisplayed as 'Unnamed item'.
- Fixed inability to share SOS items.
- Added an option to the mobile menu to allow a story to be resumed after it is closed.
- The "Introducing Data Stories" prompt now only needs to be dismissed once. Previously it would continue to appear on every load until you clicked the "Story" button.
- Fixed a crash that could occur when the feature info panel has a chart but the selected feature has no chart data.
- Fixed a bug where the feature info panel would show information on a vector tile region mapped dataset that had no match.

### v7.6.4

- Add scrollbar to dropdown boxes.
- Add support for SDMX version 2.1 to existing `SdmxJsonCatalogItem`.
- Add a warning when sharing a map describing datasets which will be missing.
- Enable the story panel to be ordered to the front.
- Disable the autocomplete on the title field when adding a new scene to a story.
- Fix SED codes for regionmapping

### v7.6.3

- Fixed a bug with picking features that cross the anti-meridian in 2D mode .
- Fixed a bug where `ArcGisMapServerCatalogItem` legends were being created during search.
- Fixed a bug where region mapping would not accurately reflect share link parameters.

### v7.6.2

- Fixed a bug that made some input boxes unreadable in some web browsers.

### v7.6.1

- Fixed a bug that prevented the "Feedback" button from working correctly.
- Fix a bug that could cause a lot of extra space to the left of a chart on the feature info panel.

### v7.6.0

- Added video intro to building a story
- Allow vector tiles for region mapping to return 404 for empty tiles.

### v7.5.2

- Upgraded to Cesium v1.58.1.
- Charts are now shared in share & story links

### v7.5.1

- Fixed a bug in Cesium that prevented the new Bing Maps "on demand" basemaps from working on `https` sites.

### v7.5.0

- Added the "Story" feature for building and sharing guided tours of maps and data.
- Added sharing within the data catalog to share a given catalog group or item
- Switched to using the new "on demand" versions of the Bing Maps aerial and roads basemaps. The previous versions are deprecated.

### v7.4.1

- Remove dangling comma in `regionMapping.json`.
- `WebMapServicCatalogItem` now includes the current `style` in generated `GetLegendGraphic` URLs.

### v7.4.0

- Upgraded to Cesium v1.57.
- Fixed a bug where all available styles were being retrieved from a `GetCapabilities` for each layer within a WMS Group resulting in memory crashes on WMSs with many layers.
- Support State Electoral Districts 2018 and 2016 (SED_Code_2018, SED_Code_2016, SED_Name_2018, SED_Name_2016)

### v7.3.0

- Added `GltfCatalogItem` for displaying [glTF](https://www.khronos.org/gltf/) models on the 3D scene.
- Fixed a bug where the Map settings '2D' button activated '3D Smooth' view when configured without support for '3D Terrain'.
- Added `clampToTerrain` property to `GeoJsonCatalogItem`.
- When clicking a polygon in 3D Terrain mode, the white outline is now correctly shown on the terrain surface. Note that Internet Explorer 11 and old GPU hardware cannot support drawing the highlight on terrain, so it will not be drawn at all in these environments.

### v7.2.1

- Removed an extra close curly brace from `regionMapping.json`.

### v7.2.0

- Added `hideLayerAfterMinScaleDenominator` property to `WebMapServiceCatalogItem`. When true, TerriaJS will show a message and display nothing rather than silently show a scaled-up version of the layer when the user zooms in past the layer's advertised `MinScaleDenominator`.
- Added `GeoJsonParameterEditor`.
- Fixed a bug that resulted in blank titles for catalog groups loaded from automatically detected (WMS) servers
- Fixed a bug that caused some chart "Expand" options to be hidden.
- Added `CED_CODE18` and `CED_NAME18` region types to `regionMapping.json`. These are now the default for CSV files that reference `ced`, `ced_code` and `ced_name` (previously the 2016 versions were used).
- Improved support for WMTS, setting a maximum level to request tiles at.

### v7.1.0

- Support displaying availability for imagery layers on charts, by adding `"showOnChart": true" or clicking a button in the UI.
- Added a `featureTimesProperty` property to all `ImageryLayerCatalogItem`s. This is useful for datasets that do not have data for all locations at all times, such as daily sensor swaths of near-real-time or historical satellite imagery. The property specifies the name of a property returned by the layer's feature information query that indicates the times when data is available at that particular location. When this property is set, TerriaJS will display an interface on the workbench to allow the user to filter the times to only those times where data is available at a particular location. It will also display a button at the bottom of the Feature Information panel allowing the user to filter for the selected location.
- Added `disablePreview` option to all catalog items. This is useful when the preview map in the catalog will be slow to load.
- When using the splitter, the feature info panel will now show only the features on the clicked side of the splitter.
- Vector polygons and polylines are now higlighted when clicked.
- Fixed a bug that prevented catalog item split state (left/right/both) from being shared for CSV layers.
- Fixed a bug where the 3D globe would not immediately refresh when toggling between the "Terrain" and "Smooth" viewer modes.
- Fixed a bug that could cause the chart panel at the bottom to flicker on and off rapidly when there is an error loading chart data.
- Fixed map tool button positioning on small-screen devices when viewing time series layers.

### v7.0.2

- Fixed a bug that prevented billboard images from working on the 2D map.
- Implemented "Zoom To" support for KML, CZML, and other vector data sources.
- Upgraded to Cesium v1.55.

### v7.0.1

- Breaking Changes:
  - TerriaJS no longer supports Internet Explorer 9 or 10.
  - An application-level polyfill suite is now highly recommended, and it is required for Internet Explorer 11 compatibility. The easiest approach is to add `<script src="https://cdn.polyfill.io/v2/polyfill.min.js"></script>` to the `<head>` element of your application's HTML page, which will deliver a polyfill suite tailored to the end-user's browser.
  - TerriaJS now requires Node.js v8.0 or later.
  - TerriaJS now requires Webpack v4.0 or later.
  - TerriaJS now uses Gulp v4.0. If you have Gulp 3 installed globally, you'll need to use `npm run gulp` to run TerriaJS gulp tasks, or upgrade your global Gulp to v4 with `npm install -g gulp@4`.
  - TerriaJS now uses Babel v7.0.
  - Removed `UrthecastCatalogItem`, `UrthecastCatalogGroup`, and `registerUrthcastCatalogItems`. The Urthecast functionality was dependent on an npm package that hadn't been updated in three years and had potential security vulnerabilities. Please [let us know](https://gitter.im/TerriaJS/terriajs) if you were using this functionality.

### v6.5.0

- Add support for rendering Mapbox Vector Tiles (MVT) layers. Currently, polygons are the only supported geometry type, and all polygons are drawn with the same outline and fill colors.
- `wwwroot/data/regionMapping.json` is now the default region mapping file (rather than a file provided by TerriaMap), and needs to be explicitly overridden by a `regionMappingDefinitionsUrl` setting in config.json.

### v6.4.0

- The Feature Info panel can now be moved by clicking and dragging it.
- The map tool buttons are now arranged horizontally instead of vertically on small-screen mobile devices.
- When using a Web Map Service (WMS) catalog item with the `linkedWcsUrl` and `linkedWcsCoverage` properties, we now pass the selected WMS style to the Web Coverage Service (WCS) so that it can optionally return different information based on the selected style.
- Added `stationIdWhitelist` and `stationIdBlacklist` properties to `SensorObservationServiceCatalogItem` to allow filtering certain monitoring stations in/out.
- Fixed a bug that caused a crash when attempting to use a `style` attribute on an `<a>` tag in Markdown+HTML strings such as feature info templates.
- Fixed a bug that displaced the chart dropdown list on mobile Safari.

### v6.3.7

- Upgraded to Cesium v1.53.

### v6.3.6

- Dragging/dropping files now displays a more subtle notification rather than opening the large Add Data / My Data panel.
- The `sendFeedback` function can now be used to send additional information if the server is configured to receive it (i.e. `devserverconfig.json`).
- Made custom feedback controls stay in the lower-right corner of the map.
- Improved the look of the toolbar icons in the top right, and added an icon for the About page.

### v6.3.5

- Changed the title text for the new button next to "Add Data" on the workbench to "Load local/web data".
- Fixed a bug that caused the area to the right of the Terria log on the 2D map to be registered as a click on the logo instead of a click on the map.
- Fixed a bug that caused the standard "Give Feedback" button to fail to open the feedback panel.
- Swapped the positions of the group expand/collapse icon and the "Remove from catalogue" icon on the My Data panel, for more consistent alignment.
- Made notifications honor the `width` and `height` properties. Previously, these values were ignored.

### v6.3.4

- Added the ability to add custom components to the feedback area (lower right) of the user interface.

### v6.3.3

- Upgraded to Cesium v1.51.

### v6.3.2

- Added "filterByProcedures" property to "sos" item (default: true). When false, the list of procedures is not passed as a filter to GetFeatureOfInterest request, which works better for BoM Water Data Online services.

### v6.3.1

- Fixed a bug that caused the compass control to be misaligned in Internet Explorer 11.

### v6.3.0

- Changed the "My Data" interface to be much more intuitive and tweaked the visual style of the catalog.
- Added `CartoMapCatalogItem` to connect to layers using the [Carto Maps API](https://carto.com/developers/maps-api/).

## v6.2.3

- Made it possible to configure the compass control's colors using CSS.

### v6.2.2

- Removed the Terria logo from the preview map and made the credit there smaller.
- Fall back to the style name in the workbench styles dropdown when no title is given for a style in WMS GetCapabilities.

### v6.2.1

- We now use Cesium Ion for the Bing Maps basemaps, unless a `bingMapsKey` is provided in [config.json](https://docs.terria.io/guide/customizing/client-side-config/#parameters). You can control this behavior with the `useCesiumIonBingImagery` property. Please note that if a `bingMapsKey` is not provided, the Bing Maps geocoder will always return no results.
- Added a Terria logo in the lower left of the map. It can be disabled by setting `"hideTerriaLogo": true` in `config.json`.
- Improved the credits display on the 2D map to be more similar to the 3D credits.
- Fixed a bug that caused some legends to be missing or incomplete in Apple Safari.

### v6.2.0

- Added a simple WCS "clip and ship" functionality for WMS layers with corresponding a WCS endpoint and coverage.
- Fixed problems canceling drag-and-drop when using some web browsers.
- Fixed a bug that created a time period where no data is shown at the end of a time-varying CSV.
- Fixed a bug that could cause endless tile requests with certain types of incorrect server responses.
- Fixed a bug that could cause endless region tile requests when loading a CSV with a time column where none of the column values could actually be interpreted as a time.
- Added automatic retry with jittered, exponential backoff for tile requests that result in a 5xx HTTP status code. This is especially useful for servers that return 503 or 504 under load. Previously, TerriaJS would frequently disable the layer and hit the user with an error message when accessing such servers.
- Updated British National Grid transform in `Proj4Definitions` to a more accurate (~2 m) 7 parameter version https://epsg.io/27700.
- Distinguished between 3D Terrain and 3D Smooth in share links and init files.
- Upgraded to Cesium v1.50.

### v6.1.4

- Fixed a bug that could cause the workbench to appear narrower than expected on some systems, and the map to be off-center when collapsing the workbench on all systems.

### v6.1.3

- When clicking a `Split` button on the workbench, the new catalog item will no longer be attached to the timeline even if the original was. This avoids a confusing situation where both catalog items would be locked to the same time.
- Added KMZ to the whitelisted formats for `MagdaCatalogItem`.
- Fixed a bug that caused a crash when switching to 2D with vector data already on the map, including when visiting a share link with vector data when the map ends up being 2D.
- The "Hide Workbench" button is now attached to the side of the Workbench, instead of on the opposite side of the screen from it.

### v6.1.2

- Fixed a bug that prevented `BingMapsSearchProviderViewModel` and other uses of `loadJsonp` from working correctly.

### v6.1.1

- Upgraded to terriajs-server v2.7.4.

### v6.1.0

- The previous default terrain provider, STK World Terrain, has been deprecated by its provider. _To continue using terrain in your deployed applications, you *must* obtain a Cesium Ion key and add it to `config.json`_. See https://cesium.com/ to create an Ion account. New options are available in `config.json` to configure terrain from Cesium Ion or from another source. See https://terria.io/Documentation/guide/customizing/client-side-config/#parameters for configuration details.
- Upgraded to Cesium v1.48.
- Added `Cesium3DTilesCatalogItem` for visualizing [Cesium 3D Tiles](https://github.com/AnalyticalGraphicsInc/3d-tiles) datasets.
- Added `IonImageryCatalogItem` for accessing imagery assets on [Cesium Ion](https://cesium.com/).
- Added support for Cesium Ion terrain assets to `CesiumTerrainProvider`. To use an asset from Ion, specify the `ionAssetId` and optionally the `ionAccessToken` and `ionServer` properties instead of specifying a `url`.
- Fixed a bug that could cause legends to be missing from `WebMapServiceCatalogItems` that had `isEnabled` set to true.

### v6.0.5

- Added `rel="noreferrer noopener"` to all `target="_blank"` links. This prevents the target page from being able to navigate the source tab to a new page.
- Fixed a bug that caused the order of items on the Workbench to change when visiting a share link.

### v6.0.4

- Changed `CesiumSelectionIndicator` to no longer use Knockout binding. This will avoid a problem in some environments, such as when a Content Security Policy (CSP) is in place.

### v6.0.3

- Fixed a bug that prevented users from being able to enter coordinates directly into catalog function point parameter fields.

### v6.0.2

- Fixed a bug that prevented interaction with the 3D map when the splitter was active.

### v6.0.1

- Added `parameters` property to `ArcGisMapServerCatalogItem`, allowing arbitrary parameters to be passed in tile and feature info requests.

### v6.0.0

- Breaking Changes:
  - An application-level polyfill suite is now required for Internet Explorer 9 and 10 compatibility. The easiest approach is to add `<script src="https://cdn.polyfill.io/v2/polyfill.min.js"></script>` to the `<head>` element of your application's HTML page.
  - In TerriaJS v7.0.0 (the _next_ major release), a polyfill suite may be required for Internet Explorer 11 as well. Adopting the approach above now will ensure you don't need to worry about it then.
- Overhauled support for printing. There is now a Print button on the Share panel that will provide a much better printable form of the map than the browser's built-in print feature. If a user uses the browser's print button instead, a message at the top will suggest using the TerriaJS Print feature and open the Share panel. Calling `window.print` (e.g. on a TerriaJS instance inside an iframe) will invoke the new TerriaJS print feature directly.
- Fixed a bug that caused `Leaflet.captureScreenshot` to show all layers on both sides even with the splitter active.
- Fixed a bug that prevented some vector features from appearing in `Leaflet.captureScreenshot`.
- Added ability to move the splitter thumb position vertically so that users can move it to prevent occlusions.
- Added `TerriaJsonCatalogFunction`. This catalog function allows an arbitrary HTTP GET to be invoked with user-provided parameters and return TerriaJS catalog JSON.
- Fixed a bug that could cause the feature info panel to sometimes be nearly transparent in Internet Explorer 11.
- Fixed a bug that caused an expanded preview chart's workbench item to erroneously show the date picker.
- Updated `MagdaCatalogItem` to match Magda project

### 5.7.0

- Added `MagdaCatalogItem` to load details of a catalog item from [Magda](https://github.com/TerriaJS/magda).
- Fixed a bug that could cause a time-dynamic WMS layer to fail to ever show up on the map if the initial time on the timeline was outside the intervals where the layer had data.
- Fixed a bug which could cause a crash during load from share link when the layer default is to not `useOwnClock` but the share link has `useOwnClock` set.
- Fixed an issue that caused a 'This data source is already shown' error in particular circumstances.

### 5.6.4

- Fixed a bug causing an error message when adding tabular data to the workbench before it was loaded.

### 5.6.3

- Display of Lat Lon changed from 3 deciml places to 5 decimal places - just over 1m precision at equator.
- Fixed a bug that caused the timeline to appear when changing the time on the workbench for a layer not attached to the timeline.
- The workbench date/time picker is now available for time varying point and region CSVs.
- Fixed a bug that caused the workbench date picker controls to disappear when the item was attached to the timeline and the timeline's current time was outside the valid range for the item.

### 5.6.2

- Renamed search marker to location marker.
- Added the clicked coordinates to the bottom of the feature info panel. Clicking the marker icon will cause the location to be indicated on the map.
- The location marker is now included in shared map views.
- Fixed a bug that could cause split WMS layers to show the incorrect layer data for the date shown in the workbench.
- Refactored current time handling for `CatalogItem` to reduce the complexity and number of duplicated current time states.
- Fixed feature info updating when the time is changed from the workbench for `TableCatalogItem`.
- Change the workbench catalog item date picker so that updating the date does not disable the timeslider.
- Fix a bug that meant that, when the current time was updated on an `ImageryCatalogItem` while the layer wasn't shown, the old time was still shown when the layer was re-enabled.
- Added `{{terria.currentTime}}` to feature info template.
- Added a way to format times within a feature info tempate. E.g. `{{#terria.formatDateTime}}{"format": "dd-mm-yyyy HH:MM:ss"}{{terria.currentTime}}{{/terria.formatDateTime}}`.
- Fixed a bug that caused the selection indicator to float strangely when visiting a share link with a selected feature.
- Fixed a bug that caused a region to be selected even when clicking on a hole in that region.
- Fixed a bug that prevented the selection indicator from following moving features on the 2D map.
- Fixed a bug that caused Leaflet to stop rendering further points in a layer and throw errors when calculating extent when one point had invalid characters in the latitude or longitude field.
- We now default to `autoPlay: false` if it's not specified in `config.json`.
- Changed search box placeholders to more precisely reflect their functionality.
- CartoDB basemaps are now always loaded over HTTPS.

### 5.6.1

- Fixed a bug that could cause the workbench UI to hang when toggling concepts, particularly for an `SdmxJsonCatalogItem`.
- Added previous and next buttons to workbench catalog item date picker.

### 5.6.0

- Upgraded to Cesium 1.41.

### 5.5.7

- Added support for using tokens to access WMS layers, particularly using the WMS interface to ArcGIS servers.

### 5.5.6

- Tweaked the sizing of the feature info panel.
- Fixed a bug that caused `ArcGisMapServerCatalogItem` to always use the server's single fused map cache, if available. Now, if the `layers` property is specified, we request individual dynamic layers and ignore the fused map cache.

### 5.5.5

- Fixed a bug that caused the feature info panel to stop working after clicking on a location search marker.
- Added support for ArcGIS tokens on the 2D map. Previously, tokens only worked reliably in 3D.
- Improved handling of tile errors, making it more consistent between 2D and 3D.
- Fixed a bug that prevented the Add Data button from working Internet Explorer 9 unless the DevTools were also open.
- Improved the sizing of the feature info panel so it is less likely to completely obscure the map.

### 5.5.4

- Fixed a serious bug that prevented opening the Data Catalog in Internet Explorer.
- Fixed some problems with the Terria Spatial Analytics `CatalogFunctions`.

### 5.5.3

- Fixed a bug in SDMX-JSON when using `cannotSum`.

### 5.5.2

- Deprecated SDMX-JSON catalog items' `cannotDisplayPercentMap` in favour of `cannotSum`.
- Updated `cannotSum` so that it does not display a total in some cases, as well as suppressing the regional-percentage checkbox. `cannotSum` can be either a mapping of concept ids to the values that prevent summing, or simply `true` to always prevent summing.
- Fixed a bug that caused an error when Splitting a layer that does not have a `clock`.

### 5.5.1

- Added `cannotDisplayPercentMap` to SDMX-JSON catalog items, to optionally turn off the "display as a percentage of regional total" checkbox when the data is not a count (eg. a rate or an average).

### 5.5.0

- Added the ability to split the screen into a left-side and right-side, and show raster and region mapped layers on only one side of the splitter.
- Added the ability to use a tabbed catalog in the explorer panel on desktop site. Setting `tabbedCatalog` parameter to `true` in `config.json` causes top-level groups in the catalog to list items in separate explorer panel tabs.
- Added the ability to use vector tile properties in feature info templates when using region mapping (data row attributes will overwrite vector tile properties with the same name)
- Properties available in feature info templates are now JSON parsed and replaced by their javascript object if they start with `[` or `{` and parse successfully
- Decreased flickering of time-varying region mapped layers by pre-rendering the next time interval.
- Fixed a bug in `WebMapServiceCatalogItem` that could cause a WMS time time dimension to be interpreted incorrectly if it was specified only using dates (not times) and with a periodicity of less than a day.

### 5.4.5

- Improved behaviour of SDMX-JSON items when no data is available.

### 5.4.4

- Added support for specifying namespaced layer names in the `WebMapServiceCatalogItem` `layers` property.
- Made TerriaJS tolerant of XML/HTML inside text elements in WMS GetCapabilities without being properly wrapped in `CDATA`.

### 5.4.3

- Fixed a build problem on case-sensitive file systems (e.g. most Linux systems).

### 5.4.2

- We no longer show the Zoom To button on the workbench when there is no rectangle to zoom to.

### 5.4.1

- Fixed a bug when sharing SDMX-JSON catalog items.
- Improved display of "Add Data" panel on small screens when Feedback and Feature Info panels are open.
- Added "search in data catalog" link to mobile search.
- Added a button to automatically copy share url into clipboard in share panel.
- Added `initFragmentPaths` property to the `parameters` section of `config.json`. It can be used to specify an array of base paths for resolving init fragments in the URL.
- Modified `CkanCatalogItem` to exclude files that advertise themselves as KML files but have the file extension .ZIP.
- Removed "View full size image" link on the share panel. Chrome 60 removed the ability to navigate to a data URI, and other browsers are expected to follow this lead.

### 5.4.0

- Breaking change: removed some old types that haven't been used since the new React-based user interface in v4.0.0, specifically `KnockoutHammerBinding`, `KnockoutMarkdownBinding`, `PopupMessageConfirmationViewModel`, `PopupMessageViewModel`, and `PopupViewModel`.
- Added the ability to use tokens from terriajs-server for layers requiring ESRI tokens.
- Catalog group items are now sorted by their in-catalog name

### 5.3.0

- Added the ability to use the analytics region picker with vector tile region mapping by specifiying a WMS server & layer for analytics only.
- Updated the client side validation to use the server-provided file size limit when drag/dropping a file requiring the conversion service.
- `zoomOnEnable` now works even for a catalog item that is initially enabled in the catalog. Previously, it only worked for catalog items enabled via the user interface or otherwise outside of the load process.
- Added `initialTimeSource` property to `CsvCatalogItem` so it is possible to specify the value of the animation timeline at start from init files.
- Added to documentation for customizing data appearance.
- Added `CatalogShortcut` for creating tool items for linking to a `CatalogItem`.
- Renamed `ViewState.viewCatalogItem()` to `viewCatalogMember` to reflect that it can be used for all `CatalogMembers`, not just `CatalogItems`.
- Fixed a bug that could cause a crash when switching to 2D when the `initialView` was just a `Rectangle` instead of a `CameraView`.
- Fixed a bug that caused multiple layers with generated, gradient legends to all show the same legend on the Workbench.

### 5.2.11

- Pinned `urijs` to v1.18.10 to work around a breaking change in v1.18.11.

### 5.2.10

- Improved the conversion of Esri polygons to GeoJSON by `featureDataToGeoJson`. It now correctly handles polygons with holes and with multiple outer rings.
- Added some fields to the dataset info page for `CkanCatalogItem`.
- Fixed a bug that could cause some layers, especially the Bing Maps basemap, to occasionally be missing from the 2D map.
- Fixed a bug that could cause the selected time to move to the end time when sharing a map with a time-dynamic layer.

### 5.2.9

- A catalog item's `cacheDuration` property now takes precedence over the cache duration specified by the code. Previously, the `cacheDuration` would only override the default duration (2 weeks).

### 5.2.8

- Added option to expand the HTML embed code and toggle URL shorting for the share link.
- The Share feature now includes the current time selected on the timeline, so that anyone visiting a share link will see the map at the intended time.

### 5.2.7

- Added the Latitude and Longitude to the filename for the Feature Information file download.
- Added the time to the timeline labels when zoomed in to a single day. Previously, the label sometimes only showed the date.

### 5.2.6

- Added the ability to disable the conversion service so that no user data is sent outside of the client by setting `conversionServiceBaseUrl` to `false` in the `parameters` section of `config.json`.
- Added the ability to disable the location button by setting `disableMyLocation` to `true` in the `parameters` section of `config.json`.
- Fixed a bug that caused the share functionality to fail (both screenshot and share link) in 2d mode.
- Fixed a bug with explicitly styled enum columns in Internet Explorer.
- Fixed a bug that caused the selected column in a csv to be the second column when a time column is present.

### 5.2.5

- Fixed a bug with `forceProxy: true` which meant that vector tiles would try, and fail, to load over the proxy.
- Added documentation for customizing data appearance, and folded in existing but orphaned documentation for creating feature info templates.
- Changed the LocateMe button so that it toggles and continuously updates the location when Augmented Reality is enabled.
- Added the ability to set SDMX-JSON region names from a region type dimension, using a Mustache template. This was required so regions can be mapped to specific years, even if not specified by the SDMX-JSON server.
- Added `viewermode` to the users persistent local storage to remember the last `ViewerMode` used.
- Added the ability to customize the preamble text on the feedback form ("We would love to hear from you!") by setting `feedbackPreamble` in the `parameters` section of `config.json`.

### 5.2.4

- Fixed a bug that prevented error messages, such as when a dataset fails to load, from being shown to the user. Instead, the errors were silently ignored.

### 5.2.3

- Fixed a bug that gave expanded Sensor Observation Service charts poor names.
- Fixed a bug that prevented some table-based datasets from loading.

### 5.2.2

- Fixed download of selected dataset (as csv) so that quotes are handled in accordance with https://tools.ietf.org/html/rfc4180. As a result, more such downloads can be directly re-loaded in Terria by dragging and dropping them.

### 5.2.1

- Changed the default opacity for points from CSV files without a value column to 1.0 (previously it was 0.6). This is a workaround for a Cesium bug (https://github.com/AnalyticalGraphicsInc/cesium/issues/5307) but really a better choice anyway.
- Fixed a bug which meant non-standard properties of some table data sources (eg. csv, SOS, SDMX-JSON) were missing in the feature info panel, because of a breaking change in Cesium 1.33.

### 5.2.0

- Fixed a bug that caused layer disclaimers to fail to appear when the layer was enabled via a share link. Since the user was unable to accept the disclaimer, the layer also failed to appear.
- Added `AugmentedVirtuality` (user facing feature name Augmented Reality) to allow users to use their mobile device's orientation to set the camera view.
- Added the `showFeaturesAtAllTimes` option to Sensor Observation Service items. This improves the user experience if the server returns
  some features starting in 1990, say, and some starting in 1995, so that the latter still appear (as grey points with no data) in 1990.
- Fixed a bug that prevented preview charts in the feature info panel from updating when the user changed the Sensor Observation Service frequency.
- Fixed a bug that allowed the user to de-select all the display choices for Sensor Observation Service items.
- Improved the appearance of charts where all the y-values are null. (It now shows "No preview available".)
- Upgraded to Leaflet 1.0.3 for the 2D and preview maps.
- Upgraded to [Cesium 1.33](https://github.com/AnalyticalGraphicsInc/cesium/blob/1.33/CHANGES.md) for the 3D view.

### 5.1.1

- Fixed a bug that caused an 'added' and a 'shown' event for "Unnamed Item" to be logged to Google Analytics when previewing an item in the catalog.
- Added a 'preview' Google Analytics event when a catalog item is shown on the preview map in the catalog.
- Fixed a bug that prevented csv files with missing dates from loading.
- Fixed a bug that could cause an error when adding a layer without previewing it first.

### 5.1.0

- Fixed a bug that prevented `WebMapServiceCatalogItem` from acting as a time-dynamic layer when the time dimension was inherited from a parent layer.
- `WebMapServiceCatalogItem` now supports WMS 1.1.1 style dimensions (with an `Extent` element) in addition to the 1.3.0 style (`Dimension` only).
- `WebMapServiceCatalogItem` now passes dates only (rather than dates and times) to the server when the TIME dimension uses the `start/stop/period` form, `start` is a date only, and `period` does not include hours, minutes, or seconds.
- `WebMapServiceCatalogItem` now supports years and months (in addition to days, hours, minutes, and seconds) in the period specified of a TIME dimension.
- `WebMapServiceCatalogItem` now ignores [leap seconds](https://en.wikipedia.org/wiki/Leap_second) when evaluating ISO8601 periods in a time dimension. As a result, 2 hours after `2016-06-30T23:00:00Z` is now `2016-07-01T01:00:00Z` instead of `2016-07-01T00:59:59Z` even though a leap second at the end of June 2016 makes that technically 2 hours and 1 second. We expect that this is more likely to align with the expectations of WMS server software.
- Added option to specify `mobileDefaultViewerMode` in the `parameters` section of `config.json` to specify the default view mode when running on a mobile platform.
- Added support for `itemProperties` to `CswCatalogGroup`.
- Added `terria.urlEncode` function for use in feature info templates.
- Fixed a layout problem that caused the coordinates on the location bar to be displayed below the bar itself in Internet Explorer 11.
- Updated syntax to remove deprecation warnings with React version 15.5.

### 5.0.1

- Breaking changes:
  - Starting with this release, TerriaJS is meant to be built with Webpack 2. The best way to upgrade your application is to merge from [TerriaMap](https://github.com/TerriaJS/TerriaMap). If you run into trouble, post a message on the [TerriaJS forum](https://groups.google.com/forum/#!forum/terriajs).
  - Removed the following previously-deprecated modules: `registerKnockoutBindings` (no replacement), `AsyncFunctionResultCatalogItem` (now `ResultPendingCatalogItem`), `PlacesLikeMeFunction` (now `PlacesLikeMeCatalogFunction`), `SpatialDetailingFunction` (now `SpatialDetailingCatalogFunction`), and `WhyAmISpecialFunction` (now `WhyAmISpecialCatalogFunction`).
  - Removed `lib/Sass/StandardUserInterface.scss`. It is no longer necessary to include this in your application.
  - Removed the previously-deprecated third pararameter, `getColorCallback`, of `DisplayVariablesConcept`. Pass it inside the `options` parameter instead.
  - Removed the following previously-deprecated properties from `TableColumn`: `indicesIntoUniqueValues` (use `uniqueValues`), `indicesOrValues` (use `values`), `indicesOrNumericalValues` (use `uniqueValues` or `numericalValues`), and `usesIndicesIntoUniqueValues` (use `isEnum`).
  - Removed the previously-deprecated `dataSetID` property from `AbsIttCatalogItem`. Use `datasetId` instead.
  - Removed the previously-deprecated `allowGroups` property from `CkanCatalogItem`. Use `allowWmsGroups` or `allowWfsGroups` instead.
  - Removed the previously-deprecated `RegionMapping.setRegionColumnType` function. Use the `setRegionColumnType` on an _instance_ of `RegionMapping` instead.
  - Removed the previously-deprecated `regionMapping.regionDetails[].column` and `.disambigColumn`. Use `.columnName` and `.disambigColumnName` instead.
  - Removed the previously-deprecated `options.regionMappingDefinitionsUrl` parameter from the `Terria` constructor. Set the `regionMappingDefinitionsUrl` inside `parameters` in `config.json` instead.
- Fixed a bug in `WebMapServiceCatalogItem` that prevented TerriaJS from correctly determining the projections supported by a WMS layer when supported projections are inherited from parent layers.
- Changed "no value" colour of region-mapped data to fully transparent, not black.
- Fixed an issue where expanding a chart from an SDMX-JSON or SOS feature twice, with different data choices selected, would overwrite the previous chart.
- Improved SDMX-JSON items to still show properly, even if the `selectedInitially` property is invalid.
- Added `Score` column to `GNAFAddressGeocoder` to indicate relative quality, which maps as default variable.

### 4.10.5

- Improved error message when accessing the user's location under http with Chrome.
- When searching locations, the button to instead search the catalog is now above the results instead of below them.
- Changed "go to full screen mode" tooltip to "Hide workbench", and "Exit Full Screen" button to "Show Workbench". The term "full screen" was misleading.
- Fixed a bug where a chartable (non-geo-spatial) CSV file with a column including the text "height" would not let the user choose the "height" column as the y-axis of a chart.
- Added support for non-default x-axes for charts via `<chart x-column="x">` and the new `tableStyle.xAxis` parameter.
- Added support for a `charSet` parameter on CSV catalog items, which overrides the server's mime-type if present.

### 4.10.4

- Added the ability for `CkanCatalogGroup` to receive results in pages, rather than all in one request. This will happen automatically when the server returns partial results.
- Improved the performance of the catalog UI by not creating React elements for the contents of a group until that group is opened.
- Close polygons used as input to a `CatalogFunction` by making the last position the same as the first one.
- Added support for a new `nameInCatalog` property on all catalog members which overrides `name` when displayed in the catalog, if present.
- Added `terria.urlEncodeComponent` function for use in feature info templates.
- `yAxisMin` and `yAxisMax` are now honored when multiple charts are active, by using the minimum `yAxisMin` and the maximum `yAxisMax` of all charts.

### 4.10.3

- Locked third-party dependency proj4 to v2.3.x because v2.4.0 breaks our build.

### 4.10.2

- New sections are now merged info `CatalogMember.info` when `updateFromJson` is called multiple times, rather than the later `info` completely replacing the earlier one. This is most useful when using `itemProperties` to override some of the info sections in a child catalog item.
- Fixed a bug where csv files with a date column would sometimes fail if a date is missing.

### 4.10.1

- Improved the SDMX-JSON catalog item to handle huge dimensions, allow a blacklist, handle bad responses better, and more.
- Fixed a bug that prevented the proxy from being used for loading legends, even in situations where it is necessary such as an `http` legend accessed from an `https` site.
- Added link to re-download local files, noting that TerriaJS may have done additional processing (eg. geocoding).

### 4.10.0

- Changed defaults:
  - `WebProcessingServiceCatalogFunction` now defaults to invoking the `Execute` service via an HTTP POST with XML encoding rather than an HTTP GET with KVP encoding. This is a more sensible default because the WPS specification requires that servers support POST/XML while GET/KVP is optional. Plus, POST/XML allows large input parameters, such as a polygon descibing all of Australia, to be successfully passed to the WPS process. To force use of GET/KVP, set the `executeWithHttpGet` property to `true`.
- Fixed problems with third-party dependencies causing `npm install` and `npm run gulp` to fail.

### 4.9.0

- Added a help overlay system. A TerriaJS application can define a set of help sequences that interactively walk the user through a task, such as adding data to the map or changing map settings. The help sequences usually appear as a drop-down Help menu in the top-right corner.
- Fixed a bug with calculating bounding rectangles in `ArcGisCatalogItem` caused by changes to `proj4` package.
- Fixed a bug preventing chart axis labels from being visible on a white background.
- Fixed a bug that caused the Feedback panel to appear below the chart panel, making it difficult to use.

### 4.8.2

- Fixed a bug that prevented a `shareUrl` specified in `config.json` from actually being used by the `ShareDataService`.
- Adding a JSON init file by dropping it on the map or selecting it from the My Data tab no longer adds an entry to the Workbench and My Data catalog.
- WPS return type can now be `application/vnd.terriajs.catalog-member+json` which allows a json catalog member to be returned in WPS along with the usual attributes to control display.
- `chartLineColor` tableStyle attribute added, allowing per column specification of chart line color.
- Fixed a bug that caused a `WebMapServiceCatalogItem` inside a `WebMapServiceCatalogGroup` to revert to defaults from GetCapabilities instead of using shared properties.
- Fix a bug that prevented drawing the marker and zooming to the point when searching for a location in 2D.
- Fixed a bug where `WebMapTileServiceCatalogItem` would incorrectly interpret a bounding box and return only the lower left corner causing Cesium to crash on render.
- Fixed a bug that caused the feedback form to be submitted when unchecking "Share my map view".

### 4.8.1

- `CkanCatalogGroup` now automatically adds the type of the resource (e.g. `(WMS)`) after the name when a dataset contains multiple resources that can be turned into catalog items and `useResourceName` is false.
- Added support for ArcGIS FeatureServers to `CkanCatalogGroup` and `CkanCatalogItem`. In order for `CkanCatalogGroup` to include FeatureServers, `includeEsriFeatureServer` must be set to true.
- Changed default URL for the share service from `/share` to `share` and made it configurable by specifying `shareUrl` in config.json. This helps with deployments in subdirectories.

### 4.8.0

- Fixed a bug that prevented downloading data from the chart panel if the map was started in 2D mode.
- Changed the default opacity of table data to 0.8 from 0.6.
- Added the ability to read dates in the format "2017-Q2".
- Improved support for SDMX-JSON, including showing values as a percent of regional totals, showing the selected conditions in a more concise format, and fixing some bugs.
- Updated `TableCatalogItem`s to show a download URL in About This Dataset, which downloads the entire dataset as csv, even if the original data was more complex (eg. from an API).
- The icon specified to the `MenuPanel` / `DropdownPanel` theme can now be either the identifier of an icon from `Icon.GLYPHS` or an actual SVG `require`'d via the `svg-sprite-loader`.
- Fixed a bug that caused time-varying points from a CSV file to leave a trail on the 2D map.
- Add `Terria.filterStartDataCallback`. This callback gives an application the opportunity to modify start (share) data supplied in a URL before TerriaJS loads it.
- Reduced the size of the initial TerriaJS JavaScript code by about 30% when starting in 2D mode.
- Upgraded to [Cesium 1.29](https://github.com/AnalyticalGraphicsInc/cesium/blob/1.29/CHANGES.md).

### 4.7.4

- Renamed `SpatialDetailingFunction`, `WhyAmISpecialFunction`, and `PlacesLikeMeFunction` to `SpatialDetailingCatalogFunction`, `WhyAmISpecialCatalogFunction`, and `PlacesLikeMeCatalogFunction`, respectively. The old names will be removed in a future release.
- Fixed incorrect tooltip text for the Share button.
- Improved the build process and content of the user guide documentation.

### 4.7.3

- Canceled pending tile requests when removing a layer from the 2D map. This should drastically improve the responsiveness when dragging the time slider of a time-dynamic layer in 2D mode.
- Added the data source and data service details to the "About this dataset" (preview) panel.
- Fixed a bug introduced in 4.7.2 which made the Feature Info panel background too pale.

### 4.7.2

- Updated GNAF API to new Lucene-based backend, which should improve performance.
- Updated custom `<chart>` tag to allow a `colors` attribute, containing comma separated css strings (one per column), allowing users to customize chart colors. The `colors` attribute in charts can also be passed through from a WPS ComplexData response.
- Updated styling of Give Feedback form.
- Improved consistency of "Search" and "Add Data" font sizes.
- Improved flexibility of Feature Info Panel styling.
- Fixed a bug that could cause an extra `/` to be added to end of URLs by `ArcGisMapServerCatalogItem`, causing some servers to reject the request.
- Added a workaround for a bug in Internet Explorer 11 on Windows 7 that could cause the user interface to hang.

### 4.7.1

- Fixed a bug where providing feedback did not properly share the map view.
- Updated to terriajs-server 2.6.2.
- Fixed a bug leading to oversized graphics being displayed from WPS calls.

### 4.7.0

- Added the ability for users to share their view of the map when providing feedback.
- Extra components can now be added to FeatureInfoSection.
- Updated "Download Data" in FeatureInfoSection to "Download Data for this Feature".
- Fixed the color of visited links in client apps with their own css variables.
- Fixed a bug that prevented the scale bar from displaying correctly.

### 4.6.1

- Added support for creating custom WPS types, and for reusing `Point`, `Polygon`, and `Region` editors in custom types.
- Fixed a bug that caused the legend to be missing for WMS catalog items where the legend came from GetCapabilities but the URL did not contain `GetLegendGraphic`.

### 4.6.0

- Changed defaults:
  - The `clipToRectangle` property of raster catalog items (`WebMapServiceCatalogItem`, `ArcGisMapServerCatalogItem`, etc.) now defaults to `true`. It was `false` in previous releases. Using `false` prevents features (especially point features) right at the edge of the layer's rectangle from being cut off when the server reports too tight a rectangle, but also causes the layer to load much more slowly in many cases. Starting in this version, we favour performance and the much more common case that the rectangle can be trusted.
- Made `WebMapServiceCatalogItem` tolerant of a `GetCapabilities` where a `LegendURL` element does not have an `OnlineResource` or a `Dimension` does not have any values.
- Added support for 'Long' type hint to CSV data for specifying longitude.
- The marker indicating the location of a search result is now placed correctly on the terrain surface.
- `CatalogFunction` region parameters are now selected on the main map rather than the preview map.
- Some regions that were previously not selectable in Analytics, except via autocomplete, are now selectable.
- Added hover text that shows the position of data catalog search results in the full catalog.
- Widened scrollbars and improve their contrast.
- Removed the default maximum number of 10 results when searching the data catalog.
- Allow users to browse for JSON configuration files when adding "Local Data".
- Made it easier to use custom fonts and colors in applications built on TerriaJS, via new SCSS variables.
- Fixed a bug that caused a `CswCatalogGroup` to fail to load if the server had a `references` element without a `protocol`.

### 4.5.1

- The order of the legend for an `ArcGisMapServerCatalogItem` now matches the order used by ArcGIS itself.
- Large legends are now scaled down to fit within the width of the workbench panel.
- Improved the styling of links inside the Feature Information panel.
- Fixed a bug that could cause the Feature Information panel's close button to initially appear in the wrong place, and then jump to the right place when moving the mouse near it.

### 4.5.0

- Added support for the Sensor Observation Service format, via the `SensorObservationServiceCatalogItem`.
- Added support for end date columns in CSV data (automatic with column names containing `end_date`, `end date`, `end_time`, `end time`; or set in json file using `isEndDate` in `tableStyle.columns`.
- Fixed calculation of end dates for moving-point CSV files, which could lead to points disappearing periodically.
- Fixed a bug that prevented fractional seconds in time-varying WMS periodicity.
- Added the ability to the workbench UI to select the `style` to use to display a Web Map Service (WMS) layer when multiple styles are available.
- Added the ability to the workbench UI to select from among the available dimensions of a Web Map Service (WMS) layer.
- Improved the error reporting and handling when specifying invalid values for the WMS COLORSCALERANGE parameter in the UI.
- Added the ability to drag existing points when creating a `UserDrawing`.
- Fixed a bug that could cause nonsensical legends for CSV columns with all null values.
- Fixed a bug that prevented the Share panel from being used at all if the URL shortening service encountered an error.
- Fixed a bug that could cause an error when adding multiple catalog items to the map quickly.
- Tweaked the z-order of the window that appears when hovering over a chart series, so that it does not appear on top of the Feature Information panel.
- Fixed a bug that could lead to incorrect colors in a legend for a CSV file with explicit `colorBins` and cut off at a minimum and maximum.
- We now show the feature info panel the first time a dataset is added, containing a suggestion to click the map to learn more about a location. Also improved the wording for the feature info panel when there is no data.
- Fixed support for time-varying feature info for vector tile based region mapping.
- `updateApplicationOnMessageFromParentWindow` now also allows messages from the `opener` window, i.e. the window that opened the page by calling `window.open`. The parent or opener may now also send a message with an `allowOrigin` property to specify an origin that should be allowed to post messages.
- Fixed a bug that prevented charts from loading http urls from https.
- The `isNcWMS` property of `WebMapServiceCatalogItem` is now set to true, and the COLORSCALERANGE controls are available in the UI, for ncWMS2 servers.
- Added the ability to prevent CSVs with time and `id` columns from appearing as moving points, by setting `idColumns` to either `null` or `[]`.
- Fixed a bug that prevented default parameters to `CatalogFunction`s from being shown in the user interface.
- Fixed a problem that made `BooleanParameter`s show up incorrectly in the user interface.
- Embedded `<chart>` elements now support two new optional attributes:
  - `title`: overrides the title that would otherwise be derived from the name of the feature.
  - `hide-buttons`: If `"true"`, the Expand and Download buttons are hidden from the chart.
- Fixed a bug in embedded `<collapsible>` elements that prevented them from being expandable.
- Improved SDMX-JSON support to make it possible to change region type in the UI.
- Deprecated `RegionMapping.setRegionColumnType` in favour of `RegionMapping.prototype.setRegionColumnType`. `regionDetails[].column` and `.disambigColumn` have also been deprecated.

### 4.4.1

- Improved feature info display of time-varying region-mapped csvs, so that chart is still shown at times with no data.
- Fix visual hierarchy of groups and items in the catalog.

### 4.4.0

- Fixed a bug that caused Cesium (3D view) to crash when plotting a CSV with non-numerical data in the depth column.
- Added automatic time-series charts of attributes to the feature info of time-varying region-mapped csvs.
- Refactored Csv, AbsItt and Sdmx-Json catalog items to depend on a common `TableCatalogItem`. Deprecated `CsvCatalogItem.setActiveTimeColumn` in favour of `tableStructure.setActiveTimeColumn`.
- Error in geocoding addresses in csv files now shows in dialog box.
- Fixed CSS styling of the timeline and added padding to the feature info panel.
- Enhanced JSON support to recognise JSON5 format for user-added files.
- Deprecated `indicesIntoUniqueValues`, `indicesOrValues`, `indicesOrNumericalValues` and `usesIndicesIntoUniqueValues` in `TableColumn` (`isEnum` replaces `usesIndicesIntoUniqueValues`).
- Added support for explicitly colouring enum columns using a `tableStyle.colorBins` array of `{"value":v, "color":c}` objects
- Improved rendering speed when changing the display variable for large lat/lon csv files.
- Default to moving feature CSVs if a time, latitude, longitude and a column named `id` are present.
- Fixed a bug so units flow through to charts of moving CSV features.
- Fixed a bug that prevented the `contextItem` of a `CatalogFunction` from showing during location selection.
- Fixed a bug that caused `&amp;` to appear in some URLs instead of simply `&`, leading to an error when visiting the link.
- Added the ability to pass a LineString to a Web Processing Service.
- Fixed a bug that prevented `tableStyle.dataVariable` = `null` from working.
- Uses a smarter default column for CSV files.
- Fixed a bug that caused an error message to appear repeatedly when there was an error downloading tiles for a base map.
- Fixed a bug that caused WMS layer names and WFS type names to not be displayed on the dataset info page.
- We now preserve the state of the feature information panel when sharing. This was lost in the transition to the new user interface in 4.0.0.
- Added a popup message when using region mapping on old browsers without an `ArrayBuffer` type (such as Internet Explorer 9). These browsers won't support vector tile based region mapping.
- Fixed bug where generic parameters such as strings were not passed through to WPS services.
- Fixed a bug where the chart panel did not update with polled data files.
- Removed the Australian Hydrography layer from `createAustraliaBaseMapOptions`, as the source is no longer available.
- Fixed a bug that caused the GetCapabilities URL of a WMS catalog item to be shown even when `hideSource` was set to true.
- Newly-added user data is now automatically selected for the preview map.
- Fixed a bug where selecting a new column on a moving point CSV file did not update the chart in the feature info panel.
- Fixed dropdowns dropping from the bounds of the screen in Safari.
- Fixed a bug that prevented the feature info panel from updating with polled lat/lon csvs.
- Improved handing of missing data in charts, so that it is ignored instead of shown as 0.

### 4.3.3

- Use react-rangeslider 1.0.4 because 1.0.5 was published incorrectly.

### 4.3.2

- Fixed css styling of shorten URL checkbox.

### 4.3.1

- Added the ability to specify the URL to the `serverConfig` service in `config.json` as `parameters.serverConfigUrl`.

### 4.3.0

- Added `Terria.batchGeocoder` property. If set, the batch geocoder is used to resolve addresses in CSV files so that they can be shown as points on the map.
- Added `GnafAddressGeocoder` to resolve Australian addresses using the GNAF API.
- Added a loading indicator for user-added files.
- Fixed a bug that prevented printing the map in the 2D mode.
- Fixed a bug when changing between x-axis units in the chart panel.
- Moved all Terria styles into CSS-modules code (except Leaflet) - `lib/Sass/StandardUserInterface.scss` no longer needs to be imported and now only includes styles for backwards compatibility.

### 4.2.1

- Fixed bug that prevented the preview map displaying on mobile devices.

### 4.2.0

- There is a known bug in this version which prevents the user from being able to choose a region for some Analytics functions.
- Added support for ArcGis FeatureServers, using the new catalog types `esri-featureServer` and `esri-featureServer-group`. Catalog type `esri-group` can load REST service, MapServer and FeatureServer endpoints. (For backwards compatibility, catalog type `esri-mapServer-group` continues to work for REST service as well as MapServer endpoints.)
- Enumeration parameter now defaults to what is shown in UI, and if parameter is optional, '' is default.
- Adds bulk geocoding capability for Australian addresses. So GnafAPI can be used with batches of addresses, if configured.
- Fixed a bug that caused the selection indicator to get small when near the right edge of the map and to overlap the side panel when past the left edge.
- Map controls and menus now become translucent while the explorer window (Data Catalog) is visible.
- Removed find-and-replace for cesium workers from the webpack build as it's done in terriajs-cesium now.
- Legend images that fail to load are now hidden entirely.
- Improved the appearance of the opacity slider and added a percentage display.
- AllowedValues for LiteralData WPS input now works even if only one value specified.
- Fixed bug in WPS polygon datatype to return valid polygon geojson.
- Fix regression: cursor changes in UserDrawing now functions in 2D as well as 3D.
- Updated to [Cesium](http://cesiumjs.org) 1.23 (from 1.20). See the [change log](https://github.com/AnalyticalGraphicsInc/cesium/blob/1.23/CHANGES.md) for details.
- Fixed a bug which prevented feature info showing for Gpx-, Ogr-, WebFeatureService-, ArcGisFeatureServer-, and WebProcessingService- CatalogItems.
- Added support for a wider range of SDMX-JSON data files, including the ability to sum over dimensions via `aggregatedDimensionIds`.
- Added support for `tableStyle.colorBins` as array of values specifying the boundaries between the color bins in the legend, eg. `[3000, 3500, 3900, 4000]`. `colorBins` can still be an integer specifying the number of bins, in which case Terria determines the boundaries.
- Made explorer panel not rendered at all when hidden and made the preview map destroy itself when unmounted - this mitigates performance issues from having Leaflet running in the background on very busy vector datasets.
- Fixed a bug which prevented time-varying CZML feature info from updating.
- Added support for moving-point csv files, via an `idColumns` array on csv catalog items. By default, feature positions, color and size are interpolated between the known time values; set `isSampled` to false to prevent this. (Color and size are never interpolated when they are drawn from a text column.)
- Added support for polling csv files with a partial update, and by using `idColumns` to identify features across updates.
- Added a time series chart to the Feature Info Panel for sampled, moving features.
- Fixed a bug which sometimes prevented feature info from appearing when two region-mapped csv files were displayed.
- Fixed the preview map extent being one item behind what was actually selected.

### 4.1.2

- Fixed a bug that prevented sharing from working in Internet Explorer.

### 4.1.1

- Stopped IE9 from setting bizarre inline dimensions on custom branding images.
- Fixed workbench reordering in browsers other than Chrome.
- URLs on the dataset info page are now auto-selected by clicked, making them easier to copy.

### 4.1.0

- Made the column title for time-based CSV exports from chart default to 'date'
- Stopped the CSV creation webworker from being run multiple times on viewing a chart.
- Removed the empty circles from non-selected base maps on the Map settings panel.
- Prevented text from being selected when dragging the compass control.
- Added the `MeasureTool` to allow users to interactively measure the distance between points.
- Worked around a problem in the Websense Web Filter that caused it to block access to some of the TerriaJS Web Workers due to a URL in the license text in a comment in a source file.

### 4.0.2

- Fixed a bug that prevented opening catalog groups on iOS.
- Fixed a CSS warning.

### 4.0.1

- Fixed a bug that caused an error message to be formatted incorrectly when displayed to the user.

### 4.0.0

- Rewrote the TerriaJS user interface using React. We believe the new interface is a drastic improvement, incorporating user feedback and the results of usability testing. Currently, it is a bit harder to customize than our old user interface, so if your application has extensive customizations, we suggest delaying upgrading to this version for a little while logner.
- Added support for non-geospatial CSV files, which display in a new chart panel.
- Added support for customisable tags in Feature Info templates.
- Implemented [`<chart>` and `<collapsible>`](https://github.com/TerriaJS/terriajs/blob/4.0.0/lib/ReactViews/Custom/registerCustomComponentTypes.js#L52-L106) tags in Feature Info templates.
- Added support for [polling](https://github.com/TerriaJS/terriajs/blob/4.0.0/lib/Models/Polling.js) for updates to CSV files.
- `CswCatalogGroup` will now include Web Processing Services from the catalog if configured with `includeWps` set to true.
- `WebMapServiceCatalogItem` will now detect ncWMS servers and set isNcWMS to true.
- New `ShareDataService` which can store and resolve data. Currently it is used as a replacement for Google URL Shortener, which can't handle long URLs.
- New `ServerConfig` object which provides configuration information about the server, including which domains can be proxied for. This changes the way CorsProxy is initialised.
- Added partial support for the SDMX-JSON format.
- `UserDrawing` added for drawing lines and polygons on the map.
- CkanCatalogGroup's `filterQuery` items can now be specified as objects instead of URL-encoded strings.

### 3.5.0

- Ungrouped items in CKAN catalog items are now grouped under an item whose title is determined by .ungroupedTitle (default: "No group").
- CKAN's default search regex for KMLs also includes KMZ.
- Add documentation of camera properties.

### 3.4.0

- Support JSON5 (http://json5.org/) use in init files and config files, so comments can be used and object keys don't need to be quoted.
- Fixed a bug that caused the `corsProxyBaseUrl` specified in `config.json` to be ignored.
- Fixed a bug preventing downloading feature info data in CSV format if it contained nulls.
- Added support for the WMS Style/MetadataURL tag in layer description.
- Long titles in locally-generated titles now word-wrap in most web browsers.
- Long auto-generated legend titles now word wrap in most web browsers.

### 3.3.0

- Support `parameters` property in WebFeatureServiceCatalogItem to allow accessing URLs that need additional parameters.
- Fixed a bug where visiting a shared link with a time-series layer would crash load.
- Added a direct way to format numbers in feature info templates, eg. `{{#terria.formatNumber}}{"useGrouping": true, "maximumFractionDigits": 3}{{value}}{{/terria.formatNumber}}`. The quotes around the keys are optional.
- When the number of unique values in a CSV column exceeds the number of color bins available, the legend now displays "XX other values" as the label for the last bucket rather than simply "Other".
- CSV columns with up to 21 unique values can now be fully displayed in the legend. Previously, the number of bins was limited to 9.
- Added `cycle` option to `tableColumnStyle.colorBinMethod` for enumeration-type CSV columns. When the number of unique values in the column exceeds the number of color bins available, this option makes TerriaJS color all values by cycling through the available colors, rather than coloring only the most common values and lumping the rest into an "Other" bucket.
- Metadata and single data files (e.g. KML, GeoJSON) are now consistently cached for one day instead of two weeks.
- `WebMapServiceCatalogItem` now uses the legend for the `style` specified in `parameters` when possible. It also now includes the `parameters` when building a `GetLegendGraphic` URL.
- Fixed a bug that prevented switching to the 3D view after starting the application in 2D mode.

### 3.2.1

- Fixed a bug on IE9 which prevented shortened URLs from loading.
- Fixed a map started with smooth terrain being unable to switch to 3D terrain.
- Fixed a bug in `CkanCatalogItem` that prevented it from using the proxy for dataset URLs.
- Fixed feature picking when displaying a point-based vector and a region mapped layer at the same time.
- Stopped generation of WMS intervals being dependent on JS dates and hence sensitive to DST time gaps.
- Fixed a bug which led to zero property values being considered time-varying in the Feature Info panel.
- Fixed a bug which prevented lat/lon injection into templates with time-varying properties.

### 3.2.0

- Deprecated in this version:
  - `CkanCatalogItem.createCatalogItemFromResource`'s `options` `allowGroups` has been replaced with `allowWmsGroups` and `allowWfsGroups`.
- Added support for WFS in CKAN items.
- Fixed bug which prevented the terria-server's `"proxyAllDomains": true` option from working.
- Added support in FeatureInfoTemplate for referencing csv columns by either their name in the csv file, or the name they are given via `TableStyle.columns...name` (if any).
- Improved CSV handling to ignore any blank lines, ie. those containing only commas.
- Fixed a bug in `CswCatalogGroup` that prevented it from working in Internet Explorer.

### 3.1.0

- Only trigger a search when the user presses enter or stops typing for 3 seconds. This will greatly reduce the number of times that searches are performed, which is important with a geocoder like Bing Maps that counts each geocode as a transaction.
- Reduced the tendency for search to lock up the web browser while it is in progress.
- Include "engines" attribute in package.json to indicate required Node and NPM version.
- For WMS catalog items that have animated data, the initial time of the timeslider can be specified with `initialTimeSource` as `start`, `end`, `present` (nearest date to present), or with an ISO8601 date.
- Added ability to remove csv columns from the Now Viewing panel, using `"type": "HIDDEN"` in `tableStyle.columns`.

### 3.0.0

- TerriaJS-based application are now best built using Webpack instead of Browserify.
- Injected clicked lat and long into templates under `{{terria.coords.latitude}}` and `{{terria.coords.longitude}}`.
- Fixed an exception being thrown when selecting a region while another region highlight was still loading.
- Added `CesiumTerrainCatalogItem` to display a 3D surface model in a supported Cesium format.
- Added support for configuration of how time is displayed on the timeline - catalog items can now specify a dateFormat hash
  in their configuration that has formats for `timelineTic` (what is displayed on the timeline itself) and `currentTime`
  (which is the current time at the top-left).
- Fixed display when `tableStyle.colorBins` is 0.
- Added `fogSettings` option to init file to customize fog settings, introduced in Cesium 1.16.
- Improved zooming to csvs, to include a small margin around the points.
- Support ArcGis MapServer extents specified in a wider range of projections, including GDA MGA zones.
- WMS legends now use a bigger font, include labels, and are anti-aliased when we can determine that the server is Geoserver and supports these options.
- Updated to [Cesium](http://cesiumjs.org) 1.20. Significant changes relevant to TerriaJS users include:
  - Fixed loading for KML `NetworkLink` to not append a `?` if there isn't a query string.
  - Fixed handling of non-standard KML `styleUrl` references within a `StyleMap`.
  - Fixed issue in KML where StyleMaps from external documents fail to load.
  - Added translucent and colored image support to KML ground overlays
  - `GeoJsonDataSource` now handles CRS `urn:ogc:def:crs:EPSG::4326`
  - Fix a race condition that would cause the terrain to continue loading and unloading or cause a crash when changing terrain providers. [#3690](https://github.com/AnalyticalGraphicsInc/cesium/issues/3690)
  - Fix issue where the `GroundPrimitive` volume was being clipped by the far plane. [#3706](https://github.com/AnalyticalGraphicsInc/cesium/issues/3706)
  - Fixed a reentrancy bug in `EntityCollection.collectionChanged`. [#3739](https://github.com/AnalyticalGraphicsInc/cesium/pull/3739)
  - Fixed a crash that would occur if you added and removed an `Entity` with a path without ever actually rendering it. [#3738](https://github.com/AnalyticalGraphicsInc/cesium/pull/3738)
  - Fixed issue causing parts of geometry and billboards/labels to be clipped. [#3748](https://github.com/AnalyticalGraphicsInc/cesium/issues/3748)
  - Fixed bug where transparent image materials were drawn black.
  - Fixed `Color.fromCssColorString` from reusing the input `result` alpha value in some cases.
- Added support for time-series data sets with gaps - these are skipped when scrubbing on the timeline or playing.

### 2.3.0

- Share links now contain details about the picked point, picked features and currently selected feature.
- Reorganised the display of disclaimers so that they're triggered by `CatalogGroup` and `CatalogItem` models, which trigger `terria.disclaimerEvent`, which is listened to by DisclaimerViewModel`. `DisclaimerViewModel` must be added by the map that's using Terria.
- Added a mechanism for hiding the source of a CatalogItem in the view info popup.
- Added the `hideSource` flag to the init json for hiding the source of a CatalogItem in the View Info popup.
- Fixed a bug where `CatalogMember.load` would return a new promise every time it was called, instead of retaining the one in progress.
- Added support for the `copyrightText` property for ArcGis layers - this now shows up in info under "Copyright Text"
- Showed a message in the catalog item info panel that informs the user that a catalog item is local and can't be shared.
- TerriaJS now obtains its list of domains that the proxy will proxy for from the `proxyableDomains/` service. The URL can be overridden by setting `parameters.proxyableDomainsUrl` in `config.json`.
- Updated to [Cesium](http://cesiumjs.org) 1.19. Significant changes relevant to TerriaJS users include:
  - Improved KML support.
    - Added support for `NetworkLink` refresh modes `onInterval`, `onExpire` and `onStop`. Includes support for `viewboundScale`, `viewFormat`, `httpQuery`.
    - Added partial support for `NetworkLinkControl` including `minRefreshPeriod`, `cookie` and `expires`.
    - Added support for local `StyleMap`. The `highlight` style is still ignored.
    - Added support for `root://` URLs.
    - Added more warnings for unsupported features.
    - Improved style processing in IE.

### 2.2.1

- Improved legend and coloring of ENUM (string) columns of CSV files, to sort first by frequency, then alphabetically.

### 2.2.0

- Warn user when the requested WMS layer doesn't exist, and try to provide a suggestion.
- Fixed the calculation of a CSV file's extent so that missing latitudes and longitudes are ignored, not treated as zero.
- Improved the user experience around uploading files in a format not directly supported by TerriaJS and optionally using the conversion service.
- Improved performance of large CSV files, especially the loading time, and the time taken to change the display variable of region-mapped files.
- Added support for CSV files with only location (lat/lon or region) columns, and no value columns, using a file-specific color. Revised GeoJSON display to draw from the same palette of colors.
- Fixed a bug that prevented GeoJSON styles from being applied correctly in some cases.
- Fixed an error when adding a CSV with one line of data.
- Fixed error when adding a CSV file with numeric column names.
- Polygons and polylines are now highlighted on click when the geometry is available.
- Improved legend and coloring of ENUM (string) columns of CSV files; only the most common values are colored differently, with the rest shown as 'Other'.
- Added support for running the automated tests on the local system (via `gulp test`), on BrowserStack (via `gulp test-browserstack`), and on Sauce Labs (via `gulp test-saucelabs`).
- Changed `tableStyle`'s `format` to only accept `useGrouping`, `maximumFractionDigits` and `styling: "percent"` options. Previously some other options may have worked in some browsers.
- Improved color palette for string (ENUM) columns of CSV files.
- Improved CSV loading to ignore any completely blank lines after the header row (ie. lines which do not even have commas).
- Added support for grouping catalog items retrieved from a CSW server according to criteria specified in the init file (via the `metadataGroups` property) or from a `domainSpecification` and a call to the `GetDomain` service on the CSW server.
- Added `UrlTemplateCatalogItem`, which can be used to access maps via a URL template.
- Improved ABS display (to hide the regions) when a concept is deselected.
- Improved readability of ArcGIS catalog items and legends by replacing underscores with spaces.
- `ArcGisMapServerCatalogItem` metadata is now cached by the proxy for only 24 hours.
- Improved the feature info panel to update the display of time-varying region-mapped CSV files for the current time.
- Updated to [Cesium](http://cesiumjs.org) 1.18. Significant changes relevant to TerriaJS users include:
  - Improved terrain performance by up to 35%. Added support for fog near the horizon, which improves performance by rendering less terrain tiles and reduces terrain tile requests. [#3154](https://github.com/AnalyticalGraphicsInc/cesium/pull/3154)
  - Reduced the amount of GPU and CPU memory used by terrain by using compression. The CPU memory was reduced by up to 40%, and approximately another 25% in Chrome.
  - Fixed an issue where the sun texture is not generated correctly on some mobile devices. [#3141](https://github.com/AnalyticalGraphicsInc/cesium/issues/3141)
  - Cesium now honors window.devicePixelRatio on browsers that support the CSS imageRendering attribute. This greatly improves performance on mobile devices and high DPI displays by rendering at the browser-recommended resolution. This also reduces bandwidth usage and increases battery life in these cases.

### 2.1.1

- Fixed sharing of time-varying czml files; the timeline was not showing on the shared link.
- Fixed sharing of user-added time-varying csv files.
- Fixed a bug in `CkanCatalogItem` that made it build URLs incorrectly when given a base URL ending in a slash.

### 2.1.0

- Moved `TableColumn`, `TableStructure`, and the classes based on `Concept` to `lib/Map`. Moved `LegendHelper` to `lib/Models`.
- Added column-specific styling to CSV files, using a new `tableStyle.columns` json parameter. This is an object whose keys are column names or indices, and whose values are objects of column-specific tableStyle parameters. See the CSV column-specific group in `wwwroot/test/init/test-tablestyle.json` for an example. [#1097](https://github.com/TerriaJS/terriajs/issues/1097)
- Added the following column-specific `tableStyle` parameters:
  - `name`: renames the column.
  - `type`: sets the column type; can be one of LON, LAT, ALT, TIME, SCALAR, or ENUM.
  - `format`: sets the column number format, using the format of the [Javascript Intl options parameter](https://developer.mozilla.org/en-US/docs/Web/JavaScript/Reference/Global_Objects/Number/toLocaleString), eg. `{"format": {"useGrouping": true, "maximumFractionDigits": 2}}` to add thousands separators to numbers and show only two decimal places. Only the `useGrouping`, `maximumFractionDigits` and `styling: "percent"` options are guaranteed to work in all browsers.
- Added column-specific formatting to the feature info panel for all file types, eg. `"featureInfoTemplate" : {"template": "{{SPEED}} m/s", "formats": {"SPEED": {"maximumFractionDigits": 2}}}`. The formatting options are the same as above.
- Changed the default number format in the Feature Info Panel to not separate thousands with commas.
- Fixed a bug that caused the content on the feature info panel to be rendered as pure HTML instead of as mixed HTML / Markdown.
- Changed the default for `tableStyle.replaceWithZeroValues` to `[]`, ie. nothing.
- Changed the default for `tableStyle.replaceWithNullValues` to `["-", "na", "NA"]`.
- Changed the default for `tableStyle.nullLabel` to '(No value)'.
- Application name and support email can now be set in config.json's "parameters" section as "appName" and "supportEmail".
- Fixed showWarnings in config json not being respected by CSV catalog items.
- Fixed hidden region mapped layers being displayed when variable selection changes.
- Fixed exporting raw data as CSV not escaping commas in the data itself.

### 2.0.1

- Fixed a bug that caused the last selected ABS concept not to appear in the feature info panel.

### 2.0.0

- The following previously-deprecated functionality was removed in this version:
  - `ArcGisMapServerCatalogGroup`
  - `CatalogItemControl`
  - `CatalogItemDownloadControl`
  - Calling `BrandBarViewModel.create` with more than one parameter.
  - `CatalogMemberControl.leftSideItemControls`
  - `CatalogMemberControl.rightSideItemControls`
  - `DataCatalogTabViewModel.getRightSideItemControls`
  - `DataCatalogTabViewModel.getLeftSideItemControls`
  - `registerCatalogItemControls`
  - `AusGlobeViewer`
- Streamlined CSV handling framework. Breaking changes include the APIs of (not including those which begin with `_`):
  - `CsvCatalogItem`: `rowProperties`, `rowPropertiesByCode`, `dynamicUpdate` have been removed.
  - `AbsIttCatalogItem`: Completely rewritten. The `dataSetID` json parameter has been deprecated in favor of `datasetId` (different capitalization).
  - For the 2011 Australian Census data, requires `sa4_code_2011` to appear as an alias in `regionMapping.json` (it was previously missing in NationalMap).
  - `TableDataSource`: Completely rewritten and moved from `Map` to `Models` directory. Handles csvs with latitude & longitude columns.
  - `RegionMapping`: Used instead of TableDataSource for region-mapped csvs.
  - `DataTable` and `DataVariable` have been replaced with new classes, `TableStructure` and `TableColumn`.
  - `RegionProvider`: `loadRegionsFromWfs`, `processRegionIds`, `applyReplacements`, `findRegionIndex` have been made internal functions.
  - `RegionProviderList`: `chooseRegionProvider` has been changed and renamed `getRegionDetails`.
  - `ColorMap`: `fromArray` and `fromString` have been removed, with the constructor taking on that functionality.
  - `LegendUrl` has been moved to the `Map` directory.
  - `TableStyle`: `loadColorMap` and `chooseColorMap` have been removed. Moved from `Map` to `Models` directory.
  - `FeatureInfoPanelSectionViewModel`: its constructor now takes a `FeatureInfoPanelViewModel` as its first argument, instead of `Terria`.
  - `Models/ModelError` has been replaced with `Core/TerriaError`.
- Removed blank feature info sections for uncoloured regions of region-mapped CSVs.
- Recognises the CSV datetime formats: YYYY, YYYY-MM and YYYY-MM-DD HH:MM(:SS).
- Introduced five new json tableStyle parameters:
  - `replaceWithZeroValues`: Defaults to `[null, "-"]`. These values are coloured as if they were zero if they appear in a list with numbers. `null` catches missing values.
  - `replaceWithNullValues`: Defaults to `["na", "NA"]`. These values are coloured as if they were null if they appear in a list with numbers.
  - `nullColor`: A css string. Defaults to black. This colour is used to display null values. It is also used to colour points when no variable is selected.
  - `nullLabel`: A string used to label null or blank values in the legend. Defaults to ''.
  - `timeColumn`: Provide the name or index (starting at 0) of a csv column, if any. Defaults to the first time column found, if any. Use `null` to explicitly disregard all time columns.
- Removed variables consisting only of html tags from the Now Viewing panel.
- Added support for the csv datetime formats: YYYY, YYYY-MM and YYYY-MM-DD HH:MM(:SS).
- Improved formatting of datetimes from csv files in the feature info panel.
- Removed variables consisting only of html tags from the Now Viewing panel.
- Improved handling of rows with missing dates in csv time columns.
- Introduced four new json tableStyle parameters:
  - `replaceWithZeroValues`: Defaults to `[null, '-']`. These values are coloured as if they were zero if they appear in a csv column with numbers. `null` catches missing values. These rows are ignored if they appear in a csv time column.
  - `replaceWithNullValues`: Defaults to `['na', 'NA']`. These values are coloured as if they were null if they appear in a csv column with numbers. These rows are ignored if they appear in a csv time column.
  - `nullColor`: A css string. Defaults to a dark blue. This colour is used to display null values (but it does not appear on the legend). It is also used to colour points when no variable is selected.
  - `timeColumn`: Provide the name or index (starting at 0) of a csv column, if any. Defaults to the first time column found, if any. Use `null` to explicitly disregard all time columns.
- Added id matching for catalog members:
- Improved formatting of datetimes from csv files in the feature info panel.
- Removed variables consisting only of HTML tags from the Now Viewing panel.
- Added ID matching for catalog members:
  - An `id` field can now be set in JSON for catalog members
  - When sharing an enabled catalog item via a share link, the share link will reference the catalog item's ID
    rather than its name as is done currently.
  - The ID of an item should be accessed via `uniqueId` - if a catalog member doesn't have an ID set, this returns a
    default value of the item's name plus the ID of its parent. This means that if all the ancestors of a catalog
    member have no ID set, its ID will be its full path in the catalog.
  - This means that if an item is renamed or moved, share links that reference it will still work.
  - A `shareKeys` property can be also be set that contains an array of all ids that should lead to this item. This means
    that a share link for an item that didn't previously have an ID set can still be used if it's moved, as long as it
    has its old default ID set in `shareKeys`
  - Old share links will still work as long as the items they lead to aren't renamed or moved.
  - Refactor of JSON serialization - now rather than passing a number of flags that determine what should and shouldn't be
    serialized, an `itemFilter` and `propertyFilter` are passed in options. These are usually composed of multiple filters,
    combined using `combineFilters`.
  - An index of all items currently in the catalog against all of that item's shareKeys is now maintained in `Catalog`
    and can be used for O(1) lookups of any item regardless of its location.
  - CatalogMembers now contain a reference to their parent CatalogGroup - this means that the catalog tree can now be
    traversed in both directions.
  - When serializing user-added items in the catalog, the children of `CatalogGroup`s with the `url` property set are
    not serialized. Settings like `opacity` for their descendants that need to be preserved are serialized separately.
- Generated legends now use SVG (vector) format, which look better on high resolution devices.
- Created new Legend class, making it easy to generate client-side legends for different kinds of data.
- Generate client-side legends for ArcGIS MapServer catalog items, by fetching JSON file, instead of just providing link to external page.
- Fix Leaflet feature selection when zoomed out enough that the world is repeated.
- Improved handling of lat/lon CSV files with missing latitude or longitude values.
- Fixed a bug that prevented `SocrataCataloGroup` from working in Internet Explorer 9.
- Added `CkanCatalogItem`, which can be used to reference a particular resource of any compatible type on a CKAN server.
- Fixed a bug that caused the Now Viewing tab to display incorrectly in Internet Explorer 11 when switching directly to it from the Data Catalogue tab.

### 1.0.54

- Fixed a bug in `AbsIttCatalogItem` that caused no legend to be displayed.

### 1.0.53

- Improved compatibility with Internet Explorer 9.
- Made `CswCatalogGroup` able to find geospatial datasets on more CSW servers.
- Allow WMS parameters to be specified in json in uppercase (eg. STYLES).

### 1.0.52

- Added `MapBoxMapCatalogItem`, which is especially useful for base maps. A valid access token must be provided.
- Added a `getContainer()` method to Terria's `currentViewer`.
- Dramatically improved the performance of region mapping.
- Introduced new quantisation (color binning) methods to dramatically improve the display of choropleths (numerical quantities displayed as colors) for CSV files, instead of always using linear. Four values for `colorBinMethod` are supported:
  - "auto" (default), usually means "ckmeans"
  - "ckmeans": use "CK means" method, an improved version of Jenks Even Breaks to form clusters of values that are as distinct as possible.
  - "quantile": use quantiles, evenly distributing values between bins
  - "none": use the previous linear color mapping method.
- The default style for CSV files is now 7 color bins with CK means method.
- Added support for color palettes from Color Brewer (colorbrewer2.org). Within `tableStyle`, use a value like `"colorPalette": "10-class BrBG"`.
- Improved the display of legends for CSV files, accordingly.
- URLs for legends are now encapsulated in a `LegendUrl` model, which accepts a mime type that will affect how the
  legend is rendered in the sidebar.
- Added support for the Socrata "new backend" with GeoJSON download to `SocrataCatalogGroup`.
- Moved URL config parameters to config.json, with sensible defaults. Specifically:
  - regionMappingDefinitionsUrl: 'data/regionMapping.json',
  - conversionServiceBaseUrl: '/convert/',
  - proj4ServiceBaseUrl: '/proj4/',
  - corsProxyBaseUrl: '/proxy/'
- Deprecated terria.regionMappingDefinitionsUrl (set it in config.json or leave it as default).

### 1.0.51

- Fixed a typo that prevented clearing the search query
- Added support for Nominatim search API hosted by OpenStreetMap (http://wiki.openstreetmap.org/wiki/Nominatim) with `NominatimSearchProviderViewModel`. This works by merging to 2 queries : one with the bounding parameter for the nearest results, and the other without the bounding parameter. The `countryCodes` property can be set to limit the result to a set of specific countries.
- Added `MapProgressBarViewModel`. When added to the user interface with `MapProgressBarViewModel.create`, it shows a bar at the top of the map window indicating tile load progress.
- We no longer show the entity's ID (which is usually a meaningless GUID) on the feature info panel when the feature does not have a name. Instead, we leave the area blank.
- Fixed a bug with time-dynamic imagery layers that caused features to be picked from the next time to be displayed, in addition to the current one.
- Replace `.` and `#` with `_` in property names meant to be used with `featureInfoTemplate`, so that these properties can be accessed by the [mustache](https://mustache.github.io/) templating engine.
- Added support for time-varying properties (e.g. from a CZML file) on the feature info panel.
- `Cesium.zoomTo` now takes the terrain height into account when zooming to a rectangle.

### 1.0.50

- Put a white background behind legend images to fix legend images with transparent background being nearly invisible.
- Search entries are no longer duplicated for catalog items that appear in multiple places in the Data Catalogue
- Fixed the layer order changing in Cesium when a CSV variable is chosen.
- Layer name is now shown in the catalog item info panel for ESRI ArcGIS MapServer layers.
- Retrieve WFS or WCS URL associated with WMS data sources using DescribeLayer if no dataUrl is present.
- Downgrade Leaflet to 0.7.3 to fix specific feature clicking problems with 2D maps.
- Use `PolylineGraphics` instead of `PolygonGraphics` for unfilled polygons with an outline width greater than 1. This works around the fact that Cesium does not support polygons with outline width great than 1 on Windows due to a WebGL limitation.
- Sorted ABS age variables numerically, not alphabetically.
- Removed extra space at the bottom of base map buttons.
- Share links now remember the currently active tab in the `ExplorerPanelViewModel`.
- Fixed a bug that prevented region mapping from working over HTTPS.
- The proxy is now used to avoid a mixed content warning when accessing an HTTP dataset from an HTTPS deployment of TerriaJS.
- Added `CameraView.fromLookAt` and `CameraView.fromPositionHeadingPitchRoll` functions. These functions can be used to position the camera in new ways.

### 1.0.49

- Fixed a bug that caused poor performance when clicking a point on the map with lots of features and then closing the feature information panel.
- Apply linkify, instead of markdown, to properties shown in the Feature Info Panel.
- Fixed a bug that prevented feature scaling by value.
- Fixed a bug that prevented the csv `displayDuration` from working.
- Fixed a bug that ignored which column of the csv file to show as the legend initially.
- `NowViewingTabViewModel` is now composed of a number of sections. Each section is given the opportunity to determine whether it applies to each catalog item. Custom sections may be added by adding them to NowViewingTabViewModel.sections`.
- `CsvCatalogItem` and `AbsIttCatalogItem` now expose a `concepts` property that can be used to adjust the display.
- Added `Terria.cesiumBaseUrl` property.
- The user interface container DOM element may now be provided to `TerriaViewer` by specifying `uiContainer` in its options. Previously it always used an element named `ui`.
- Legend URLs are now accessed via the proxy, if applicable.
- Fixed a bug that prevented feature scaling by value.
- Added support for [Urthecast](https://www.urthecast.com/) with `UrthecastCatalogGroup`.
- Fixed a bug that caused a `TypeError` on load when the share URL included enabled datasets with an order different from their order in the catalog.
- Improved the message that is shown to the user when their browser supports WebGL but it has a "major performance caveat".
- Fixed a bug that could cause an exception in some browsers (Internet Explorer, Safari) when loading a GeoJSON with embedded styles.
- Fixed a bug with Leaflet 2D map where clicks on animation controls or timeline would also register on the map underneath causing undesired feature selection and, when double clicked, zooming (also removed an old hack that disabled dragging while using the timeline slider)
- Changed Australian Topography base map server and updated the associated thumbnail.
- Added `updateApplicationOnMessageFromParentWindow` function. After an app calls this function at startup, TerriaJS can be controlled by its parent window when embedded in an `iframe` by messages sent with `window.postMessage`.

### 1.0.48

- Added the ability to disable feature picking for `ArcGisMapServerCatalogItem`.
- Disabled feature picking for the Australian Topography and Australian Hydrography base layers created by `createAustraliaBaseMapOptions`.

### 1.0.47

- Make it possible to disable CSV region mapping warnings with the `showWarnings` init parameter.
- The `name` of a feature from a CSV file is now taken from a `name` or `title` column, if it exists. Previously the name was always "Site Data".
- Fixed a bug that caused time-dynamic WMS layers with just one time to not be displayed.
- Underscores are now replaced with spaces in the feature info panel for `GeoJsonCatalogItem`.
- Added Proj4 projections to the location bar. Clicking on the bar switches between lats/longs and projected coordinates. To enable this, set `useProjection` to `true`
- Show information for all WMS features when a location is clicked.
- Fixed a bug that caused an exception when running inside an `<iframe>` and the user's browser blocked 3rd-party cookies.
- HTML and Markdown text in catalog item metadata, feature information, etc. is now formatted in a more typical way. For example, text inside `<h1>` now looks like a heading. Previously, most HTML styling was stripped out.
- Supports FeatureInfoTemplates on all catalog item types (previously only available on ImageryLayers).
- Apply markdown to properties shown in the Feature Info Panel.
- Add `includeCzml` option to CkanCatalogGroup.
- Fixed a bug that caused `WebMapServiceCatalogItem` to incorrectly populate the catalog item's metadata with data from GetCapabilities when another layer had a `Title` with the same value as the expected layer's `Name`.
- Update the default Australian topography basemap to Geoscience Australia's new worldwide layer (http://www.ga.gov.au/gisimg/rest/services/topography/National_Map_Colour_Basemap/MapServer)
- Allow color maps in CSV catalog items to be expressed as strings: colorMapString: "red-white-blue".
- Updated to [Cesium](http://cesiumjs.org) 1.15. Significant changes relevant to TerriaJS users include:
  - Added support for the [glTF 1.0](https://github.com/KhronosGroup/glTF/blob/master/specification/README.md) draft specification.
  - Added support for the glTF extensions [KHR_binary_glTF](https://github.com/KhronosGroup/glTF/tree/master/extensions/Khronos/KHR_binary_glTF) and [KHR_materials_common](https://github.com/KhronosGroup/glTF/tree/KHR_materials_common/extensions/Khronos/KHR_materials_common).
  - `ImageryLayerFeatureInfo` now has an `imageryLayer` property, indicating the layer that contains the feature.
  - Make KML invalid coordinate processing match Google Earth behavior. [#3124](https://github.com/AnalyticalGraphicsInc/cesium/pull/3124)

### 1.0.46

- Fixed an incorrect require (`URIjs` instead of `urijs`).

### 1.0.45

- Major refactor of `CsvCatalogItem`, splitting region-mapping functionality out into `RegionProvider` and `RegionProviderList`. Dozens of new test cases. In the process, fixed a number of bugs and added new features including:
  - Regions can be matched using regular expressions, enabling matching of messy fields like local government names ("Baw Baw", "Baw Baw Shire", "Baw Baw (S)", "Shire of Baw Baw" etc).
  - Regions can be matched using a second field for disambiguation (eg, "Campbelltown" + "SA")
  - Drag-and-dropped datasets with a time column behave much better: rather than a fixed time being allocated to each row, each row occupies all the time up until the next row is shown.
  - Enumerated fields are colour coded in lat-long files, consist with region-mapped files.
  - Feedback is now provided after region mapping, showing which regions failed to match, and which matched more than once.
  - Bug: Fields with names starting with 'lon', 'lat' etc were too aggressively matched.
  - Bug: Numeric codes beginning with zeros (eg, certain NT 08xx postcodes) were treated as numbers and failed to match.
  - Bug: Fields with names that could be interpreted as regions weren't available as data variables.
- Avoid mixed content warnings when using the CartoDB basemaps.
- Allow Composite catalog items
- Handle WMS time interval specifications (time/time and time/time/periodicity)
- Moved `url` property to base CatalogItem base class. Previously it was defined separately on most derived catalog items.
- Most catalog items now automatically expose a `dataUrl` that is the same as their `url`.
- Added custom definable controls to `CatalogMember`s.
  - To define a control, subclass `CatalogMemberControl` and register the control in `ViewModels/registerCatalogMemberControl` with a unique control name, control class and required property name.
  - If a `CatalogMember` has a property with the required property name either directly on the member or in its `customProperties` object, the control will appear in the catalog with the member and will fire the `activate` function when clicked.
  - Controls can be registered to appear on both the left and right side using `registerLeftSideControl` and `registerRightSideControl` respectively.
  - An example can be seen in the `CatalogMemberDownloadControl`
  - Currently top level members do not show controls.
- The `LocationBarViewModel` now shows the latitude and longitude coordinates of the mouse cursor in 2D as well as 3D.
- The `LocationBarViewModel` no longer displays a misleading elevation of 0m when in "3D Smooth" mode.
- Added `@menu-bar-right-offset` LESS parameter to control the right position of the menu bar.
- Added `forceProxy` flag to all catalog members to indicate that an individual item should use the proxy regardless of whether the domain is in the list of domains to proxy.
- Allow a single layer of an ArcGIS MapServer to be added through the "Add Data" interface.
- Added `WfsFeaturesCatalogGroup`. This group is populated with a catalog item for each feature queried from a WFS server.
- The Feature Info panel now shows all selected features in an accordion control. Previously it only showed the first one.
- Added `featureInfoTemplate` property to `CatalogItem`. It is used to provide a custom Markdown or HTML template to display when a feature in the catalog item is clicked. The template is parameterized on the properties of the feature.
- Updated to [Cesium](http://cesiumjs.org) 1.14. Significant changes relevant to TerriaJS users include:
  - Fixed issues causing the terrain and sky to disappear when the camera is near the surface. [#2415](https://github.com/AnalyticalGraphicsInc/cesium/issues/2415) and [#2271](https://github.com/AnalyticalGraphicsInc/cesium/issues/2271)
  - Fixed issues causing the terrain and sky to disappear when the camera is near the surface. [#2415](https://github.com/AnalyticalGraphicsInc/cesium/issues/2415) and [#2271](https://github.com/AnalyticalGraphicsInc/cesium/issues/2271)
  - Provided a workaround for Safari 9 where WebGL constants can't be accessed through `WebGLRenderingContext`. Now constants are hard-coded in `WebGLConstants`. [#2989](https://github.com/AnalyticalGraphicsInc/cesium/issues/2989)
  - Added a workaround for Chrome 45, where the first character in a label with a small font size would not appear. [#3011](https://github.com/AnalyticalGraphicsInc/cesium/pull/3011)
  - Fixed an issue with drill picking at low frame rates that would cause a crash. [#3010](https://github.com/AnalyticalGraphicsInc/cesium/pull/3010)

### 1.0.44

- Fixed a bug that could cause timeseries animation to "jump" when resuming play after it was paused.
- Make it possible for catalog item initialMessage to require confirmation, and to be shown every time.
- When catalog items are enabled, the checkbox now animates to indicate that loading is in progress.
- Add `mode=preview` option in the hash portion of the URL. When present, it is assumed that TerriaJS is being used as a previewer and the "small screen warning" will not be shown.
- Added `maximumLeafletZoomLevel` constructor option to `TerriaViewer`, which can be used to force Leaflet to allow zooming closer than its default of level 18.
- Added the `attribution` property to catalog items. The attribution is displayed on the map when the catalog item is enabled.
- Remove an unnecessary instance of the Cesium InfoBox class when viewing in 2D
- Fixed a bug that prevented `AbsIttCatalogGroup` from successfully loading its list of catalog items.
- Allow missing URLs on embedded data (eg. embedded czml data)
- Fixed a bug loading URLs for ArcGIS services names that start with a number.
- Updated to [Cesium](http://cesiumjs.org) 1.13. Significant changes relevant to TerriaJS users include:
  - The default `CTRL + Left Click Drag` mouse behavior is now duplicated for `CTRL + Right Click Drag` for better compatibility with Firefox on Mac OS [#2913](https://github.com/AnalyticalGraphicsInc/cesium/pull/2913).
  - Fixed an issue where non-feature nodes prevented KML documents from loading. [#2945](https://github.com/AnalyticalGraphicsInc/cesium/pull/2945)

### 1.0.43

- Fixed a bug that prevent the opened/closed state of groups from being preserved when sharing.

### 1.0.42

- Added a `cacheDuration` property to all catalog items. The new property is used to specify, using Varnish-like notation (e.g. '1d', '10000s') the default length of time to cache URLs related to the catalog item.
- Fix bug when generating share URLs containing CSV items.
- Improve wording about downloading data from non-GeoJSON-supporting WFS servers.

### 1.0.41

- Improvements to `AbsIttCatalogItem` caching from the Tools menu.

### 1.0.40

- `ArcGisMapServerCatalogItem` now shows "NoData" tiles by default even after showing the popup message saying that max zoom is exceeded. This can be disabled by setting its `showTilesAfterMessage` property to false.

### 1.0.39

- Fixed a race condition in `AbsIttCatalogItem` that could cause the legend and map to show different state than the Now Viewing UI suggested.
- Fixed a bug where an ABS concept with a comma in its name (e.g. "South Eastern Europe,nfd(c)" in Country of Birth) would cause values for concept that follow to be misappropriated to the wrong concepts.

### 1.0.38

- `AbsIttCatalogItem` now allows the region type to be set on demand rather than only at load time.
- `CsvCatalogItem` can now have no display variable selected, in which case all points are the same color.

### 1.0.37

- Added `CswCatalogGroup` for populating a catalog by querying an OGC CSW service.
- Added `CatalogMember.infoSectionOrder` property, to allow the order of info sections to be configured per catalog item when necessary.
- Fixed a bug that prevented WMTS layers with a single `TileMatrixSetLink` from working correctly.
- Added support for WMTS layers that can only provide tiles in JPEG format.
- Fixed testing and caching of ArcGis layers from tools and added More information option for imagery layers.
- TerriaJS no longer requires Google Analytics. If a global `ga` function exists, it is used just as before. Otherwise, events are, by default, logged to the console.
- The default event analytics behavior can be specified by passing an instance of `ConsoleAnalytics` or `GoogleAnalytics` to the `Terria` constructor. The API key to use with `GoogleAnalytics` can be specified explicitly to its constructor, or it can be specified in the `parameter.googleAnalyticsKey` property in `config.json`.
- Made polygons drastically faster in 2D.
- TerriaJS now shortens share URLs by default when a URL shortener is available.
- Added Google Analytics reporting of the application URL. This is useful for tracking use of share URLs.
- Added the ability to specify a specific dynamic layer of an ArcGIS Server using just a URL.

### 1.0.36

- Calculate extent of TopoJSON files so that the viewer correctly pans+zooms when a TopoJSON file is loaded.
- Fixed a bug that caused the `Terria#clock` to keep ticking (and therefore using CPU / battery) once started even after selecting a non-time-dynamic dataset.
- Fixed a bug that caused the popup message to appear twice when a dataset failed to load.
- Added layer information to the Info popup for WMS datasets.
- Added ability to filter catalog search results by:
  - type: `is:wms`, `-is:esri-mapserver`. A result must match any 'is:' and no '-is:'.
  - url: `url:vic.gov.au`, `-url:nicta.com.au`. A result must match any 'url:', and no '-url:'.
- Added ability to control the number of catalog search results: `show:20`, `show:all`

### 1.0.35

- Polygons from GeoJSON datasets are now filled.
- Left-aligned feature info table column and added some space between columns.
- Added `EarthGravityModel1996`.
- Extended `LocationBarViewModel` to show heights relative to a geoid / mean sea level model. By default, EGM96 is used.
- Added support for styling GeoJSON files, either in catalog (add .style{} object) or embedded directly in the file following the [SimpleStyle spec](https://github.com/mapbox/simplestyle-spec).
- Fixed a bug that caused the 3D view to use significant CPU time even when idle.
- Added CartoDB's Positron and Dark Matter base maps to `createGlobalBaseMapOptions`.
- Added support for subdomains to `OpenStreetMapCatalogItem`.

### 1.0.34

- Fixed a bug that prevented catalog items inside groups on the Search tab from being enabled.
- Added `PopupMessageConfirmationViewModel`. It prevents the Popup from being closed unless the confirm button is pressed. Can also optionally have a deny button with a custom action.
- Added support for discovering GeoJSON datasets from CKAN.
- Added support for zipped GeoJSON files.
- Made `KmlCatalogItem` use the proxy when required.
- Made `FeatureInfoPanelViewModel` use the white panel background in more cases.
- Significantly improved the experience on devices with small screens, such as phones.
- Fixed a bug that caused only the portion of a CKAN group name before the first comma to be used.

### 1.0.33

- Added the `legendUrls` property to allow a catalog item to optionally have multiple legend images.
- Added a popup message when zooming in to the "No Data" scales of an `ArcGisMapServerCatalogItem`.
- Added `CatalogGroup.sortFunction` property to allow custom sorting of catalog items within a group.
- Added `ImageryLayerCatalogItem.treat403AsError` property.
- Added a title text when hovering over the label of an enabled catalog item. The title text informs the user that clicking will zoom to the item.
- Added `createBingBaseMapOptions` function.
- Added an option to `KnockoutMarkdownBinding` to optionally skip HTML sanitization and therefore to allow unsafe HTML.
- Upgraded to Cesium 1.11.
- `CatalogItem.zoomTo` can now zoom to much smaller bounding box rectangles.

### 1.0.32

- Fixed CKAN resource format matching for KML, CSV, and Esri REST.

### 1.0.31

- Added support for optionally generating shorter URLs when sharing by using the Google URL shortening service.

### 1.0.30

- `WebMapServiceCatalogItem` and `ArcGisMapServerCatalogItem` now augment directly-specified metadata with metadata queried from the server.
- "Data Details" and "Service Details" on the catalog item info panel are now collapsed by default. This improves the performance of the panel and hides some overly technical details.
- `ArcGisMapServerCatalogItem.layers` can now specify layer names in addition to layer IDs. Layer names are matched in a case-insensitive manner and only if a direct ID match is not found.
- `itemProperties` are now applied through the normal JSON loading mechanism, so properties that are represented differently in code and in JSON will now work as well.
- Added support for `csv-geo-*` (e.g. csv-geo-au) to `CkanCatalogGroup`.
- The format name used in CKAN can now be specified to `CkanCatalogGroup` using the `wmsResourceFormat`, `kmlResourceFormat`, `csvResourceFormat`, and `esriMapServerResourceFormat` properties. These properties are all regular expressions. When the format of a CKAN resource returned from `package_search` matches one of these regular expressions, it is treated as that type within TerriaJS.
- `CkanCatalogGroup` now fills the `dataUrl` property of created items by pointing to the dataset's page on CKAN.
- The catalog item information panel now displays `info` sections in a consistent order. The order can be overridden by setting `CatalogItemInfoViewModel.infoSectionOrder`.
- An empty `description` or `info` section is no longer shown on the catalog item information panel. This can be used to remove sections that would otherwise be populated from dataset metadata.

### 1.0.29

- Add support for loading init files via the proxy when necessary.
- Switched to using the updated URL for STK World Terrain, `//assets.agi.com/stk-terrain/v1/tilesets/world/tiles`.

### 1.0.28

- Fixed a bug that prevented links to non-image (e.g. ArcGIS Map Server) legends from appearing on the Now Viewing panel.

### 1.0.27

- Use terriajs-cesium 1.10.7, fixing a module load problem in really old browers like IE8.

### 1.0.25

- Fixed incorrect date formatting in the timeline and animation controls on Internet Explorer 9.
- Add support for CSV files with longitude and latitude columns but no numeric value column. Such datasets are visualized as points with a default color and do not have a legend.
- The Feature Information popup is now automatically closed when the user changes the `AbsIttCatalogItem` filter.

### 1.0.24

- Deprecated:
  - Renamed `AusGlobeViewer` to `TerriaViewer`. `AusGlobeViewer` will continue to work until 2.0 but using it will print a deprecation warning to the browser console.
  - `BrandBarViewModel.create` now takes a single `options` parameter. The container element, which used to be specified as the first parameter, should now be specified as the `container` property of the `options` parameter. The old function signature will continue to work until 2.0 but using it will print a deprecation warning to the browser console.
- `WebMapServiceCatalogItem` now determines its rectangle from the GetCapabilities metadata even when configured to use multiple WMS layers.
- Added the ability to specify the terrain URL or the `TerrainProvider` to use in the 3D view when constructing `TerriaViewer`.
- `AbsIttCatalogItem` styles can now be set using the `tableStyle` property, much like `CsvCatalogItem`.
- Improved `AbsIttCatalogItem`'s tolerance of errors from the server.
- `NavigationViewModel` can now be constructed with a list of `controls` to include, instead of the standard `ZoomInNavigationControl`, `ResetViewNavigationControl`, and `ZoomOutNavigationControl`.
- Fixed a bug that caused the brand bar to slide away with the explorer panel on Internet Explorer 9.

### 1.0.23

- Fixed a bug that prevented features from being pickable from ABS datasets on the 2D map.
- Fixed a bug that caused the Explorer Panel tabs to be missing or misaligned in Firefox.

### 1.0.22

- Changed to use JPEG instead of PNG format for the Natural Earth II basemap. This makes the tile download substantially smaller.

### 1.0.21

- Added an `itemProperties` property to `AbsIttCatalogGroup`.
- Added a `nowViewingMessage` property to `CatalogItem`. This message is shown by the `NowViewingAttentionGrabberViewModel` when the item is enabled. Each unique message is shown only once.

### 1.0.20

- Added the ability to specify SVG icons on Explorer Panel tabs.
- Added an icon to the Search tab.
- Added support for accessing Australian Bureau of Statistics data via the ABS-ITT API, using `AbsIttCatalogGroup` and `AbsIttCatalogItem`.
- The Now Viewing panel now contains controls for selecting which column to show in CSV datasets.

### 1.0.19

- Added `NowViewingAttentionGrabberViewModel`. It calls attention the Now Viewing tab the first time a catalog item is enabled.
- Added `isHidden` property to catalog items and groups. Hidden items and groups do not show up in the catalog or in search results.

### 1.0.18

- Added `featureInfoFields` property to `CsvCatalogItem.tableStyle`. It allows setting which fields to show in the Feature Info popup, and the name to use for each.
- Added `OpenStreetMapCatalogItem` for connecting to tile servers using the OpenStreetMap tiling scheme.
- Added `CkanCatalogGroup.allowEntireWmsServers` property. When set and the group discovers a WMS resource without a layer parameter, it adds a catalog item for the entire server instead of ignoring the resource.
- Added `WebMapTileServiceCatalogGroup` and `WebMapTileServiceCatalogItem` for accessing WMTS servers.
- Handle the case of an `ArcGisMapServerCatalogItem` with an advertised extent that is outside the valid range.
- We now pass ArcGIS MapServer metadata, when it's available, through to Cesium's `ArcGisMapServerImageryProvider` so that it doesn't need to re-request the metadata.
- Changed the style of the Menu Bar to have visually-separate menu items.
- Added support for SVG menu item icons to `MenuBarViewModel`.
- Improved popup message box sizing.

### 1.0.17

- Upgraded to TerriajS Cesium 1.10.2.
- Added `ImageryLayerCatalogItem.isRequiredForRendering`. This is set to false by default and to true for base maps. Slow datasets with `isRequiredForRendering=false` are less likely to prevent other datasets from appearing in the 3D view.
- The "Dataset Testing" functionality (on the hidden Tools menu accessible by adding `#tools=1` to the URL) now gives up tile requests and considers them failed after two seconds. It also outputs some JSON that can be used as the `blacklist` property to blacklist all of the datasets that timed out.
- Added a feature to count the total number of datasets from the hidden Tools menu.
- Fixed a bug that caused the 2D / 3D buttons the Maps menu to get out of sync with the actual state of the map after switching automatically to 2D due to a performance problem.

### 1.0.16

- Deprecated:
  - `ArcGisMapServerCatalogGroup` has been deprecated. Please use `ArcGisCatalogGroup` instead.
- Replaced Cesium animation controller with TerriaJS animation controller.
- Replaced Cesium Viewer widget with the CesiumWidget when running Cesium.
- Added the ability to turn a complete ArcGIS Server, or individual folders within it, into a catalog group using `ArcGisCatalogGroup`.

### 1.0.15

- Fix imagery attribution on the 2D map.

### 1.0.14

- Fixed share URL generation when the application is not running at the root directory of its web server.
- Fixed a bug that caused Internet Explorer 8 users to see a blank page instead of a message saying their browser is incompatible.

### 1.0.13

- Breaking changes:
  - Added a required `@brand-bar-height` property.
- `ExplorerPanelViewModel` can now be created with `isOpen` initially set to false.
- TerriaJS now raises an error and hides the dataset when asked to show an `ImageryLayerCatalogItem` in Leaflet and that catalog item does not use the Web Mercator (EPSG:3857) projection. Previously, the dataset would silently fail to display.
- Improved error handling in `CzmlCatalogItem`, `GeoJsonCatalogItem`, and `KmlCatalogItem`.
- Made the `clipToRectangle` property available on all `ImageryProvider`-based catalog items, not just `WebMapServiceCatalogItem`.
- Added `CatalogMember.isPromoted` property. Promoted catalog groups and items are displayed above non-promoted groups and items.
- Add support for ArcGIS MapServer "Raster Layers" in addition to "Feature Layers".

### 1.0.12

- Allow Esri ArcGIS MapServers to be added via the "Add Data" panel.
- Adds `baseMapName` and `viewerMode` fields to init files and share links. `baseMapName` is any base map name in the map settings panel and `viewerMode` can be set to `'2d'` or `'3d'`.
- Added `tableStyle.legendTicks` property to `CsvCatalogItem`. When specified, the generated legend will have the specified number of equally-spaced lines with labels in its legend.

### 1.0.11

- Fixed a bug that prevented HTML feature information from showing up with a white background in Internet Explorer 9 and 10.
- Fixed a bug that prevented WMS GetCapabilities properties, such as CRS, from being properly inherited from the root layer.
- Tweaked credit / attribution styling.

### 1.0.10

- Added support for a developer attribution on the map.
- Fixed a bug that could cause results from previous async catalog searches to appear in the search results.

### 1.0.9

- Show Cesium `ImageryProvider` tile credits / attribution in Leaflet when using `CesiumTileLayer`.

### 1.0.8

- `WebMapServiceCatalogGroup` now populates the catalog using the hierarchy of layers returned by the WMS server in GetCapabilities. To keep the previous behavior, set the `flatten` property to true.
- Potentially breaking changes:
  - The `getFeatureInfoAsGeoJson` and `getFeatureInfoAsXml` properties have been removed. Use `getFeatureInfoFormats` instead.
- Added support for text/html responses from WMS GetFeatureInfo.
- Make the `FeatureInfoPanelViewModel` use a white background when displaying a complete HTML document.
- `KnockoutMarkdownBinding` no longer tries to interpret complete HTML documents (i.e. those that contain an <html> tag) as Markdown.
- The feature info popup for points loaded from CSV files now shows numeric columns with a missing value as blank instead of as 1e-34.
- `ArcGisMapServerCatalogItem` now offers metadata, used to populate the Data Details and Service Details sections of the catalog item info panel.
- `ArcGisMapServerCatalogGroup` now populates a "Service Description" and a "Data Description" info section for each catalog item from the MapServer's metadata.
- The `metadataUrl` is now populated (and shown) from the regular MapServer URL.
- Added 'keepOnTop' flag support for imageryLayers in init file to allow a layer to serve as a mask.
- Added 'keepOnTop' support to region mapping to allow arbitrary masks based on supported regions.
- Checkboxes in the Data Catalogue and Search tabs now have a larger clickable area.

### 1.0.7

- `CatalogItemNameSearchProviderViewModel` now asynchronously loads groups so items in unloaded groups can be found, too.
- Do not automatically fly to the first location when pressing Enter in the Search input box.
- Changed `ArcGisMapServerCatalogItem` to interpret a `maxScale` of 0 from an ArcGIS MapServer as "not specified".
- Added an `itemProperties` property to `ArcGisMapServerCatalogGroup`, allowing properties of auto-discovered layers to be specified explicitly.
- Added `validDropElements`, `validDropClasses`, `invalidDropElements`, and `invalidDropClasses` properties to `DragDropViewModel` for finer control over where dropping is allowed.
- Arbitrary parameters can now be specified in `config.json` by adding them to the `parameters` property.

### 1.0.6

- Added support for region mapping based on region names instead of region numbers (example in `public/test/countries.csv`).
- Added support for time-dynamic region mapping (example in `public/test/droughts.csv`).
- Added the ability to specify CSV styling in the init file (example in `public/init/test.json`).
- Improved the appearance of the legends generated with region mapping.
- Added the ability to region-map countries (example in `public/test/countries.csv`).
- Elminated distracting "jumping" of the selection indicator when picking point features while zoomed in very close to the surface.
- Fixed a bug that caused features to be picked from all layers in an Esri MapServer, instead of just the visible ones.
- Added support for the WMS MinScaleDenominator property and the Esri MapServer maxScale property, preventing layers from disappearing when zoomed in to close to the surface.
- Polygons loaded from KML files are now placed on the terrain surface.
- The 3D viewer now shows Bing Maps imagery unmodified, matching the 2D viewer. Previously, it applied a gamma correction.
- All catalog items now have an `info` property that allows arbitrary sections to be shown for the item in the info popup.
- `CkanCatalogGroup` now has a `groupBy` property to control whether catalog items are grouped by CKAN group ("group"), CKAN organization ("organization"), or not grouped at all ("none").
- `CkanCatalogGroup` now has a `useResourceName` property to control whether the name of the catalog item is derived from the resource (true), or the dataset itself (false).
- The catalog item info page now renders a much more complete set of Markdown and HTML elements.<|MERGE_RESOLUTION|>--- conflicted
+++ resolved
@@ -2,6 +2,7 @@
 
 #### next release (8.3.5)
 
+- Add `includeMembersRegex` to `GroupTraits`. This can be used to filter group members by id/name using a regular expression.
 - [The next improvement]
 
 #### 8.3.4 - 2023-09-15
@@ -10,12 +11,7 @@
 - Move map credits to map column so it don't get hidden by chart panel
 - TSify `MapColumn` module and reorganize components directory structure.
 - Add null check to `WebMapServiceCatalogItem` `rectangle` calculation - and now we ascend tree of WMS `Layers` until we find a rectangle.
-<<<<<<< HEAD
-- Add `includeMembersRegex` to `GroupTraits`. This can be used to filter group members by id/name using a regular expression.
-- [The next improvement]
-=======
 - Fix multi level nesting in ArcGIS Mapserver.
->>>>>>> 5e41ba02
 
 #### 8.3.3 - 2023-09-07
 
