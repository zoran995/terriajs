--- conflicted
+++ resolved
@@ -2,9 +2,7 @@
 
 #### next release (8.7.12)
 
-<<<<<<< HEAD
 - support URL parameters in a GetLegendGraphic request for a layer without a style configured
-=======
 - [The next improvement]
 
 #### 8.7.11 - 2024-12-18
@@ -31,7 +29,6 @@
 #### 8.7.9 - 2024-11-22
 
 - Add "searchBarConfig.showSearchInCatalog" to configParameters so that the link in location search results can be disabled.
->>>>>>> 22d8ac84
 - Properly initialize react ref in functional components
 - Add NominatimSearchProvider.
 - Removed the basemaps - positron, darkmatter and black-marble - from the default settings. The Carto ones are no longer free and requires an [Enterprise or Grantee license](https://carto.com/basemaps). If you have the appropriate license you can add them via your [initialization file](https://docs.terria.io/guide/customizing/initialization-files/#basemaps). [Example configuration](https://gist.github.com/na9da/ef7871afee7cbe3d0a95e5b6351834c9).
