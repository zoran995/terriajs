--- conflicted
+++ resolved
@@ -1,32 +1,10 @@
 [TerriaJS](http://terria.io) is an open-source framework for web-based geospatial catalog explorers.
-
-<<<<<<< HEAD
-* [Getting Started](getting-started.md): Quick start guide to building your first TerriaJS application.
-* [Customizing](customizing/README.md): Configure and tweak a TerriaJS application, including skinning and setting up the catalog.
-* [Connecting to Data](connecting-to-data/README.md): Connect TerriaJS to your servers and data.
-* [Deploying](deploying/README.md): Deploy a TerriaJS application in simple and advanced scenarios.
-* [Contributing](contributing/README.md): Add new features to TerriaJS, be part of the TerriaJS development team, set up a development environment, write tests, and perform code reviews.
-=======
-The documentation on this site is for applications using TerriaJS version 8. If you are still maintaining an application using TerriaJS version 7 or lower go to [docs-v7.terria.io](https://docs-v7.terria.io).
-
-**Most of these docs were written for TerriaJS version <= 7. We're working on updating these docs, however it will take us some time. For the time being these parts are probably the most useful:**
-
-- [Migration Guide](contributing/migration-guide.md): A migration guide for map builders who maintain a version 7 map and wish to upgrade.
-- [v8 Catalog Items](connecting-to-data/catalog-items.md): Generated documentation on all version 8 Catalog Items.
-- [v8 Catalog Groups](connecting-to-data/catalog-groups.md): Generated documentation on all version 8 Catalog Groups.
-- [v8 Catalog Functions](connecting-to-data/catalog-functions.md): Generated documentation on all version 8 Catalog Function.
-- [Getting Started](getting-started.md): Quick start guide to building your first TerriaJS application. Updated for version 8.
-- [Deploying](deploying/README.md): Deploy a TerriaJS application in simple and advanced scenarios. Updated for version 8.
-- [Frontend Style Guide](contributing/frontend-style-guide.md): A style guide for writing/updating .jsx/.tsx React views for TerriaJS. Some React components have been updated in accordance to this style guide but many have not yet.
-
-Partially updated docs:
 
 - [Getting Started](getting-started.md): Quick start guide to building your first TerriaJS application.
 - [Customizing](customizing/README.md): Configure and tweak a TerriaJS application, including skinning and setting up the catalog.
 - [Connecting to Data](connecting-to-data/README.md): Connect TerriaJS to your servers and data.
 - [Deploying](deploying/README.md): Deploy a TerriaJS application in simple and advanced scenarios.
 - [Contributing](contributing/README.md): Add new features to TerriaJS, be part of the TerriaJS development team, set up a development environment, write tests, and perform code reviews.
->>>>>>> 7b67f0a1
 
 Looking for help using a TerriaJS-based site? Try the [Terria Platforms User Guide](https://userguide.terria.io/).
 
