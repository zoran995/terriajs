'use strict';

/*global require*/
var L = require('leaflet');

var defaultValue = require('terriajs-cesium/Source/Core/defaultValue');
var defined = require('terriajs-cesium/Source/Core/defined');

var ClockRange = require('terriajs-cesium/Source/Core/ClockRange');
var DeveloperError = require('terriajs-cesium/Source/Core/DeveloperError');
var JulianDate = require('terriajs-cesium/Source/Core/JulianDate');
var knockout = require('terriajs-cesium/Source/ThirdParty/knockout');
var Timeline = require('terriajs-cesium/Source/Widgets/Timeline/Timeline');
var dateFormat = require('dateformat');

var loadView = require('../Core/loadView');

var svgGotoStart = require('../SvgPaths/svgGotoStart');
var svgPlay = require('../SvgPaths/svgPlay');
var svgPause = require('../SvgPaths/svgPause');
var svgSlower = require('../SvgPaths/svgSlower');
var svgFaster = require('../SvgPaths/svgFaster');
var svgLoop = require('../SvgPaths/svgLoop');

var AnimationViewModel = function(options) {
    if (!defined(options) || !defined(options.terria)) {
        throw new DeveloperError('options.terria is required.');
    }

    this.terria = options.terria;
    this.locale = options.locale;
    this.autoPlay = defaultValue(options.autoPlay, true);
    this.mapElementsToDisplace = options.mapElementsToDisplace;

    this.svgGotoStart = defaultValue(options.svgGotoStart, svgGotoStart);
    this.svgPlay = defaultValue(options.svgPlay, svgPlay);
    this.svgPause = defaultValue(options.svgPause, svgPause);
    this.svgSlower = defaultValue(options.svgSlower, svgSlower);
    this.svgFaster = defaultValue(options.svgFaster, svgFaster);
    this.svgLoop = defaultValue(options.svgLoop, svgLoop);

    this.showAnimation = false;
    this.isPlaying = false;
    this.isLooping = false;
    this.currentTimeString = '';

    this.fasterActive = false;
    this.slowerActive = false;
    this.gotoStartActive = false;

    this.layerName = undefined;
    this.timeline = undefined;

<<<<<<< HEAD
=======
    updateForNewTopLayer(this);

>>>>>>> e25ac374
    knockout.track(this, ['showAnimation', 'isPlaying', 'isLooping', 'currentTimeString', 'fasterActive', 'slowerActive', 'gotoStartActive', 'layerName']);

    var that = this;
    this.terria.clock.onTick.addEventListener(function(clock) {
        var time = JulianDate.toDate(clock.currentTime);

        if (defined(that.terria.timeSeriesStack.topLayer) && defined(that.terria.timeSeriesStack.topLayer.dateFormat.currentTime)) {
            that.currentTimeString = dateFormat(time, that.terria.timeSeriesStack.topLayer.dateFormat.currentTime);
        } else {
            that.currentTimeString = formatDateTime(time, that.locale);
        }
    });

<<<<<<< HEAD
    knockout.getObservable(this.terria.timeSeriesStack, 'topLayer').subscribe(function(topLayer) {
        that.showAnimation = defined(topLayer);

        //default to playing and looping when shown unless told otherwise
        if (that.showAnimation && that.autoPlay) {
            that.terria.clock.tick();
            that.terria.clock.shouldAnimate = true;
        }
        that.terria.clock.clockRange = ClockRange.LOOP_STOP;

        that.isPlaying = that.terria.clock.shouldAnimate;
        that.isLooping = that.terria.clock.clockRange === ClockRange.LOOP_STOP;

        //set these in the html with ko?
        if (defined(this.mapElementsToDisplace)) {
            for (var e = 0; e < this.mapElementsToDisplace.length; e++) {
                var elem = document.getElementsByClassName(this.mapElementsToDisplace[e])[0];
                if (defined(elem)) {
                    /*  TODO: Figure out how to do with with the animation-displace style
                     if (showTimeline > 0) {
                     if (elem.className.indexOf(' animation-displace') < 0) {
                     elem.className += ' animation-displace';
                     }
                     } else {
                     elem.className = elem.className.replace(' animation-displace', '');
                     }
                     */
                    if (this.showAnimation > 0) {
                        elem.style.marginBottom = '45px';
                    } else {
                        elem.style.marginBottom = '0px';
                    }
                }
            }
        }
        if (this.showAnimation) {
            this.refreshTimeline(topLayer);
        }
=======
    knockout.getObservable(this.terria.timeSeriesStack, 'topLayer').subscribe(function() {
        updateForNewTopLayer(this);
>>>>>>> e25ac374
    }, this);

    window.addEventListener('resize', function() {
        if (defined(that.timeline)) {
            that.timeline.resize();
        }
    }, false);
};

function updateForNewTopLayer(animationViewModel) {
    var terria = animationViewModel.terria;
    animationViewModel.showAnimation = defined(terria.timeSeriesStack.topLayer);

    //default to playing and looping when shown unless told otherwise
    if (animationViewModel.showAnimation && animationViewModel.autoPlay) {
        terria.clock.tick();
        terria.clock.shouldAnimate = true;
    }
    terria.clock.clockRange = ClockRange.LOOP_STOP;

    animationViewModel.isPlaying = terria.clock.shouldAnimate;
    animationViewModel.isLooping = terria.clock.clockRange === ClockRange.LOOP_STOP;

    // Set these in the html with ko?
    if (defined(animationViewModel.mapElementsToDisplace)) {
        for (var e = 0; e < animationViewModel.mapElementsToDisplace.length; e++) {
            var elem = document.getElementsByClassName(animationViewModel.mapElementsToDisplace[e])[0];
            if (defined(elem)) {
/*              TODO: Figure out how to do with with the animation-displace style
                if (showTimeline > 0) {
                    if (elem.className.indexOf(' animation-displace') < 0) {
                        elem.className += ' animation-displace';
                    }
                } else {
                    elem.className = elem.className.replace(' animation-displace', '');
                }
*/
                if (animationViewModel.showAnimation > 0) {
                    elem.style.marginBottom = '45px';
                } else {
                    elem.style.marginBottom = '0px';
                }
            }
        }
    }
    if (animationViewModel.showAnimation) {
        animationViewModel.layerName = terria.timeSeriesStack.topLayer.name;
        if (defined(animationViewModel.timeline)) {
            animationViewModel.timeline.zoomTo(terria.clock.startTime, terria.clock.stopTime);
        }
    }
}

function formatDate(d, locale) {
    function pad(s) { return (s < 10) ? '0' + s : s; }

    if (defined(locale)) {
        return d.toLocaleDateString(locale);
    }
    return [pad(d.getDate()), pad(d.getMonth() + 1), d.getFullYear()].join('/');
}

function formatTime(d, locale) {
    function pad(s) { return (s < 10) ? '0' + s : s; }

    if (defined(locale)) {
        return d.toLocaleTimeString(locale);
    }
    return [pad(d.getHours()), pad(d.getMinutes()), pad(d.getSeconds())].join(':');
}

function formatDateTime(d, locale) {
    return formatDate(d, locale) + ', ' + formatTime(d, locale);
}


AnimationViewModel.prototype.setupTimeline = function() {
    var timelineContainer = document.getElementsByClassName('animation-timeline')[0];
    var controlsContainer = document.getElementsByClassName('animation-controls')[0];

    L.DomEvent.disableClickPropagation(timelineContainer);
    L.DomEvent.disableClickPropagation(controlsContainer);

<<<<<<< HEAD
    var timeline = new Timeline(timelineContainer, this.terria.clock);
    this.timeline = timeline;

    // keep a reference to the bound scrubFunction so we can deregister it by reference later.
    timeline.scrubFunction = scrub.bind(undefined, this);
    timeline.addEventListener('settime', timeline.scrubFunction, false);
};

function scrub(viewModel, e) {
    var clock = e.clock;

    var gap = clock.determineGap(e.timeJulian);
    if (gap) {
        var leftGap = JulianDate.secondsDifference(e.timeJulian, gap.start);
        var rightGap = JulianDate.secondsDifference(gap.stop, e.timeJulian);
=======
    var timeline = new Timeline(timelineContainer, viewModel.terria.clock);
    viewModel.timeline = timeline;

    timeline.makeLabel = function(time) {
        var totalDays = JulianDate.daysDifference(viewModel.terria.clock.stopTime, viewModel.terria.clock.startTime);
        if (totalDays > 14) {
            return formatDate(JulianDate.toDate(time), viewModel.locale);
        }
        else if (totalDays < 1) {
            return formatTime(JulianDate.toDate(time), viewModel.locale);
        }
        return formatDateTime(JulianDate.toDate(time), viewModel.locale);
    };
>>>>>>> e25ac374

        clock.currentTime = leftGap < rightGap ? gap.start : gap.stop;
    } else {
        clock.currentTime = e.timeJulian;
    }

<<<<<<< HEAD
    clock.shouldAnimate = false;
    viewModel.isPlaying = false;
    viewModel.terria.currentViewer.notifyRepaintRequired();

    // Cesium has a bug where it doesn't keep _lastXPos up to date in some situations, make sure it thinks xPos has changed.
    // Without this the scrubber will get stuck in a gap with no data :(.
    viewModel.timeline._lastXPos = Number.MIN_VALUE;

    // unsubscribe/resubscribe to avoid stack overflow from updating the clock which triggers an event which updates the clock which triggers an event etc.
    viewModel.timeline.removeEventListener('settime', viewModel.timeline.scrubFunction, false);
    viewModel.timeline.updateFromClock();
    viewModel.timeline.addEventListener('settime', viewModel.timeline.scrubFunction, false);
=======
    timeline.addEventListener('settime', timeline.scrubFunction, false);
    viewModel.timeline.zoomTo(viewModel.terria.clock.startTime, viewModel.terria.clock.stopTime);
>>>>>>> e25ac374
}

AnimationViewModel.prototype.show = function(container) {
    loadView(require('fs').readFileSync(__dirname + '/../Views/Animation.html', 'utf8'), container, this);
};

AnimationViewModel.prototype.gotoStart = function() {
    this.terria.analytics.logEvent('navigation', 'click', 'gotoStart');

    this.terria.clock.currentTime = this.terria.clock.startTime;

    this.terria.currentViewer.notifyRepaintRequired();
};

AnimationViewModel.prototype.togglePlay = function() {
    this.terria.analytics.logEvent('navigation', 'click', 'togglePlay');

    this.terria.clock.tick();
    if (this.terria.clock.multiplier < 0) {
        this.terria.clock.multiplier = -this.terria.clock.multiplier;
    }
    this.terria.clock.shouldAnimate = !this.terria.clock.shouldAnimate;
    this.isPlaying = this.terria.clock.shouldAnimate;

    this.terria.currentViewer.notifyRepaintRequired();
};

AnimationViewModel.prototype.playSlower = function() {
    this.terria.analytics.logEvent('navigation', 'click', 'playSlower');

    this.terria.clock.tick();
    this.terria.clock.multiplier /= 2;
    this.terria.clock.shouldAnimate = true;
    this.isPlaying = true;

    this.terria.currentViewer.notifyRepaintRequired();
};

AnimationViewModel.prototype.playFaster = function() {
    this.terria.analytics.logEvent('navigation', 'click', 'playFaster');

    this.terria.clock.tick();
    this.terria.clock.multiplier *= 2;
    this.terria.clock.shouldAnimate = true;
    this.isPlaying = true;

    this.terria.currentViewer.notifyRepaintRequired();
};

AnimationViewModel.prototype.toggleLoop = function() {
    this.terria.analytics.logEvent('navigation', 'click', 'toggleLoop');

    this.isLooping = !this.isLooping;
    if (this.isLooping) {
        this.terria.clock.clockRange = ClockRange.LOOP_STOP;
    } else {
        this.terria.clock.clockRange = ClockRange.UNBOUNDED;
    }

    if ((JulianDate.greaterThan(this.terria.clock.startTime, this.terria.clock.currentTime)) ||
        (JulianDate.lessThan(this.terria.clock.stopTime, this.terria.clock.currentTime))) {
        this.terria.clock.currentTime = this.terria.clock.startTime;
    }
};

/**
 * Refreshes Cesium's timeline control based on the passed layer
 *
 * @param {CatalogItem} layer
 */
AnimationViewModel.prototype.refreshTimeline = function(layer) {
    // There's no way to refresh this without abusing a private func for some reason.
    this.timeline._highlightRanges = [];

    this.layerName = layer.name;
    this.timeline.zoomTo(this.terria.clock.startTime, this.terria.clock.stopTime);

    if (defined(layer.intervals)) {
        for (var i = 1; i < layer.intervals._intervals.length; i++) {
            var gapStart = layer.intervals._intervals[i - 1].stop;
            var gapEnd = layer.intervals._intervals[i].start;

            // This shades the intervals themselves - commented because is this actually better?
            // var intervalRange = this.timeline.addHighlightRange('rgba(0, 0, 255, 0.9)', 27, 0);
            // intervalRange.setRange(layer.intervals._intervals[i - 1].start, layer.intervals._intervals[i - 1].stop);

            // This shades the gaps
            if (JulianDate.compare(gapEnd, gapStart) > 0) {
                var range = this.timeline.addHighlightRange('rgba(0, 0, 0, 0.5)', 27, 0);
                range.setRange(gapStart, gapEnd);
            }
        }
    }

    if (defined(layer.dateFormat.timelineTic)) {
        this.timeline.makeLabel = function(time) {
            return dateFormat(JulianDate.toDate(time), layer.dateFormat.timelineTic);
        };
    } else {
        this.timeline.makeLabel = function(time) {
            var totalDays = JulianDate.daysDifference(this.terria.clock.stopTime, this.terria.clock.startTime);

            if (totalDays > 14) {
                return formatDate(JulianDate.toDate(time), this.locale);
            }
            else if (totalDays < 1) {
                return formatTime(JulianDate.toDate(time), this.locale);
            }

            return formatDateTime(JulianDate.toDate(time), this.locale);
        }.bind(this);
    }

    // Force timeline rendering to refresh.
    this.timeline._makeTics();
};

AnimationViewModel.create = function(options) {
    // Creates the viewmodel, sets up the timeline and shows the view.
    var result = new AnimationViewModel(options);
    result.show(options.container);
    result.setupTimeline();
    return result;
};

module.exports = AnimationViewModel;<|MERGE_RESOLUTION|>--- conflicted
+++ resolved
@@ -51,11 +51,8 @@
     this.layerName = undefined;
     this.timeline = undefined;
 
-<<<<<<< HEAD
-=======
     updateForNewTopLayer(this);
 
->>>>>>> e25ac374
     knockout.track(this, ['showAnimation', 'isPlaying', 'isLooping', 'currentTimeString', 'fasterActive', 'slowerActive', 'gotoStartActive', 'layerName']);
 
     var that = this;
@@ -69,49 +66,8 @@
         }
     });
 
-<<<<<<< HEAD
-    knockout.getObservable(this.terria.timeSeriesStack, 'topLayer').subscribe(function(topLayer) {
-        that.showAnimation = defined(topLayer);
-
-        //default to playing and looping when shown unless told otherwise
-        if (that.showAnimation && that.autoPlay) {
-            that.terria.clock.tick();
-            that.terria.clock.shouldAnimate = true;
-        }
-        that.terria.clock.clockRange = ClockRange.LOOP_STOP;
-
-        that.isPlaying = that.terria.clock.shouldAnimate;
-        that.isLooping = that.terria.clock.clockRange === ClockRange.LOOP_STOP;
-
-        //set these in the html with ko?
-        if (defined(this.mapElementsToDisplace)) {
-            for (var e = 0; e < this.mapElementsToDisplace.length; e++) {
-                var elem = document.getElementsByClassName(this.mapElementsToDisplace[e])[0];
-                if (defined(elem)) {
-                    /*  TODO: Figure out how to do with with the animation-displace style
-                     if (showTimeline > 0) {
-                     if (elem.className.indexOf(' animation-displace') < 0) {
-                     elem.className += ' animation-displace';
-                     }
-                     } else {
-                     elem.className = elem.className.replace(' animation-displace', '');
-                     }
-                     */
-                    if (this.showAnimation > 0) {
-                        elem.style.marginBottom = '45px';
-                    } else {
-                        elem.style.marginBottom = '0px';
-                    }
-                }
-            }
-        }
-        if (this.showAnimation) {
-            this.refreshTimeline(topLayer);
-        }
-=======
     knockout.getObservable(this.terria.timeSeriesStack, 'topLayer').subscribe(function() {
         updateForNewTopLayer(this);
->>>>>>> e25ac374
     }, this);
 
     window.addEventListener('resize', function() {
@@ -157,11 +113,9 @@
             }
         }
     }
+
     if (animationViewModel.showAnimation) {
-        animationViewModel.layerName = terria.timeSeriesStack.topLayer.name;
-        if (defined(animationViewModel.timeline)) {
-            animationViewModel.timeline.zoomTo(terria.clock.startTime, terria.clock.stopTime);
-        }
+        animationViewModel.refreshTimeline(terria.timeSeriesStack.topLayer);
     }
 }
 
@@ -195,7 +149,6 @@
     L.DomEvent.disableClickPropagation(timelineContainer);
     L.DomEvent.disableClickPropagation(controlsContainer);
 
-<<<<<<< HEAD
     var timeline = new Timeline(timelineContainer, this.terria.clock);
     this.timeline = timeline;
 
@@ -211,28 +164,12 @@
     if (gap) {
         var leftGap = JulianDate.secondsDifference(e.timeJulian, gap.start);
         var rightGap = JulianDate.secondsDifference(gap.stop, e.timeJulian);
-=======
-    var timeline = new Timeline(timelineContainer, viewModel.terria.clock);
-    viewModel.timeline = timeline;
-
-    timeline.makeLabel = function(time) {
-        var totalDays = JulianDate.daysDifference(viewModel.terria.clock.stopTime, viewModel.terria.clock.startTime);
-        if (totalDays > 14) {
-            return formatDate(JulianDate.toDate(time), viewModel.locale);
-        }
-        else if (totalDays < 1) {
-            return formatTime(JulianDate.toDate(time), viewModel.locale);
-        }
-        return formatDateTime(JulianDate.toDate(time), viewModel.locale);
-    };
->>>>>>> e25ac374
 
         clock.currentTime = leftGap < rightGap ? gap.start : gap.stop;
     } else {
         clock.currentTime = e.timeJulian;
     }
 
-<<<<<<< HEAD
     clock.shouldAnimate = false;
     viewModel.isPlaying = false;
     viewModel.terria.currentViewer.notifyRepaintRequired();
@@ -245,10 +182,6 @@
     viewModel.timeline.removeEventListener('settime', viewModel.timeline.scrubFunction, false);
     viewModel.timeline.updateFromClock();
     viewModel.timeline.addEventListener('settime', viewModel.timeline.scrubFunction, false);
-=======
-    timeline.addEventListener('settime', timeline.scrubFunction, false);
-    viewModel.timeline.zoomTo(viewModel.terria.clock.startTime, viewModel.terria.clock.stopTime);
->>>>>>> e25ac374
 }
 
 AnimationViewModel.prototype.show = function(container) {
