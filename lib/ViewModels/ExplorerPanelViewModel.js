--- conflicted
+++ resolved
@@ -58,17 +58,9 @@
         if (defined(options.mapElementToDisplace)) {
             var mapElement = getElement(options.mapElementToDisplace);
 
-<<<<<<< HEAD
             if (that.isOpen) {
                 if (mapElement.className.indexOf(' map-displaced') < 0) {
                     mapElement.className += ' map-displaced';
-=======
-        // Resize Leaflet once the animation finishes.
-        if (defined(that.terria.leaflet)) {
-            setTimeout(function() {
-                if (defined(that.terria.leaflet)) {
-                    that.terria.leaflet.map.invalidateSize();
->>>>>>> c7cf0c97
                 }
             } else {
                 mapElement.className = mapElement.className.replace(' map-displaced', '');
@@ -81,15 +73,8 @@
         }, closeAnimationLength);
     }
 
-<<<<<<< HEAD
     knockout.getObservable(this, 'isOpen').subscribe(updateDisplacement);
     updateDisplacement();
-=======
-    if (defined(options.mapElementToDisplace)) {
-        knockout.getObservable(this, 'isOpen').subscribe(updateDisplacement);
-
-        updateDisplacement();
-    }
 
     function syncHideExplorerPanel() {
         that.terria.userProperties.hideExplorerPanel = that.isOpen ? undefined : 1;
@@ -97,7 +82,6 @@
     // Make sure that hideExplorerPanel user property is kept synced.
     syncHideExplorerPanel();
     knockout.getObservable(this, 'isOpen').subscribe(syncHideExplorerPanel);
->>>>>>> c7cf0c97
 };
 
 /**
