'use strict';

/*global require*/
var defined = require('terriajs-cesium/Source/Core/defined');
var knockout = require('terriajs-cesium/Source/ThirdParty/knockout');
var destroyObject = require('terriajs-cesium/Source/Core/destroyObject');

var readTemplate = require('../Core/readTemplate');
var loadView = require('../Core/loadView');
var svgArrowDown = require('../SvgPaths/svgArrowDown');
var svgArrowRight = require('../SvgPaths/svgArrowRight');

var htmlTagRegex = /(<html(.|\s)*>(.|\s)*<\/html>|<body(.|\s)*>(.|\s)*<\/body>|<meta(.|\s)*>)/im;

/**
 * A ViewModel of a Feature Info Panel Section.
 * Contains a single feature for display within the feature info panel.
 * @alias FeatureInfoPanelSectionViewModel
 * @constructor
 *
 * @param {Terria} terria Terria instance.
 * @param {Cesium.Entity} feature The feature to display.
*/
var FeatureInfoPanelSectionViewModel = function(terria, feature) {
    this.terria = terria;
    this._clockSubscription = undefined;
    this.feature = feature;
    this.template = defined(feature.imageryLayer) ? feature.imageryLayer.featureInfoTemplate : undefined;
    this.name = feature.name ? feature.name : feature.id;
    this.info = htmlFromFeature(this, terria.clock);
    var catalogItem = calculateCatalogItem(terria.nowViewing, feature);
    this.catalogItemName = defined(catalogItem) ? catalogItem.name : '';
    configureHtmlUpdater(this);

    this.svgArrowDown = svgArrowDown;
    this.svgArrowRight = svgArrowRight;

    knockout.track(this, ['name', 'info', 'catalogItemName']);
    knockout.track(this.terria, ['selectedFeature']);

    // Use a white background when displaying complete HTML documents rather than just snippets.
    knockout.defineProperty(this, 'useWhiteBackground', {
        get: function() {
            return htmlTagRegex.test(this.info);
        }
    });

};

/**
 * Shows this panel by adding it to the DOM inside a given container element.
 * @param {DOMNode} container The DOM node to which to add this panel.
 */
FeatureInfoPanelSectionViewModel.prototype.show = function(container) {
    loadView(require('fs').readFileSync(__dirname + '/../Views/FeatureInfoPanelSection.html', 'utf8'), container, this);
};

FeatureInfoPanelSectionViewModel.prototype.destroy = function() {
    // unsubscribe to any clock subscription
    if (defined(this._clockSubscription)) {
        // remove the event listener
        this._clockSubscription();
        this._clockSubscription = undefined;
    }
    // to be consistent with other destroy methods (probably unnecessary)
    destroyObject(this);
};

FeatureInfoPanelSectionViewModel.prototype.toggleOpen = function() {
<<<<<<< HEAD

=======
>>>>>>> ca88a43e
    if (this.terria.selectedFeature === this.feature) {
        this.terria.selectedFeature = undefined;
        this.isOpen = false;
    } else {
        this.terria.selectedFeature = this.feature;
        this.isOpen = true;
    }

    // ensure the targeting cursor keeps updating (as it is hooked into the Cesium render loop)
    this.terria.currentViewer.notifyRepaintRequired();
};

function htmlFromFeature(viewModel, clock) {
    // If a template is defined, render it using feature.properties, which is non-time-varying.
    // If no template is provided, show feature.description, which may be time-varying.
    var feature = viewModel.feature;
    var data = viewModel.feature.properties;
    if (defined(viewModel.template)) {
        return readTemplate(data, viewModel.template);
    }
    var description = feature.description.getValue(clock.currentTime);
    if (description.properties) {
        return JSON.stringify(description.properties);
    }
    return description;
}

function configureHtmlUpdater(viewModel) {
    // When no template is provided, and feature.description is time-varying, we need to keep updating the description
    if (!defined(viewModel.template) && !viewModel.feature.description.isConstant) {
        // the return value of addEventListener is a function which removes the event listener
        viewModel._clockSubscription = viewModel.terria.clock.onTick.addEventListener(function(clock) {
            viewModel.info = htmlFromFeature(viewModel, clock);
        });
    }
}

function calculateCatalogItem(nowViewing, feature) {
    // some data sources (czml, geojson, kml) have an entity collection defined on the entity
    // (and therefore the feature)
    // then match up the data source on the feature with a now-viewing item's data source
    var result, i;
    if (defined(feature.entityCollection) && defined(feature.entityCollection.dataSource)) {
        var dataSource = feature.entityCollection.dataSource;
        for (i = nowViewing.items.length - 1; i >= 0; i--) {
            if (nowViewing.items[i].dataSource === dataSource) {
                result = nowViewing.items[i];
                break;
            }
        }
        return result;
    }
    // If there is no data source, but there is an imagery layer (eg. ArcGIS)
    // we can match up the imagery layer on the feature with a now-viewing item.
    if (defined(feature.imageryLayer)) {
        var imageryLayer = feature.imageryLayer;
        for (i = nowViewing.items.length - 1; i >= 0; i--) {
            if (nowViewing.items[i].imageryLayer === imageryLayer) {
                result = nowViewing.items[i];
                break;
            }
        }
        return result;
    }
    // otherwise, no luck
    return undefined;
}

module.exports = FeatureInfoPanelSectionViewModel;<|MERGE_RESOLUTION|>--- conflicted
+++ resolved
@@ -67,16 +67,10 @@
 };
 
 FeatureInfoPanelSectionViewModel.prototype.toggleOpen = function() {
-<<<<<<< HEAD
-
-=======
->>>>>>> ca88a43e
     if (this.terria.selectedFeature === this.feature) {
         this.terria.selectedFeature = undefined;
-        this.isOpen = false;
     } else {
         this.terria.selectedFeature = this.feature;
-        this.isOpen = true;
     }
 
     // ensure the targeting cursor keeps updating (as it is hooked into the Cesium render loop)
