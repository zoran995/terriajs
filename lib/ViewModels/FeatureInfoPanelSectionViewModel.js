--- conflicted
+++ resolved
@@ -93,22 +93,6 @@
     this.terria.currentViewer.notifyRepaintRequired();
 };
 
-<<<<<<< HEAD
-function propertyValues(properties, clock) {
-    // check each property for a getValue function; if it exists, use it to get the current value
-    var result = {};
-    var currentTime = clock.currentTime;
-    for (var key in properties) {
-        if (properties.hasOwnProperty(key)) {
-            if (properties[key] && typeof properties[key].getValue === 'function') {
-                result[key] = properties[key].getValue(currentTime);
-            } else {
-                result[key] = properties[key];
-            }
-        }
-    }
-    return result;
-=======
 function replaceBadKeyCharacters(properties) {
     // Recursively replace '.' and '#' in property keys with _, since Mustache cannot reference keys with these characters.
     var result = {};
@@ -127,9 +111,19 @@
 }
 
 function propertyValues(properties, clock) {
-    // In future, we will check each property for a getValue function here too; if it exists, use it to get the current value.
-    return replaceBadKeyCharacters(properties);
->>>>>>> d52437ca
+    // Check each property for a getValue function; if it exists, use it to get the current value.
+    var result = {};
+    var currentTime = clock.currentTime;
+    for (var key in properties) {
+        if (properties.hasOwnProperty(key)) {
+            if (properties[key] && typeof properties[key].getValue === 'function') {
+                result[key] = properties[key].getValue(currentTime);
+            } else {
+                result[key] = properties[key];
+            }
+        }
+    }
+    return replaceBadKeyCharacters(result);
 }
 
 function htmlFromFeature(viewModel, clock) {
