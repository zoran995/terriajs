/*
 *   A collection of additional viewer functionality independent
 *   of datasets
 */

"use strict";

/*global require,console*/
var BingMapsApi = require("terriajs-cesium/Source/Core/BingMapsApi");
var Cartesian3 = require("terriajs-cesium/Source/Core/Cartesian3");
//var Cesium = require('../Models/Cesium');
var CesiumMath = require("terriajs-cesium/Source/Core/Math");
var cesiumRequestAnimationFrame = require("terriajs-cesium/Source/Core/requestAnimationFrame");
var clone = require("terriajs-cesium/Source/Core/clone");
var CesiumTerrainProvider = require("terriajs-cesium/Source/Core/CesiumTerrainProvider");
//var CesiumWidget = require('terriajs-cesium/Source/Widgets/CesiumWidget/CesiumWidget');
<<<<<<< HEAD
var createCredit = require('../Map/createCredit');
var createWorldTerrain = require('terriajs-cesium/Source/Core/createWorldTerrain');
var Credit = require('terriajs-cesium/Source/Core/Credit');
var CreditDisplay = require('terriajs-cesium/Source/Scene/CreditDisplay');
var DrawExtentHelper = require('../Map/DrawExtentHelper');
var defaultValue = require('terriajs-cesium/Source/Core/defaultValue');
var defined = require('terriajs-cesium/Source/Core/defined');
var Ellipsoid = require('terriajs-cesium/Source/Core/Ellipsoid');
var EllipsoidTerrainProvider = require('terriajs-cesium/Source/Core/EllipsoidTerrainProvider');
var EventHelper = require('terriajs-cesium/Source/Core/EventHelper');
var FeatureDetection = require('terriajs-cesium/Source/Core/FeatureDetection');
var FrameRateMonitor = require('terriajs-cesium/Source/Scene/FrameRateMonitor');
var getElement = require('terriajs-cesium/Source/Widgets/getElement');
var Ion = require('terriajs-cesium/Source/Core/Ion');
var KeyboardEventModifier = require('terriajs-cesium/Source/Core/KeyboardEventModifier');
var L = require('leaflet');
var Leaflet = require('../Models/Leaflet').default;
var LeafletDataSourceDisplay = require('../Map/LeafletDataSourceDisplay').default;
var LeafletVisualizer = require('../Map/LeafletVisualizer').default;
var Matrix3 = require('terriajs-cesium/Source/Core/Matrix3');
var Matrix4 = require('terriajs-cesium/Source/Core/Matrix4');
var runLater = require('../Core/runLater');
var ScreenSpaceEventType = require('terriajs-cesium/Source/Core/ScreenSpaceEventType');
var SingleTileImageryProvider = require('terriajs-cesium/Source/Scene/SingleTileImageryProvider');
var supportsWebGL = require('../Core/supportsWebGL');
var Transforms = require('terriajs-cesium/Source/Core/Transforms');
var Tween = require('terriajs-cesium/Source/ThirdParty/Tween');
var URI = require('urijs');
var ViewerMode = require('../Models/ViewerMode');
var NoViewer = require('../Models/NoViewer');
var when = require('terriajs-cesium/Source/ThirdParty/when');
var reaction = require('mobx').reaction;
=======
var createCredit = require("../Map/createCredit");
var createWorldTerrain = require("terriajs-cesium/Source/Core/createWorldTerrain");
var Credit = require("terriajs-cesium/Source/Core/Credit");
var CreditDisplay = require("terriajs-cesium/Source/Scene/CreditDisplay");
var DrawExtentHelper = require("../Map/DrawExtentHelper");
var defaultValue = require("terriajs-cesium/Source/Core/defaultValue");
var defined = require("terriajs-cesium/Source/Core/defined");
var Ellipsoid = require("terriajs-cesium/Source/Core/Ellipsoid");
var EllipsoidTerrainProvider = require("terriajs-cesium/Source/Core/EllipsoidTerrainProvider");
var EventHelper = require("terriajs-cesium/Source/Core/EventHelper");
var FeatureDetection = require("terriajs-cesium/Source/Core/FeatureDetection");
var FrameRateMonitor = require("terriajs-cesium/Source/Scene/FrameRateMonitor");
var getElement = require("terriajs-cesium/Source/Widgets/getElement");
var Ion = require("terriajs-cesium/Source/Core/Ion");
var KeyboardEventModifier = require("terriajs-cesium/Source/Core/KeyboardEventModifier");
var knockout = require("terriajs-cesium/Source/ThirdParty/knockout");
var L = require("leaflet");
var Leaflet = require("../Models/Leaflet");
var LeafletDataSourceDisplay = require("../Map/LeafletDataSourceDisplay");
var LeafletVisualizer = require("../Map/LeafletVisualizer");
var Matrix3 = require("terriajs-cesium/Source/Core/Matrix3");
var Matrix4 = require("terriajs-cesium/Source/Core/Matrix4");
var runLater = require("../Core/runLater");
var ScreenSpaceEventType = require("terriajs-cesium/Source/Core/ScreenSpaceEventType");
var SingleTileImageryProvider = require("terriajs-cesium/Source/Scene/SingleTileImageryProvider");
var supportsWebGL = require("../Core/supportsWebGL");
var Transforms = require("terriajs-cesium/Source/Core/Transforms");
var Tween = require("terriajs-cesium/Source/ThirdParty/Tween");
var URI = require("urijs");
var ViewerMode = require("../Models/ViewerMode");
var NoViewer = require("../Models/NoViewer");
var when = require("terriajs-cesium/Source/ThirdParty/when");
>>>>>>> 1b40857d

//use our own bing maps key
BingMapsApi.defaultKey = undefined;

// Make Cesium think pixelated image rendering is supported, always.
// As a result, Cesium will honor the devicePixelRatio even in browsers (IE) that don't
// support pixelated rendering.  This means the imagery may look slightly blurrier than
// in other browers, but that's better than rendering 4x the pixels in an already
// slow browser!
FeatureDetection.supportsImageRenderingPixelated = function() {
  return true;
};

// Don't let Cesium automatically add its logo. We'll do so manually when necessary.
CreditDisplay._cesiumCreditInitialized = true;

/**
 * The Terria map viewer, utilizing Cesium and Leaflet.
 * @param {Terria} terria The Terria instance.
 * @param {Object} options Object with the following properties:
 * @param {Object} [options.developerAttribution] Attribution for the map developer, displayed at the bottom of the map.  This is an
 *                 object with two properties, `text` and `link`.  `link` is optional and is the URL to open when the user
 *                 clicks on the attribution.
 * @param {String|TerrainProvider} [options.terrain] The terrain to use in the 3D view.  This may be a string, in which case it is loaded using
 *                                 `CesiumTerrainProvider`, or it may be a `TerrainProvider`.  If this property is undefined, STK World Terrain
 *                                 is used.
 * @param {Integer} [options.maximumLeafletZoomLevel] The maximum level to which to allow Leaflet to zoom to.
                    If this property is undefined, Leaflet defaults to level 18.
 */
var TerriaViewer = function(terria, options) {
  options = defaultValue(options, {});

  this._mapContainer = defaultValue(options.mapContainer, "cesiumContainer");
  this._uiContainer = defaultValue(options.uiContainer, "ui");
  this._developerAttribution = options.developerAttribution;
  this.maximumLeafletZoomLevel = options.maximumLeafletZoomLevel;

  var webGLSupport = supportsWebGL(); // true, false, or 'slow'
  this._slowWebGLAvailable = webGLSupport === "slow";
  this._useWebGL = webGLSupport === true;

  if (
    (terria.viewerMode === ViewerMode.CesiumTerrain ||
      terria.viewerMode === ViewerMode.CesiumEllipsoid) &&
    !this._useWebGL
  ) {
    if (this._slowWebGLAvailable) {
      terria.error.raiseEvent({
        title: "Poor WebGL performance",
        message:
          "Your web browser reports that it has performance issues displaying " +
          terria.appName +
          " in 3D, \
so you will see a limited, 2D-only experience. For the full 3D experience, please try using a different web browser, upgrading your video \
drivers, or upgrading your operating system."
      });
    } else {
      terria.error.raiseEvent({
        title: "WebGL not supported",
        message:
          terria.appName +
          ' works best with a web browser that supports <a href="http://get.webgl.org" target="_blank">WebGL</a>, \
including the latest versions of <a href="http://www.google.com/chrome" target="_blank">Google Chrome</a>, \
<a href="http://www.mozilla.org/firefox" target="_blank">Mozilla Firefox</a>, \
<a href="https://www.apple.com/au/osx/how-to-upgrade/" target="_blank">Apple Safari</a>, and \
<a href="http://www.microsoft.com/ie" target="_blank">Microsoft Internet Explorer</a>. \
Your web browser does not appear to support WebGL, so you will see a limited, 2D-only experience.'
      });
    }
    terria.viewerMode = ViewerMode.Leaflet;
  }

  //TODO: perf test to set environment

  this.terria = terria;

  var useCesium = terria.viewerMode !== ViewerMode.Leaflet;
  terria.analytics.logEvent(
    "startup",
    "initialViewer",
    useCesium ? "cesium" : "leaflet"
  );

  /** A terrain provider used when ViewerMode === ViewerMode.CesiumTerrain */
  this._bumpyTerrainProvider = undefined;

<<<<<<< HEAD
    this.observeSubscriptions.push(reaction(() => this.terria.viewerMode, () => {
        changeViewer(this);
    }));

    this._previousBaseMap = this.terria.baseMap;

    this.observeSubscriptions.push(reaction(() => this.terria.fogSettings, () => {
        changeFogSettings(this);
    }));

    this.observeSubscriptions.push(reaction(() => this.terria.selectBox, () => {
        changeSelectBox(this);
    }));
=======
  /** The terrain provider currently being used - can be either a bumpy terrain provider or a smooth EllipsoidTerrainProvider */
  this._terrain = options.terrain;
  this._terrainProvider = undefined;

  if (defined(this._terrain) && this._terrain.length === 0) {
    this._terrain = undefined;
  }

  if (this._useWebGL) {
    initializeTerrainProvider(this);
  }

  this.selectViewer(useCesium);
  this.observeSubscriptions = [];

  this.observeSubscriptions.push(
    knockout.getObservable(this.terria, "viewerMode").subscribe(function() {
      changeViewer(this);
    }, this)
  );

  this._previousBaseMap = this.terria.baseMap;
  this.observeSubscriptions.push(
    knockout.getObservable(this.terria, "baseMap").subscribe(function() {
      changeBaseMap(this, this.terria.baseMap);
    }, this)
  );

  this.observeSubscriptions.push(
    knockout.getObservable(this.terria, "fogSettings").subscribe(function() {
      changeFogSettings(this);
    }, this)
  );

  this.observeSubscriptions.push(
    knockout.getObservable(this.terria, "selectBox").subscribe(function() {
      changeSelectBox(this);
    }, this)
  );
>>>>>>> 1b40857d
};

TerriaViewer.create = function(terria, options) {
  return new TerriaViewer(terria, options);
};

function changeSelectBox(viewer) {
  var terria = viewer.terria;
  var selectBox = terria.selectBox;

  if (terria.viewerMode === ViewerMode.Leaflet) {
    if (selectBox) {
      terria.leaflet.map.dragBox.enable();
    } else {
<<<<<<< HEAD
        if (selectBox) {
            // Add and start a DrawExtentHelper - used by mapInteractionMode with drawRectangle
            viewer._enableSelectExtent(terria.cesium.cesiumWidget.scene, false);
            viewer.dragBox = new DrawExtentHelper(terria, terria.cesium.cesiumWidget.scene,
                function(ext) {
                    var mapInteractionModeStack = this.terria.mapInteractionModeStack;
                    if (defined(mapInteractionModeStack) && mapInteractionModeStack.length > 0) {
                        if (mapInteractionModeStack[mapInteractionModeStack.length - 1].drawRectangle) {
                            mapInteractionModeStack[mapInteractionModeStack.length - 1].pickedFeatures = clone(ext, true);
                        }
                    }
                }.bind(viewer), KeyboardEventModifier.SHIFT);
            viewer.dragBox.start();
        } else {
            viewer.dragBox.destroy();
            viewer._enableSelectExtent(terria.cesium.cesiumWidget.scene, true);
        }
=======
      terria.leaflet.map.dragBox.disable();
>>>>>>> 1b40857d
    }
  } else {
    if (selectBox) {
      // Add and start a DrawExtentHelper - used by mapInteractionMode with drawRectangle
      viewer._enableSelectExtent(terria.cesium.viewer.scene, false);
      viewer.dragBox = new DrawExtentHelper(
        terria,
        terria.cesium.viewer.scene,
        function(ext) {
          var mapInteractionModeStack = this.terria.mapInteractionModeStack;
          if (
            defined(mapInteractionModeStack) &&
            mapInteractionModeStack.length > 0
          ) {
            if (
              mapInteractionModeStack[mapInteractionModeStack.length - 1]
                .drawRectangle
            ) {
              mapInteractionModeStack[
                mapInteractionModeStack.length - 1
              ].pickedFeatures = clone(ext, true);
            }
          }
        }.bind(viewer),
        KeyboardEventModifier.SHIFT
      );
      viewer.dragBox.start();
    } else {
      viewer.dragBox.destroy();
      viewer._enableSelectExtent(terria.cesium.viewer.scene, true);
    }
  }
}

function changeViewer(viewer) {
  var terria = viewer.terria;
  var newMode = terria.viewerMode;

  if (newMode === ViewerMode.Leaflet) {
    if (!terria.leaflet) {
      terria.analytics.logEvent("mapSettings", "switchViewer", "2D");
      viewer.selectViewer(false);
    }
  } else {
    if (!viewer._useWebGL) {
      terria.error.raiseEvent({
        title: "WebGL not supported or too slow",
        message:
          '\
Your web browser cannot display the map in 3D, either because it does not support WebGL or because your web browser has reported that WebGL will be extremely slow.  \
Please try a different web browser, such as the latest version of <a href="http://www.google.com/chrome" target="_blank">Google Chrome</a>, \
<a href="http://www.mozilla.org/firefox" target="_blank">Mozilla Firefox</a>, \
<a href="https://www.apple.com/au/osx/how-to-upgrade/" target="_blank">Apple Safari</a>, or \
<a href="http://www.microsoft.com/ie" target="_blank">Microsoft Internet Explorer</a>.  In some cases, you may need to \
upgrade your computer\'s video driver or operating system in order to get the 3D view in ' +
          terria.appName +
          "."
      });

      terria.viewerMode = ViewerMode.Leaflet;
    } else {
      if (newMode === ViewerMode.CesiumTerrain) {
        terria.analytics.logEvent("mapSettings", "switchViewer", "3D");

        if (defined(terria.leaflet)) {
          viewer.selectViewer(true);
        } else {
          terria.cesium.scene.globe.terrainProvider =
            viewer._bumpyTerrainProvider;
          CreditDisplay._cesiumCredit = viewer._bumpyTerrainCredit;
        }
      } else if (newMode === ViewerMode.CesiumEllipsoid) {
        terria.analytics.logEvent("mapSettings", "switchViewer", "Smooth 3D");

        if (defined(terria.leaflet)) {
          viewer.selectViewer(true);
        } else {
          terria.cesium.scene.globe.terrainProvider = new EllipsoidTerrainProvider();
          CreditDisplay._cesiumCredit = undefined;
        }
      }
    }
  }
}

<<<<<<< HEAD
=======
function changeBaseMap(viewer, newBaseMap) {
  if (defined(viewer._previousBaseMap)) {
    viewer._previousBaseMap._hide();
    viewer._previousBaseMap._disable();
  }

  if (defined(newBaseMap)) {
    newBaseMap._enable();
    newBaseMap._show();
    if (defined(viewer.terria.currentViewer)) {
      viewer.terria.currentViewer.lowerToBottom(newBaseMap);
    }
  }

  viewer._previousBaseMap = newBaseMap;

  if (defined(viewer.terria.currentViewer)) {
    viewer.terria.currentViewer.notifyRepaintRequired();
  }
}

>>>>>>> 1b40857d
function changeFogSettings(viewer) {
  if (defined(viewer.terria.fogSettings) && defined(viewer.terria.cesium)) {
    var fogSettings = viewer.terria.fogSettings;
    for (var settingKey in fogSettings) {
      if (viewer.terria.cesium.scene.fog.hasOwnProperty(settingKey)) {
        viewer.terria.cesium.scene.fog[settingKey] = fogSettings[settingKey];
      }
    }
  }
}

// -------------------------------------------
// Region Selection
// -------------------------------------------
TerriaViewer.prototype._enableSelectExtent = function(scene, bActive) {
  if (bActive) {
    var that = this;
    this.regionSelect = new DrawExtentHelper(that.terria, scene, function(ext) {
      if (ext) {
        that.terria.currentViewer.zoomTo(ext, 2.0);
      }
    });
    this.regionSelect.start();
  } else {
    this.regionSelect.destroy();
  }
};

TerriaViewer.prototype._createCesiumViewer = function(container, CesiumWidget) {
  var that = this;

  initializeTerrainProvider(this);
  var terrainProvider = that._terrainProvider;

  //An arbitrary base64 encoded image used to populate the placeholder SingleTileImageryProvider
  var img =
    "data:image/png;base64, iVBORw0KGgoAAAANSUhEUgAAAAUA \
AAAFCAYAAACNbyblAAAAHElEQVQI12P4//8/w38GIAXDIBKE0DHxgljNBAAO \
<<<<<<< HEAD
9TXL0Y4OHwAAAABJRU5ErkJggg==';

    var options = {
        dataSources:  this.terria.dataSources,
        clock:  this.terria.timelineClock,
        terrainProvider : terrainProvider,
        imageryProvider : new SingleTileImageryProvider({ url: img }),
        scene3DOnly: true
    };

    // Workaround for Firefox bug with WebGL and printing:
    // https://bugzilla.mozilla.org/show_bug.cgi?id=976173
    if (FeatureDetection.isFirefox()) {
        options.contextOptions = {webgl : {preserveDrawingBuffer : true}};
    }

    //create CesiumViewer
    var viewer = new CesiumWidget(container, options);

    // Disable HDR lighting for better performance and to avoid changing imagery colors.
    viewer.scene.highDynamicRange = false;

    viewer.scene.imageryLayers.removeAll();

    //catch Cesium terrain provider down and switch to Ellipsoid
    terrainProvider.errorEvent.addEventListener(function(err) {
        console.log('Terrain provider error.  ', err.message);
        if (viewer.scene.terrainProvider instanceof CesiumTerrainProvider) {
            console.log('Switching to EllipsoidTerrainProvider.');
            that.terria.viewerMode = ViewerMode.CesiumEllipsoid;
            if (!defined(that.TerrainMessageViewed)) {
                that.terria.error.raiseEvent({
                    title : 'Terrain Server Not Responding',
                    message : '\
The terrain server is not responding at the moment.  You can still use all the features of '+that.terria.appName+' \
but there will be no terrain detail in 3D mode.  We\'re sorry for the inconvenience.  Please try \
=======
9TXL0Y4OHwAAAABJRU5ErkJggg==";

  var options = {
    dataSources: this.terria.dataSources,
    clock: this.terria.clock,
    terrainProvider: terrainProvider,
    imageryProvider: new SingleTileImageryProvider({ url: img }),
    scene3DOnly: true
  };

  // Workaround for Firefox bug with WebGL and printing:
  // https://bugzilla.mozilla.org/show_bug.cgi?id=976173
  if (FeatureDetection.isFirefox()) {
    options.contextOptions = { webgl: { preserveDrawingBuffer: true } };
  }

  //create CesiumViewer
  var viewer = new CesiumWidget(container, options);

  // Disable HDR lighting for better performance and to avoid changing imagery colors.
  viewer.scene.highDynamicRange = false;

  viewer.scene.imageryLayers.removeAll();

  //catch Cesium terrain provider down and switch to Ellipsoid
  terrainProvider.errorEvent.addEventListener(function(err) {
    console.log("Terrain provider error.  ", err.message);
    if (viewer.scene.terrainProvider instanceof CesiumTerrainProvider) {
      console.log("Switching to EllipsoidTerrainProvider.");
      that.terria.viewerMode = ViewerMode.CesiumEllipsoid;
      if (!defined(that.TerrainMessageViewed)) {
        that.terria.error.raiseEvent({
          title: "Terrain Server Not Responding",
          message:
            "\
The terrain server is not responding at the moment.  You can still use all the features of " +
            that.terria.appName +
            " \
but there will be no terrain detail in 3D mode.  We're sorry for the inconvenience.  Please try \
>>>>>>> 1b40857d
again later and the terrain server should be responding as expected.  If the issue persists, please contact \
us via email at " +
            that.terria.supportEmail +
            "."
        });
        that.TerrainMessageViewed = true;
      }
    }
  });

  if (defined(this._defaultTerriaCredit)) {
    var containerElement = getElement(container);
    var creditsElement =
      containerElement &&
      containerElement.getElementsByClassName("cesium-widget-credits")[0];
    var logoContainer =
      creditsElement &&
      creditsElement.getElementsByClassName("cesium-credit-logoContainer")[0];
    if (logoContainer) {
      creditsElement.insertBefore(
        this._defaultTerriaCredit.element,
        logoContainer
      );
    }
  }

  var scene = viewer.scene;

  scene.globe.depthTestAgainstTerrain = false;

  var d = this._getDisclaimer();
  if (d) {
    scene.frameState.creditDisplay.addDefaultCredit(d);
  }

  if (defined(this._developerAttribution)) {
    scene.frameState.creditDisplay.addDefaultCredit(
      createCredit(
        this._developerAttribution.text,
        this._developerAttribution.link
      )
    );
  }

  scene.frameState.creditDisplay.addDefaultCredit(
    new Credit(
      '<a href="http://cesiumjs.org" target="_blank" rel="noopener noreferrer">CESIUM</a>'
    )
  );

  var inputHandler = viewer.screenSpaceEventHandler;

  // Add double click zoom
  inputHandler.setInputAction(function(movement) {
    zoomIn(scene, movement.position);
  }, ScreenSpaceEventType.LEFT_DOUBLE_CLICK);
  inputHandler.setInputAction(
    function(movement) {
      zoomOut(scene, movement.position);
    },
    ScreenSpaceEventType.LEFT_DOUBLE_CLICK,
    KeyboardEventModifier.SHIFT
  );

  return viewer;
};

<<<<<<< HEAD
TerriaViewer.prototype.destroy = function () {
    this.terria.beforeViewerChanged.raiseEvent();
    this.observeSubscriptions.forEach(subscription => subscription());
=======
TerriaViewer.prototype.destroy = function() {
  this.terria.beforeViewerChanged.raiseEvent();

  changeBaseMap(this, undefined);

  this.observeSubscriptions.forEach(subscription => subscription.dispose());
>>>>>>> 1b40857d

  if (defined(this.terria.cesium)) {
    this.destroyCesium();
  } else if (defined(this.terria.leaflet)) {
    //
    this.destroyLeaflet();
  }

  this.terria.currentViewer = new NoViewer(this.terria);
  this.terria.afterViewerChanged.raiseEvent();
};

<<<<<<< HEAD
TerriaViewer.prototype.destroyCesium = function () {
    const cesiumWidget = this.terria.cesium.cesiumWidget;
=======
TerriaViewer.prototype.destroyCesium = function() {
  const viewer = this.terria.cesium.viewer;
>>>>>>> 1b40857d

  this.terria.cesium.destroy();

  if (this.cesiumEventHelper) {
    this.cesiumEventHelper.removeAll();
    this.cesiumEventHelper = undefined;
  }

  this.dataSourceDisplay.destroy(); //

<<<<<<< HEAD
    this._enableSelectExtent(cesiumWidget.scene, false);

    var inputHandler = cesiumWidget.screenSpaceEventHandler;
    inputHandler.removeInputAction(ScreenSpaceEventType.MOUSE_MOVE);
    inputHandler.removeInputAction(ScreenSpaceEventType.LEFT_DOUBLE_CLICK);
    inputHandler.removeInputAction(ScreenSpaceEventType.LEFT_DOUBLE_CLICK, KeyboardEventModifier.SHIFT);

    if (defined(this.monitor)) {
        this.monitor.destroy();
        this.monitor = undefined;
    }
    cesiumWidget.destroy();
    this.terria.cesium = undefined;
=======
  this._enableSelectExtent(viewer.scene, false);

  var inputHandler = viewer.screenSpaceEventHandler;
  inputHandler.removeInputAction(ScreenSpaceEventType.MOUSE_MOVE);
  inputHandler.removeInputAction(ScreenSpaceEventType.LEFT_DOUBLE_CLICK);
  inputHandler.removeInputAction(
    ScreenSpaceEventType.LEFT_DOUBLE_CLICK,
    KeyboardEventModifier.SHIFT
  );

  if (defined(this.monitor)) {
    this.monitor.destroy();
    this.monitor = undefined;
  }
  viewer.destroy();
  this.terria.cesium = undefined;
>>>>>>> 1b40857d
};

TerriaViewer.prototype.destroyLeaflet = function() {
  const map = this.terria.leaflet.map;
  this.terria.leaflet.destroy();

  if (this.leafletEventHelper) {
    this.leafletEventHelper.removeAll();
    this.leafletEventHelper = undefined;
  }

  this.dataSourceDisplay.destroy();
  map.remove();
  this.terria.leaflet = undefined;
};

TerriaViewer.prototype.selectViewer = function(cesium) {
  changeBaseMap(this, undefined);

<<<<<<< HEAD

    this.terria.beforeViewerChanged.raiseEvent();
=======
  this.terria.beforeViewerChanged.raiseEvent();
>>>>>>> 1b40857d

  var that = this;

<<<<<<< HEAD
    var createViewerPromise = cesium ? this.selectCesium() : this.selectLeaflet();
    createViewerPromise.then(function() {
        that.terria.afterViewerChanged.raiseEvent();
    });
=======
  var createViewerPromise = cesium ? this.selectCesium() : this.selectLeaflet();
  createViewerPromise.then(function() {
    that.terria.afterViewerChanged.raiseEvent();
    changeBaseMap(that, that.terria.baseMap);
  });
>>>>>>> 1b40857d
};

TerriaViewer.prototype.selectLeaflet = function() {
  var map, rect, eventHelper;

  //shut down existing cesium
  if (defined(this.terria.cesium)) {
    //get camera and timeline settings
    try {
      rect = this.terria.cesium.getCurrentExtent();
    } catch (e) {
      console.log("Using default screen extent", e.message);
      rect = this.terria.initialView;
    }

    this.destroyCesium();
  } else {
    rect = this.terria.initialView;
  }

  //create leaflet viewer
  map = L.map(this._mapContainer, {
    zoomControl: false,
    attributionControl: false,
    maxZoom: this.maximumLeafletZoomLevel,
    zoomSnap: 1, // Change to  0.2 for incremental zoom when Chrome fixes canvas scaling gaps
    preferCanvas: true,
    worldCopyJump: true
  }).setView([-28.5, 135], 5);

  map.attributionControl = L.control.attribution({
    position: "bottomleft"
  });
  map.addControl(map.attributionControl);

  map.screenSpaceEventHandler = {
    setInputAction: function() {},
    remoteInputAction: function() {}
  };
  map.destroy = function() {};

  var leaflet = new Leaflet(this.terria, map);

  if (!defined(this.leafletVisualizer)) {
    this.leafletVisualizer = new LeafletVisualizer();
  }

  const terriaLogo = this._defaultTerriaCredit
    ? this._defaultTerriaCredit.html
    : "";

  const creditParts = [
    this._getDisclaimer(),
    this._developerAttribution &&
      createCredit(
        this._developerAttribution.text,
        this._developerAttribution.link
      ),
    new Credit('<a target="_blank" href="http://leafletjs.com/">Leaflet</a>')
  ];

  map.attributionControl.setPrefix(
    terriaLogo +
      creditParts
        .filter(part => defined(part))
        .map(credit => credit.html)
        .join(" | ")
  );

  map.on("boxzoomend", function(e) {
    console.log(e.boxZoomBounds);
  });

  this.terria.leaflet = leaflet;
  this.terria.currentViewer = this.terria.leaflet;

  this.dataSourceDisplay = new LeafletDataSourceDisplay({
    scene: leaflet.scene,
    dataSourceCollection: this.terria.dataSources,
    visualizersCallback: this.leafletVisualizer.visualizersCallback
  });

  eventHelper = new EventHelper();

  var that = this;
  eventHelper.add(that.terria.clock.onTick, function(clock) {
    that.dataSourceDisplay.update(clock.currentTime);
  });

  this.terria.leaflet.dataSourceDisplay = this.dataSourceDisplay;

  this.leafletEventHelper = eventHelper;

  var ticker = function() {
    if (defined(that.terria.leaflet)) {
      that.terria.clock.tick();
      cesiumRequestAnimationFrame(ticker);
    }
  };

<<<<<<< HEAD
    const terriaLogo = this._defaultTerriaCredit ? this._defaultTerriaCredit.html : '';

    const creditParts = [
        this._getDisclaimer(),
        this._developerAttribution && createCredit(this._developerAttribution.text, this._developerAttribution.link),
        new Credit('<a target="_blank" href="http://leafletjs.com/">Leaflet</a>')
    ];

    map.attributionControl.setPrefix(terriaLogo + creditParts.filter(part => defined(part)).map(credit => credit.html).join(' | '));

    map.on("boxzoomend", function(e) {
        console.log(e.boxZoomBounds);
    });

    this.terria.leaflet = leaflet;
    this.terria.currentViewer =  this.terria.leaflet;
    this.terria.leaflet.observeModelLayer();

    this.dataSourceDisplay = new LeafletDataSourceDisplay({
        scene : leaflet.scene,
        dataSourceCollection : leaflet.dataSources,
        visualizersCallback: this.leafletVisualizer.visualizersCallback
    });
=======
  ticker();
>>>>>>> 1b40857d

  this.terria.leaflet.zoomTo(rect, 0.0);

<<<<<<< HEAD
    var that = this;
    eventHelper.add(that.terria.timelineClock.onTick, function(clock) {
        that.dataSourceDisplay.update(clock.currentTime);
    });

    this.terria.leaflet.dataSourceDisplay = this.dataSourceDisplay;

    this.leafletEventHelper = eventHelper;

    var ticker = function() {
        if (defined(that.terria.leaflet)) {
            that.terria.timelineClock.tick();
            cesiumRequestAnimationFrame(ticker);
        }
    };

    ticker();

    this.terria.leaflet.zoomTo(rect, 0.0);

    return when();
};

TerriaViewer.prototype.selectCesium = function() {
    var deferred = when.defer();

    var that = this;
    require.ensure([
        'terriajs-cesium/Source/Widgets/CesiumWidget/CesiumWidget',
        'terriajs-cesium/Source/DataSources/DataSourceDisplay',
        '../Models/Cesium'
    ], function() {
        var CesiumWidget = require('terriajs-cesium/Source/Widgets/CesiumWidget/CesiumWidget');
        var DataSourceDisplay = require('terriajs-cesium/Source/DataSources/DataSourceDisplay');
        var {default: Cesium} = require('../Models/Cesium');

        var viewer, rect, eventHelper;

        if (defined(that.terria.leaflet)) {
            rect =  that.terria.leaflet.getCurrentExtent();

            that.destroyLeaflet();
        }

        //create Cesium viewer
        viewer = that._createCesiumViewer(that._mapContainer, CesiumWidget);

        that._enableSelectExtent(viewer.scene, true);

        that.terria.cesium = new Cesium(that.terria, viewer);
        that.terria.currentViewer =  that.terria.cesium;

        changeFogSettings(that);

        //Simple monitor to start up and switch to 2D if seem to be stuck.
        if (!defined(that.checkedStartupPerformance)) {
            that.checkedStartupPerformance = true;
            var uri = new URI(window.location);
            var params = uri.search(true);
            var frameRate = (defined(params.fps)) ? params.fps : 5;

            that.monitor = new FrameRateMonitor({
                scene: viewer.scene,
                minimumFrameRateDuringWarmup: frameRate,
                minimumFrameRateAfterWarmup: 0,
                samplingWindow: 2
            });
            that.monitor.lowFrameRate.addEventListener( function() {
                if (!that.terria.cesium.stoppedRendering) {
                    that.terria.error.raiseEvent({
                        title : 'Unusually Slow Performance Detected',
                        message : 'It appears that your system is capable of running ' + that.terria.appName + ' \
=======
  return when();
};

TerriaViewer.prototype.selectCesium = function() {
  var deferred = when.defer();

  var that = this;
  require.ensure(
    [
      "terriajs-cesium/Source/Widgets/CesiumWidget/CesiumWidget",
      "terriajs-cesium/Source/DataSources/DataSourceDisplay",
      "../Models/Cesium"
    ],
    function() {
      var CesiumWidget = require("terriajs-cesium/Source/Widgets/CesiumWidget/CesiumWidget");
      var DataSourceDisplay = require("terriajs-cesium/Source/DataSources/DataSourceDisplay");
      var Cesium = require("../Models/Cesium");

      var viewer, rect, eventHelper;

      if (defined(that.terria.leaflet)) {
        rect = that.terria.leaflet.getCurrentExtent();

        that.destroyLeaflet();
      }

      //create Cesium viewer
      viewer = that._createCesiumViewer(that._mapContainer, CesiumWidget);

      that._enableSelectExtent(viewer.scene, true);

      that.terria.cesium = new Cesium(that.terria, viewer);
      that.terria.currentViewer = that.terria.cesium;

      changeFogSettings(that);

      //Simple monitor to start up and switch to 2D if seem to be stuck.
      if (!defined(that.checkedStartupPerformance)) {
        that.checkedStartupPerformance = true;
        var uri = new URI(window.location);
        var params = uri.search(true);
        var frameRate = defined(params.fps) ? params.fps : 5;

        that.monitor = new FrameRateMonitor({
          scene: viewer.scene,
          minimumFrameRateDuringWarmup: frameRate,
          minimumFrameRateAfterWarmup: 0,
          samplingWindow: 2
        });
        that.monitor.lowFrameRate.addEventListener(function() {
          if (!that.terria.cesium.stoppedRendering) {
            that.terria.error.raiseEvent({
              title: "Unusually Slow Performance Detected",
              message:
                "It appears that your system is capable of running " +
                that.terria.appName +
                " \
>>>>>>> 1b40857d
in 3D mode, but is having significant performance issues. \
We are automatically switching to 2D mode to help resolve this issue.  If you want to switch back to 3D mode you can select \
that option from the Maps button at the top of the screen."
            });
            runLater(function() {
              that.terria.viewerMode = ViewerMode.Leaflet;
            });
          }
        });
      }

<<<<<<< HEAD

        eventHelper = new EventHelper();
        eventHelper.add(that.terria.cesium.cesiumWidget.clock.onTick, function(clock) {
            that.dataSourceDisplay.update(clock.currentTime);
        });
        that.cesiumEventHelper = eventHelper;

        that.dataSourceDisplay = new DataSourceDisplay({
            scene: viewer.scene,
            dataSourceCollection: that.terria.cesium.dataSources
        });
        that.terria.cesium.dataSourceDisplay = that.dataSourceDisplay;
        that.terria.cesium.observeModelLayer();
=======
      eventHelper = new EventHelper();

      eventHelper.add(that.terria.clock.onTick, function(clock) {
        that.dataSourceDisplay.update(clock.currentTime);
      });

      that.cesiumEventHelper = eventHelper;

      that.dataSourceDisplay = new DataSourceDisplay({
        scene: viewer.scene,
        dataSourceCollection: that.terria.dataSources
      });

      that.terria.cesium.dataSourceDisplay = that.dataSourceDisplay;
>>>>>>> 1b40857d

      if (defined(rect)) {
        that.terria.cesium.zoomTo(rect, 0.0);
      } else {
        that.terria.cesium.zoomTo(that.terria.initialView, 0.0);
      }

      deferred.resolve();
    },
    "3D"
  );

  return deferred.promise;
};

TerriaViewer.prototype._getDisclaimer = function() {
  var d = this.terria.configParameters.disclaimer;
  if (d) {
    return createCredit(d.text, d.url);
  } else {
    return null;
  }
};

// -------------------------------------------
// Camera management
// -------------------------------------------

function flyToPosition(scene, position, durationMilliseconds) {
  var camera = scene.camera;
  var startPosition = camera.position;
  var endPosition = position;

  durationMilliseconds = defaultValue(durationMilliseconds, 200);

  var initialEnuToFixed = Transforms.eastNorthUpToFixedFrame(
    startPosition,
    Ellipsoid.WGS84
  );

  var initialEnuToFixedRotation = new Matrix4();
  Matrix4.getRotation(initialEnuToFixed, initialEnuToFixedRotation);

  var initialFixedToEnuRotation = new Matrix3();
  Matrix3.transpose(initialEnuToFixedRotation, initialFixedToEnuRotation);

  var initialEnuUp = new Matrix3();
  Matrix3.multiplyByVector(initialFixedToEnuRotation, camera.up, initialEnuUp);

  var initialEnuRight = new Matrix3();
  Matrix3.multiplyByVector(
    initialFixedToEnuRotation,
    camera.right,
    initialEnuRight
  );

  var initialEnuDirection = new Matrix3();
  Matrix3.multiplyByVector(
    initialFixedToEnuRotation,
    camera.direction,
    initialEnuDirection
  );

  var controller = scene.screenSpaceCameraController;
  controller.enableInputs = false;

  scene.tweens.add({
    duration: durationMilliseconds / 1000.0,
    easingFunction: Tween.Easing.Sinusoidal.InOut,
    startObject: {
      time: 0.0
    },
    stopObject: {
      time: 1.0
    },
    update: function(value) {
      scene.camera.position.x = CesiumMath.lerp(
        startPosition.x,
        endPosition.x,
        value.time
      );
      scene.camera.position.y = CesiumMath.lerp(
        startPosition.y,
        endPosition.y,
        value.time
      );
      scene.camera.position.z = CesiumMath.lerp(
        startPosition.z,
        endPosition.z,
        value.time
      );

      var enuToFixed = Transforms.eastNorthUpToFixedFrame(
        camera.position,
        Ellipsoid.WGS84
      );

      var enuToFixedRotation = new Matrix3();
      Matrix4.getRotation(enuToFixed, enuToFixedRotation);

      camera.up = Matrix3.multiplyByVector(
        enuToFixedRotation,
        initialEnuUp,
        camera.up
      );
      camera.right = Matrix3.multiplyByVector(
        enuToFixedRotation,
        initialEnuRight,
        camera.right
      );
      camera.direction = Matrix3.multiplyByVector(
        enuToFixedRotation,
        initialEnuDirection,
        camera.direction
      );
    },
    complete: function() {
      controller.enableInputs = true;
    },
    cancel: function() {
      controller.enableInputs = true;
    }
  });
}

var destinationScratch = new Cartesian3();

function zoomCamera(scene, distFactor, pos) {
  var camera = scene.camera;
  var pickRay = camera.getPickRay(pos);
  var targetCartesian = scene.globe.pick(pickRay, scene);
  if (targetCartesian) {
    // Zoom to the picked latitude/longitude, at a distFactor multiple
    // of the height.
    var destination = Cartesian3.lerp(
      camera.position,
      targetCartesian,
      distFactor,
      destinationScratch
    );
    flyToPosition(scene, destination);
  }
}

function zoomIn(scene, pos) {
  zoomCamera(scene, 2.0 / 3.0, pos);
}
function zoomOut(scene, pos) {
  zoomCamera(scene, -2.0, pos);
}

function initializeTerrainProvider(terriaViewer) {
  if (defined(terriaViewer._terrainProvider)) {
    return;
  }

  if (terriaViewer.terria.configParameters.cesiumIonAccessToken) {
    Ion.defaultAccessToken =
      terriaViewer.terria.configParameters.cesiumIonAccessToken;
  }

  if (terriaViewer.terria.configParameters.useCesiumIonTerrain) {
    terriaViewer._bumpyTerrainProvider = createWorldTerrain();
    const logo = require("terriajs-cesium/Source/Assets/Images/ion-credit.png");
    terriaViewer._bumpyTerrainCredit = new Credit(
      '<a href="https://cesium.com/" target="_blank" rel="noopener noreferrer"><img src="' +
        logo +
        '" title="Cesium ion"/></a>',
      true
    );
  } else if (
    typeof terriaViewer._terrain === "string" ||
    terriaViewer._terrain instanceof String
  ) {
    terriaViewer._bumpyTerrainProvider = new CesiumTerrainProvider({
      url: terriaViewer._terrain
    });
    terriaViewer._bumpyTerrainCredit = undefined;
  } else if (defined(terriaViewer._terrain)) {
    terriaViewer._bumpyTerrainProvider = terriaViewer._terrain;
    terriaViewer._bumpyTerrainCredit = undefined;
  } else {
    terriaViewer._bumpyTerrainProvider = new EllipsoidTerrainProvider();
    terriaViewer._bumpyTerrainCredit = undefined;
  }

  var terria = terriaViewer.terria;
  if (terria.viewerMode === ViewerMode.CesiumTerrain) {
    terriaViewer._terrainProvider = terriaViewer._bumpyTerrainProvider;
    CreditDisplay._cesiumCredit = terriaViewer._bumpyTerrainCredit;
  } else if (terria.viewerMode === ViewerMode.CesiumEllipsoid) {
    terriaViewer._terrainProvider = new EllipsoidTerrainProvider();
    CreditDisplay._cesiumCredit = undefined;
  }
  // add terria logo unless specified not to
  if (!terriaViewer.terria.configParameters.hideTerriaLogo) {
    const terriaLogo = require("../../wwwroot/images/terria-watermark.svg");
    terriaViewer._defaultTerriaCredit = new Credit(
      '<div id="terriaLogoWrapper"><a id="terriaLogo" href="https://terria.io/" target="_blank" rel="noopener noreferrer" ><img src="' +
        terriaLogo +
        '" title="Built with Terria"/></a></div>',
      true
    );
  } else {
    terriaViewer._defaultTerriaCredit = undefined;
  }
}

module.exports = TerriaViewer;<|MERGE_RESOLUTION|>--- conflicted
+++ resolved
@@ -14,40 +14,6 @@
 var clone = require("terriajs-cesium/Source/Core/clone");
 var CesiumTerrainProvider = require("terriajs-cesium/Source/Core/CesiumTerrainProvider");
 //var CesiumWidget = require('terriajs-cesium/Source/Widgets/CesiumWidget/CesiumWidget');
-<<<<<<< HEAD
-var createCredit = require('../Map/createCredit');
-var createWorldTerrain = require('terriajs-cesium/Source/Core/createWorldTerrain');
-var Credit = require('terriajs-cesium/Source/Core/Credit');
-var CreditDisplay = require('terriajs-cesium/Source/Scene/CreditDisplay');
-var DrawExtentHelper = require('../Map/DrawExtentHelper');
-var defaultValue = require('terriajs-cesium/Source/Core/defaultValue');
-var defined = require('terriajs-cesium/Source/Core/defined');
-var Ellipsoid = require('terriajs-cesium/Source/Core/Ellipsoid');
-var EllipsoidTerrainProvider = require('terriajs-cesium/Source/Core/EllipsoidTerrainProvider');
-var EventHelper = require('terriajs-cesium/Source/Core/EventHelper');
-var FeatureDetection = require('terriajs-cesium/Source/Core/FeatureDetection');
-var FrameRateMonitor = require('terriajs-cesium/Source/Scene/FrameRateMonitor');
-var getElement = require('terriajs-cesium/Source/Widgets/getElement');
-var Ion = require('terriajs-cesium/Source/Core/Ion');
-var KeyboardEventModifier = require('terriajs-cesium/Source/Core/KeyboardEventModifier');
-var L = require('leaflet');
-var Leaflet = require('../Models/Leaflet').default;
-var LeafletDataSourceDisplay = require('../Map/LeafletDataSourceDisplay').default;
-var LeafletVisualizer = require('../Map/LeafletVisualizer').default;
-var Matrix3 = require('terriajs-cesium/Source/Core/Matrix3');
-var Matrix4 = require('terriajs-cesium/Source/Core/Matrix4');
-var runLater = require('../Core/runLater');
-var ScreenSpaceEventType = require('terriajs-cesium/Source/Core/ScreenSpaceEventType');
-var SingleTileImageryProvider = require('terriajs-cesium/Source/Scene/SingleTileImageryProvider');
-var supportsWebGL = require('../Core/supportsWebGL');
-var Transforms = require('terriajs-cesium/Source/Core/Transforms');
-var Tween = require('terriajs-cesium/Source/ThirdParty/Tween');
-var URI = require('urijs');
-var ViewerMode = require('../Models/ViewerMode');
-var NoViewer = require('../Models/NoViewer');
-var when = require('terriajs-cesium/Source/ThirdParty/when');
-var reaction = require('mobx').reaction;
-=======
 var createCredit = require("../Map/createCredit");
 var createWorldTerrain = require("terriajs-cesium/Source/Core/createWorldTerrain");
 var Credit = require("terriajs-cesium/Source/Core/Credit");
@@ -63,11 +29,11 @@
 var getElement = require("terriajs-cesium/Source/Widgets/getElement");
 var Ion = require("terriajs-cesium/Source/Core/Ion");
 var KeyboardEventModifier = require("terriajs-cesium/Source/Core/KeyboardEventModifier");
-var knockout = require("terriajs-cesium/Source/ThirdParty/knockout");
 var L = require("leaflet");
-var Leaflet = require("../Models/Leaflet");
-var LeafletDataSourceDisplay = require("../Map/LeafletDataSourceDisplay");
-var LeafletVisualizer = require("../Map/LeafletVisualizer");
+var Leaflet = require("../Models/Leaflet").default;
+var LeafletDataSourceDisplay = require("../Map/LeafletDataSourceDisplay")
+  .default;
+var LeafletVisualizer = require("../Map/LeafletVisualizer").default;
 var Matrix3 = require("terriajs-cesium/Source/Core/Matrix3");
 var Matrix4 = require("terriajs-cesium/Source/Core/Matrix4");
 var runLater = require("../Core/runLater");
@@ -80,7 +46,7 @@
 var ViewerMode = require("../Models/ViewerMode");
 var NoViewer = require("../Models/NoViewer");
 var when = require("terriajs-cesium/Source/ThirdParty/when");
->>>>>>> 1b40857d
+var reaction = require("mobx").reaction;
 
 //use our own bing maps key
 BingMapsApi.defaultKey = undefined;
@@ -167,21 +133,6 @@
   /** A terrain provider used when ViewerMode === ViewerMode.CesiumTerrain */
   this._bumpyTerrainProvider = undefined;
 
-<<<<<<< HEAD
-    this.observeSubscriptions.push(reaction(() => this.terria.viewerMode, () => {
-        changeViewer(this);
-    }));
-
-    this._previousBaseMap = this.terria.baseMap;
-
-    this.observeSubscriptions.push(reaction(() => this.terria.fogSettings, () => {
-        changeFogSettings(this);
-    }));
-
-    this.observeSubscriptions.push(reaction(() => this.terria.selectBox, () => {
-        changeSelectBox(this);
-    }));
-=======
   /** The terrain provider currently being used - can be either a bumpy terrain provider or a smooth EllipsoidTerrainProvider */
   this._terrain = options.terrain;
   this._terrainProvider = undefined;
@@ -198,30 +149,33 @@
   this.observeSubscriptions = [];
 
   this.observeSubscriptions.push(
-    knockout.getObservable(this.terria, "viewerMode").subscribe(function() {
-      changeViewer(this);
-    }, this)
+    reaction(
+      () => this.terria.viewerMode,
+      () => {
+        changeViewer(this);
+      }
+    )
   );
 
   this._previousBaseMap = this.terria.baseMap;
+
   this.observeSubscriptions.push(
-    knockout.getObservable(this.terria, "baseMap").subscribe(function() {
-      changeBaseMap(this, this.terria.baseMap);
-    }, this)
+    reaction(
+      () => this.terria.fogSettings,
+      () => {
+        changeFogSettings(this);
+      }
+    )
   );
 
   this.observeSubscriptions.push(
-    knockout.getObservable(this.terria, "fogSettings").subscribe(function() {
-      changeFogSettings(this);
-    }, this)
-  );
-
-  this.observeSubscriptions.push(
-    knockout.getObservable(this.terria, "selectBox").subscribe(function() {
-      changeSelectBox(this);
-    }, this)
-  );
->>>>>>> 1b40857d
+    reaction(
+      () => this.terria.selectBox,
+      () => {
+        changeSelectBox(this);
+      }
+    )
+  );
 };
 
 TerriaViewer.create = function(terria, options) {
@@ -236,35 +190,15 @@
     if (selectBox) {
       terria.leaflet.map.dragBox.enable();
     } else {
-<<<<<<< HEAD
-        if (selectBox) {
-            // Add and start a DrawExtentHelper - used by mapInteractionMode with drawRectangle
-            viewer._enableSelectExtent(terria.cesium.cesiumWidget.scene, false);
-            viewer.dragBox = new DrawExtentHelper(terria, terria.cesium.cesiumWidget.scene,
-                function(ext) {
-                    var mapInteractionModeStack = this.terria.mapInteractionModeStack;
-                    if (defined(mapInteractionModeStack) && mapInteractionModeStack.length > 0) {
-                        if (mapInteractionModeStack[mapInteractionModeStack.length - 1].drawRectangle) {
-                            mapInteractionModeStack[mapInteractionModeStack.length - 1].pickedFeatures = clone(ext, true);
-                        }
-                    }
-                }.bind(viewer), KeyboardEventModifier.SHIFT);
-            viewer.dragBox.start();
-        } else {
-            viewer.dragBox.destroy();
-            viewer._enableSelectExtent(terria.cesium.cesiumWidget.scene, true);
-        }
-=======
       terria.leaflet.map.dragBox.disable();
->>>>>>> 1b40857d
     }
   } else {
     if (selectBox) {
       // Add and start a DrawExtentHelper - used by mapInteractionMode with drawRectangle
-      viewer._enableSelectExtent(terria.cesium.viewer.scene, false);
+      viewer._enableSelectExtent(terria.cesium.cesiumWidget.scene, false);
       viewer.dragBox = new DrawExtentHelper(
         terria,
-        terria.cesium.viewer.scene,
+        terria.cesium.cesiumWidget.scene,
         function(ext) {
           var mapInteractionModeStack = this.terria.mapInteractionModeStack;
           if (
@@ -286,7 +220,7 @@
       viewer.dragBox.start();
     } else {
       viewer.dragBox.destroy();
-      viewer._enableSelectExtent(terria.cesium.viewer.scene, true);
+      viewer._enableSelectExtent(terria.cesium.cesiumWidget.scene, true);
     }
   }
 }
@@ -342,30 +276,6 @@
   }
 }
 
-<<<<<<< HEAD
-=======
-function changeBaseMap(viewer, newBaseMap) {
-  if (defined(viewer._previousBaseMap)) {
-    viewer._previousBaseMap._hide();
-    viewer._previousBaseMap._disable();
-  }
-
-  if (defined(newBaseMap)) {
-    newBaseMap._enable();
-    newBaseMap._show();
-    if (defined(viewer.terria.currentViewer)) {
-      viewer.terria.currentViewer.lowerToBottom(newBaseMap);
-    }
-  }
-
-  viewer._previousBaseMap = newBaseMap;
-
-  if (defined(viewer.terria.currentViewer)) {
-    viewer.terria.currentViewer.notifyRepaintRequired();
-  }
-}
-
->>>>>>> 1b40857d
 function changeFogSettings(viewer) {
   if (defined(viewer.terria.fogSettings) && defined(viewer.terria.cesium)) {
     var fogSettings = viewer.terria.fogSettings;
@@ -404,49 +314,11 @@
   var img =
     "data:image/png;base64, iVBORw0KGgoAAAANSUhEUgAAAAUA \
 AAAFCAYAAACNbyblAAAAHElEQVQI12P4//8/w38GIAXDIBKE0DHxgljNBAAO \
-<<<<<<< HEAD
-9TXL0Y4OHwAAAABJRU5ErkJggg==';
-
-    var options = {
-        dataSources:  this.terria.dataSources,
-        clock:  this.terria.timelineClock,
-        terrainProvider : terrainProvider,
-        imageryProvider : new SingleTileImageryProvider({ url: img }),
-        scene3DOnly: true
-    };
-
-    // Workaround for Firefox bug with WebGL and printing:
-    // https://bugzilla.mozilla.org/show_bug.cgi?id=976173
-    if (FeatureDetection.isFirefox()) {
-        options.contextOptions = {webgl : {preserveDrawingBuffer : true}};
-    }
-
-    //create CesiumViewer
-    var viewer = new CesiumWidget(container, options);
-
-    // Disable HDR lighting for better performance and to avoid changing imagery colors.
-    viewer.scene.highDynamicRange = false;
-
-    viewer.scene.imageryLayers.removeAll();
-
-    //catch Cesium terrain provider down and switch to Ellipsoid
-    terrainProvider.errorEvent.addEventListener(function(err) {
-        console.log('Terrain provider error.  ', err.message);
-        if (viewer.scene.terrainProvider instanceof CesiumTerrainProvider) {
-            console.log('Switching to EllipsoidTerrainProvider.');
-            that.terria.viewerMode = ViewerMode.CesiumEllipsoid;
-            if (!defined(that.TerrainMessageViewed)) {
-                that.terria.error.raiseEvent({
-                    title : 'Terrain Server Not Responding',
-                    message : '\
-The terrain server is not responding at the moment.  You can still use all the features of '+that.terria.appName+' \
-but there will be no terrain detail in 3D mode.  We\'re sorry for the inconvenience.  Please try \
-=======
 9TXL0Y4OHwAAAABJRU5ErkJggg==";
 
   var options = {
     dataSources: this.terria.dataSources,
-    clock: this.terria.clock,
+    clock: this.terria.timelineClock,
     terrainProvider: terrainProvider,
     imageryProvider: new SingleTileImageryProvider({ url: img }),
     scene3DOnly: true
@@ -481,7 +353,6 @@
             that.terria.appName +
             " \
 but there will be no terrain detail in 3D mode.  We're sorry for the inconvenience.  Please try \
->>>>>>> 1b40857d
 again later and the terrain server should be responding as expected.  If the issue persists, please contact \
 us via email at " +
             that.terria.supportEmail +
@@ -549,18 +420,9 @@
   return viewer;
 };
 
-<<<<<<< HEAD
-TerriaViewer.prototype.destroy = function () {
-    this.terria.beforeViewerChanged.raiseEvent();
-    this.observeSubscriptions.forEach(subscription => subscription());
-=======
 TerriaViewer.prototype.destroy = function() {
   this.terria.beforeViewerChanged.raiseEvent();
-
-  changeBaseMap(this, undefined);
-
-  this.observeSubscriptions.forEach(subscription => subscription.dispose());
->>>>>>> 1b40857d
+  this.observeSubscriptions.forEach(subscription => subscription());
 
   if (defined(this.terria.cesium)) {
     this.destroyCesium();
@@ -573,13 +435,8 @@
   this.terria.afterViewerChanged.raiseEvent();
 };
 
-<<<<<<< HEAD
-TerriaViewer.prototype.destroyCesium = function () {
-    const cesiumWidget = this.terria.cesium.cesiumWidget;
-=======
 TerriaViewer.prototype.destroyCesium = function() {
-  const viewer = this.terria.cesium.viewer;
->>>>>>> 1b40857d
+  const cesiumWidget = this.terria.cesium.cesiumWidget;
 
   this.terria.cesium.destroy();
 
@@ -590,24 +447,9 @@
 
   this.dataSourceDisplay.destroy(); //
 
-<<<<<<< HEAD
-    this._enableSelectExtent(cesiumWidget.scene, false);
-
-    var inputHandler = cesiumWidget.screenSpaceEventHandler;
-    inputHandler.removeInputAction(ScreenSpaceEventType.MOUSE_MOVE);
-    inputHandler.removeInputAction(ScreenSpaceEventType.LEFT_DOUBLE_CLICK);
-    inputHandler.removeInputAction(ScreenSpaceEventType.LEFT_DOUBLE_CLICK, KeyboardEventModifier.SHIFT);
-
-    if (defined(this.monitor)) {
-        this.monitor.destroy();
-        this.monitor = undefined;
-    }
-    cesiumWidget.destroy();
-    this.terria.cesium = undefined;
-=======
-  this._enableSelectExtent(viewer.scene, false);
-
-  var inputHandler = viewer.screenSpaceEventHandler;
+  this._enableSelectExtent(cesiumWidget.scene, false);
+
+  var inputHandler = cesiumWidget.screenSpaceEventHandler;
   inputHandler.removeInputAction(ScreenSpaceEventType.MOUSE_MOVE);
   inputHandler.removeInputAction(ScreenSpaceEventType.LEFT_DOUBLE_CLICK);
   inputHandler.removeInputAction(
@@ -619,9 +461,8 @@
     this.monitor.destroy();
     this.monitor = undefined;
   }
-  viewer.destroy();
+  cesiumWidget.destroy();
   this.terria.cesium = undefined;
->>>>>>> 1b40857d
 };
 
 TerriaViewer.prototype.destroyLeaflet = function() {
@@ -639,29 +480,14 @@
 };
 
 TerriaViewer.prototype.selectViewer = function(cesium) {
-  changeBaseMap(this, undefined);
-
-<<<<<<< HEAD
-
-    this.terria.beforeViewerChanged.raiseEvent();
-=======
   this.terria.beforeViewerChanged.raiseEvent();
->>>>>>> 1b40857d
 
   var that = this;
 
-<<<<<<< HEAD
-    var createViewerPromise = cesium ? this.selectCesium() : this.selectLeaflet();
-    createViewerPromise.then(function() {
-        that.terria.afterViewerChanged.raiseEvent();
-    });
-=======
   var createViewerPromise = cesium ? this.selectCesium() : this.selectLeaflet();
   createViewerPromise.then(function() {
     that.terria.afterViewerChanged.raiseEvent();
-    changeBaseMap(that, that.terria.baseMap);
   });
->>>>>>> 1b40857d
 };
 
 TerriaViewer.prototype.selectLeaflet = function() {
@@ -737,17 +563,18 @@
 
   this.terria.leaflet = leaflet;
   this.terria.currentViewer = this.terria.leaflet;
+  this.terria.leaflet.observeModelLayer();
 
   this.dataSourceDisplay = new LeafletDataSourceDisplay({
     scene: leaflet.scene,
-    dataSourceCollection: this.terria.dataSources,
+    dataSourceCollection: leaflet.dataSources,
     visualizersCallback: this.leafletVisualizer.visualizersCallback
   });
 
   eventHelper = new EventHelper();
 
   var that = this;
-  eventHelper.add(that.terria.clock.onTick, function(clock) {
+  eventHelper.add(that.terria.timelineClock.onTick, function(clock) {
     that.dataSourceDisplay.update(clock.currentTime);
   });
 
@@ -757,115 +584,15 @@
 
   var ticker = function() {
     if (defined(that.terria.leaflet)) {
-      that.terria.clock.tick();
+      that.terria.timelineClock.tick();
       cesiumRequestAnimationFrame(ticker);
     }
   };
 
-<<<<<<< HEAD
-    const terriaLogo = this._defaultTerriaCredit ? this._defaultTerriaCredit.html : '';
-
-    const creditParts = [
-        this._getDisclaimer(),
-        this._developerAttribution && createCredit(this._developerAttribution.text, this._developerAttribution.link),
-        new Credit('<a target="_blank" href="http://leafletjs.com/">Leaflet</a>')
-    ];
-
-    map.attributionControl.setPrefix(terriaLogo + creditParts.filter(part => defined(part)).map(credit => credit.html).join(' | '));
-
-    map.on("boxzoomend", function(e) {
-        console.log(e.boxZoomBounds);
-    });
-
-    this.terria.leaflet = leaflet;
-    this.terria.currentViewer =  this.terria.leaflet;
-    this.terria.leaflet.observeModelLayer();
-
-    this.dataSourceDisplay = new LeafletDataSourceDisplay({
-        scene : leaflet.scene,
-        dataSourceCollection : leaflet.dataSources,
-        visualizersCallback: this.leafletVisualizer.visualizersCallback
-    });
-=======
   ticker();
->>>>>>> 1b40857d
 
   this.terria.leaflet.zoomTo(rect, 0.0);
 
-<<<<<<< HEAD
-    var that = this;
-    eventHelper.add(that.terria.timelineClock.onTick, function(clock) {
-        that.dataSourceDisplay.update(clock.currentTime);
-    });
-
-    this.terria.leaflet.dataSourceDisplay = this.dataSourceDisplay;
-
-    this.leafletEventHelper = eventHelper;
-
-    var ticker = function() {
-        if (defined(that.terria.leaflet)) {
-            that.terria.timelineClock.tick();
-            cesiumRequestAnimationFrame(ticker);
-        }
-    };
-
-    ticker();
-
-    this.terria.leaflet.zoomTo(rect, 0.0);
-
-    return when();
-};
-
-TerriaViewer.prototype.selectCesium = function() {
-    var deferred = when.defer();
-
-    var that = this;
-    require.ensure([
-        'terriajs-cesium/Source/Widgets/CesiumWidget/CesiumWidget',
-        'terriajs-cesium/Source/DataSources/DataSourceDisplay',
-        '../Models/Cesium'
-    ], function() {
-        var CesiumWidget = require('terriajs-cesium/Source/Widgets/CesiumWidget/CesiumWidget');
-        var DataSourceDisplay = require('terriajs-cesium/Source/DataSources/DataSourceDisplay');
-        var {default: Cesium} = require('../Models/Cesium');
-
-        var viewer, rect, eventHelper;
-
-        if (defined(that.terria.leaflet)) {
-            rect =  that.terria.leaflet.getCurrentExtent();
-
-            that.destroyLeaflet();
-        }
-
-        //create Cesium viewer
-        viewer = that._createCesiumViewer(that._mapContainer, CesiumWidget);
-
-        that._enableSelectExtent(viewer.scene, true);
-
-        that.terria.cesium = new Cesium(that.terria, viewer);
-        that.terria.currentViewer =  that.terria.cesium;
-
-        changeFogSettings(that);
-
-        //Simple monitor to start up and switch to 2D if seem to be stuck.
-        if (!defined(that.checkedStartupPerformance)) {
-            that.checkedStartupPerformance = true;
-            var uri = new URI(window.location);
-            var params = uri.search(true);
-            var frameRate = (defined(params.fps)) ? params.fps : 5;
-
-            that.monitor = new FrameRateMonitor({
-                scene: viewer.scene,
-                minimumFrameRateDuringWarmup: frameRate,
-                minimumFrameRateAfterWarmup: 0,
-                samplingWindow: 2
-            });
-            that.monitor.lowFrameRate.addEventListener( function() {
-                if (!that.terria.cesium.stoppedRendering) {
-                    that.terria.error.raiseEvent({
-                        title : 'Unusually Slow Performance Detected',
-                        message : 'It appears that your system is capable of running ' + that.terria.appName + ' \
-=======
   return when();
 };
 
@@ -882,7 +609,7 @@
     function() {
       var CesiumWidget = require("terriajs-cesium/Source/Widgets/CesiumWidget/CesiumWidget");
       var DataSourceDisplay = require("terriajs-cesium/Source/DataSources/DataSourceDisplay");
-      var Cesium = require("../Models/Cesium");
+      var { default: Cesium } = require("../Models/Cesium");
 
       var viewer, rect, eventHelper;
 
@@ -923,7 +650,6 @@
                 "It appears that your system is capable of running " +
                 that.terria.appName +
                 " \
->>>>>>> 1b40857d
 in 3D mode, but is having significant performance issues. \
 We are automatically switching to 2D mode to help resolve this issue.  If you want to switch back to 3D mode you can select \
 that option from the Maps button at the top of the screen."
@@ -935,36 +661,20 @@
         });
       }
 
-<<<<<<< HEAD
-
-        eventHelper = new EventHelper();
-        eventHelper.add(that.terria.cesium.cesiumWidget.clock.onTick, function(clock) {
-            that.dataSourceDisplay.update(clock.currentTime);
-        });
-        that.cesiumEventHelper = eventHelper;
-
-        that.dataSourceDisplay = new DataSourceDisplay({
-            scene: viewer.scene,
-            dataSourceCollection: that.terria.cesium.dataSources
-        });
-        that.terria.cesium.dataSourceDisplay = that.dataSourceDisplay;
-        that.terria.cesium.observeModelLayer();
-=======
       eventHelper = new EventHelper();
-
-      eventHelper.add(that.terria.clock.onTick, function(clock) {
+      eventHelper.add(that.terria.cesium.cesiumWidget.clock.onTick, function(
+        clock
+      ) {
         that.dataSourceDisplay.update(clock.currentTime);
       });
-
       that.cesiumEventHelper = eventHelper;
 
       that.dataSourceDisplay = new DataSourceDisplay({
         scene: viewer.scene,
-        dataSourceCollection: that.terria.dataSources
+        dataSourceCollection: that.terria.cesium.dataSources
       });
-
       that.terria.cesium.dataSourceDisplay = that.dataSourceDisplay;
->>>>>>> 1b40857d
+      that.terria.cesium.observeModelLayer();
 
       if (defined(rect)) {
         that.terria.cesium.zoomTo(rect, 0.0);
