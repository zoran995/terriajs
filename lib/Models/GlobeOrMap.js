--- conflicted
+++ resolved
@@ -75,7 +75,6 @@
  */
 GlobeOrMap.prototype.getCurrentExtent = function() {
     throw new DeveloperError('getCurrentExtent must be implemented in the derived class.');
-<<<<<<< HEAD
 };
 
 /**
@@ -84,8 +83,6 @@
  */
 GlobeOrMap.prototype.getContainer = function() {
     throw new DeveloperError('getContainer must be implemented in the derived class.');
-=======
->>>>>>> 7612e879
 };
 
 
