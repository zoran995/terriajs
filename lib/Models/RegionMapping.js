--- conflicted
+++ resolved
@@ -422,6 +422,9 @@
 
 function addDescriptionAndProperties(regionMapping) {
     var rowObjects = tableStructure.toRowObjects();
+    if (rowObjects.length === 0) {
+        return;
+    }
 
     function getRegionRowDescriptionPropertyCallbackForId(uniqueId) {
         /**
@@ -488,10 +491,6 @@
             displayFailedAndAmbiguousMatches(regionMapping, failedMatches, ambiguousMatches);
         }
     }
-    var rowObjects = tableStructure.toRowObjects();
-    if (rowObjects.length === 0) {
-        return;
-    }
     var regionValues = getRegionValuesFromIndices(regionIndices, tableStructure);
 
     // Recolor the regions, and add feature descriptions.
@@ -507,31 +506,6 @@
         legendHelper.getColorArrayFromValue.bind(legendHelper)
     );
     ImageryProviderHooks.addRecolorFunc(regionImageryProvider, colorFunction);
-<<<<<<< HEAD
-=======
-    // Put the description of this row onto the image of the region.
-    var regionRowObjects = regionIndices.map(function(i) { return rowObjects[i]; });
-    var rowDescriptions = tableStructure.toRowDescriptions(regionMapping._tableStyle.featureInfoFields);
-    var regionRowDescriptions = regionIndices.map(function(i) { return rowDescriptions[i]; });
-    ImageryProviderHooks.addPickFeaturesHook(regionImageryProvider, function(imageryLayerFeatureInfos) {
-        if (!defined(imageryLayerFeatureInfos) || imageryLayerFeatureInfos.length === 0) {
-            return;
-        }
-        for (var i = 0; i < imageryLayerFeatureInfos.length; ++i) {
-            var imageryLayerFeatureInfo = imageryLayerFeatureInfos[i];
-            var uniqueId = imageryLayerFeatureInfos[i].data.properties[regionDetail.regionProvider.uniqueIdProp];
-            var rowObject = regionRowObjects[uniqueId];
-            if (defined(rowObject)) {
-                imageryLayerFeatureInfo.properties = rowObject;
-                imageryLayerFeatureInfo.description = regionRowDescriptions[uniqueId];
-            } else {
-                imageryLayerFeatureInfo.properties = undefined;
-                imageryLayerFeatureInfo.description = undefined;
-            }
-        }
-        return imageryLayerFeatureInfos;
-    });
->>>>>>> c0bcdc78
 
     regionMapping._imageryLayer = ImageryLayerCatalogItem.enableLayer(catalogItem, regionImageryProvider, catalogItem.opacity, layerIndex);
     if (defined(catalogItem.terria.leaflet) && colorFunction) {
