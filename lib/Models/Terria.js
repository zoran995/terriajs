"use strict";

/*global require*/
var URI = require("urijs");

var buildModuleUrl = require("terriajs-cesium/Source/Core/buildModuleUrl");
var CesiumEvent = require("terriajs-cesium/Source/Core/Event");
var combine = require("terriajs-cesium/Source/Core/combine");
var DataSourceCollection = require("terriajs-cesium/Source/DataSources/DataSourceCollection");
var defaultValue = require("terriajs-cesium/Source/Core/defaultValue");
var defined = require("terriajs-cesium/Source/Core/defined");
var DeveloperError = require("terriajs-cesium/Source/Core/DeveloperError");
var ImagerySplitDirection = require("terriajs-cesium/Source/Scene/ImagerySplitDirection");
var knockout = require("terriajs-cesium/Source/ThirdParty/knockout");
var queryToObject = require("terriajs-cesium/Source/Core/queryToObject");
var Rectangle = require("terriajs-cesium/Source/Core/Rectangle");
var when = require("terriajs-cesium/Source/ThirdParty/when");
var { addMarker } = require("./LocationMarkerUtils.js");

var CameraView = require("./CameraView");
var Catalog = require("./Catalog");
var Clock = require("./Clock");
var ConsoleAnalytics = require("../Core/ConsoleAnalytics");
var CorsProxy = require("../Core/CorsProxy");
var Feature = require("./Feature");
var GoogleAnalytics = require("../Core/GoogleAnalytics");
var hashEntity = require("../Core/hashEntity");
var isCommonMobilePlatform = require("../Core/isCommonMobilePlatform");
var loadJson5 = require("../Core/loadJson5");
var NoViewer = require("./NoViewer");
var NowViewing = require("./NowViewing");
var runLater = require("../Core/runLater");
var ServerConfig = require("../Core/ServerConfig");
var Services = require("./Services");
var TimeSeriesStack = require("./TimeSeriesStack");
var ViewerMode = require("./ViewerMode");
var findIndex = require("../Core/findIndex.js");
var defaultConfigParameters = {
  defaultMaximumShownFeatureInfos: 100,
  /* These services are not included within Terria, but this is where we expect them to be, by default. */
  regionMappingDefinitionsUrl: "build/TerriaJS/data/regionMapping.json",
  conversionServiceBaseUrl: "convert/",
  proj4ServiceBaseUrl: "proj4/",
  corsProxyBaseUrl: "proxy/",
  proxyableDomainsUrl: "proxyabledomains/",
  shareUrl: "share",
  feedbackUrl: undefined,
  initFragmentPaths: ["init/"],
  storyEnabled: true,
  interceptBrowserPrint: true,
  useCesiumIonTerrain: true,
  useCesiumIonBingImagery: undefined,
  cesiumIonAccessToken: undefined,
  cesiumTerrainUrl: undefined
};

// These properties can be directly passed in as properties of an init source.
var directInitSourceProperties = [
  "baseMapName",
  "fogSettings",
  "splitPosition"
];

/**
 * The overall model for TerriaJS.
 * @alias Terria
 * @constructor
 *
 * @param {Object} options Object with the following properties:
 * @param {String} options.baseUrl The base directory in which TerriaJS can find its static assets.
 * @param {String} [options.cesiumBaseUrl='(options.baseUrl)/build/Cesium/build/'] The base directory in which Cesium can find its static assets.
 * @param {String} [options.appName] The name of the app.
 * @param {String} [options.supportEmail] The support email for the app.
 * @param {AddressGeocoder} [options.batchGeocoder] Geocoder to use for geocoding addresses in CSV files.
 */
var Terria = function(options) {
  if (!defined(options) || !defined(options.baseUrl)) {
    throw new DeveloperError("options.baseUrl is required.");
  }

  this.baseUrl = defaultValue(options.baseUrl, "build/TerriaJS/");
  if (this.baseUrl.lastIndexOf("/") !== this.baseUrl.length - 1) {
    this.baseUrl += "/";
  }

  var cesiumBaseUrl = defaultValue(
    options.cesiumBaseUrl,
    this.baseUrl + "build/Cesium/build/"
  );
  if (cesiumBaseUrl.lastIndexOf("/") !== cesiumBaseUrl.length - 1) {
    cesiumBaseUrl += "/";
  }
  this.cesiumBaseUrl = cesiumBaseUrl;
  buildModuleUrl.setBaseUrl(cesiumBaseUrl);

  /**
   * Gets or sets the instance to which to report Google Analytics-style log events.
   * If a global `ga` function is defined, this defaults to `GoogleAnalytics`.  Otherwise, it defaults
   * to `ConsoleAnalytics`.
   * @type {ConsoleAnalytics|GoogleAnalytics}
   */
  this.analytics = options.analytics;
  if (!defined(this.analytics)) {
    if (typeof window !== "undefined" && defined(window.ga)) {
      this.analytics = new GoogleAnalytics();
    } else {
      this.analytics = new ConsoleAnalytics();
    }
  }

  /**
   * The name of the app to be built upon Terria. This will appear in error messages to the user.
   * @type {String}
   * @default "TerriaJS App"
   */
  this.appName = defaultValue(options.appName, "TerriaJS App");

  /**
   * The support email for the app to be built upon Terria. This will appear in error messages to the user.
   * @type {String}
   * @default "support@terria.io"
   */
  this.supportEmail = defaultValue(options.supportEmail, "support@terria.io");

  /**
   * Indicates whether time-dynamic layers should start animating immediately upon load.
   * If false, the user will need to press play manually before the layer starts animating.
   * @type {Boolean}
   * @default true
   */
  this.autoPlay = false;

  /**
   * The geocoder to use for batch geocoding addresses in CSV files.
   * @type {AddressGeocoder}
   */
  this.batchGeocoder = options.batchGeocoder;

  /**
   * An event that is raised when a user-facing error occurs.  This is especially useful for errors that happen asynchronously and so
   * cannot be raised as an exception because no one would be able to catch it.  Subscribers are passed the {@link TerriaError}
   * that occurred as the only function parameter.
   * @type {CesiumEvent}
   */
  this.error = new CesiumEvent();

  /**
   * Gets or sets the map mode.
   * @type {ViewerMode}
   */
  this.viewerMode = defaultValue(options.viewerMode, ViewerMode.CesiumTerrain);

  /**
   * Gets or sets the current base map.
   * @type {ImageryLayerCatalogItem}
   */
  this.baseMap = undefined;

  /**
   * Gets or sets the current fog settings, used in the Cesium Scene/Fog constructor.
   * @type {Object}
   */
  this.fogSettings = undefined;

  /**
   * Gets or sets the name of the base map to use.
   * @type {String}
   */
  this.baseMapName = undefined;

  /**
   * Gets or sets a color that contrasts well with the base map.
   * @type {String}
   */
  this.baseMapContrastColor = "#ffffff";

  /**
   * Gets or sets the event that is raised just before switching between Cesium and Leaflet.
   * @type {Event}
   */
  this.beforeViewerChanged = new CesiumEvent();

  /**
   * Gets or sets the event that is raised just after switching between Cesium and Leaflet.
   * @type {Event}
   */
  this.afterViewerChanged = new CesiumEvent();

  /**
   * Gets or sets the collection of Cesium-style data sources that are currently active on the map.
   * @type {DataSourceCollection}
   */
  this.dataSources = new DataSourceCollection();

  /**
   * Gets or sets the clock that controls how time-varying data items are displayed.
   * @type {Clock}
   */
  this.clock = new Clock({
    shouldAnimate: false
  });

  this.timeSeriesStack = new TimeSeriesStack(this.clock);

  // See the intialView property below.
  this._initialView = undefined;

  /**
   * Gets or sets the camera's home view.  The home view is the one that the application
   * returns to when the user clicks the "Reset View" button in the Navigation widget.  It is also used
   * as the {@link Terria#initialView} if one is not specified.
   * @type {CameraView}
   */
  this.homeView = new CameraView(Rectangle.MAX_VALUE);

  /**
   * Gets or sets a value indicating whether the application should automatically zoom to the new view when
   * the {@link Terria#initialView} (or {@link Terria#homeView} if no initial view is specified).
   * @type {Boolean}
   * @default true
   */
  this.zoomWhenInitialViewChanges = true;

  /**
   * Gets or sets the {@link this.corsProxy} used to determine if a URL needs to be proxied and to proxy it if necessary.
   * @type {CorsProxy}
   */
  this.corsProxy = new CorsProxy();

  /**
   * Gets or sets properties related to the Cesium globe.  If the application is in 2D mode, this property will be
   * undefined and {@link Terria#leaflet} will be set.
   * @type {Cesium}
   */
  this.cesium = undefined;

  /**
   * Gets or sets properties related to the Leaflet map.  If the application is in 3D mode, this property will be
   * undefined and {@link Terria#cesium} will be set.
   * @type {Leaflet}
   */
  this.leaflet = undefined;

  this._noViewer = new NoViewer(this);
  /**
   * Gets or sets a reference to the current viewer, which is a subclass of {@link Terria#globeOrMap} -
   * typically {@link Terria#cesium} or {@link Terria#leaflet}.
   * This property is observable.
   * @type {Cesium|Leaflet|NoViewer}
   */
  this.currentViewer = this._noViewer;

  /**
   * Gets or sets the collection of user properties.  User properties
   * can be set by specifying them in the hash portion of the URL.  For example, if the application URL is
   * `http://localhost:3001/#foo=bar&someproperty=true`, this object will contain a property named 'foo' with the
   * value 'bar' and a property named 'someproperty' with the value 'true'. Currently recognised URL parameters include
   * 'map=[2D,3D]' (choose the Leaflet or Cesium view) and `mode=preview` (suppress warnings, when used as an embedded
   * previewer).
   * @type {Object}
   */
  this.userProperties = {};

  /**
   * Gets or sets the list of sources from which the catalog was populated.  A source may be a string, in which case it
   * is expected to be a URL of an init file (like init_nm.json), or it can be a JSON-style object literal which is
   * the init content itself.
   * @type {Array}
   */
  this.initSources = [];

  /**
   * Gets or sets the data source that represents the location marker.
   * @type {CustomDataSource}
   */
  this.locationMarker = undefined;

  /**
   * Gets or sets the features that are currently picked.
   * @type {PickedFeatures}
   */
  this.pickedFeatures = undefined;

  /**
   * Gets or sets the stack of map interactions modes.  The mode at the top of the stack
   * (highest index) handles click interactions with the map
   * @type {MapInteractionMode[]}
   */
  this.mapInteractionModeStack = [];

  /**
   * Gets or sets the catalog of geospatial data.
   * @type {Catalog}
   */
  this.catalog = new Catalog(this);

  /**
   * Gets or sets the add-on services known to the application.
   * @type {Services}
   */
  this.services = new Services(this);

  /**
   * Gets or sets the collection of geospatial data that is currently enabled.
   * @type {NowViewing}
   */
  this.nowViewing = new NowViewing(this);

  /**
   * Gets or sets the currently-selected feature, or undefined if there is no selected feature.  The selected
   * feature is highlighted by drawing a targetting cursor around it.
   * @type {Entity}
   */
  this.selectedFeature = undefined;

  /**
   * Gets or sets the configuration parameters set at startup.
   * Contains:
   * * regionMappingDefinitionsUrl: URL of JSON file containing region mapping definitions
   * * conversionServiceBaseUrl: URL of OGR2OGR conversion service
   * * proj4ServiceBaseUrl: URL of proj4def lookup service
   * * corsProxyBaseUrl: URL of CORS proxy
   * @type {Object}
   */
  this.configParameters = defaultConfigParameters;

  /**
   * Gets or sets the urlShorter to be used with terria.  This is currently set in the start method
   * to allow the urlShortener object to properly initialize.  See the GoogleUrlShortener for an
   * example urlShortener.
   * @type {Object}
   */
  this.urlShortener = undefined;

  /**
   * Gets or sets the shareDataService to be used with Terria, which can save JSON or (in future) other user-provided
   * data somewhere. It can be used to generate short URLs.
   * @type {Object}
   */
  this.shareDataService = undefined;

  /**
   * Gets or sets the ServerConfig object representing server-side configuration.
   * @type {Object}
   */
  this.serverConfig = undefined;

  /**
   * Event that tracks changes to the progress in loading new tiles from either Cesium or Leaflet - events will be
   * raised with the number of tiles that still need to load.
   *
   * @type {CesiumEvent}
   */
  this.tileLoadProgressEvent = new CesiumEvent();

  this.disclaimerListener = function(catalogMember, callback) {
    window.alert(catalogMember.initialMessage.content); /*eslint no-alert: 0*/
    callback();
  };

  /**
   * Gets or sets the selectBox function - set true when user requires a rectangle parameter from analytics.
   * @type {Boolean}
   */
  this.selectBox = false;

  /**
   * Gets or sets a callback function that can modify any "start data" (e.g. a share URL) before it is loaded.
   * The function is passed the start data and may modify it in place or return a new instance.
   * @type {Function}
   */
  this.filterStartDataCallback = undefined;

  /**
   * Gets or sets whether to show a splitter, if possible. Default false. This property is observable.
   * @type {Boolean}
   */
  this.showSplitter = false;

  /**
   * Gets or sets the current position of the splitter (if {@link Terria#showSplitter} is true) as a fraction of the map window.
   * 0.0 is on the left, 0.5 is in the center, and 1.0 is on the right.  This property is observable.
   */
  this.splitPosition = 0.5;
  /**
   * Gets or sets the current vertical position of the splitter (if {@link Terria#showSplitter} is true) as a fraction of the map window.
   * 0.0 is on the top, 0.5 is in the center, and 1.0 is on the bottom.  This property is observable.
   */
  this.splitPositionVertical = 0.5;

  /**
   * Array of stories
   */
<<<<<<< HEAD
  this.stories = undefined;
=======
  this.stories = [];
>>>>>>> f020350a

  knockout.track(this, [
    "viewerMode",
    "baseMap",
    "baseMapName",
    "fogSettings",
    "_initialView",
    "homeView",
    "locationMarker",
    "pickedFeatures",
    "selectedFeature",
    "mapInteractionModeStack",
    "configParameters",
    "catalog",
    "selectBox",
    "currentViewer",
    "showSplitter",
    "splitPosition",
    "splitPositionVertical",
    "baseMapContrastColor",
    "stories"
  ]);

  /**
   * Gets or sets the camera's initial view.  This is the view that the application has at startup.  If this property
   * is not explicitly specified, the {@link Terria#homeView} is used.
   * @type {CameraView}
   */
  knockout.defineProperty(this, "initialView", {
    get: function() {
      if (this._initialView) {
        return this._initialView;
      } else {
        return this.homeView;
      }
    },
    set: function(value) {
      this._initialView = value;
    }
  });

  knockout.getObservable(this, "initialView").subscribe(function() {
    if (this.zoomWhenInitialViewChanges && defined(this.currentViewer)) {
      this.currentViewer.zoomTo(this.initialView, 2.0);
    }
  }, this);
};

/**
 * Starts up Terria.
 *
 * @param {Object} options Object with the following properties:
 * @param {String} [options.applicationUrl] The URL of the application.  Typically this is obtained from window.location.  This URL, if
 *                                          supplied, is parsed for startup parameters.
 * @param {String} [options.configUrl='config.json'] The URL of the file containing configuration information, such as the list of domains to proxy.
 * @param {UrlShortener} [options.urlShortener] The URL shortener to use to expand short URLs.  If this property is undefined, short URLs will not be expanded.
 * @param {Boolean} [options.persistViewerMode] Whether to use the ViewerMode stored in localStorage if avaliable (this takes priority over other ViewerMode options). If not specified the stored ViewerMode will be used.
 */
Terria.prototype.start = function(options) {
  function slashify(url) {
    return url && url[url.length - 1] !== "/" ? url + "/" : url;
  }

  this.catalog.isLoading = true;

  var applicationUrl = defaultValue(options.applicationUrl, "");
  this.urlShortener = options.urlShortener;
  this.shareDataService = options.shareDataService;

  var that = this;
  return loadJson5(options.configUrl).then(function(config) {
    if (defined(config.parameters)) {
      // allow config file to provide TerriaJS-Server URLs to facilitate purely static deployments relying on external services
      that.configParameters = combine(config.parameters, that.configParameters);
    }
    var cp = that.configParameters;
    cp.conversionServiceBaseUrl = slashify(cp.conversionServiceBaseUrl);
    cp.proj4ServiceBaseUrl = slashify(cp.proj4ServiceBaseUrl);
    cp.corsProxyBaseUrl = slashify(cp.corsProxyBaseUrl);

    that.appName = defaultValue(
      cp.appName,
      defaultValue(options.appName, that.appName)
    );
    that.supportEmail = defaultValue(
      cp.supportEmail,
      defaultValue(options.supportEmail, that.supportEmail)
    );

    if (defined(cp.autoPlay)) that.autoPlay = cp.autoPlay;

    that.analytics.start(that.configParameters);
    that.analytics.logEvent(
      "launch",
      "url",
      defined(applicationUrl.href) ? applicationUrl.href : "empty"
    );

    var initializationUrls = config.initializationUrls;

    if (defined(initializationUrls)) {
      for (var i = 0; i < initializationUrls.length; i++) {
        that.initSources.push(generateInitializationUrl(initializationUrls[i]));
      }
    }

    showDisclaimer(
      that,
      options.globalDisclaimerHtml,
      options.developmentDisclaimerPreambleHtml
    );

    that.serverConfig = new ServerConfig();
    let serverConfig;
    return that.serverConfig
      .init(cp.serverConfigUrl)
      .then(function() {
        // All the "proxyableDomains" bits here are due to a pre-serverConfig mechanism for whitelisting domains.
        // We should deprecate it.
        var pdu = that.configParameters.proxyableDomainsUrl;
        if (pdu) {
          return loadJson5(pdu);
        }
      })
      .then(function(proxyableDomains) {
        if (proxyableDomains) {
          // format of proxyableDomains JSON file slightly differs from serverConfig format.
          proxyableDomains.allowProxyFor =
            proxyableDomains.allowProxyFor || proxyableDomains.proxyableDomains;
        }
        if (typeof that.serverConfig === "object") {
          serverConfig = that.serverConfig.config; // if server config is unavailable, this remains undefined.
        }
        if (that.shareDataService) {
          that.shareDataService.init(serverConfig);
        }
        that.corsProxy.init(
          proxyableDomains || serverConfig,
          cp.corsProxyBaseUrl,
          config.proxyDomains
        );
      })
      .otherwise(function(e) {
        console.error(e);
        // There's no particular reason an error should be thrown here.
        that.error.raiseEvent({
          title: "Failed to initialize services",
          message:
            "A problem occurred with the Terria server. This may cause some layers or the conversion service to be unavailable."
        });
      })
      .then(function() {
        return that.updateApplicationUrl(applicationUrl, that.urlShortener);
      })
      .then(function() {
        var persistViewerMode = defaultValue(options.persistViewerMode, true);

        if (persistViewerMode && defined(that.getLocalProperty("viewermode"))) {
          that.viewerMode = parseInt(that.getLocalProperty("viewermode"), 10);
        } else {
          // If we are running on a mobile platform set the viewerMode to the config specified default mobile viewer mode.
          if (isCommonMobilePlatform() && !defined(that.userProperties.map)) {
            // This is the default viewerMode to use if the configuration parameter is not set or is not set correctly.
            that.viewerMode = ViewerMode.Leaflet;

            if (
              defined(that.configParameters.mobileDefaultViewerMode) &&
              typeof that.configParameters.mobileDefaultViewerMode === "string"
            ) {
              const mobileDefault = that.configParameters.mobileDefaultViewerMode.toLowerCase();
              if (mobileDefault === "3dterrain") {
                that.viewerMode = ViewerMode.CesiumTerrain;
              } else if (mobileDefault === "3dsmooth") {
                that.viewerMode = ViewerMode.CesiumEllipsoid;
              } else if (mobileDefault === "2d") {
                that.viewerMode = ViewerMode.Leaflet;
              }
            }
          }

          if (options.defaultTo2D && !defined(that.userProperties.map)) {
            that.viewerMode = ViewerMode.Leaflet;
          }
        }

        that.catalog.isLoading = false;
      })
      .otherwise(function(e) {
        console.error("Error from updateApplicationUrl: ", e);
        that.error.raiseEvent({
          title: "Problem loading URL",
          message:
            "A problem occurred while initialising Terria with URL parameters."
        });
      });
  });
};

/**
 * Updates the state of the application based on the hash portion of a URL.
 * @param {String} newUrl The new URL of the application.
 * @return {Promise} A promise that resolves when any new init sources specified in the URL have been loaded.
 */
Terria.prototype.updateApplicationUrl = function(newUrl) {
  var uri = new URI(newUrl);
  var hash = uri.fragment();
  var hashProperties = queryToObject(hash);

  var initSources = this.initSources.slice();
  var promise = interpretHash(
    this,
    hashProperties,
    this.userProperties,
    this.initSources,
    initSources
  );

  var that = this;

  return when(promise).then(function() {
    var desiredMode = (that.userProperties.map || "").toLowerCase();
    if (desiredMode === "2d") {
      that.viewerMode = ViewerMode.Leaflet;
    } else if (desiredMode === "3d") {
      that.viewerMode = ViewerMode.CesiumTerrain;
    } else if (desiredMode === "3dsmooth") {
      that.viewerMode = ViewerMode.CesiumEllipsoid;
    }
    return loadInitSources(that, initSources);
  });
};

Terria.prototype.updateFromStartData = function(startData) {
  var initSources = this.initSources.slice();
  interpretStartData(this, startData, this.initSources, initSources);
  return loadInitSources(this, initSources);
};

/**
 * Gets the value of a user property.  If the property doesn't exist, it is created as an observable property with the
 * value undefined.  This way, if it becomes defined in the future, anyone depending on the value will be notified.
 * @param {String} propertyName The name of the user property for which to get the value.
 * @return {Object} The value of the property, or undefined if the property does not exist.
 */
Terria.prototype.getUserProperty = function(propertyName) {
  if (!knockout.getObservable(this.userProperties, propertyName)) {
    this.userProperties[propertyName] = undefined;
    knockout.track(this.userProperties, [propertyName]);
  }
  return this.userProperties[propertyName];
};

Terria.prototype.addInitSource = function(initSource, fromStory = false) {
  var promise = when();
  var that = this;
  var viewerChangeListener;
  function zoomToInitialView() {
    that.currentViewer.zoomTo(that.initialView, 0.0);
    if (defined(viewerChangeListener)) {
      viewerChangeListener();
    }
  }
  // Extract the list of CORS-ready domains.
  if (defined(initSource.corsDomains)) {
    this.corsProxy.corsDomains.push.apply(
      this.corsProxy.corsDomains,
      initSource.corsDomains
    );
  }

  // The last init source to specify an initial/home camera view wins.
  if (defined(initSource.homeCamera)) {
    this.homeView = CameraView.fromJson(initSource.homeCamera);
  }

  if (defined(initSource.initialCamera)) {
    this.initialView = CameraView.fromJson(initSource.initialCamera);
  }

  // Extract the init source properties that require no deserialization.
  directInitSourceProperties.forEach(function(propertyName) {
    // a special case for basemap
    if (propertyName === "baseMapName" && defined(initSource[propertyName])) {
      // if basemap name is not set, we check terria.basemap to see if the
      // same basemap is already active
      if (
        defined(that.baseMap) &&
        that.baseMap.name === initSource[propertyName]
      ) {
        return;
      }
    }
    if (
      defined(initSource[propertyName]) &&
      initSource[propertyName] !== that[propertyName]
    ) {
      that[propertyName] = initSource[propertyName];
    }
  });

  if (defined(initSource.showSplitter)) {
    // If you try to show the splitter straight away, the browser hangs.
    runLater(function() {
      that.showSplitter = initSource.showSplitter;
    });
  }
  if (fromStory === true) {
    viewerChangeListener = this.afterViewerChanged.addEventListener(
      zoomToInitialView
    );
  }

  if (defined(initSource.viewerMode) && !defined(this.userProperties.map)) {
    var desiredMode = (initSource.viewerMode || "").toLowerCase();

    if (desiredMode === "2d") {
      if (fromStory && this.viewerMode === ViewerMode.Leaflet) {
        return;
      }
      this.viewerMode = ViewerMode.Leaflet;
    } else if (desiredMode === "3d") {
      if (fromStory && this.viewerMode === ViewerMode.CesiumTerrain) {
        return;
      }
      this.viewerMode = ViewerMode.CesiumTerrain;
    } else if (desiredMode === "3dsmooth") {
      if (fromStory && this.viewerMode === ViewerMode.CesiumEllipsoid) {
        return;
      }
      this.viewerMode = ViewerMode.CesiumEllipsoid;
    }
  }

  if (!defined(initSource.timeline) && defined(initSource.currentTime)) {
    // If the time is supplied we want to freeze the display at the specified time and not auto playing.
    this.autoPlay = false;

    const time = initSource.currentTime;
    this.clock.currentTime.dayNumber = parseInt(time.dayNumber, 10);
    this.clock.currentTime.secondsOfDay = parseInt(time.secondsOfDay, 10);
  }

  if (defined(initSource.timeline)) {
    this.clock.shouldAnimate = initSource.timeline.shouldAnimate;
    this.clock.multiplier = initSource.timeline.multiplier;
    const time = initSource.timeline.currentTime;
    this.clock.currentTime.dayNumber = parseInt(time.dayNumber, 10);
    this.clock.currentTime.secondsOfDay = parseInt(time.secondsOfDay, 10);
  }

  // Populate the list of services.
  if (defined(initSource.services)) {
    this.services.services.push.apply(this.services, initSource.services);
  }

  // Populate the catalog
  if (defined(initSource.catalog)) {
    var isUserSupplied = !initSource.isFromExternalFile;

    promise = promise.then(
      this.catalog.updateFromJson.bind(this.catalog, initSource.catalog, {
        isUserSupplied: isUserSupplied
      })
    );
  }

  if (defined(initSource.sharedCatalogMembers)) {
    promise = promise.then(
      this.catalog.updateByShareKeys.bind(
        this.catalog,
        initSource.sharedCatalogMembers
      )
    );
  }

  if (defined(initSource.locationMarker)) {
    var marker = {
      name: initSource.locationMarker.name,
      location: {
        latitude: initSource.locationMarker.latitude,
        longitude: initSource.locationMarker.longitude
      }
    };

    addMarker(this, marker);
  }

  if (defined(initSource.pickedFeatures)) {
    promise.then(function() {
      var removeViewLoadedListener;

      var loadPickedFeatures = function() {
        if (defined(removeViewLoadedListener)) {
          removeViewLoadedListener();
        }

        var vectorFeatures;
        var featureIndex = {};

        var initSourceEntities = initSource.pickedFeatures.entities;
        if (initSourceEntities) {
          // Build index of terria features by a hash of their properties.
          var relevantItems = that.nowViewing.items.filter(function(item) {
            return (
              item.isEnabled &&
              item.isShown &&
              defined(item.dataSource) &&
              defined(item.dataSource.entities)
            );
          });
          relevantItems.forEach(function(item) {
            (item.dataSource.entities.values || []).forEach(function(entity) {
              var hash = hashEntity(entity, that.clock);
              var feature = Feature.fromEntityCollectionOrEntity(entity);
              featureIndex[hash] = featureIndex[hash]
                ? featureIndex[hash].concat([feature])
                : [feature];
            });
          });

          // Go through the features we've got from terria match them up to the id/name info we got from the
          // share link, filtering out any without a match.
          vectorFeatures = initSourceEntities
            .map(function(initSourceEntity) {
              var matches = defaultValue(
                featureIndex[initSourceEntity.hash],
                []
              ).filter(function(match) {
                return match.name === initSourceEntity.name;
              });

              return matches.length && matches[0];
            })
            .filter(function(feature) {
              return defined(feature);
            });
        }

        that.currentViewer.pickFromLocation(
          initSource.pickedFeatures.pickCoords,
          initSource.pickedFeatures.providerCoords,
          vectorFeatures
        );

        that.pickedFeatures.allFeaturesAvailablePromise.then(function() {
          that.pickedFeatures.features.forEach(function(entity) {
            var hash = hashEntity(entity, that.clock);
            var feature = entity;
            featureIndex[hash] = featureIndex[hash]
              ? featureIndex[hash].concat([feature])
              : [feature];
          });

          if (defined(initSource.pickedFeatures.current)) {
            var selectedFeatureMatches = defaultValue(
              featureIndex[initSource.pickedFeatures.current.hash],
              []
            ).filter(function(feature) {
              return feature.name === initSource.pickedFeatures.current.name;
            });

            that.selectedFeature =
              selectedFeatureMatches.length && selectedFeatureMatches[0];
          }
        });
      };

      if (that.currentViewer !== that._noViewer) {
        loadPickedFeatures();
      } else {
        removeViewLoadedListener = that.afterViewerChanged.addEventListener(
          loadPickedFeatures
        );
      }
    });
  }
<<<<<<< HEAD

  if (defined(initSource.stories)) {
    this.stories = [...(this.stories || []), ...initSource.stories];
  }

=======
>>>>>>> f020350a
  return promise;
};

Terria.prototype.getLocalProperty = function(key) {
  try {
    if (!defined(window.localStorage)) {
      return undefined;
    }
  } catch (e) {
    // SecurityError can arise if 3rd party cookies are blocked in Chrome and we're served in an iFrame
    return undefined;
  }
  var v = window.localStorage.getItem(this.appName + "." + key);
  if (v === "true") {
    return true;
  } else if (v === "false") {
    return false;
  }
  return v;
};

Terria.prototype.setLocalProperty = function(key, value) {
  try {
    if (!defined(window.localStorage)) {
      return undefined;
    }
  } catch (e) {
    return undefined;
  }
  window.localStorage.setItem(this.appName + "." + key, value);
  return true;
};

/**
 * Returns the side of the splitter the `position` lies on.
 *
 * @param {(Cartesian2|Cartesian3)} The screen position.
 * @return {ImagerySplitDirection} The side of the splitter on which `position` lies.
 */
Terria.prototype.getSplitterSideForScreenPosition = function(position) {
  var splitterX =
    this.currentViewer.getContainer().clientWidth * this.splitPosition;
  if (position.x <= splitterX) {
    return ImagerySplitDirection.LEFT;
  } else {
    return ImagerySplitDirection.RIGHT;
  }
};

var latestStartVersion = "0.0.05";

function interpretHash(
  terria,
  hashProperties,
  userProperties,
  persistentInitSources,
  temporaryInitSources
) {
  var promise;
  // #share=xyz . Resolve with either share data service or URL shortener.
  if (defined(hashProperties.share)) {
    if (defined(terria.shareDataService)) {
      // get JSON directly
      promise = terria.shareDataService.resolveData(hashProperties.share);
    } else if (defined(terria.urlShortener)) {
      promise = terria.urlShortener
        .expand(hashProperties.share)
        // get URL, and extract the JSON part
        .then(longUrl => longUrl && queryToObject(new URI(longUrl).fragment()));
    }
  }

  return when(promise, function(shareProps) {
    Object.keys(hashProperties).forEach(function(property) {
      var propertyValue = hashProperties[property];

      if (property === "clean") {
        persistentInitSources.length = 0;
        temporaryInitSources.length = 0;
      } else if (property === "start") {
        // a share link that hasn't been shortened: JSON embedded in URL (only works for small quantities of JSON)
        var startData = JSON.parse(propertyValue);
        interpretStartData(
          terria,
          startData,
          persistentInitSources,
          temporaryInitSources
        );
      } else if (defined(propertyValue) && propertyValue.length > 0) {
        userProperties[property] = propertyValue;
        knockout.track(userProperties, [property]);
      } else {
        var initSourceFile = generateInitializationUrl(property);
        persistentInitSources.push(initSourceFile);
        temporaryInitSources.push(initSourceFile);
      }
    });
    if (shareProps) {
      interpretStartData(
        terria,
        shareProps,
        persistentInitSources,
        temporaryInitSources
      );
    }
  });
}

function interpretStartData(
  terria,
  startData,
  persistentInitSources,
  temporaryInitSources
) {
  if (defined(startData.version) && startData.version !== latestStartVersion) {
    adjustForBackwardCompatibility(startData);
  }

  if (defined(terria.filterStartDataCallback)) {
    startData = terria.filterStartDataCallback(startData) || startData;
  }

  // Include any initSources specified in the URL.
  if (defined(startData.initSources)) {
    for (var i = 0; i < startData.initSources.length; ++i) {
      var initSource = startData.initSources[i];
      // avoid loading terria.json twice
      if (
        temporaryInitSources.indexOf(initSource) < 0 &&
        !initFragmentExists(temporaryInitSources, initSource)
      ) {
        temporaryInitSources.push(initSource);
        // Only add external files to the application's list of init sources.
        if (
          typeof initSource === "string" &&
          persistentInitSources.indexOf(initSource) < 0
        ) {
          persistentInitSources.push(initSource);
        }
      }
    }
  }
}

function initFragmentExists(temporaryInitSources, initSource) {
  if (initSource.initFragment && typeof initSource.initFragment === "string") {
    if (
      findIndex(
        temporaryInitSources,
        init => init.initFragment === initSource.initFragment
      ) >= 0
    ) {
      return true;
    }
  }
  return false;
}

function generateInitializationUrl(url) {
  if (url.toLowerCase().substring(url.length - 5) !== ".json") {
    return {
      initFragment: url
    };
  }
  return url;
}

function loadInitSources(terria, initSources) {
  return initSources.reduce(function(promiseSoFar, initSource) {
    return promiseSoFar
      .then(loadInitSource.bind(undefined, terria, initSource))
      .then(function(initSource) {
        if (defined(initSource)) {
          return terria.addInitSource(initSource);
        }
      });
  }, when());
}

function loadInitSource(terria, source) {
  if (defined(source.stories)) terria.stories = source.stories;
  let loadSource;
  let loadPromise;
  if (typeof source === "string") {
    loadSource = source;
    loadPromise = loadJson5(terria.corsProxy.getURLProxyIfNecessary(source));
  } else if (
    typeof source === "object" &&
    typeof source.initFragment === "string"
  ) {
    const fragment = source.initFragment;
    const fragmentPaths = terria.configParameters.initFragmentPaths;
    if (fragmentPaths.length === 0) {
      terria.error.raiseEvent({
        title: "Error loading initialization source",
        message:
          "Could not load initialization information from " +
          fragment +
          " because no initFragmentPaths are defined."
      });
      return undefined;
    }

    loadSource = fragmentPaths
      .map(path => buildInitUrlFromFragment(path, fragment))
      .join(", ");

    loadPromise = loadJson5(
      terria.corsProxy.getURLProxyIfNecessary(
        buildInitUrlFromFragment(fragmentPaths[0], fragment)
      )
    );

    for (let i = 1; i < fragmentPaths.length; ++i) {
      loadPromise = loadPromise.otherwise(function() {
        return loadJson5(
          terria.corsProxy.getURLProxyIfNecessary(
            buildInitUrlFromFragment(fragmentPaths[i], fragment)
          )
        );
      });
    }
  }

  if (loadPromise) {
    return loadPromise
      .then(function(initSource) {
        initSource.isFromExternalFile = true;
        return initSource;
      })
      .otherwise(function() {
        terria.error.raiseEvent({
          title: "Error loading initialization source",
          message:
            "An error occurred while loading initialization information from " +
            loadSource +
            ".  This may indicate that you followed an invalid link or that there is a problem with your Internet connection."
        });
        return undefined;
      });
  } else {
    return source;
  }
}

function buildInitUrlFromFragment(path, fragment) {
  return path + fragment + ".json";
}

function adjustForBackwardCompatibility(startData) {
  if (startData.version === "0.0.03") {
    // In this version, there was just a single 'camera' property instead of a 'homeCamera' and 'initialCamera'.
    // Treat the one property as the initialCamera.
    for (var i = 0; i < startData.initSources.length; ++i) {
      if (defined(startData.initSources[i].camera)) {
        startData.initSources[i].initialCamera =
          startData.initSources[i].camera;
        startData.initSources[i].camera = undefined;
      }
    }
  }
}

function showDisclaimer(
  terria,
  globalDisclaimerHtml,
  developmentDisclaimerPreambleHtml
) {
  // Show a modal disclaimer before user can do anything else.
  if (
    defined(terria.configParameters.globalDisclaimer) &&
    defined(globalDisclaimerHtml)
  ) {
    var globalDisclaimer = terria.configParameters.globalDisclaimer;
    var hostname = window.location.hostname;
    var enabled =
      !defined(globalDisclaimer.enabled) || globalDisclaimer.enabled;
    if (
      enabled &&
      (globalDisclaimer.enableOnLocalhost ||
        hostname.indexOf("localhost") === -1)
    ) {
      var message = "";
      // Sometimes we want to show a preamble if the user is viewing a site other than the official production instance.
      // This can be expressed as a devHostRegex ("any site starting with staging.") or a negative prodHostRegex ("any site not ending in .gov.au")
      if (defined(developmentDisclaimerPreambleHtml)) {
        if (
          (defined(globalDisclaimer.devHostRegex) &&
            hostname.match(globalDisclaimer.devHostRegex)) ||
          (defined(globalDisclaimer.prodHostRegex) &&
            !hostname.match(globalDisclaimer.prodHostRegex))
        ) {
          message += developmentDisclaimerPreambleHtml;
        }
      }

      message += globalDisclaimerHtml;

      var options = {
        title:
          globalDisclaimer.title !== undefined
            ? globalDisclaimer.title
            : "Disclaimer",
        confirmText: globalDisclaimer.buttonTitle || "I Agree",
        width: globalDisclaimer.width || 600,
        height: globalDisclaimer.height || 550,
        message: message,
        hideUi: globalDisclaimer.hideUi,
        type: "disclaimer"
      };

      terria.error.raiseEvent(options);
    }
  }
}

module.exports = Terria;<|MERGE_RESOLUTION|>--- conflicted
+++ resolved
@@ -391,11 +391,7 @@
   /**
    * Array of stories
    */
-<<<<<<< HEAD
-  this.stories = undefined;
-=======
   this.stories = [];
->>>>>>> f020350a
 
   knockout.track(this, [
     "viewerMode",
@@ -872,14 +868,6 @@
       }
     });
   }
-<<<<<<< HEAD
-
-  if (defined(initSource.stories)) {
-    this.stories = [...(this.stories || []), ...initSource.stories];
-  }
-
-=======
->>>>>>> f020350a
   return promise;
 };
 
