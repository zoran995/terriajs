"use strict";

/*global require*/
var URI = require('urijs');

var buildModuleUrl = require('terriajs-cesium/Source/Core/buildModuleUrl');
var CesiumEvent = require('terriajs-cesium/Source/Core/Event');
var combine = require('terriajs-cesium/Source/Core/combine');
var DataSourceCollection = require('terriajs-cesium/Source/DataSources/DataSourceCollection');
var defaultValue = require('terriajs-cesium/Source/Core/defaultValue');
var defined = require('terriajs-cesium/Source/Core/defined');
var DeveloperError = require('terriajs-cesium/Source/Core/DeveloperError');
var ImagerySplitDirection = require('terriajs-cesium/Source/Scene/ImagerySplitDirection');
var knockout = require('terriajs-cesium/Source/ThirdParty/knockout');
var queryToObject = require('terriajs-cesium/Source/Core/queryToObject');
var Rectangle = require('terriajs-cesium/Source/Core/Rectangle');
var when = require('terriajs-cesium/Source/ThirdParty/when');
var {addMarker} = require ('./LocationMarkerUtils.js');

var CameraView = require('./CameraView');
var Catalog = require('./Catalog');
var Clock = require('./Clock');
var ConsoleAnalytics = require('../Core/ConsoleAnalytics');
var CorsProxy = require('../Core/CorsProxy');
var Feature = require('./Feature');
var GoogleAnalytics = require('../Core/GoogleAnalytics');
var hashEntity = require('../Core/hashEntity');
var isCommonMobilePlatform = require('../Core/isCommonMobilePlatform');
var loadJson5 = require('../Core/loadJson5');
var NoViewer = require('./NoViewer');
var NowViewing = require('./NowViewing');
var runLater = require('../Core/runLater');
var ServerConfig = require('../Core/ServerConfig');
var Services = require('./Services');
var TimeSeriesStack = require('./TimeSeriesStack');
var ViewerMode = require('./ViewerMode');

var defaultConfigParameters = {
    defaultMaximumShownFeatureInfos: 100,
    /* These services are not included within Terria, but this is where we expect them to be, by default. */
    regionMappingDefinitionsUrl: 'build/TerriaJS/data/regionMapping.json',
    conversionServiceBaseUrl: 'convert/',
    proj4ServiceBaseUrl: 'proj4/',
    corsProxyBaseUrl: 'proxy/',
    proxyableDomainsUrl: 'proxyabledomains/',
    shareUrl: 'share',
    feedbackUrl: undefined,
    initFragmentPaths: [
        'init/'
    ],
    interceptBrowserPrint: true,
    useCesiumIonTerrain: true,
    useCesiumIonBingImagery: undefined,
    cesiumIonAccessToken: undefined,
    cesiumTerrainUrl: undefined
};

// These properties can be directly passed in as properties of an init source.
var directInitSourceProperties = ['baseMapName', 'fogSettings', 'splitPosition'];

/**
 * The overall model for TerriaJS.
 * @alias Terria
 * @constructor
 *
 * @param {Object} options Object with the following properties:
 * @param {String} options.baseUrl The base directory in which TerriaJS can find its static assets.
 * @param {String} [options.cesiumBaseUrl='(options.baseUrl)/build/Cesium/build/'] The base directory in which Cesium can find its static assets.
 * @param {String} [options.appName] The name of the app.
 * @param {String} [options.supportEmail] The support email for the app.
 * @param {AddressGeocoder} [options.batchGeocoder] Geocoder to use for geocoding addresses in CSV files.
 */
var Terria = function(options) {
    if (!defined(options) || !defined(options.baseUrl)) {
        throw new DeveloperError('options.baseUrl is required.');
    }

    this.baseUrl = defaultValue(options.baseUrl, 'build/TerriaJS/');
    if (this.baseUrl.lastIndexOf('/') !== this.baseUrl.length - 1) {
        this.baseUrl += '/';
    }

    var cesiumBaseUrl = defaultValue(options.cesiumBaseUrl, this.baseUrl + 'build/Cesium/build/');
    if (cesiumBaseUrl.lastIndexOf('/') !== cesiumBaseUrl.length - 1) {
        cesiumBaseUrl += '/';
    }
    this.cesiumBaseUrl = cesiumBaseUrl;
    buildModuleUrl.setBaseUrl(cesiumBaseUrl);

    /**
     * Gets or sets the instance to which to report Google Analytics-style log events.
     * If a global `ga` function is defined, this defaults to `GoogleAnalytics`.  Otherwise, it defaults
     * to `ConsoleAnalytics`.
     * @type {ConsoleAnalytics|GoogleAnalytics}
     */
    this.analytics = options.analytics;
    if (!defined(this.analytics)) {
        if (typeof window !== 'undefined' && defined(window.ga)) {
            this.analytics = new GoogleAnalytics();
        } else {
            this.analytics = new ConsoleAnalytics();
        }
    }

    /**
     * The name of the app to be built upon Terria. This will appear in error messages to the user.
     * @type {String}
     * @default "TerriaJS App"
     */
    this.appName = defaultValue(options.appName, "TerriaJS App");

    /**
     * The support email for the app to be built upon Terria. This will appear in error messages to the user.
     * @type {String}
     * @default "support@terria.io"
     */
    this.supportEmail = defaultValue(options.supportEmail, "support@terria.io");

    /**
     * Indicates whether time-dynamic layers should start animating immediately upon load.
     * If false, the user will need to press play manually before the layer starts animating.
     * @type {Boolean}
     * @default true
     */
    this.autoPlay = false;

    /**
     * The geocoder to use for batch geocoding addresses in CSV files.
     * @type {AddressGeocoder}
     */
    this.batchGeocoder = options.batchGeocoder;

    /**
     * An event that is raised when a user-facing error occurs.  This is especially useful for errors that happen asynchronously and so
     * cannot be raised as an exception because no one would be able to catch it.  Subscribers are passed the {@link TerriaError}
     * that occurred as the only function parameter.
     * @type {CesiumEvent}
     */
    this.error = new CesiumEvent();

    /**
     * Gets or sets the map mode.
     * @type {ViewerMode}
     */
    this.viewerMode = defaultValue(options.viewerMode, ViewerMode.CesiumTerrain);

    /**
     * Gets or sets the current base map.
     * @type {ImageryLayerCatalogItem}
     */
    this.baseMap = undefined;

    /**
     * Gets or sets the current fog settings, used in the Cesium Scene/Fog constructor.
     * @type {Object}
     */
    this.fogSettings = undefined;

    /**
     * Gets or sets the name of the base map to use.
     * @type {String}
     */
    this.baseMapName = undefined;

    /**
     * Gets or sets a color that contrasts well with the base map.
     * @type {String}
     */
    this.baseMapContrastColor = '#ffffff';

    /**
     * Gets or sets the event that is raised just before switching between Cesium and Leaflet.
     * @type {Event}
     */
    this.beforeViewerChanged = new CesiumEvent();

    /**
     * Gets or sets the event that is raised just after switching between Cesium and Leaflet.
     * @type {Event}
     */
    this.afterViewerChanged = new CesiumEvent();

    /**
     * Gets or sets the collection of Cesium-style data sources that are currently active on the map.
     * @type {DataSourceCollection}
     */
    this.dataSources = new DataSourceCollection();

    /**
     * Gets or sets the clock that controls how time-varying data items are displayed.
     * @type {Clock}
     */
    this.clock = new Clock({
        shouldAnimate: false
    });

    this.timeSeriesStack = new TimeSeriesStack(this.clock);

    // See the intialView property below.
    this._initialView = undefined;

    /**
     * Gets or sets the camera's home view.  The home view is the one that the application
     * returns to when the user clicks the "Reset View" button in the Navigation widget.  It is also used
     * as the {@link Terria#initialView} if one is not specified.
     * @type {CameraView}
     */
    this.homeView = new CameraView(Rectangle.MAX_VALUE);

    /**
     * Gets or sets a value indicating whether the application should automatically zoom to the new view when
     * the {@link Terria#initialView} (or {@link Terria#homeView} if no initial view is specified).
     * @type {Boolean}
     * @default true
     */
    this.zoomWhenInitialViewChanges = true;

    /**
     * Gets or sets the {@link this.corsProxy} used to determine if a URL needs to be proxied and to proxy it if necessary.
     * @type {CorsProxy}
     */
    this.corsProxy = new CorsProxy();

    /**
     * Gets or sets properties related to the Cesium globe.  If the application is in 2D mode, this property will be
     * undefined and {@link Terria#leaflet} will be set.
     * @type {Cesium}
     */
    this.cesium = undefined;

    /**
     * Gets or sets properties related to the Leaflet map.  If the application is in 3D mode, this property will be
     * undefined and {@link Terria#cesium} will be set.
     * @type {Leaflet}
     */
    this.leaflet = undefined;

    this._noViewer = new NoViewer(this);
    /**
     * Gets or sets a reference to the current viewer, which is a subclass of {@link Terria#globeOrMap} -
     * typically {@link Terria#cesium} or {@link Terria#leaflet}.
     * This property is observable.
     * @type {Cesium|Leaflet|NoViewer}
     */
    this.currentViewer = this._noViewer;

    /**
     * Gets or sets the collection of user properties.  User properties
     * can be set by specifying them in the hash portion of the URL.  For example, if the application URL is
     * `http://localhost:3001/#foo=bar&someproperty=true`, this object will contain a property named 'foo' with the
     * value 'bar' and a property named 'someproperty' with the value 'true'. Currently recognised URL parameters include
     * 'map=[2D,3D]' (choose the Leaflet or Cesium view) and `mode=preview` (suppress warnings, when used as an embedded
     * previewer).
     * @type {Object}
     */
    this.userProperties = {};

    /**
     * Gets or sets the list of sources from which the catalog was populated.  A source may be a string, in which case it
     * is expected to be a URL of an init file (like init_nm.json), or it can be a JSON-style object literal which is
     * the init content itself.
     * @type {Array}
     */
    this.initSources = [];

    /**
     * Gets or sets the data source that represents the location marker.
     * @type {CustomDataSource}
     */
    this.locationMarker = undefined;

    /**
     * Gets or sets the features that are currently picked.
     * @type {PickedFeatures}
     */
    this.pickedFeatures = undefined;

    /**
     * Gets or sets the stack of map interactions modes.  The mode at the top of the stack
     * (highest index) handles click interactions with the map
     * @type {MapInteractionMode[]}
     */
    this.mapInteractionModeStack = [];

    /**
     * Gets or sets the catalog of geospatial data.
     * @type {Catalog}
     */
    this.catalog = new Catalog(this);

    /**
     * Gets or sets the add-on services known to the application.
     * @type {Services}
     */
    this.services = new Services(this);

    /**
     * Gets or sets the collection of geospatial data that is currently enabled.
     * @type {NowViewing}
     */
    this.nowViewing = new NowViewing(this);

    /**
     * Gets or sets the currently-selected feature, or undefined if there is no selected feature.  The selected
     * feature is highlighted by drawing a targetting cursor around it.
     * @type {Entity}
     */
    this.selectedFeature = undefined;

    /**
     * Gets or sets the configuration parameters set at startup.
     * Contains:
     * * regionMappingDefinitionsUrl: URL of JSON file containing region mapping definitions
     * * conversionServiceBaseUrl: URL of OGR2OGR conversion service
     * * proj4ServiceBaseUrl: URL of proj4def lookup service
     * * corsProxyBaseUrl: URL of CORS proxy
     * @type {Object}
     */
    this.configParameters = defaultConfigParameters;

    /**
     * Gets or sets the urlShorter to be used with terria.  This is currently set in the start method
     * to allow the urlShortener object to properly initialize.  See the GoogleUrlShortener for an
     * example urlShortener.
     * @type {Object}
     */
    this.urlShortener = undefined;

    /**
     * Gets or sets the shareDataService to be used with Terria, which can save JSON or (in future) other user-provided
     * data somewhere. It can be used to generate short URLs.
     * @type {Object}
     */
    this.shareDataService = undefined;

    /**
     * Gets or sets the ServerConfig object representing server-side configuration.
     * @type {Object}
     */
    this.serverConfig = undefined;

    /**
     * Event that tracks changes to the progress in loading new tiles from either Cesium or Leaflet - events will be
     * raised with the number of tiles that still need to load.
     *
     * @type {CesiumEvent}
     */
    this.tileLoadProgressEvent = new CesiumEvent();

    this.disclaimerListener = function(catalogMember, callback) {
        window.alert(catalogMember.initialMessage.content); /*eslint no-alert: 0*/
        callback();
    };

    /**
     * Gets or sets the selectBox function - set true when user requires a rectangle parameter from analytics.
     * @type {Boolean}
     */
    this.selectBox = false;

    /**
     * Gets or sets a callback function that can modify any "start data" (e.g. a share URL) before it is loaded.
     * The function is passed the start data and may modify it in place or return a new instance.
     * @type {Function}
     */
    this.filterStartDataCallback = undefined;

    /**
     * Gets or sets whether to show a splitter, if possible. Default false. This property is observable.
     * @type {Boolean}
     */
    this.showSplitter = false;

    /**
     * Gets or sets the current position of the splitter (if {@link Terria#showSplitter} is true) as a fraction of the map window.
     * 0.0 is on the left, 0.5 is in the center, and 1.0 is on the right.  This property is observable.
     */
    this.splitPosition = 0.5;
    /**
     * Gets or sets the current vertical position of the splitter (if {@link Terria#showSplitter} is true) as a fraction of the map window.
     * 0.0 is on the top, 0.5 is in the center, and 1.0 is on the bottom.  This property is observable.
     */
    this.splitPositionVertical = 0.5;

    /**
     * Array of stories
     */
    this.stories = undefined;

    knockout.track(this, [
        'viewerMode', 'baseMap', 'baseMapName', 'fogSettings',
        '_initialView', 'homeView', 'locationMarker', 'pickedFeatures',
        'selectedFeature', 'mapInteractionModeStack',
        'configParameters', 'catalog', 'selectBox',
        'currentViewer', 'showSplitter', 'splitPosition', 'splitPositionVertical',
        'baseMapContrastColor', 'stories'
    ]);

    /**
     * Gets or sets the camera's initial view.  This is the view that the application has at startup.  If this property
     * is not explicitly specified, the {@link Terria#homeView} is used.
     * @type {CameraView}
     */
    knockout.defineProperty(this, 'initialView', {
        get: function() {
            if (this._initialView) {
                return this._initialView;
            } else {
                return this.homeView;
            }
        },
        set: function(value) {
            this._initialView = value;
        }
    });

    knockout.getObservable(this, 'initialView').subscribe(function() {
        if (this.zoomWhenInitialViewChanges && defined(this.currentViewer)) {
            this.currentViewer.zoomTo(this.initialView, 2.0);
        }
    }, this);
};

/**
 * Starts up Terria.
 *
 * @param {Object} options Object with the following properties:
 * @param {String} [options.applicationUrl] The URL of the application.  Typically this is obtained from window.location.  This URL, if
 *                                          supplied, is parsed for startup parameters.
 * @param {String} [options.configUrl='config.json'] The URL of the file containing configuration information, such as the list of domains to proxy.
 * @param {UrlShortener} [options.urlShortener] The URL shortener to use to expand short URLs.  If this property is undefined, short URLs will not be expanded.
 * @param {Boolean} [options.persistViewerMode] Whether to use the ViewerMode stored in localStorage if avaliable (this takes priority over other ViewerMode options). If not specified the stored ViewerMode will be used.
 */
Terria.prototype.start = function(options) {
    function slashify(url) {
        return (url && url[url.length - 1] !== '/') ? url + '/' : url;
    }

    this.catalog.isLoading = true;

    var applicationUrl = defaultValue(options.applicationUrl, '');
    this.urlShortener = options.urlShortener;
    this.shareDataService = options.shareDataService;


    var that = this;
    return loadJson5(options.configUrl).then(function(config) {
        if (defined(config.parameters)) {
            // allow config file to provide TerriaJS-Server URLs to facilitate purely static deployments relying on external services
            that.configParameters = combine(config.parameters, that.configParameters);
        }
        var cp = that.configParameters;
        cp.conversionServiceBaseUrl = slashify(cp.conversionServiceBaseUrl);
        cp.proj4ServiceBaseUrl = slashify(cp.proj4ServiceBaseUrl);
        cp.corsProxyBaseUrl = slashify(cp.corsProxyBaseUrl);

        that.appName = defaultValue(cp.appName, defaultValue(options.appName, that.appName));
        that.supportEmail = defaultValue(cp.supportEmail, defaultValue(options.supportEmail, that.supportEmail));

        if(defined(cp.autoPlay)) that.autoPlay = cp.autoPlay;

        that.analytics.start(that.configParameters);
        that.analytics.logEvent('launch', 'url', defined(applicationUrl.href) ? applicationUrl.href : 'empty');

        var initializationUrls = config.initializationUrls;

        if (defined(initializationUrls)) {
            for (var i = 0; i < initializationUrls.length; i++) {
                that.initSources.push(generateInitializationUrl(initializationUrls[i]));
            }
        }

        showDisclaimer(that, options.globalDisclaimerHtml, options.developmentDisclaimerPreambleHtml);

        that.serverConfig = new ServerConfig();
        let serverConfig;
        return that.serverConfig.init(cp.serverConfigUrl).then(function() {
            // All the "proxyableDomains" bits here are due to a pre-serverConfig mechanism for whitelisting domains.
            // We should deprecate it.
            var pdu = that.configParameters.proxyableDomainsUrl;
            if (pdu) {
                return loadJson5(pdu);
            }
        }).then(function(proxyableDomains) {
            if (proxyableDomains) {
                // format of proxyableDomains JSON file slightly differs from serverConfig format.
                proxyableDomains.allowProxyFor = proxyableDomains.allowProxyFor || proxyableDomains.proxyableDomains;
            }
            if (typeof that.serverConfig === 'object') {
                serverConfig = that.serverConfig.config; // if server config is unavailable, this remains undefined.
            }
            if (that.shareDataService) {
                that.shareDataService.init(serverConfig);
            }
            that.corsProxy.init(proxyableDomains || serverConfig, cp.corsProxyBaseUrl, config.proxyDomains);
        }).otherwise(function(e) {
            console.error(e);
            // There's no particular reason an error should be thrown here.
            that.error.raiseEvent({
                title: 'Failed to initialize services',
                message: 'A problem occurred with the Terria server. This may cause some layers or the conversion service to be unavailable.'
            });
        }).then(function() {
            return that.updateApplicationUrl(applicationUrl, that.urlShortener);
        }).then(function () {
            var persistViewerMode = defaultValue(options.persistViewerMode, true);

            if (persistViewerMode && defined(that.getLocalProperty('viewermode'))) {
                that.viewerMode = parseInt(that.getLocalProperty('viewermode'), 10);
            } else {
                // If we are running on a mobile platform set the viewerMode to the config specified default mobile viewer mode.
                if (isCommonMobilePlatform() && !defined(that.userProperties.map)) {
                    // This is the default viewerMode to use if the configuration parameter is not set or is not set correctly.
                    that.viewerMode = ViewerMode.Leaflet;

                    if (defined(that.configParameters.mobileDefaultViewerMode) && (typeof that.configParameters.mobileDefaultViewerMode === 'string')) {
                        const mobileDefault = that.configParameters.mobileDefaultViewerMode.toLowerCase();
                        if (mobileDefault === '3dterrain') {
                            that.viewerMode = ViewerMode.CesiumTerrain;
                        }
                        else if (mobileDefault === '3dsmooth') {
                            that.viewerMode = ViewerMode.CesiumEllipsoid;
                        }
                        else if (mobileDefault === '2d') {
                            that.viewerMode = ViewerMode.Leaflet;
                        }
                    }
                }

                if (options.defaultTo2D && !defined(that.userProperties.map)) {
                    that.viewerMode = ViewerMode.Leaflet;
                }
            }

            that.catalog.isLoading = false;
        }).otherwise(function(e) {
            console.error('Error from updateApplicationUrl: ',  e);
            that.error.raiseEvent({
                title: 'Problem loading URL',
                message: 'A problem occurred while initialising Terria with URL parameters.'
            });
        });
    });
};

/**
 * Updates the state of the application based on the hash portion of a URL.
 * @param {String} newUrl The new URL of the application.
 * @return {Promise} A promise that resolves when any new init sources specified in the URL have been loaded.
 */
Terria.prototype.updateApplicationUrl = function(newUrl) {
    var uri = new URI(newUrl);
    var hash = uri.fragment();
    var hashProperties = queryToObject(hash);

    var initSources = this.initSources.slice();
    var promise = interpretHash(this, hashProperties, this.userProperties, this.initSources, initSources);

    var that = this;
    return when(promise).then(function() {
        var desiredMode = (that.userProperties.map || '').toLowerCase();
        if (desiredMode === '2d') {
            that.viewerMode = ViewerMode.Leaflet;
        } else if (desiredMode === '3d') {
            that.viewerMode = ViewerMode.CesiumTerrain;
        } else if (desiredMode === '3dsmooth') {
            that.viewerMode = ViewerMode.CesiumEllipsoid;
        }
        return loadInitSources(that, initSources);
    });
};

Terria.prototype.updateFromStartData = function(startData) {
    var initSources = this.initSources.slice();
    interpretStartData(this, startData, this.initSources, initSources);
    return loadInitSources(this, initSources);
};

/**
 * Gets the value of a user property.  If the property doesn't exist, it is created as an observable property with the
 * value undefined.  This way, if it becomes defined in the future, anyone depending on the value will be notified.
 * @param {String} propertyName The name of the user property for which to get the value.
 * @return {Object} The value of the property, or undefined if the property does not exist.
 */
Terria.prototype.getUserProperty = function(propertyName) {
    if (!knockout.getObservable(this.userProperties, propertyName)) {
        this.userProperties[propertyName] = undefined;
        knockout.track(this.userProperties, [propertyName]);
    }
    return this.userProperties[propertyName];
};

Terria.prototype.addInitSource = function(initSource) {
    var promise = when();
    var that = this;

    // Extract the list of CORS-ready domains.
    if (defined(initSource.corsDomains)) {
        this.corsProxy.corsDomains.push.apply(this.corsProxy.corsDomains, initSource.corsDomains);
    }

    // The last init source to specify an initial/home camera view wins.
    if (defined(initSource.homeCamera)) {
        this.homeView = CameraView.fromJson(initSource.homeCamera);
    }

    if (defined(initSource.initialCamera)) {
        this.initialView = CameraView.fromJson(initSource.initialCamera);
    }

    // Extract the init source properties that require no deserialization.
    directInitSourceProperties.forEach(function(propertyName) {
        if (defined(initSource[propertyName])) {
            that[propertyName] = initSource[propertyName];
        }
    });

    if (defined(initSource.showSplitter)) {
        // If you try to show the splitter straight away, the browser hangs.
        runLater(function() {
            that.showSplitter = initSource.showSplitter;
        });
    }

    if (defined(initSource.viewerMode) && !defined(this.userProperties.map)) {
        var desiredMode = (initSource.viewerMode || '').toLowerCase();
        if (desiredMode === '2d') {
            this.viewerMode = ViewerMode.Leaflet;
        } else if (desiredMode === '3d') {
            this.viewerMode = ViewerMode.CesiumTerrain;
        } else if (desiredMode === '3dsmooth') {
            this.viewerMode = ViewerMode.CesiumEllipsoid;
        }
    }

    if (defined(initSource.currentTime)) {
        // If the time is supplied we want to freeze the display at the specified time and not auto playing.
        this.autoPlay = false;

        const time = initSource.currentTime;
        this.clock.currentTime.dayNumber = parseInt(time.dayNumber, 10);
        this.clock.currentTime.secondsOfDay = parseInt(time.secondsOfDay, 10);
    }

    // Populate the list of services.
    if (defined(initSource.services)) {
        this.services.services.push.apply(this.services, initSource.services);
    }

    // Populate the catalog
    if (defined(initSource.catalog)) {
        var isUserSupplied = !initSource.isFromExternalFile;

        promise = promise.then(this.catalog.updateFromJson.bind(this.catalog, initSource.catalog, {
            isUserSupplied: isUserSupplied
        }));
    }

    if (defined(initSource.sharedCatalogMembers)) {
        promise = promise.then(this.catalog.updateByShareKeys.bind(this.catalog, initSource.sharedCatalogMembers));
    }

    if (defined(initSource.locationMarker)) {
        var marker = {
            name: initSource.locationMarker.name,
            location: {
                latitude: initSource.locationMarker.latitude,
                longitude: initSource.locationMarker.longitude
            }
        };

        addMarker(this, marker);
    }


    if (defined(initSource.pickedFeatures)) {
        promise.then(function() {
            var removeViewLoadedListener;

            var loadPickedFeatures = function() {
                if (defined(removeViewLoadedListener)) {
                    removeViewLoadedListener();
                }

                var vectorFeatures;
                var featureIndex = {};

                var initSourceEntities = initSource.pickedFeatures.entities;
                if (initSourceEntities) {
                    // Build index of terria features by a hash of their properties.
                    var relevantItems = that.nowViewing.items.filter(function(item) {
                        return item.isEnabled && item.isShown && defined(item.dataSource) && defined(item.dataSource.entities);
                    });
                    relevantItems.forEach(function(item) {
                        (item.dataSource.entities.values || []).forEach(function(entity) {
                            var hash = hashEntity(entity, that.clock);
                            var feature = Feature.fromEntityCollectionOrEntity(entity);
                            featureIndex[hash] = featureIndex[hash] ? featureIndex[hash].concat([feature]) : [feature];
                        });
                    });

                    // Go through the features we've got from terria match them up to the id/name info we got from the
                    // share link, filtering out any without a match.
                    vectorFeatures = initSourceEntities.map(function(initSourceEntity) {
                        var matches = defaultValue(featureIndex[initSourceEntity.hash], [])
                            .filter(function(match) {
                                return match.name === initSourceEntity.name;
                            });

                        return matches.length && matches[0];
                    }).filter(function(feature) {
                        return defined(feature);
                    });
                }

                that.currentViewer.pickFromLocation(initSource.pickedFeatures.pickCoords, initSource.pickedFeatures.providerCoords, vectorFeatures);

                that.pickedFeatures.allFeaturesAvailablePromise.then(function() {
                    that.pickedFeatures.features.forEach(function(entity) {
                        var hash = hashEntity(entity, that.clock);
                        var feature = entity;
                        featureIndex[hash] = featureIndex[hash] ? featureIndex[hash].concat([feature]) : [feature];
                    });

                    if (defined(initSource.pickedFeatures.current)) {
                        var selectedFeatureMatches = defaultValue(featureIndex[initSource.pickedFeatures.current.hash], [])
                            .filter(function(feature) {
                                return feature.name === initSource.pickedFeatures.current.name;
                            });

                        that.selectedFeature = selectedFeatureMatches.length && selectedFeatureMatches[0];
                    }
                });
            };


            if (that.currentViewer !== that._noViewer) {
                loadPickedFeatures();
            } else {
                removeViewLoadedListener = that.afterViewerChanged.addEventListener(loadPickedFeatures);
            }
        });
    }

    if (defined(initSource.stories)) {
        this.stories = [...(this.stories || []), ...initSource.stories];
    }

    return promise;
};

Terria.prototype.getLocalProperty = function(key) {
    try {
        if (!defined(window.localStorage)) {
            return undefined;
        }
    } catch (e) {
        // SecurityError can arise if 3rd party cookies are blocked in Chrome and we're served in an iFrame
        return undefined;
    }
    var v = window.localStorage.getItem(this.appName + '.' + key);
    if (v === 'true') {
        return true;
    } else if (v === 'false') {
        return false;
    }
    return v;
};

Terria.prototype.setLocalProperty = function(key, value) {
    try {
        if (!defined(window.localStorage)) {
            return undefined;
        }
    } catch (e) {
        return undefined;
    }
    window.localStorage.setItem(this.appName + '.' + key, value);
    return true;
};

<<<<<<< HEAD
Terria.prototype.updateFromStartData = function(startData) {
    const initSources = this.initSources.slice();
    interpretStartData(this, startData, this.initSources, initSources);
    loadInitSources(this, initSources);
=======
/**
 * Returns the side of the splitter the `position` lies on.
 *
 * @param {(Cartesian2|Cartesian3)} The screen position.
 * @return {ImagerySplitDirection} The side of the splitter on which `position` lies.
 */
Terria.prototype.getSplitterSideForScreenPosition = function(position) {
    var splitterX = this.currentViewer.getContainer().clientWidth * this.splitPosition;
    if (position.x <= splitterX) {
        return ImagerySplitDirection.LEFT;
    } else {
        return ImagerySplitDirection.RIGHT;
    }
>>>>>>> 550260be
};

var latestStartVersion = '0.0.05';

function interpretHash(terria, hashProperties, userProperties, persistentInitSources, temporaryInitSources) {
    var promise;
    // #share=xyz . Resolve with either share data service or URL shortener.
    if (defined(hashProperties.share)) {
        if (defined(terria.shareDataService)) {
            // get JSON directly
            promise = terria.shareDataService.resolveData(hashProperties.share);
        } else if (defined(terria.urlShortener)) {
            promise = terria.urlShortener.expand(hashProperties.share)
                // get URL, and extract the JSON part
                .then(longUrl => longUrl && queryToObject(new URI(longUrl).fragment()));
        }
    }

    return when(promise, function(shareProps) {
        Object.keys(hashProperties).forEach(function(property) {
            var propertyValue = hashProperties[property];

            if (property === 'clean') {
                persistentInitSources.length = 0;
                temporaryInitSources.length = 0;
            } else if (property === 'start') {
                // a share link that hasn't been shortened: JSON embedded in URL (only works for small quantities of JSON)
                var startData = JSON.parse(propertyValue);
                interpretStartData(terria, startData, persistentInitSources, temporaryInitSources);
            } else if (defined(propertyValue) && propertyValue.length > 0) {
                userProperties[property] = propertyValue;
                knockout.track(userProperties, [property]);
            } else {
                var initSourceFile = generateInitializationUrl(property);
                persistentInitSources.push(initSourceFile);
                temporaryInitSources.push(initSourceFile);
            }
        });
        if (shareProps) {
            interpretStartData(terria, shareProps, persistentInitSources, temporaryInitSources);
        }
    });
}

function interpretStartData(terria, startData, persistentInitSources, temporaryInitSources) {
    if (defined(startData.version) && startData.version !== latestStartVersion) {
        adjustForBackwardCompatibility(startData);
    }

    if (defined(terria.filterStartDataCallback)) {
        startData = terria.filterStartDataCallback(startData) || startData;
    }

    // Include any initSources specified in the URL.
    if (defined(startData.initSources)) {
        for (var i = 0; i < startData.initSources.length; ++i) {
            var initSource = startData.initSources[i];
            if (temporaryInitSources.indexOf(initSource) < 0) {
                temporaryInitSources.push(initSource);

                // Only add external files to the application's list of init sources.
                if (typeof initSource === 'string' && persistentInitSources.indexOf(initSource) < 0) {
                    persistentInitSources.push(initSource);
                }
            }
        }
    }
}

function generateInitializationUrl(url) {
    if (url.toLowerCase().substring(url.length - 5) !== '.json') {
        return {
            initFragment: url
        };
    }
    return url;
}

function loadInitSources(terria, initSources) {
    return initSources.reduce(function(promiseSoFar, initSource) {
        return promiseSoFar
            .then(loadInitSource.bind(undefined, terria, initSource))
            .then(function(initSource) {
                if (defined(initSource)) {
                    return terria.addInitSource(initSource);
                }
            });
    }, when());
}

function loadInitSource(terria, source) {
    let loadSource;
    let loadPromise;
    if (typeof source === 'string') {
        loadSource = source;
        loadPromise = loadJson5(terria.corsProxy.getURLProxyIfNecessary(source));
    } else if (typeof source === 'object' && typeof source.initFragment === 'string') {
        const fragment = source.initFragment;
        const fragmentPaths = terria.configParameters.initFragmentPaths;
        if (fragmentPaths.length === 0) {
            terria.error.raiseEvent({
                title: 'Error loading initialization source',
                message: 'Could not load initialization information from ' + fragment + ' because no initFragmentPaths are defined.'
            });
            return undefined;
        }

        loadSource = fragmentPaths.map(path => buildInitUrlFromFragment(path, fragment)).join(', ');

        loadPromise = loadJson5(terria.corsProxy.getURLProxyIfNecessary(buildInitUrlFromFragment(fragmentPaths[0], fragment)));

        for (let i = 1; i < fragmentPaths.length; ++i) {
            loadPromise = loadPromise.otherwise(function() {
                return loadJson5(terria.corsProxy.getURLProxyIfNecessary(buildInitUrlFromFragment(fragmentPaths[i], fragment)));
            });
        }
    }

    if (loadPromise) {
        return loadPromise.then(function (initSource) {
            initSource.isFromExternalFile = true;
            return initSource;
        })
        .otherwise(function () {
            terria.error.raiseEvent({
                title: 'Error loading initialization source',
                message: 'An error occurred while loading initialization information from ' + loadSource + '.  This may indicate that you followed an invalid link or that there is a problem with your Internet connection.'
            });
            return undefined;
        });
    } else {
        return source;
    }
}

function buildInitUrlFromFragment(path, fragment) {
    return path + fragment + '.json';
}

function adjustForBackwardCompatibility(startData) {
    if (startData.version === '0.0.03') {
        // In this version, there was just a single 'camera' property instead of a 'homeCamera' and 'initialCamera'.
        // Treat the one property as the initialCamera.
        for (var i = 0; i < startData.initSources.length; ++i) {
            if (defined(startData.initSources[i].camera)) {
                startData.initSources[i].initialCamera = startData.initSources[i].camera;
                startData.initSources[i].camera = undefined;
            }
        }
    }
}

function showDisclaimer(terria, globalDisclaimerHtml, developmentDisclaimerPreambleHtml) {
    // Show a modal disclaimer before user can do anything else.
    if (defined(terria.configParameters.globalDisclaimer) && defined(globalDisclaimerHtml)) {
        var globalDisclaimer = terria.configParameters.globalDisclaimer;
        var hostname = window.location.hostname;
        var enabled = !defined(globalDisclaimer.enabled) || globalDisclaimer.enabled;
        if (enabled && (globalDisclaimer.enableOnLocalhost || hostname.indexOf('localhost') === -1)) {
            var message = '';
            // Sometimes we want to show a preamble if the user is viewing a site other than the official production instance.
            // This can be expressed as a devHostRegex ("any site starting with staging.") or a negative prodHostRegex ("any site not ending in .gov.au")
            if (defined(developmentDisclaimerPreambleHtml)) {
                if (defined(globalDisclaimer.devHostRegex) && hostname.match(globalDisclaimer.devHostRegex) ||
                    defined(globalDisclaimer.prodHostRegex) && !hostname.match(globalDisclaimer.prodHostRegex)) {
                        message += developmentDisclaimerPreambleHtml;
                }
            }

            message += globalDisclaimerHtml;

            var options = {
                title: (globalDisclaimer.title !== undefined) ? globalDisclaimer.title : 'Disclaimer',
                confirmText: (globalDisclaimer.buttonTitle || "I Agree"),
                width: globalDisclaimer.width || 600,
                height: globalDisclaimer.height || 550,
                message: message,
                hideUi: globalDisclaimer.hideUi,
                type: 'disclaimer'
            };

            terria.error.raiseEvent(options);
        }
    }
}

module.exports = Terria;<|MERGE_RESOLUTION|>--- conflicted
+++ resolved
@@ -779,12 +779,6 @@
     return true;
 };
 
-<<<<<<< HEAD
-Terria.prototype.updateFromStartData = function(startData) {
-    const initSources = this.initSources.slice();
-    interpretStartData(this, startData, this.initSources, initSources);
-    loadInitSources(this, initSources);
-=======
 /**
  * Returns the side of the splitter the `position` lies on.
  *
@@ -798,7 +792,6 @@
     } else {
         return ImagerySplitDirection.RIGHT;
     }
->>>>>>> 550260be
 };
 
 var latestStartVersion = '0.0.05';
