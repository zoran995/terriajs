// const mobx = require('mobx');
// const mobxUtils = require('mobx-utils');
// Problems in current architecture:
// 1. After loading, can't tell what user actually set versus what came from e.g. GetCapabilities.
//  Solution: layering
// 2. CkanCatalogItem producing a WebMapServiceCatalogItem on load
// 3. Observable spaghetti
//  Solution: think in terms of pipelines with computed observables, document patterns.
// 4. All code for all catalog item types needs to be loaded before we can do anything.
import i18next from "i18next";
import { computed, runInAction } from "mobx";
import moment from "moment";
import combine from "terriajs-cesium/Source/Core/combine";
import Ellipsoid from "terriajs-cesium/Source/Core/Ellipsoid";
import JulianDate from "terriajs-cesium/Source/Core/JulianDate";
import Rectangle from "terriajs-cesium/Source/Core/Rectangle";
import WebMercatorTilingScheme from "terriajs-cesium/Source/Core/WebMercatorTilingScheme";
import ImageryProvider from "terriajs-cesium/Source/Scene/ImageryProvider";
import WebMapServiceImageryProvider from "terriajs-cesium/Source/Scene/WebMapServiceImageryProvider";
import URI from "urijs";
import containsAny from "../Core/containsAny";
import createTransformerAllowUndefined from "../Core/createTransformerAllowUndefined";
import filterOutUndefined from "../Core/filterOutUndefined";
import isDefined from "../Core/isDefined";
import isReadOnlyArray from "../Core/isReadOnlyArray";
import TerriaError from "../Core/TerriaError";
import CatalogMemberMixin from "../ModelMixins/CatalogMemberMixin";
import DiffableMixin from "../ModelMixins/DiffableMixin";
import GetCapabilitiesMixin from "../ModelMixins/GetCapabilitiesMixin";
import TimeFilterMixin from "../ModelMixins/TimeFilterMixin";
import UrlMixin from "../ModelMixins/UrlMixin";
import { InfoSectionTraits } from "../Traits/CatalogMemberTraits";
import DiscreteTimeTraits from "../Traits/DiscreteTimeTraits";
import LegendTraits from "../Traits/LegendTraits";
import { RectangleTraits } from "../Traits/MappableTraits";
import WebMapServiceCatalogItemTraits, {
  WebMapServiceAvailableLayerStylesTraits
} from "../Traits/WebMapServiceCatalogItemTraits";
import CommonStrata from "./CommonStrata";
import CreateModel from "./CreateModel";
import createStratumInstance from "./createStratumInstance";
import LoadableStratum from "./LoadableStratum";
import Mappable, { ImageryParts } from "./Mappable";
import { BaseModel } from "./Model";
import proxyCatalogItemUrl from "./proxyCatalogItemUrl";
import { AvailableStyle } from "./SelectableStyle";
import StratumFromTraits from "./StratumFromTraits";
import WebMapServiceCapabilities, {
  CapabilitiesLayer,
  CapabilitiesStyle,
  CapabilitiesContactInformation,
  getRectangleFromLayer
} from "./WebMapServiceCapabilities";
import { callWebCoverageService } from "./callWebCoverageService";
import ExportableData from "./ExportableData";

const dateFormat = require("dateformat");

interface LegendUrl {
  url: string;
  mimeType?: string;
}

interface WebMapServiceStyle {
  name: string;
  title: string;
  abstract?: string;
  legendUrl?: LegendUrl;
}

interface WebMapServiceStyles {
  [layerName: string]: WebMapServiceStyle[];
}

class GetCapabilitiesStratum extends LoadableStratum(
  WebMapServiceCatalogItemTraits
) {
  static load(
    catalogItem: WebMapServiceCatalogItem
  ): Promise<GetCapabilitiesStratum> {
    console.log("Loading GetCapabilities");

    if (catalogItem.getCapabilitiesUrl === undefined) {
      return Promise.reject(
        new TerriaError({
          title: i18next.t("models.webMapServiceCatalogItem.missingUrlTitle"),
          message: i18next.t(
            "models.webMapServiceCatalogItem.missingUrlMessage"
          )
        })
      );
    }

    const proxiedUrl = proxyCatalogItemUrl(
      catalogItem,
      catalogItem.getCapabilitiesUrl,
      catalogItem.getCapabilitiesCacheDuration
    );
    return WebMapServiceCapabilities.fromUrl(proxiedUrl).then(capabilities => {
      return new GetCapabilitiesStratum(catalogItem, capabilities);
    });
  }

  constructor(
    readonly catalogItem: WebMapServiceCatalogItem,
    readonly capabilities: WebMapServiceCapabilities
  ) {
    super();
  }

  duplicateLoadableStratum(model: BaseModel): this {
    return new GetCapabilitiesStratum(
      model as WebMapServiceCatalogItem,
      this.capabilities
    ) as this;
  }

  @computed
  get supportsReordering() {
    return !this.keepOnTop;
  }

  @computed
  get layers(): string | undefined {
    let layers: string | undefined;

    if (this.catalogItem.uri !== undefined) {
      // Try to extract a layer from the URL
      const query: any = this.catalogItem.uri.query(true);
      layers = query.layers;
    }

    if (layers === undefined) {
      // Use all the top-level, named layers
      layers = filterOutUndefined(
        this.capabilities.topLevelNamedLayers.map(layer => layer.Name)
      ).join(",");
    }

    return layers;
  }

  @computed
  get legends(): StratumFromTraits<LegendTraits>[] | undefined {
    const availableStyles = this.catalogItem.availableStyles || [];
    const layers = this.catalogItem.layersArray;
    const styles = this.catalogItem.stylesArray;

    const result: StratumFromTraits<LegendTraits>[] = [];

    for (let i = 0; i < layers.length; ++i) {
      const layer = layers[i];
      const style = i < styles.length ? styles[i] : undefined;

      const layerAvailableStyles = availableStyles.find(
        candidate => candidate.layerName === layer
      );
      if (
        layerAvailableStyles !== undefined &&
        layerAvailableStyles.styles !== undefined
      ) {
        // Use the first style if none is explicitly specified.
        // Note that the WMS 1.3.0 spec (section 7.3.3.4) explicitly says we can't assume this,
        // but because the server has no other way of indicating the default style, let's hope that
        // sanity prevails.
        const layerStyle =
          style === undefined
            ? layerAvailableStyles.styles.length > 0
              ? layerAvailableStyles.styles[0]
              : undefined
            : layerAvailableStyles.styles.find(
                candidate => candidate.name === style
              );

        if (layerStyle !== undefined && layerStyle.legend !== undefined) {
          result.push(
            <StratumFromTraits<LegendTraits>>(<unknown>layerStyle.legend)
          );
        }
      }
    }

    return result;
  }

  @computed
  get capabilitiesLayers(): ReadonlyMap<string, CapabilitiesLayer | undefined> {
    const lookup: (
      name: string
    ) => [string, CapabilitiesLayer | undefined] = name => [
      name,
      this.capabilities && this.capabilities.findLayer(name)
    ];
    return new Map(this.catalogItem.layersArray.map(lookup));
  }

  @computed
  get availableStyles(): StratumFromTraits<
    WebMapServiceAvailableLayerStylesTraits
  >[] {
    const result: StratumFromTraits<
      WebMapServiceAvailableLayerStylesTraits
    >[] = [];

    if (!this.capabilities) {
      return result;
    }

    const capabilitiesLayers = this.capabilitiesLayers;
    for (const layerTuple of capabilitiesLayers) {
      const layerName = layerTuple[0];
      const layer = layerTuple[1];

      const styles: ReadonlyArray<CapabilitiesStyle> = layer
        ? this.capabilities.getInheritedValues(layer, "Style")
        : [];
      result.push({
        layerName: layerName,
        styles: styles.map(style => {
          var wmsLegendUrl = isReadOnlyArray(style.LegendURL)
            ? style.LegendURL[0]
            : style.LegendURL;

          var legendUri, legendMimeType;
          if (
            wmsLegendUrl &&
            wmsLegendUrl.OnlineResource &&
            wmsLegendUrl.OnlineResource["xlink:href"]
          ) {
            legendUri = new URI(
              decodeURIComponent(wmsLegendUrl.OnlineResource["xlink:href"])
            );
            legendMimeType = wmsLegendUrl.Format;
          }
          const legend = !legendUri
            ? undefined
            : createStratumInstance(LegendTraits, {
                url: legendUri.toString(),
                urlMimeType: legendMimeType
              });

          return {
            name: style.Name,
            title: style.Title,
            abstract: style.Abstract,
            legend: legend
          };
        })
      });
    }

    return result;
  }

  @computed
  get info(): StratumFromTraits<InfoSectionTraits>[] {
    const result: StratumFromTraits<InfoSectionTraits>[] = [];

<<<<<<< HEAD
    function createInfoSection(name: string, content: string | undefined) {
      const trait = createStratumInstance(InfoSectionTraits);
      trait.name = name;
      trait.content = content;
      return trait;
    }
=======
    const capabilitiesTraits = createStratumInstance(InfoSectionTraits);
    capabilitiesTraits.name = i18next.t(
      "models.webMapServiceCatalogItem.getCapabilitiesUrl"
    );
    capabilitiesTraits.content = this.catalogItem.getCapabilitiesUrl;
    result.push(capabilitiesTraits);
>>>>>>> 2c81a304

    let firstDataDescription: string | undefined;
    for (const layer of this.capabilitiesLayers.values()) {
      if (
        !layer ||
        !layer.Abstract ||
        containsAny(layer.Abstract, WebMapServiceCatalogItem.abstractsToIgnore)
      ) {
        continue;
      }

      const suffix =
        this.capabilitiesLayers.size === 1 ? "" : ` - ${layer.Title}`;
      const name = `Web Map Service Layer Description${suffix}`;
      result.push(createInfoSection(name, layer.Abstract));
      firstDataDescription = firstDataDescription || layer.Abstract;
    }

    // Show the service abstract if there is one and if it isn't the Geoserver default "A compliant implementation..."
    const service = this.capabilities && this.capabilities.Service;
    if (service) {
      if (service.ContactInformation !== undefined) {
        result.push(
          createInfoSection(
            i18next.t("models.webMapServiceCatalogItem.serviceContact"),
            getServiceContactInformation(service.ContactInformation)
          )
        );
      }

      result.push(
        createInfoSection(
          i18next.t("models.webMapServiceCatalogItem.getCapabilitiesUrl"),
          this.catalogItem.getCapabilitiesUrl
        )
      );

      if (
        service &&
        service.Abstract &&
        !containsAny(
          service.Abstract,
          WebMapServiceCatalogItem.abstractsToIgnore
        ) &&
        service.Abstract !== firstDataDescription
      ) {
        result.push(
          createInfoSection(
            i18next.t("models.webMapServiceCatalogItem.serviceDescription"),
            service.Abstract
          )
        );
      }

      // Show the Access Constraints if it isn't "none" (because that's the default, and usually a lie).
      if (
        service.AccessConstraints &&
        !/^none$/i.test(service.AccessConstraints)
      ) {
        result.push(
          createInfoSection(
            i18next.t("models.webMapServiceCatalogItem.accessConstraints"),
            service.AccessConstraints
          )
        );
      }
    }

    return result;
  }

  @computed
  get infoSectionOrder(): string[] {
    let suffix = "";
    for (const layer of this.capabilitiesLayers.values()) {
      if (
        !layer ||
        !layer.Abstract ||
        containsAny(layer.Abstract, WebMapServiceCatalogItem.abstractsToIgnore)
      ) {
        continue;
      }
      if (this.capabilitiesLayers.size > 1) {
        suffix = ` - ${layer.Title}`;
      }
    }

    return [
      i18next.t("preview.disclaimer"),
      i18next.t("description.name"),
      `Web Map Service Layer Description${suffix}`,
      i18next.t("preview.datasetDescription"),
      i18next.t("preview.serviceDescription"),
      i18next.t("preview.resourceDescription"),
      i18next.t("preview.licence"),
      i18next.t("preview.accessConstraints"),
      i18next.t("preview.author"),
      i18next.t("preview.contact"),
      i18next.t("preview.created"),
      i18next.t("preview.modified"),
      i18next.t("preview.updateFrequency")
    ];
  }

  @computed
  get shortReport() {
    const catalogItem = this.catalogItem;
    if (catalogItem.isShowingDiff) {
      const format = "yyyy/mm/dd";
      const d1 = dateFormat(catalogItem.firstDiffDate, format);
      const d2 = dateFormat(catalogItem.secondDiffDate, format);
      return `Showing difference image computed for ${catalogItem.diffStyleId} style on dates ${d1} and ${d2}`;
    }
  }

  @computed
  get rectangle(): StratumFromTraits<RectangleTraits> | undefined {
    const layers: CapabilitiesLayer[] = [...this.capabilitiesLayers.values()]
      .filter(layer => layer !== undefined)
      .map(l => l!);
    // Needs to take union of all layer rectangles
    return layers.length > 0 ? getRectangleFromLayer(layers[0]) : undefined;
    // if (layers.length === 1) {
    //     return getRectangleFromLayer(layers[0]);
    // }
    // Otherwise get the union of rectangles from all layers
    // return undefined;
  }

  @computed
  get isGeoServer(): boolean | undefined {
    if (!this.capabilities) {
      return undefined;
    }

    if (
      !this.capabilities.Service ||
      !this.capabilities.Service.KeywordList ||
      !this.capabilities.Service.KeywordList.Keyword
    ) {
      return false;
    }

    const keyword = this.capabilities.Service.KeywordList.Keyword;
    if (isReadOnlyArray(keyword)) {
      return keyword.indexOf("GEOSERVER") >= 0;
    } else {
      return keyword === "GEOSERVER";
    }
  }

  @computed
  get discreteTimes(): { time: string; tag: string | undefined }[] | undefined {
    const result = [];

    for (let layer of this.capabilitiesLayers.values()) {
      if (!layer) {
        continue;
      }
      const dimensions = this.capabilities.getInheritedValues(
        layer,
        "Dimension"
      );
      const timeDimension = dimensions.find(
        dimension => dimension.name.toLowerCase() === "time"
      );
      if (!timeDimension) {
        continue;
      }

      let extent: string = timeDimension;

      // WMS 1.1.1 puts dimension values in an Extent element instead of directly in the Dimension element.
      const extentElements = this.capabilities.getInheritedValues(
        layer,
        "Extent"
      );
      const extentElement = extentElements.find(
        extent => extent.name.toLowerCase() === "time"
      );
      if (extentElement) {
        extent = extentElement;
      }

      if (!extent || !extent.split) {
        continue;
      }

      const values = extent.split(",");
      for (let i = 0; i < values.length; ++i) {
        const value = values[i];
        const isoSegments = value.split("/");
        if (isoSegments.length === 1) {
          result.push({
            time: values[i],
            tag: undefined
          });
        } else {
          createDiscreteTimesFromIsoSegments(
            result,
            isoSegments,
            this.catalogItem.maxRefreshIntervals
          );
        }
      }
    }

    return result;
  }
}

class DiffStratum extends LoadableStratum(WebMapServiceCatalogItemTraits) {
  constructor(readonly catalogItem: WebMapServiceCatalogItem) {
    super();
  }

  duplicateLoadableStratum(model: BaseModel): this {
    return new DiffStratum(model as WebMapServiceCatalogItem) as this;
  }

  @computed
  get legends() {
    if (this.catalogItem.isShowingDiff && this.diffLegendUrl) {
      const urlMimeType =
        new URL(this.diffLegendUrl).searchParams.get("format") || undefined;
      return [
        createStratumInstance(LegendTraits, {
          url: this.diffLegendUrl,
          urlMimeType
        })
      ];
    }
    return undefined;
  }

  @computed
  get diffLegendUrl() {
    const diffStyleId = this.catalogItem.diffStyleId;
    const firstDate = this.catalogItem.firstDiffDate;
    const secondDate = this.catalogItem.secondDiffDate;
    if (diffStyleId && firstDate && secondDate) {
      return this.catalogItem.getLegendUrlForStyle(
        diffStyleId,
        JulianDate.fromIso8601(firstDate),
        JulianDate.fromIso8601(secondDate)
      );
    }
    return undefined;
  }

  @computed
  get disableStyleSelector() {
    return this.catalogItem.isShowingDiff;
  }

  @computed
  get disableDateTimeSelector() {
    return this.catalogItem.isShowingDiff;
  }
}

class WebMapServiceCatalogItem
  extends DiffableMixin(
    TimeFilterMixin(
      GetCapabilitiesMixin(
        UrlMixin(
          CatalogMemberMixin(CreateModel(WebMapServiceCatalogItemTraits))
        )
      )
    )
  )
  implements Mappable, ExportableData {
  /**
   * The collection of strings that indicate an Abstract property should be ignored.  If these strings occur anywhere
   * in the Abstract, the Abstract will not be used.  This makes it easy to filter out placeholder data like
   * Geoserver's "A compliant implementation of WMS..." stock abstract.
   */
  static abstractsToIgnore = ["A compliant implementation of WMS"];

  // hide elements in the info section which might show information about the datasource
  _sourceInfoItemNames = [
    i18next.t("models.webMapServiceCatalogItem.getCapabilitiesUrl")
  ];

  static defaultParameters = {
    transparent: true,
    format: "image/png",
    exceptions: "application/vnd.ogc.se_xml",
    styles: "",
    tiled: true
  };

  static readonly type = "wms";
  readonly canZoomTo = true;
  readonly supportsSplitting = true;

  get type() {
    return WebMapServiceCatalogItem.type;
  }

  // TODO
  get isMappable() {
    return true;
  }

  protected forceLoadMetadata(): Promise<void> {
    return GetCapabilitiesStratum.load(this).then(stratum => {
      runInAction(() => {
        this.strata.set(
          GetCapabilitiesMixin.getCapabilitiesStratumName,
          stratum
        );

        const diffStratum = new DiffStratum(this);
        this.strata.set(DiffableMixin.diffStratumName, diffStratum);
      });
    });
  }

  loadMapItems(): Promise<void> {
    return this.loadMetadata();
  }

  @computed
  get canExportData() {
    return isDefined(this.linkedWcsCoverage) && isDefined(this.linkedWcsUrl);
  }

  exportData() {
    return callWebCoverageService(this);
  }

  @computed
  get layersArray(): ReadonlyArray<string> {
    if (Array.isArray(this.layers)) {
      return this.layers;
    } else if (this.layers) {
      return this.layers.split(",");
    } else {
      return [];
    }
  }

  @computed
  get styleSelector() {
    if (this.availableStyles.length === 0) return undefined;
    if (this.availableStyles[0].styles.length === 0) return undefined;

    const userStrata: any = this.strata.get(CommonStrata.user);
    let activeStyle = this.availableStyles[0].styles[0].name;
    if (
      isDefined(userStrata) &&
      isDefined(userStrata.parameters) &&
      isDefined(userStrata.parameters.styles)
    ) {
      activeStyle = userStrata.parameters.styles;
    }
    return {
      name: "Styles",
      id: `styles-${this.uniqueId}`,
      activeStyleId: activeStyle,
      availableStyles: this.availableStyles[0].styles.map(function(s) {
        return {
          name: s.title!,
          id: s.name!
        };
      }),
      chooseActiveStyle: (strata: string, newStyle: string) => {
        let newParameters = {
          styles: newStyle
        };
        if (isDefined(userStrata) && "parameters" in userStrata) {
          newParameters = combine(newParameters, userStrata.parameters);
        }
        runInAction(() => {
          this.setTrait(CommonStrata.user, "parameters", newParameters);
        });
      }
    };
  }

  @computed
  get stylesArray(): ReadonlyArray<string> {
    if (Array.isArray(this.styles)) {
      return this.styles;
    } else if (this.styles) {
      return this.styles.split(",");
    } else {
      return [];
    }
  }

  @computed
  get discreteTimes() {
    const getCapabilitiesStratum:
      | GetCapabilitiesStratum
      | undefined = this.strata.get(
      GetCapabilitiesMixin.getCapabilitiesStratumName
    ) as GetCapabilitiesStratum;
    return getCapabilitiesStratum?.discreteTimes;
  }

  protected get defaultGetCapabilitiesUrl(): string | undefined {
    if (this.uri) {
      return this.uri
        .clone()
        .setSearch({
          service: "WMS",
          version: "1.3.0",
          request: "GetCapabilities"
        })
        .toString();
    } else {
      return undefined;
    }
  }

  @computed
  get canDiffImages(): boolean {
    const hasValidDiffStyles = this.availableDiffStyles.some(diffStyle =>
      this.styleSelector?.availableStyles.find(style => style.id === diffStyle)
    );
    return hasValidDiffStyles === true;
  }

  showDiffImage(
    firstDate: JulianDate,
    secondDate: JulianDate,
    diffStyleId: string
  ) {
    if (this.canDiffImages === false) {
      return;
    }

    // A helper to get the diff tag given a date string
    const firstDateStr = this.getTagForTime(firstDate);
    const secondDateStr = this.getTagForTime(secondDate);
    this.setTrait(CommonStrata.user, "firstDiffDate", firstDateStr);
    this.setTrait(CommonStrata.user, "secondDiffDate", secondDateStr);
    this.setTrait(CommonStrata.user, "diffStyleId", diffStyleId);
    this.setTrait(CommonStrata.user, "isShowingDiff", true);
  }

  clearDiffImage() {
    this.setTrait(CommonStrata.user, "firstDiffDate", undefined);
    this.setTrait(CommonStrata.user, "secondDiffDate", undefined);
    this.setTrait(CommonStrata.user, "diffStyleId", undefined);
    this.setTrait(CommonStrata.user, "isShowingDiff", false);
  }

  getLegendUrlForStyle(
    styleId: string,
    firstDate?: JulianDate,
    secondDate?: JulianDate
  ) {
    const firstTag = firstDate && this.getTagForTime(firstDate);
    const secondTag = secondDate && this.getTagForTime(secondDate);
    const time = filterOutUndefined([firstTag, secondTag]).join(",");
    const layerName = this.availableStyles.find(style =>
      style.styles.some(s => s.name === styleId)
    )?.layerName;
    const uri = URI(
      `${this.url}?service=WMS&version=1.1.0&request=GetLegendGraphic&format=image/png&transparent=True`
    )
      .addQuery("layer", encodeURIComponent(layerName || ""))
      .addQuery("styles", encodeURIComponent(styleId));
    if (time) {
      uri.addQuery("time", time);
    }
    return uri.toString();
  }

  @computed
  get mapItems() {
    if (this.isShowingDiff === true) {
      return this._diffImageryParts ? [this._diffImageryParts] : [];
    }

    const result = [];

    const current = this._currentImageryParts;
    if (current) {
      result.push(current);
    }

    const next = this._nextImageryParts;
    if (next) {
      result.push(next);
    }

    return result;
  }

  @computed
  private get _currentImageryParts(): ImageryParts | undefined {
    const imageryProvider = this._createImageryProvider(
      this.currentDiscreteTimeTag
    );
    if (imageryProvider === undefined) {
      return undefined;
    }
    return {
      imageryProvider,
      alpha: this.opacity,
      show: this.show !== undefined ? this.show : true
    };
  }

  @computed
  private get _nextImageryParts(): ImageryParts | undefined {
    if (this.nextDiscreteTimeTag) {
      const imageryProvider = this._createImageryProvider(
        this.nextDiscreteTimeTag
      );
      if (imageryProvider === undefined) {
        return undefined;
      }
      return {
        imageryProvider,
        alpha: 0.0,
        show: true
      };
    } else {
      return undefined;
    }
  }

  @computed
  private get _diffImageryParts(): ImageryParts | undefined {
    const diffStyleId = this.diffStyleId;
    if (
      this.firstDiffDate === undefined ||
      this.secondDiffDate === undefined ||
      diffStyleId === undefined
    ) {
      return;
    }
    const time = `${this.firstDiffDate},${this.secondDiffDate}`;
    const imageryProvider = this._createImageryProvider(time);
    if (imageryProvider) {
      return {
        imageryProvider,
        alpha: this.opacity,
        show: this.show !== undefined ? this.show : true
      };
    }
    return undefined;
  }

  @computed
  get diffModeParameters() {
    return { styles: this.diffStyleId };
  }

  getTagForTime(date: JulianDate): string | undefined {
    const index = this.getDiscreteTimeIndex(date);
    return index !== undefined
      ? this.discreteTimesAsSortedJulianDates?.[index].tag
      : undefined;
  }

  private _createImageryProvider = createTransformerAllowUndefined(
    (
      time: string | undefined
    ): Cesium.WebMapServiceImageryProvider | undefined => {
      // Don't show anything on the map until GetCapabilities finishes loading.
      if (this.isLoadingMetadata) {
        return undefined;
      }
      if (this.url === undefined) {
        return undefined;
      }

      console.log(`Creating new ImageryProvider for time ${time}`);

      const diffModeParameters = this.isShowingDiff
        ? this.diffModeParameters
        : {};
      const parameters: any = {
        ...WebMapServiceCatalogItem.defaultParameters,
        ...(this.parameters || {}),
        ...diffModeParameters
      };

      if (time !== undefined) {
        parameters.time = time;
      }

      const maximumLevel = scaleDenominatorToLevel(this.minScaleDenominator);

      const queryParametersToRemove = [
        "request",
        "service",
        "x",
        "y",
        "width",
        "height",
        "bbox",
        "layers"
      ];

      const baseUrl = queryParametersToRemove.reduce(
        (url, parameter) => url.removeQuery(parameter),
        new URI(this.url)
      );

      let rectangle;

      if (
        this.rectangle !== undefined &&
        this.rectangle.east !== undefined &&
        this.rectangle.west !== undefined &&
        this.rectangle.north !== undefined &&
        this.rectangle.south !== undefined
      ) {
        rectangle = Rectangle.fromDegrees(
          this.rectangle.west,
          this.rectangle.south,
          this.rectangle.east,
          this.rectangle.north
        );
      } else {
        rectangle = undefined;
      }

      const imageryOptions = {
        url: proxyCatalogItemUrl(this, baseUrl.toString()),
        layers: this.layers || "",
        parameters: parameters,
        tilingScheme: /*defined(this.tilingScheme) ? this.tilingScheme :*/ new WebMercatorTilingScheme(),
        maximumLevel: maximumLevel,
        rectangle: rectangle
      };

      if (
        imageryOptions.maximumLevel !== undefined &&
        this.hideLayerAfterMinScaleDenominator
      ) {
        // Make Cesium request one extra level so we can tell the user what's happening and return a blank image.
        ++imageryOptions.maximumLevel;
      }

      const imageryProvider = new WebMapServiceImageryProvider(imageryOptions);
      if (
        maximumLevel !== undefined &&
        this.hideLayerAfterMinScaleDenominator
      ) {
        const realRequestImage = imageryProvider.requestImage;
        let messageDisplayed = false;

        imageryProvider.requestImage = (
          x: number,
          y: number,
          level: number
        ) => {
          if (level > maximumLevel) {
            if (!messageDisplayed) {
              this.terria.error.raiseEvent(
                new TerriaError({
                  title: i18next.t(
                    "models.webMapServiceCatalogItem.datasetScaleErrorTitle"
                  ),
                  message: i18next.t(
                    "models.webMapServiceCatalogItem.datasetScaleErrorMessage",
                    { name: this.name }
                  )
                })
              );
              messageDisplayed = true;
            }
            // cast to any because @types/cesium currently has the wrong signature for this function.
            return (<any>ImageryProvider).loadImage(
              imageryProvider,
              this.terria.baseUrl + "images/blank.png"
            );
          }
          return realRequestImage.call(imageryProvider, x, y, level);
        };
      }

      return imageryProvider;
    }
  );
}

function scaleDenominatorToLevel(
  minScaleDenominator: number | undefined
): number | undefined {
  if (minScaleDenominator == undefined || minScaleDenominator <= 0.0) {
    return undefined;
  }

  var metersPerPixel = 0.00028; // from WMS 1.3.0 spec section 7.2.4.6.9
  var tileWidth = 256;

  var circumferenceAtEquator = 2 * Math.PI * Ellipsoid.WGS84.maximumRadius;
  var distancePerPixelAtLevel0 = circumferenceAtEquator / tileWidth;
  var level0ScaleDenominator = distancePerPixelAtLevel0 / metersPerPixel;

  // 1e-6 epsilon from WMS 1.3.0 spec, section 7.2.4.6.9.
  var ratio = level0ScaleDenominator / (minScaleDenominator - 1e-6);
  var levelAtMinScaleDenominator = Math.log(ratio) / Math.log(2);
  return levelAtMinScaleDenominator | 0;
}

function createDiscreteTimesFromIsoSegments(
  result: StratumFromTraits<DiscreteTimeTraits>[],
  isoSegments: string[],
  maxRefreshIntervals: number
) {
  // Note parseZone will create a moment with the original specified UTC offset if there is one,
  // but if not, it will create a moment in UTC.
  const start = moment.parseZone(isoSegments[0]);
  const stop = moment.parseZone(isoSegments[1]);

  // Note WMS uses extension ISO19128 of ISO8601; ISO 19128 allows start/end/periodicity
  // and does not use the "R[n]/" prefix for repeated intervals
  // eg. Data refreshed every 30 min: 2000-06-18T14:30Z/2000-06-18T14:30Z/PT30M
  // See 06-042_OpenGIS_Web_Map_Service_WMS_Implementation_Specification.pdf section D.4
  let duration: moment.Duration | undefined;
  if (isoSegments[2] && isoSegments[2].length > 0) {
    duration = moment.duration(isoSegments[2]);
  }

  // If we don't have a duration, or the duration is zero, then assume this is
  // a continuous interval for which it's valid to request _any_ time. But
  // we need to generate some discrete times, so choose an appropriate
  // periodicity.
  if (
    duration === undefined ||
    !duration.isValid() ||
    duration.asSeconds() === 0.0
  ) {
    const spanMilliseconds = stop.diff(start);

    // These times, in milliseconds, are approximate;
    const second = 1000;
    const minute = 60 * second;
    const hour = 60 * minute;
    const day = 24 * hour;
    const week = 7 * day;
    const month = 31 * day;
    const year = 366 * day;
    const decade = 10 * year;

    if (spanMilliseconds <= 1000) {
      duration = moment.duration(1, "millisecond");
    } else if (spanMilliseconds <= 1000 * second) {
      duration = moment.duration(1, "second");
    } else if (spanMilliseconds <= 1000 * minute) {
      duration = moment.duration(1, "minute");
    } else if (spanMilliseconds <= 1000 * hour) {
      duration = moment.duration(1, "hour");
    } else if (spanMilliseconds <= 1000 * day) {
      duration = moment.duration(1, "day");
    } else if (spanMilliseconds <= 1000 * week) {
      duration = moment.duration(1, "week");
    } else if (spanMilliseconds <= 1000 * month) {
      duration = moment.duration(1, "month");
    } else if (spanMilliseconds <= 1000 * year) {
      duration = moment.duration(1, "year");
    } else if (spanMilliseconds <= 1000 * decade) {
      duration = moment.duration(10, "year");
    } else {
      duration = moment.duration(100, "year");
    }
  }

  let current = start.clone();
  let count = 0;

  // Add intervals starting at start until:
  //    we go past the stop date, or
  //    we go past the max limit
  while (
    current &&
    current.isSameOrBefore(stop) &&
    count < maxRefreshIntervals
  ) {
    result.push({
      time: formatMomentForWms(current, duration),
      tag: undefined
    });
    current.add(duration);
    ++count;
  }

  if (count >= maxRefreshIntervals) {
    console.warn(
      "Interval has more than the allowed number of discrete times. Consider setting `maxRefreshIntervals`."
    );
  } else if (!current.isSame(stop)) {
    result.push({
      time: formatMomentForWms(stop, duration),
      tag: undefined
    });
  }
}

function formatMomentForWms(m: moment.Moment, duration: moment.Duration) {
  // If the original moment only contained a date (not a time), and the
  // duration doesn't include hours, minutes, or seconds, format as a date
  // only instead of a date+time.  Some WMS servers get confused when
  // you add a time on them.
  if (
    duration.hours() > 0 ||
    duration.minutes() > 0 ||
    duration.seconds() > 0 ||
    duration.milliseconds() > 0
  ) {
    return m.format();
  } else {
    const creationData = m.creationData();
    if (creationData) {
      const format = creationData.format;
      if (typeof format === "string" && format.indexOf("T") < 0) {
        return m.format(format);
      }
    }
  }

  return m.format();
}

function getServiceContactInformation(
  contactInfo: CapabilitiesContactInformation
) {
  const primary = contactInfo.ContactPersonPrimary;
  let text = "";
  if (isDefined(primary)) {
    if (
      isDefined(primary.ContactOrganization) &&
      primary.ContactOrganization.length > 0 &&
      // Geoserver default
      primary.ContactOrganization !== "The Ancient Geographers"
    ) {
      text += primary.ContactOrganization + "<br/>";
    }
  }

  if (
    isDefined(contactInfo.ContactElectronicMailAddress) &&
    contactInfo.ContactElectronicMailAddress.length > 0 &&
    // Geoserver default
    contactInfo.ContactElectronicMailAddress !== "claudius.ptolomaeus@gmail.com"
  ) {
    text += `[${contactInfo.ContactElectronicMailAddress}](mailto:${contactInfo.ContactElectronicMailAddress})`;
  }

  return text;
}

export default WebMapServiceCatalogItem;<|MERGE_RESOLUTION|>--- conflicted
+++ resolved
@@ -256,21 +256,12 @@
   get info(): StratumFromTraits<InfoSectionTraits>[] {
     const result: StratumFromTraits<InfoSectionTraits>[] = [];
 
-<<<<<<< HEAD
     function createInfoSection(name: string, content: string | undefined) {
       const trait = createStratumInstance(InfoSectionTraits);
       trait.name = name;
       trait.content = content;
       return trait;
     }
-=======
-    const capabilitiesTraits = createStratumInstance(InfoSectionTraits);
-    capabilitiesTraits.name = i18next.t(
-      "models.webMapServiceCatalogItem.getCapabilitiesUrl"
-    );
-    capabilitiesTraits.content = this.catalogItem.getCapabilitiesUrl;
-    result.push(capabilitiesTraits);
->>>>>>> 2c81a304
 
     let firstDataDescription: string | undefined;
     for (const layer of this.capabilitiesLayers.values()) {
