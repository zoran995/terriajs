// const mobx = require('mobx');
// const mobxUtils = require('mobx-utils');
// Problems in current architecture:
// 1. After loading, can't tell what user actually set versus what came from e.g. GetCapabilities.
//  Solution: layering
// 2. CkanCatalogItem producing a WebMapServiceCatalogItem on load
// 3. Observable spaghetti
//  Solution: think in terms of pipelines with computed observables, document patterns.
// 4. All code for all catalog item types needs to be loaded before we can do anything.
import i18next from "i18next";
import { computed, runInAction } from "mobx";
import moment from "moment";
import combine from "terriajs-cesium/Source/Core/combine";
import Ellipsoid from "terriajs-cesium/Source/Core/Ellipsoid";
import JulianDate from "terriajs-cesium/Source/Core/JulianDate";
import Rectangle from "terriajs-cesium/Source/Core/Rectangle";
import WebMercatorTilingScheme from "terriajs-cesium/Source/Core/WebMercatorTilingScheme";
import ImageryProvider from "terriajs-cesium/Source/Scene/ImageryProvider";
import WebMapServiceImageryProvider from "terriajs-cesium/Source/Scene/WebMapServiceImageryProvider";
import URI from "urijs";
import containsAny from "../Core/containsAny";
import createTransformerAllowUndefined from "../Core/createTransformerAllowUndefined";
import filterOutUndefined from "../Core/filterOutUndefined";
import isDefined from "../Core/isDefined";
import isReadOnlyArray from "../Core/isReadOnlyArray";
import { JsonObject } from "../Core/Json";
import TerriaError from "../Core/TerriaError";
import AsyncChartableMixin from "../ModelMixins/AsyncChartableMixin";
import CatalogMemberMixin from "../ModelMixins/CatalogMemberMixin";
import DiffableMixin from "../ModelMixins/DiffableMixin";
import ExportableMixin from "../ModelMixins/ExportableMixin";
import GetCapabilitiesMixin from "../ModelMixins/GetCapabilitiesMixin";
import TileErrorHandlerMixin from "../ModelMixins/TileErrorHandlerMixin";
import TimeFilterMixin from "../ModelMixins/TimeFilterMixin";
import UrlMixin from "../ModelMixins/UrlMixin";
import SelectableDimensions, {
  SelectableDimension
} from "../Models/SelectableDimensions";
import { terriaTheme } from "../ReactViews/StandardUserInterface/StandardTheme";
import {
  InfoSectionTraits,
  MetadataUrlTraits
} from "../Traits/CatalogMemberTraits";
import DiscreteTimeTraits from "../Traits/DiscreteTimeTraits";
import LegendTraits from "../Traits/LegendTraits";
import { RectangleTraits } from "../Traits/MappableTraits";
import WebMapServiceCatalogItemTraits, {
  WebMapServiceAvailableLayerDimensionsTraits,
  WebMapServiceAvailableLayerStylesTraits,
  WebMapServiceAvailableStyleTraits
} from "../Traits/WebMapServiceCatalogItemTraits";
import { callWebCoverageService } from "./callWebCoverageService";
import CommonStrata from "./CommonStrata";
import CreateModel from "./CreateModel";
import createStratumInstance from "./createStratumInstance";
import LoadableStratum from "./LoadableStratum";
import { ImageryParts } from "./Mappable";
import Model, { BaseModel } from "./Model";
import { CapabilitiesStyle } from "./OwsInterfaces";
import proxyCatalogItemUrl from "./proxyCatalogItemUrl";
import StratumFromTraits from "./StratumFromTraits";
import WebMapServiceCapabilities, {
  CapabilitiesContactInformation,
  CapabilitiesDimension,
  CapabilitiesLayer,
  getRectangleFromLayer,
  MetadataURL
} from "./WebMapServiceCapabilities";
import WebMapServiceCatalogGroup from "./WebMapServiceCatalogGroup";

const dateFormat = require("dateformat");

class GetCapabilitiesStratum extends LoadableStratum(
  WebMapServiceCatalogItemTraits
) {
  static async load(
    catalogItem: WebMapServiceCatalogItem,
    capabilities?: WebMapServiceCapabilities
  ): Promise<GetCapabilitiesStratum> {
    if (!isDefined(catalogItem.getCapabilitiesUrl)) {
      throw new TerriaError({
        title: i18next.t("models.webMapServiceCatalogItem.missingUrlTitle"),
        message: i18next.t("models.webMapServiceCatalogItem.missingUrlMessage")
      });
    }

    if (!isDefined(capabilities))
      capabilities = await WebMapServiceCapabilities.fromUrl(
        proxyCatalogItemUrl(
          catalogItem,
          catalogItem.getCapabilitiesUrl,
          catalogItem.getCapabilitiesCacheDuration
        )
      );

    return new GetCapabilitiesStratum(catalogItem, capabilities);
  }

  constructor(
    readonly catalogItem: WebMapServiceCatalogItem,
    readonly capabilities: WebMapServiceCapabilities
  ) {
    super();
  }

  duplicateLoadableStratum(model: BaseModel): this {
    return new GetCapabilitiesStratum(
      model as WebMapServiceCatalogItem,
      this.capabilities
    ) as this;
  }

  @computed
<<<<<<< HEAD
  get supportsReordering() {
    return !this.keepOnTop;
  }

  @computed get metadataUrls() {
    const metadataUrls: MetadataURL[] = [];

    Array.from(this.capabilitiesLayers.values()).forEach(layer => {
      if (!layer?.MetadataURL) return;
      Array.isArray(layer?.MetadataURL)
        ? metadataUrls.push(...layer?.MetadataURL)
        : metadataUrls.push(layer?.MetadataURL as MetadataURL);
    });

    return metadataUrls
      .filter(m => m.OnlineResource?.["xlink:href"])
      .map(m =>
        createStratumInstance(MetadataUrlTraits, {
          url: m.OnlineResource!["xlink:href"]
        })
      );
  }

  @computed
=======
>>>>>>> e0df615a
  get layers(): string | undefined {
    let layers: string | undefined;

    if (this.catalogItem.uri !== undefined) {
      // Try to extract a layer from the URL
      const query: any = this.catalogItem.uri.query(true);
      layers = query.layers;
    }

    if (layers === undefined) {
      // Use all the top-level, named layers
      layers = filterOutUndefined(
        this.capabilities.topLevelNamedLayers.map(layer => layer.Name)
      ).join(",");
    }

    return layers;
  }

  @computed
  get legends(): StratumFromTraits<LegendTraits>[] | undefined {
    const availableStyles = this.catalogItem.availableStyles || [];
    const layers = this.catalogItem.layersArray;
    const styles = this.catalogItem.stylesArray;

    const result: StratumFromTraits<LegendTraits>[] = [];

    for (let i = 0; i < layers.length; ++i) {
      const layer = layers[i];
      const style = i < styles.length ? styles[i] : undefined;

      let legendUri: uri.URI | undefined;
      let legendUrlMimeType: string | undefined;
      let legendScaling: number | undefined;

      const layerAvailableStyles = availableStyles.find(
        candidate => candidate.layerName === layer
      )?.styles;

      let layerStyle: Model<WebMapServiceAvailableStyleTraits> | undefined;

      if (isDefined(style)) {
        // Attempt to find layer style based on AvailableStyleTraits
        layerStyle = layerAvailableStyles?.find(
          candidate => candidate.name === style
        );
      }

      // If no style is selected and this WMS doesn't support GetLegendGraphics - we must use the first style if none is explicitly specified.
      // (If WMS supports GetLegendGraphics we can use it and omit style parameter to get the "default" style's legend)
      if (!isDefined(layerStyle) && !this.catalogItem.supportsGetLegendGraphic)
        layerStyle = layerAvailableStyles?.[0];

      // If legend found - proxy URL and set mimetype
      if (layerStyle?.legend?.url) {
        legendUri = URI(
          proxyCatalogItemUrl(this.catalogItem, layerStyle.legend.url)
        );

        legendUrlMimeType = layerStyle.legend.urlMimeType;
      }

      // If no legends found and WMS supports GetLegendGraphics - make one up!
      // From OGC — about style property for GetLegendGraphic request:
      // If not present, the default style is selected. The style may be any valid style available for a layer, including non-SLD internally-defined styles.
      if (
        !isDefined(legendUri) &&
        isDefined(this.catalogItem.url) &&
        this.catalogItem.supportsGetLegendGraphic
      ) {
        legendUri = URI(
          proxyCatalogItemUrl(
            this.catalogItem,
            this.catalogItem.url.split("?")[0]
          )
        );
        legendUri
          .setQuery("service", "WMS")
          .setQuery("version", "1.3.0")
          .setQuery("request", "GetLegendGraphic")
          .setQuery("format", "image/png")
          .setQuery("layer", layer);

        legendUrlMimeType = "image/png";
      }

      if (isDefined(legendUri)) {
        // Add geoserver related LEGEND_OPTIONS to match terria styling (if supported)
        if (
          this.catalogItem.isGeoServer &&
          legendUri.hasQuery("request", "GetLegendGraphic")
        ) {
          let legendOptions =
            "fontName:Courier;fontStyle:bold;fontSize:12;forceLabels:on;fontAntiAliasing:true;labelMargin:5";

          // Geoserver fontColor must be a hex value - use `textLight` theme colour
          let fontColor = terriaTheme.textLight.split("#")?.[1];
          if (isDefined(fontColor)) {
            // If fontColor is a 3-character hex -> turn into 6
            if (fontColor.length === 3) {
              fontColor = `${fontColor[0]}${fontColor[0]}${fontColor[1]}${fontColor[1]}${fontColor[2]}${fontColor[2]}`;
            }
            legendOptions += `;fontColor:0x${fontColor}`;
          }

          legendOptions += ";dpi:182"; // enable if we can scale the image back down by 50%.
          legendScaling = 0.5;
          legendUri.setQuery("LEGEND_OPTIONS", legendOptions);
          legendUri.setQuery("transparent", "true");
        }

        // Add colour scale range params if supported
        if (
          this.catalogItem.supportsColorScaleRange &&
          this.catalogItem.colorScaleRange
        ) {
          legendUri.setQuery(
            "colorscalerange",
            this.catalogItem.colorScaleRange
          );
        }
        result.push(
          createStratumInstance(LegendTraits, {
            url: legendUri.toString(),
            urlMimeType: legendUrlMimeType,
            imageScaling: legendScaling
          })
        );
      }
    }

    return result;
  }

  @computed
  get capabilitiesLayers(): ReadonlyMap<string, CapabilitiesLayer | undefined> {
    const lookup: (
      name: string
    ) => [string, CapabilitiesLayer | undefined] = name => [
      name,
      this.capabilities && this.capabilities.findLayer(name)
    ];
    return new Map(this.catalogItem.layersArray.map(lookup));
  }

  @computed
  get availableDimensions(): StratumFromTraits<
    WebMapServiceAvailableLayerDimensionsTraits
  >[] {
    const result: StratumFromTraits<
      WebMapServiceAvailableLayerDimensionsTraits
    >[] = [];

    if (!this.capabilities) {
      return result;
    }

    const capabilitiesLayers = this.capabilitiesLayers;

    for (const layerTuple of capabilitiesLayers) {
      const layerName = layerTuple[0];
      const layer = layerTuple[1];

      const dimensions: ReadonlyArray<CapabilitiesDimension> = layer
        ? this.capabilities.getInheritedValues(layer, "Dimension")
        : [];

      result.push({
        layerName: layerName,
        dimensions: dimensions
          .filter(dim => dim.name !== "time")
          .map(dim => {
            return {
              name: dim.name,
              units: dim.units,
              unitSymbol: dim.unitSymbol,
              default: dim.default,
              multipleValues: dim.multipleValues,
              current: dim.current,
              nearestValue: dim.nearestValue,
              values: dim.text?.split(",")
            };
          })
      });
    }

    return result;
  }

  @computed
  get availableStyles(): StratumFromTraits<
    WebMapServiceAvailableLayerStylesTraits
  >[] {
    const result: StratumFromTraits<
      WebMapServiceAvailableLayerStylesTraits
    >[] = [];

    if (!this.capabilities) {
      return result;
    }

    const capabilitiesLayers = this.capabilitiesLayers;
    for (const layerTuple of capabilitiesLayers) {
      const layerName = layerTuple[0];
      const layer = layerTuple[1];

      const styles: ReadonlyArray<CapabilitiesStyle> = layer
        ? this.capabilities.getInheritedValues(layer, "Style")
        : [];
      result.push({
        layerName: layerName,
        styles: styles.map(style => {
          var wmsLegendUrl = isReadOnlyArray(style.LegendURL)
            ? style.LegendURL[0]
            : style.LegendURL;

          var legendUri, legendMimeType;
          if (
            wmsLegendUrl &&
            wmsLegendUrl.OnlineResource &&
            wmsLegendUrl.OnlineResource["xlink:href"]
          ) {
            legendUri = new URI(
              decodeURIComponent(wmsLegendUrl.OnlineResource["xlink:href"])
            );
            legendMimeType = wmsLegendUrl.Format;
          }
          const legend = !legendUri
            ? undefined
            : createStratumInstance(LegendTraits, {
                url: legendUri.toString(),
                urlMimeType: legendMimeType,
                title:
                  (capabilitiesLayers.size > 1 && layer?.Title) || undefined // Add layer Title as legend title if showing multiple layers
              });

          return {
            name: style.Name,
            title: style.Title,
            abstract: style.Abstract,
            legend: legend
          };
        })
      });
    }

    return result;
  }

  @computed
  get info(): StratumFromTraits<InfoSectionTraits>[] {
    const result: StratumFromTraits<InfoSectionTraits>[] = [];

    let firstDataDescription: string | undefined;

    result.push(
      createStratumInstance(InfoSectionTraits, {
        name: i18next.t("models.webMapServiceCatalogItem.serviceDescription"),
        contentAsObject: this.capabilities.Service as JsonObject
      })
    );

    const onlyHasSingleLayer = this.catalogItem.layersArray.length === 1;

    if (onlyHasSingleLayer) {
      // Clone the capabilitiesLayer as we'll modify it in a second
      const out = Object.assign(
        {},
        this.capabilitiesLayers.get(this.catalogItem.layersArray[0])
      ) as any;

      if (out !== undefined) {
        // The Dimension object is really weird and has a bunch of stray text in there
        if ("Dimension" in out) {
          const goodDimension: any = {};
          Object.keys(out.Dimension).forEach((k: any) => {
            if (isNaN(k)) {
              goodDimension[k] = out.Dimension[k];
            }
          });
          out.Dimension = goodDimension;
        }

        // remove a circular reference to the parent
        delete out._parent;

        result.push(
          createStratumInstance(InfoSectionTraits, {
            name: i18next.t("models.webMapServiceCatalogItem.dataDescription"),
            contentAsObject: out as JsonObject
          })
        );
      }
    }

    for (const layer of this.capabilitiesLayers.values()) {
      if (
        !layer ||
        !layer.Abstract ||
        containsAny(layer.Abstract, WebMapServiceCatalogItem.abstractsToIgnore)
      ) {
        continue;
      }

      const suffix =
        this.capabilitiesLayers.size === 1 ? "" : ` - ${layer.Title}`;
      const name = `Web Map Service Layer Description${suffix}`;
      result.push(
        createStratumInstance(InfoSectionTraits, {
          name,
          content: layer.Abstract
        })
      );
      firstDataDescription = firstDataDescription || layer.Abstract;
    }

    // Show the service abstract if there is one and if it isn't the Geoserver default "A compliant implementation..."
    const service = this.capabilities && this.capabilities.Service;
    if (service) {
      if (service.ContactInformation !== undefined) {
        result.push(
          createStratumInstance(InfoSectionTraits, {
            name: i18next.t("models.webMapServiceCatalogItem.serviceContact"),
            content: getServiceContactInformation(service.ContactInformation)
          })
        );
      }

      result.push(
        createStratumInstance(InfoSectionTraits, {
          name: i18next.t("models.webMapServiceCatalogItem.getCapabilitiesUrl"),
          content: this.catalogItem.getCapabilitiesUrl
        })
      );

      if (
        service &&
        service.Abstract &&
        !containsAny(
          service.Abstract,
          WebMapServiceCatalogItem.abstractsToIgnore
        ) &&
        service.Abstract !== firstDataDescription
      ) {
        result.push(
          createStratumInstance(InfoSectionTraits, {
            name: i18next.t(
              "models.webMapServiceCatalogItem.serviceDescription"
            ),
            content: service.Abstract
          })
        );
      }

      // Show the Access Constraints if it isn't "none" (because that's the default, and usually a lie).
      if (
        service.AccessConstraints &&
        !/^none$/i.test(service.AccessConstraints)
      ) {
        result.push(
          createStratumInstance(InfoSectionTraits, {
            name: i18next.t(
              "models.webMapServiceCatalogItem.accessConstraints"
            ),
            content: service.AccessConstraints
          })
        );
      }
    }

    return result;
  }

  @computed
  get infoSectionOrder(): string[] {
    let layerDescriptions = [`Web Map Service Layer Description`];

    // If more than one layer, push layer description titles for each applicable layer
    if (this.capabilitiesLayers.size > 1) {
      layerDescriptions = [];
      this.capabilitiesLayers.forEach(layer => {
        if (
          layer &&
          layer.Abstract &&
          !containsAny(
            layer.Abstract,
            WebMapServiceCatalogItem.abstractsToIgnore
          )
        ) {
          layerDescriptions.push(
            `Web Map Service Layer Description - ${layer.Title}`
          );
        }
      });
    }

    return [
      i18next.t("preview.disclaimer"),
      i18next.t("description.name"),
      ...layerDescriptions,
      i18next.t("preview.datasetDescription"),
      i18next.t("preview.serviceDescription"),
      i18next.t("models.webMapServiceCatalogItem.serviceDescription"),
      i18next.t("preview.resourceDescription"),
      i18next.t("preview.licence"),
      i18next.t("preview.accessConstraints"),
      i18next.t("models.webMapServiceCatalogItem.accessConstraints"),
      i18next.t("preview.author"),
      i18next.t("preview.contact"),
      i18next.t("models.webMapServiceCatalogItem.serviceContact"),
      i18next.t("preview.created"),
      i18next.t("preview.modified"),
      i18next.t("preview.updateFrequency"),
      i18next.t("models.webMapServiceCatalogItem.getCapabilitiesUrl")
    ];
  }

  @computed
  get shortReport() {
    const catalogItem = this.catalogItem;
    if (catalogItem.isShowingDiff) {
      const format = "yyyy/mm/dd";
      const d1 = dateFormat(catalogItem.firstDiffDate, format);
      const d2 = dateFormat(catalogItem.secondDiffDate, format);
      return `Showing difference image computed for ${catalogItem.diffStyleId} style on dates ${d1} and ${d2}`;
    }
  }

  @computed
  get rectangle(): StratumFromTraits<RectangleTraits> | undefined {
    const layers: CapabilitiesLayer[] = [...this.capabilitiesLayers.values()]
      .filter(layer => layer !== undefined)
      .map(l => l!);
    // Needs to take union of all layer rectangles
    return layers.length > 0 ? getRectangleFromLayer(layers[0]) : undefined;
    // if (layers.length === 1) {
    //     return getRectangleFromLayer(layers[0]);
    // }
    // Otherwise get the union of rectangles from all layers
    // return undefined;
  }

  @computed
  get isGeoServer(): boolean | undefined {
    const keyword = this.capabilities?.Service?.KeywordList?.Keyword;
    return (
      (isReadOnlyArray(keyword) && keyword.indexOf("GEOSERVER") >= 0) ||
      keyword === "GEOSERVER" ||
      this.catalogItem.url?.toLowerCase().includes("geoserver")
    );
  }

  // TODO - There is possibly a better way to do this
  @computed
  get isThredds(): boolean {
    if (
      this.catalogItem.url &&
      (this.catalogItem.url.indexOf("thredds") > -1 ||
        this.catalogItem.url.indexOf("tds") > -1)
    ) {
      return true;
    }
    return false;
  }

  // TODO - Geoserver also support NCWMS via a plugin, just need to work out how to detect that
  @computed
  get isNcWMS(): boolean {
    if (this.catalogItem.isThredds) return true;
    return false;
  }

  @computed
  get isEsri(): boolean {
    if (this.catalogItem.url !== undefined)
      return this.catalogItem.url.indexOf("MapServer/WMSServer") > -1;
    return false;
  }

  @computed
  get supportsGetLegendGraphic(): boolean {
    return (
      isDefined(this.capabilities?.json?.["xmlns:sld"]) ||
      isDefined(
        this.capabilities?.json?.Capability?.Request?.GetLegendGraphic
      ) ||
      (this.catalogItem.isGeoServer ?? false) ||
      (this.catalogItem.isNcWMS ?? false)
    );
  }

  @computed
  get supportsColorScaleRange(): boolean {
    return this.catalogItem.isNcWMS;
  }

  @computed
  get discreteTimes(): { time: string; tag: string | undefined }[] | undefined {
    const result = [];

    for (let layer of this.capabilitiesLayers.values()) {
      if (!layer) {
        continue;
      }
      const dimensions = this.capabilities.getInheritedValues(
        layer,
        "Dimension"
      );

      const timeDimension = dimensions.find(
        dimension => dimension.name.toLowerCase() === "time"
      );
      if (!timeDimension) {
        continue;
      }

      let extent: string = timeDimension;

      // WMS 1.1.1 puts dimension values in an Extent element instead of directly in the Dimension element.
      const extentElements = this.capabilities.getInheritedValues(
        layer,
        "Extent"
      );
      const extentElement = extentElements.find(
        extent => extent.name.toLowerCase() === "time"
      );
      if (extentElement) {
        extent = extentElement;
      }

      if (!extent || !extent.split) {
        continue;
      }

      const values = extent.split(",");
      for (let i = 0; i < values.length; ++i) {
        const value = values[i];
        const isoSegments = value.split("/");
        if (isoSegments.length === 1) {
          result.push({
            time: values[i],
            tag: undefined
          });
        } else {
          createDiscreteTimesFromIsoSegments(
            result,
            isoSegments,
            this.catalogItem.maxRefreshIntervals
          );
        }
      }
    }

    return result;
  }
}

class DiffStratum extends LoadableStratum(WebMapServiceCatalogItemTraits) {
  constructor(readonly catalogItem: WebMapServiceCatalogItem) {
    super();
  }

  duplicateLoadableStratum(model: BaseModel): this {
    return new DiffStratum(model as WebMapServiceCatalogItem) as this;
  }

  @computed
  get legends() {
    if (this.catalogItem.isShowingDiff && this.diffLegendUrl) {
      const urlMimeType =
        new URL(this.diffLegendUrl).searchParams.get("format") || undefined;
      return [
        createStratumInstance(LegendTraits, {
          url: this.diffLegendUrl,
          urlMimeType
        })
      ];
    }
    return undefined;
  }

  @computed
  get diffLegendUrl() {
    const diffStyleId = this.catalogItem.diffStyleId;
    const firstDate = this.catalogItem.firstDiffDate;
    const secondDate = this.catalogItem.secondDiffDate;
    if (diffStyleId && firstDate && secondDate) {
      return this.catalogItem.getLegendUrlForStyle(
        diffStyleId,
        JulianDate.fromIso8601(firstDate),
        JulianDate.fromIso8601(secondDate)
      );
    }
    return undefined;
  }

  @computed
  get disableDateTimeSelector() {
    return this.catalogItem.isShowingDiff;
  }
}

class WebMapServiceCatalogItem
  extends TileErrorHandlerMixin(
    ExportableMixin(
      DiffableMixin(
        TimeFilterMixin(
          AsyncChartableMixin(
            GetCapabilitiesMixin(
              UrlMixin(
                CatalogMemberMixin(CreateModel(WebMapServiceCatalogItemTraits))
              )
            )
          )
        )
      )
    )
  )
  implements SelectableDimensions {
  /**
   * The collection of strings that indicate an Abstract property should be ignored.  If these strings occur anywhere
   * in the Abstract, the Abstract will not be used.  This makes it easy to filter out placeholder data like
   * Geoserver's "A compliant implementation of WMS..." stock abstract.
   */
  static abstractsToIgnore = ["A compliant implementation of WMS"];

  // hide elements in the info section which might show information about the datasource
  _sourceInfoItemNames = [
    i18next.t("models.webMapServiceCatalogItem.getCapabilitiesUrl")
  ];

  _webMapServiceCatalogGroup: undefined | WebMapServiceCatalogGroup = undefined;

  static defaultParameters = {
    transparent: true,
    format: "image/png",
    exceptions: "application/vnd.ogc.se_xml",
    styles: "",
    tiled: true
  };

  static readonly type = "wms";
  readonly canZoomTo = true;
  readonly supportsSplitting = true;

  get type() {
    return WebMapServiceCatalogItem.type;
  }

  // TODO
  get isMappable() {
    return true;
  }

  @computed
  get colorScaleRange(): string | undefined {
    if (this.supportsColorScaleRange) {
      return `${this.colorScaleMinimum},${this.colorScaleMaximum}`;
    }
    return undefined;
  }

  async createGetCapabilitiesStratumFromParent(
    capabilities: WebMapServiceCapabilities
  ) {
    const stratum = await GetCapabilitiesStratum.load(this, capabilities);
    runInAction(() => {
      this.strata.set(GetCapabilitiesMixin.getCapabilitiesStratumName, stratum);
    });
  }

  protected async forceLoadMetadata(): Promise<void> {
    if (
      this.strata.get(GetCapabilitiesMixin.getCapabilitiesStratumName) !==
      undefined
    )
      return;
    const stratum = await GetCapabilitiesStratum.load(this);
    runInAction(() => {
      this.strata.set(GetCapabilitiesMixin.getCapabilitiesStratumName, stratum);

      const diffStratum = new DiffStratum(this);
      this.strata.set(DiffableMixin.diffStratumName, diffStratum);
    });
  }

  protected forceLoadChartItems(): Promise<void> {
    return this.forceLoadMetadata();
  }

  loadMapItems(): Promise<void> {
    return this.loadMetadata();
  }

  @computed get cacheDuration(): string {
    if (isDefined(super.cacheDuration)) {
      return super.cacheDuration;
    }
    return "0d";
  }

  @computed
  get _canExportData() {
    return isDefined(this.linkedWcsCoverage) && isDefined(this.linkedWcsUrl);
  }

  _exportData() {
    return callWebCoverageService(this);
  }

  @computed
  get layersArray(): ReadonlyArray<string> {
    if (Array.isArray(this.layers)) {
      return this.layers;
    } else if (this.layers) {
      return this.layers.split(",");
    } else {
      return [];
    }
  }

  @computed
  get stylesArray(): ReadonlyArray<string> {
    if (Array.isArray(this.styles)) {
      return this.styles;
    } else if (this.styles) {
      return this.styles.split(",");
    } else {
      return [];
    }
  }

  @computed
  get discreteTimes() {
    const getCapabilitiesStratum:
      | GetCapabilitiesStratum
      | undefined = this.strata.get(
      GetCapabilitiesMixin.getCapabilitiesStratumName
    ) as GetCapabilitiesStratum;
    return getCapabilitiesStratum?.discreteTimes;
  }

  protected get defaultGetCapabilitiesUrl(): string | undefined {
    if (this.uri) {
      return this.uri
        .clone()
        .setSearch({
          service: "WMS",
          version: "1.3.0",
          request: "GetCapabilities"
        })
        .toString();
    } else {
      return undefined;
    }
  }

  @computed
  get canDiffImages(): boolean {
    const hasValidDiffStyles = this.availableDiffStyles.some(diffStyle =>
      this.styleSelectableDimensions?.[0]?.options?.find(
        style => style.id === diffStyle
      )
    );
    return hasValidDiffStyles === true;
  }

  showDiffImage(
    firstDate: JulianDate,
    secondDate: JulianDate,
    diffStyleId: string
  ) {
    if (this.canDiffImages === false) {
      return;
    }

    // A helper to get the diff tag given a date string
    const firstDateStr = this.getTagForTime(firstDate);
    const secondDateStr = this.getTagForTime(secondDate);
    this.setTrait(CommonStrata.user, "firstDiffDate", firstDateStr);
    this.setTrait(CommonStrata.user, "secondDiffDate", secondDateStr);
    this.setTrait(CommonStrata.user, "diffStyleId", diffStyleId);
    this.setTrait(CommonStrata.user, "isShowingDiff", true);
  }

  clearDiffImage() {
    this.setTrait(CommonStrata.user, "firstDiffDate", undefined);
    this.setTrait(CommonStrata.user, "secondDiffDate", undefined);
    this.setTrait(CommonStrata.user, "diffStyleId", undefined);
    this.setTrait(CommonStrata.user, "isShowingDiff", false);
  }

  getLegendUrlForStyle(
    styleId: string,
    firstDate?: JulianDate,
    secondDate?: JulianDate
  ) {
    const firstTag = firstDate && this.getTagForTime(firstDate);
    const secondTag = secondDate && this.getTagForTime(secondDate);
    const time = filterOutUndefined([firstTag, secondTag]).join(",");
    const layerName = this.availableStyles.find(style =>
      style.styles.some(s => s.name === styleId)
    )?.layerName;
    const uri = URI(
      `${this.url}?service=WMS&version=1.1.0&request=GetLegendGraphic&format=image/png&transparent=True`
    )
      .addQuery("layer", encodeURIComponent(layerName || ""))
      .addQuery("styles", encodeURIComponent(styleId));
    if (time) {
      uri.addQuery("time", time);
    }
    return uri.toString();
  }

  @computed
  get mapItems() {
    if (this.isShowingDiff === true) {
      return this._diffImageryParts ? [this._diffImageryParts] : [];
    }

    const result = [];

    const current = this._currentImageryParts;
    if (current) {
      result.push(current);
    }

    const next = this._nextImageryParts;
    if (next) {
      result.push(next);
    }

    return result;
  }

  @computed
  private get _currentImageryParts(): ImageryParts | undefined {
    const imageryProvider = this._createImageryProvider(
      this.currentDiscreteTimeTag
    );
    if (imageryProvider === undefined) {
      return undefined;
    }

    imageryProvider.enablePickFeatures = true;

    return {
      imageryProvider,
      alpha: this.opacity,
      show: this.show !== undefined ? this.show : true
    };
  }

  @computed
  private get _nextImageryParts(): ImageryParts | undefined {
    if (this.nextDiscreteTimeTag) {
      const imageryProvider = this._createImageryProvider(
        this.nextDiscreteTimeTag
      );
      if (imageryProvider === undefined) {
        return undefined;
      }

      imageryProvider.enablePickFeatures = false;

      return {
        imageryProvider,
        alpha: 0.0,
        show: true
      };
    } else {
      return undefined;
    }
  }

  @computed
  private get _diffImageryParts(): ImageryParts | undefined {
    const diffStyleId = this.diffStyleId;
    if (
      this.firstDiffDate === undefined ||
      this.secondDiffDate === undefined ||
      diffStyleId === undefined
    ) {
      return;
    }
    const time = `${this.firstDiffDate},${this.secondDiffDate}`;
    const imageryProvider = this._createImageryProvider(time);
    if (imageryProvider) {
      return {
        imageryProvider,
        alpha: this.opacity,
        show: this.show !== undefined ? this.show : true
      };
    }
    return undefined;
  }

  @computed
  get diffModeParameters() {
    return { styles: this.diffStyleId };
  }

  getTagForTime(date: JulianDate): string | undefined {
    const index = this.getDiscreteTimeIndex(date);
    return index !== undefined
      ? this.discreteTimesAsSortedJulianDates?.[index].tag
      : undefined;
  }

  private _createImageryProvider = createTransformerAllowUndefined(
    (time: string | undefined): WebMapServiceImageryProvider | undefined => {
      // Don't show anything on the map until GetCapabilities finishes loading.
      if (this.isLoadingMetadata) {
        return undefined;
      }
      if (this.url === undefined) {
        return undefined;
      }

      console.log(`Creating new ImageryProvider for time ${time}`);

      // Set dimensionParameters
      const dimensionParameters = formatDimensionsForOws(this.dimensions);

      if (time !== undefined) {
        dimensionParameters.time = time;
      }

      const diffModeParameters = this.isShowingDiff
        ? this.diffModeParameters
        : {};

      const parameters: { [key: string]: any } = {
        ...WebMapServiceCatalogItem.defaultParameters,
        ...this.parameters,
        ...dimensionParameters
      };

      if (this.supportsColorScaleRange) {
        parameters.COLORSCALERANGE = this.colorScaleRange;
      }

      if (isDefined(this.styles)) {
        parameters.styles = this.styles;
      }
      Object.assign(parameters, diffModeParameters);

      const maximumLevel = scaleDenominatorToLevel(this.minScaleDenominator);

      const queryParametersToRemove = [
        "request",
        "service",
        "x",
        "y",
        "width",
        "height",
        "bbox",
        "layers",
        // This is here as a temporary fix until Cesium implements this fix
        // https://github.com/CesiumGS/cesium/issues/9021
        "version"
      ];

      const baseUrl = queryParametersToRemove.reduce(
        (url, parameter) => url.removeQuery(parameter),
        new URI(this.url)
      );

      let rectangle;

      if (
        this.clipToRectangle &&
        this.rectangle !== undefined &&
        this.rectangle.east !== undefined &&
        this.rectangle.west !== undefined &&
        this.rectangle.north !== undefined &&
        this.rectangle.south !== undefined
      ) {
        rectangle = Rectangle.fromDegrees(
          this.rectangle.west,
          this.rectangle.south,
          this.rectangle.east,
          this.rectangle.north
        );
      } else {
        rectangle = undefined;
      }

      const gcStratum: GetCapabilitiesStratum | undefined = this.strata.get(
        GetCapabilitiesMixin.getCapabilitiesStratumName
      ) as GetCapabilitiesStratum;

      let lyrs: string[] = [];
      if (this.layers && gcStratum !== undefined) {
        this.layersArray.forEach(function(lyr) {
          const gcLayer = gcStratum.capabilities.findLayer(lyr);
          if (gcLayer !== undefined && gcLayer.Name) lyrs.push(gcLayer.Name);
        });
      }

      const imageryOptions = {
        url: proxyCatalogItemUrl(this, baseUrl.toString()),
        layers: lyrs.length > 0 ? lyrs.join(",") : "",
        parameters: parameters,
        getFeatureInfoParameters: {
          ...dimensionParameters,
          styles: this.styles === undefined ? "" : this.styles
        },
        tilingScheme: /*defined(this.tilingScheme) ? this.tilingScheme :*/ new WebMercatorTilingScheme(),
        maximumLevel: maximumLevel,
        rectangle: rectangle,
        credit: this.attribution
      };

      if (
        imageryOptions.maximumLevel !== undefined &&
        this.hideLayerAfterMinScaleDenominator
      ) {
        // Make Cesium request one extra level so we can tell the user what's happening and return a blank image.
        ++imageryOptions.maximumLevel;
      }

      const imageryProvider = new WebMapServiceImageryProvider(imageryOptions);
      if (
        maximumLevel !== undefined &&
        this.hideLayerAfterMinScaleDenominator
      ) {
        const realRequestImage = imageryProvider.requestImage;
        let messageDisplayed = false;

        imageryProvider.requestImage = (
          x: number,
          y: number,
          level: number
        ) => {
          if (level > maximumLevel) {
            if (!messageDisplayed) {
              this.terria.error.raiseEvent(
                new TerriaError({
                  title: i18next.t(
                    "models.webMapServiceCatalogItem.datasetScaleErrorTitle"
                  ),
                  message: i18next.t(
                    "models.webMapServiceCatalogItem.datasetScaleErrorMessage",
                    { name: this.name }
                  )
                })
              );
              messageDisplayed = true;
            }
            // cast to any because @types/cesium currently has the wrong signature for this function.
            return (<any>ImageryProvider).loadImage(
              imageryProvider,
              this.terria.baseUrl + "images/blank.png"
            );
          }
          return realRequestImage.call(imageryProvider, x, y, level);
        };
      }

      return imageryProvider;
    }
  );

  @computed
  get styleSelectableDimensions(): SelectableDimension[] {
    return this.availableStyles.map((layer, layerIndex) => {
      let name = "Styles";

      // If multiple layers -> prepend layer name to name
      if (this.availableStyles.length > 1) {
        // Attempt to get layer title from GetCapabilitiesStratum
        const layerTitle =
          layer.layerName &&
          (this.strata.get(
            GetCapabilitiesMixin.getCapabilitiesStratumName
          ) as GetCapabilitiesStratum).capabilitiesLayers.get(layer.layerName)
            ?.Title;

        name = `${layerTitle ||
          layer.layerName ||
          `Layer ${layerIndex + 1}`} styles`;
      }

      const options = filterOutUndefined(
        layer.styles.map(function(s) {
          if (isDefined(s.name)) {
            return {
              name: s.title || s.name || "",
              id: s.name as string
            };
          }
        })
      );

      // Try to set selectedId to value stored in `styles` trait for this `layerIndex`
      // The `styles` parameter is CSV, a style for each layer
      let selectedId = this.styles?.split(",")?.[layerIndex];

      // There is no way of finding out default style if no style has been selected :(
      // If !supportsGetLegendGraphic - we have to just use the first available style
      if (
        !isDefined(selectedId) &&
        options.length > 0 &&
        !this.supportsGetLegendGraphic
      ) {
        selectedId = options[0].id;
      }

      return {
        name,
        id: `${this.uniqueId}-${layer.layerName}-styles`,
        options,
        selectedId,
        setDimensionValue: (stratumId: string, newStyle: string) => {
          runInAction(() => {
            const styles = this.styleSelectableDimensions.map(
              style => style.selectedId || ""
            );
            styles[layerIndex] = newStyle;
            this.setTrait(stratumId, "styles", styles.join(","));
          });
        },
        // Only allow undefined if more then one style (if there is only one style then it is the default style!) - and WMS server supports GetLegendGraphic (otherwise we can't request default styles!)
        allowUndefined: this.supportsGetLegendGraphic && options.length > 1,
        undefinedLabel: i18next.t(
          "models.webMapServiceCatalogItem.defaultStyleLabel"
        ),
        disable: this.isShowingDiff
      };
    });
  }

  @computed
  get wmsDimensionSelectableDimensions(): SelectableDimension[] {
    const dimensions: SelectableDimension[] = [];

    // For each layer -> For each dimension
    this.availableDimensions.forEach(layer => {
      layer.dimensions.forEach(dim => {
        // Only add dimensions if hasn't already been added (multiple layers may have the same dimension)
        if (
          !isDefined(dim.name) ||
          dim.values.length < 2 ||
          dimensions.findIndex(findDim => findDim.name === dim.name) !== -1
        ) {
          return;
        }

        dimensions.push({
          name: dim.name,
          id: `${this.uniqueId}-${dim.name}`,
          options: dim.values.map(value => {
            let name = value;
            // Add units and unitSybol if defined
            if (typeof dim.units === "string" && dim.units !== "") {
              if (typeof dim.unitSymbol === "string" && dim.unitSymbol !== "") {
                name = `${value} (${dim.units} ${dim.unitSymbol})`;
              } else {
                name = `${value} (${dim.units})`;
              }
            }
            return {
              name,
              id: value
            };
          }),

          // Set selectedId to value stored in `dimensions` trait, the default value, or the first available value
          selectedId:
            this.dimensions?.[dim.name]?.toString() ||
            dim.default ||
            dim.values[0],

          setDimensionValue: (stratumId: string, newDimension: string) => {
            let newDimensions: any = {};

            newDimensions[dim.name!] = newDimension;

            if (isDefined(this.dimensions)) {
              newDimensions = combine(newDimensions, this.dimensions);
            }
            runInAction(() => {
              this.setTrait(stratumId, "dimensions", newDimensions);
            });
          }
        });
      });
    });

    return dimensions;
  }

  @computed
  get selectableDimensions() {
    if (this.disableDimensionSelectors) {
      return [];
    }

    return filterOutUndefined([
      ...this.wmsDimensionSelectableDimensions,
      ...this.styleSelectableDimensions
    ]);
  }
}

function scaleDenominatorToLevel(
  minScaleDenominator: number | undefined
): number | undefined {
  if (minScaleDenominator == undefined || minScaleDenominator <= 0.0) {
    return undefined;
  }

  var metersPerPixel = 0.00028; // from WMS 1.3.0 spec section 7.2.4.6.9
  var tileWidth = 256;

  var circumferenceAtEquator = 2 * Math.PI * Ellipsoid.WGS84.maximumRadius;
  var distancePerPixelAtLevel0 = circumferenceAtEquator / tileWidth;
  var level0ScaleDenominator = distancePerPixelAtLevel0 / metersPerPixel;

  // 1e-6 epsilon from WMS 1.3.0 spec, section 7.2.4.6.9.
  var ratio = level0ScaleDenominator / (minScaleDenominator - 1e-6);
  var levelAtMinScaleDenominator = Math.log(ratio) / Math.log(2);
  return levelAtMinScaleDenominator | 0;
}

function createDiscreteTimesFromIsoSegments(
  result: StratumFromTraits<DiscreteTimeTraits>[],
  isoSegments: string[],
  maxRefreshIntervals: number
) {
  // Note parseZone will create a moment with the original specified UTC offset if there is one,
  // but if not, it will create a moment in UTC.
  const start = moment.parseZone(isoSegments[0]);
  const stop = moment.parseZone(isoSegments[1]);

  // Note WMS uses extension ISO19128 of ISO8601; ISO 19128 allows start/end/periodicity
  // and does not use the "R[n]/" prefix for repeated intervals
  // eg. Data refreshed every 30 min: 2000-06-18T14:30Z/2000-06-18T14:30Z/PT30M
  // See 06-042_OpenGIS_Web_Map_Service_WMS_Implementation_Specification.pdf section D.4
  let duration: moment.Duration | undefined;
  if (isoSegments[2] && isoSegments[2].length > 0) {
    duration = moment.duration(isoSegments[2]);
  }

  // If we don't have a duration, or the duration is zero, then assume this is
  // a continuous interval for which it's valid to request _any_ time. But
  // we need to generate some discrete times, so choose an appropriate
  // periodicity.
  if (
    duration === undefined ||
    !duration.isValid() ||
    duration.asSeconds() === 0.0
  ) {
    const spanMilliseconds = stop.diff(start);

    // These times, in milliseconds, are approximate;
    const second = 1000;
    const minute = 60 * second;
    const hour = 60 * minute;
    const day = 24 * hour;
    const week = 7 * day;
    const month = 31 * day;
    const year = 366 * day;
    const decade = 10 * year;

    if (spanMilliseconds <= 1000) {
      duration = moment.duration(1, "millisecond");
    } else if (spanMilliseconds <= 1000 * second) {
      duration = moment.duration(1, "second");
    } else if (spanMilliseconds <= 1000 * minute) {
      duration = moment.duration(1, "minute");
    } else if (spanMilliseconds <= 1000 * hour) {
      duration = moment.duration(1, "hour");
    } else if (spanMilliseconds <= 1000 * day) {
      duration = moment.duration(1, "day");
    } else if (spanMilliseconds <= 1000 * week) {
      duration = moment.duration(1, "week");
    } else if (spanMilliseconds <= 1000 * month) {
      duration = moment.duration(1, "month");
    } else if (spanMilliseconds <= 1000 * year) {
      duration = moment.duration(1, "year");
    } else if (spanMilliseconds <= 1000 * decade) {
      duration = moment.duration(10, "year");
    } else {
      duration = moment.duration(100, "year");
    }
  }

  let current = start.clone();
  let count = 0;

  // Add intervals starting at start until:
  //    we go past the stop date, or
  //    we go past the max limit
  while (
    current &&
    current.isSameOrBefore(stop) &&
    count < maxRefreshIntervals
  ) {
    result.push({
      time: formatMomentForWms(current, duration),
      tag: undefined
    });
    current.add(duration);
    ++count;
  }

  if (count >= maxRefreshIntervals) {
    console.warn(
      "Interval has more than the allowed number of discrete times. Consider setting `maxRefreshIntervals`."
    );
  } else if (!current.isSame(stop)) {
    result.push({
      time: formatMomentForWms(stop, duration),
      tag: undefined
    });
  }
}

function formatMomentForWms(m: moment.Moment, duration: moment.Duration) {
  // If the original moment only contained a date (not a time), and the
  // duration doesn't include hours, minutes, or seconds, format as a date
  // only instead of a date+time.  Some WMS servers get confused when
  // you add a time on them.
  if (
    duration.hours() > 0 ||
    duration.minutes() > 0 ||
    duration.seconds() > 0 ||
    duration.milliseconds() > 0
  ) {
    return m.format();
  } else {
    const creationData = m.creationData();
    if (creationData) {
      const format = creationData.format;
      if (typeof format === "string" && format.indexOf("T") < 0) {
        return m.format(format);
      }
    }
  }

  return m.format();
}

/**
 * Add `_dim` prefix to dimensions for OWS (WMS, WCS...) excluding time, styles and elevation
 */
export function formatDimensionsForOws(
  dimensions: { [key: string]: string } | undefined
) {
  if (!isDefined(dimensions)) {
    return {};
  }
  return Object.entries(dimensions).reduce<{ [key: string]: string }>(
    (formattedDimensions, [key, value]) =>
      // elevation is specified as simply "elevation", styles is specified as "styles"
      // Other (custom) dimensions are prefixed with 'dim_'.
      // See WMS 1.3.0 spec section C.3.2 and C.3.3.
      {
        formattedDimensions[
          ["time", "styles", "elevation"].includes(key?.toLowerCase())
            ? key
            : `dim_${key}`
        ] = value;
        return formattedDimensions;
      },
    {}
  );
}

function getServiceContactInformation(
  contactInfo: CapabilitiesContactInformation
) {
  const primary = contactInfo.ContactPersonPrimary;
  let text = "";
  if (isDefined(primary)) {
    if (
      isDefined(primary.ContactOrganization) &&
      primary.ContactOrganization.length > 0 &&
      // Geoserver default
      primary.ContactOrganization !== "The Ancient Geographers"
    ) {
      text += primary.ContactOrganization + "<br/>";
    }
  }

  if (
    isDefined(contactInfo.ContactElectronicMailAddress) &&
    contactInfo.ContactElectronicMailAddress.length > 0 &&
    // Geoserver default
    contactInfo.ContactElectronicMailAddress !== "claudius.ptolomaeus@gmail.com"
  ) {
    text += `[${contactInfo.ContactElectronicMailAddress}](mailto:${contactInfo.ContactElectronicMailAddress})`;
  }

  return text;
}

export default WebMapServiceCatalogItem;<|MERGE_RESOLUTION|>--- conflicted
+++ resolved
@@ -110,12 +110,6 @@
     ) as this;
   }
 
-  @computed
-<<<<<<< HEAD
-  get supportsReordering() {
-    return !this.keepOnTop;
-  }
-
   @computed get metadataUrls() {
     const metadataUrls: MetadataURL[] = [];
 
@@ -136,8 +130,6 @@
   }
 
   @computed
-=======
->>>>>>> e0df615a
   get layers(): string | undefined {
     let layers: string | undefined;
 
