// const mobx = require('mobx');
// const mobxUtils = require('mobx-utils');
// Problems in current architecture:
// 1. After loading, can't tell what user actually set versus what came from e.g. GetCapabilities.
//  Solution: layering
// 2. CkanCatalogItem producing a WebMapServiceCatalogItem on load
// 3. Observable spaghetti
//  Solution: think in terms of pipelines with computed observables, document patterns.
// 4. All code for all catalog item types needs to be loaded before we can do anything.
import i18next from "i18next";
import { computed, runInAction } from "mobx";
import moment from "moment";
import combine from "terriajs-cesium/Source/Core/combine";
import Ellipsoid from "terriajs-cesium/Source/Core/Ellipsoid";
import JulianDate from "terriajs-cesium/Source/Core/JulianDate";
import Rectangle from "terriajs-cesium/Source/Core/Rectangle";
import WebMercatorTilingScheme from "terriajs-cesium/Source/Core/WebMercatorTilingScheme";
import ImageryProvider from "terriajs-cesium/Source/Scene/ImageryProvider";
import WebMapServiceImageryProvider from "terriajs-cesium/Source/Scene/WebMapServiceImageryProvider";
import URI from "urijs";
import containsAny from "../Core/containsAny";
import createTransformerAllowUndefined from "../Core/createTransformerAllowUndefined";
import filterOutUndefined from "../Core/filterOutUndefined";
import isDefined from "../Core/isDefined";
import isReadOnlyArray from "../Core/isReadOnlyArray";
import TerriaError from "../Core/TerriaError";
import CatalogMemberMixin from "../ModelMixins/CatalogMemberMixin";
import DiffableMixin from "../ModelMixins/DiffableMixin";
import ExportableMixin from "../ModelMixins/ExportableMixin";
import GetCapabilitiesMixin from "../ModelMixins/GetCapabilitiesMixin";
import TimeFilterMixin from "../ModelMixins/TimeFilterMixin";
import UrlMixin from "../ModelMixins/UrlMixin";
import SelectableDimensions, {
  SelectableDimension
} from "../Models/SelectableDimensions";
import { InfoSectionTraits } from "../Traits/CatalogMemberTraits";
import DiscreteTimeTraits from "../Traits/DiscreteTimeTraits";
import LegendTraits from "../Traits/LegendTraits";
import { RectangleTraits } from "../Traits/MappableTraits";
import WebMapServiceCatalogItemTraits, {
  WebMapServiceAvailableLayerDimensionsTraits,
  WebMapServiceAvailableLayerStylesTraits
} from "../Traits/WebMapServiceCatalogItemTraits";
import { callWebCoverageService } from "./callWebCoverageService";
import CommonStrata from "./CommonStrata";
import CreateModel from "./CreateModel";
import createStratumInstance from "./createStratumInstance";
import LoadableStratum from "./LoadableStratum";
import Mappable, { ImageryParts } from "./Mappable";
import { BaseModel } from "./Model";
import proxyCatalogItemUrl from "./proxyCatalogItemUrl";
import StratumFromTraits from "./StratumFromTraits";
import WebMapServiceCapabilities, {
  CapabilitiesContactInformation,
<<<<<<< HEAD
  CapabilitiesDimension,
=======
>>>>>>> 0f63b01f
  CapabilitiesLayer,
  CapabilitiesStyle,
  getRectangleFromLayer
} from "./WebMapServiceCapabilities";

const dateFormat = require("dateformat");

class GetCapabilitiesStratum extends LoadableStratum(
  WebMapServiceCatalogItemTraits
) {
  static load(
    catalogItem: WebMapServiceCatalogItem
  ): Promise<GetCapabilitiesStratum> {
    console.log("Loading GetCapabilities");

    if (catalogItem.getCapabilitiesUrl === undefined) {
      return Promise.reject(
        new TerriaError({
          title: i18next.t("models.webMapServiceCatalogItem.missingUrlTitle"),
          message: i18next.t(
            "models.webMapServiceCatalogItem.missingUrlMessage"
          )
        })
      );
    }

    const proxiedUrl = proxyCatalogItemUrl(
      catalogItem,
      catalogItem.getCapabilitiesUrl,
      catalogItem.getCapabilitiesCacheDuration
    );
    return WebMapServiceCapabilities.fromUrl(proxiedUrl).then(capabilities => {
      return new GetCapabilitiesStratum(catalogItem, capabilities);
    });
  }

  constructor(
    readonly catalogItem: WebMapServiceCatalogItem,
    readonly capabilities: WebMapServiceCapabilities
  ) {
    super();
  }

  duplicateLoadableStratum(model: BaseModel): this {
    return new GetCapabilitiesStratum(
      model as WebMapServiceCatalogItem,
      this.capabilities
    ) as this;
  }

  @computed
  get supportsReordering() {
    return !this.keepOnTop;
  }

  @computed
  get layers(): string | undefined {
    let layers: string | undefined;

    if (this.catalogItem.uri !== undefined) {
      // Try to extract a layer from the URL
      const query: any = this.catalogItem.uri.query(true);
      layers = query.layers;
    }

    if (layers === undefined) {
      // Use all the top-level, named layers
      layers = filterOutUndefined(
        this.capabilities.topLevelNamedLayers.map(layer => layer.Name)
      ).join(",");
    }

    return layers;
  }

  @computed
  get legends(): StratumFromTraits<LegendTraits>[] | undefined {
    const availableStyles = this.catalogItem.availableStyles || [];
    const layers = this.catalogItem.layersArray;
    const styles = this.catalogItem.stylesArray;

    const result: StratumFromTraits<LegendTraits>[] = [];

    for (let i = 0; i < layers.length; ++i) {
      const layer = layers[i];
      const style = i < styles.length ? styles[i] : undefined;

      const layerAvailableStyles = availableStyles.find(
        candidate => candidate.layerName === layer
      );
      if (
        layerAvailableStyles !== undefined &&
        layerAvailableStyles.styles !== undefined
      ) {
        // Use the first style if none is explicitly specified.
        // Note that the WMS 1.3.0 spec (section 7.3.3.4) explicitly says we can't assume this,
        // but because the server has no other way of indicating the default style, let's hope that
        // sanity prevails.
        const layerStyle =
          style === undefined
            ? layerAvailableStyles.styles.length > 0
              ? layerAvailableStyles.styles[0]
              : undefined
            : layerAvailableStyles.styles.find(
                candidate => candidate.name === style
              );

        if (layerStyle !== undefined && layerStyle.legend !== undefined) {
          result.push(
            <StratumFromTraits<LegendTraits>>(<unknown>layerStyle.legend)
          );
        }
      }
    }

    return result;
  }

  @computed
  get capabilitiesLayers(): ReadonlyMap<string, CapabilitiesLayer | undefined> {
    const lookup: (
      name: string
    ) => [string, CapabilitiesLayer | undefined] = name => [
      name,
      this.capabilities && this.capabilities.findLayer(name)
    ];
    return new Map(this.catalogItem.layersArray.map(lookup));
  }

  @computed
  get availableDimensions(): StratumFromTraits<
    WebMapServiceAvailableLayerDimensionsTraits
  >[] {
    const result: StratumFromTraits<
      WebMapServiceAvailableLayerDimensionsTraits
    >[] = [];

    if (!this.capabilities) {
      return result;
    }

    const capabilitiesLayers = this.capabilitiesLayers;

    for (const layerTuple of capabilitiesLayers) {
      const layerName = layerTuple[0];
      const layer = layerTuple[1];

      const dimensions: ReadonlyArray<CapabilitiesDimension> = layer
        ? this.capabilities.getInheritedValues(layer, "Dimension")
        : [];

      result.push({
        layerName: layerName,
        dimensions: dimensions
          .filter(dim => dim.name !== "time")
          .map(dim => {
            return {
              name: dim.name,
              units: dim.units,
              unitSymbol: dim.unitSymbol,
              default: dim.default,
              multipleValues: dim.multipleValues,
              current: dim.current,
              nearestValue: dim.nearestValue,
              values: dim.text?.split(",")
            };
          })
      });
    }

    return result;
  }

  @computed
  get availableStyles(): StratumFromTraits<
    WebMapServiceAvailableLayerStylesTraits
  >[] {
    const result: StratumFromTraits<
      WebMapServiceAvailableLayerStylesTraits
    >[] = [];

    if (!this.capabilities) {
      return result;
    }

    const capabilitiesLayers = this.capabilitiesLayers;
    for (const layerTuple of capabilitiesLayers) {
      const layerName = layerTuple[0];
      const layer = layerTuple[1];

      const styles: ReadonlyArray<CapabilitiesStyle> = layer
        ? this.capabilities.getInheritedValues(layer, "Style")
        : [];
      result.push({
        layerName: layerName,
        styles: styles.map(style => {
          var wmsLegendUrl = isReadOnlyArray(style.LegendURL)
            ? style.LegendURL[0]
            : style.LegendURL;

          var legendUri, legendMimeType;
          if (
            wmsLegendUrl &&
            wmsLegendUrl.OnlineResource &&
            wmsLegendUrl.OnlineResource["xlink:href"]
          ) {
            legendUri = new URI(
              decodeURIComponent(wmsLegendUrl.OnlineResource["xlink:href"])
            );
            legendMimeType = wmsLegendUrl.Format;
          }
          const legend = !legendUri
            ? undefined
            : createStratumInstance(LegendTraits, {
                url: legendUri.toString(),
                urlMimeType: legendMimeType,
                title:
                  (capabilitiesLayers.size > 1 && layer?.Title) || undefined // Add layer Title as legend title if showing multiple layers
              });

          return {
            name: style.Name,
            title: style.Title,
            abstract: style.Abstract,
            legend: legend
          };
        })
      });
    }

    return result;
  }

  @computed
  get info(): StratumFromTraits<InfoSectionTraits>[] {
    const result: StratumFromTraits<InfoSectionTraits>[] = [];
    let firstDataDescription: string | undefined;
    for (const layer of this.capabilitiesLayers.values()) {
      if (
        !layer ||
        !layer.Abstract ||
        containsAny(layer.Abstract, WebMapServiceCatalogItem.abstractsToIgnore)
      ) {
        continue;
      }

      const suffix =
        this.capabilitiesLayers.size === 1 ? "" : ` - ${layer.Title}`;
      const name = `Web Map Service Layer Description${suffix}`;
      result.push(
        createStratumInstance(InfoSectionTraits, {
          name,
          content: layer.Abstract
        })
      );
      firstDataDescription = firstDataDescription || layer.Abstract;
    }

    // Show the service abstract if there is one and if it isn't the Geoserver default "A compliant implementation..."
    const service = this.capabilities && this.capabilities.Service;
    if (service) {
      if (service.ContactInformation !== undefined) {
        result.push(
          createStratumInstance(InfoSectionTraits, {
            name: i18next.t("models.webMapServiceCatalogItem.serviceContact"),
            content: getServiceContactInformation(service.ContactInformation)
          })
        );
      }

      result.push(
        createStratumInstance(InfoSectionTraits, {
          name: i18next.t("models.webMapServiceCatalogItem.getCapabilitiesUrl"),
          content: this.catalogItem.getCapabilitiesUrl
        })
      );

      if (
        service &&
        service.Abstract &&
        !containsAny(
          service.Abstract,
          WebMapServiceCatalogItem.abstractsToIgnore
        ) &&
        service.Abstract !== firstDataDescription
      ) {
        result.push(
          createStratumInstance(InfoSectionTraits, {
            name: i18next.t(
              "models.webMapServiceCatalogItem.serviceDescription"
            ),
            content: service.Abstract
          })
        );
      }

      // Show the Access Constraints if it isn't "none" (because that's the default, and usually a lie).
      if (
        service.AccessConstraints &&
        !/^none$/i.test(service.AccessConstraints)
      ) {
        result.push(
          createStratumInstance(InfoSectionTraits, {
            name: i18next.t(
              "models.webMapServiceCatalogItem.accessConstraints"
            ),
            content: service.AccessConstraints
          })
        );
      }
    }

    return result;
  }

  @computed
  get infoSectionOrder(): string[] {
    let layerDescriptions = [`Web Map Service Layer Description`];

    // If more than one layer, push layer description titles for each applicable layer
    if (this.capabilitiesLayers.size > 1) {
      layerDescriptions = [];
      this.capabilitiesLayers.forEach(layer => {
        if (
          layer &&
          layer.Abstract &&
          !containsAny(
            layer.Abstract,
            WebMapServiceCatalogItem.abstractsToIgnore
          )
        ) {
          layerDescriptions.push(
            `Web Map Service Layer Description - ${layer.Title}`
          );
        }
      });
    }

    return [
      i18next.t("preview.disclaimer"),
      i18next.t("description.name"),
      ...layerDescriptions,
      i18next.t("preview.datasetDescription"),
      i18next.t("preview.serviceDescription"),
      i18next.t("models.webMapServiceCatalogItem.serviceDescription"),
      i18next.t("preview.resourceDescription"),
      i18next.t("preview.licence"),
      i18next.t("preview.accessConstraints"),
      i18next.t("models.webMapServiceCatalogItem.accessConstraints"),
      i18next.t("preview.author"),
      i18next.t("preview.contact"),
      i18next.t("models.webMapServiceCatalogItem.serviceContact"),
      i18next.t("preview.created"),
      i18next.t("preview.modified"),
      i18next.t("preview.updateFrequency"),
      i18next.t("models.webMapServiceCatalogItem.getCapabilitiesUrl")
    ];
  }

  @computed
  get shortReport() {
    const catalogItem = this.catalogItem;
    if (catalogItem.isShowingDiff) {
      const format = "yyyy/mm/dd";
      const d1 = dateFormat(catalogItem.firstDiffDate, format);
      const d2 = dateFormat(catalogItem.secondDiffDate, format);
      return `Showing difference image computed for ${catalogItem.diffStyleId} style on dates ${d1} and ${d2}`;
    }
  }

  @computed
  get rectangle(): StratumFromTraits<RectangleTraits> | undefined {
    const layers: CapabilitiesLayer[] = [...this.capabilitiesLayers.values()]
      .filter(layer => layer !== undefined)
      .map(l => l!);
    // Needs to take union of all layer rectangles
    return layers.length > 0 ? getRectangleFromLayer(layers[0]) : undefined;
    // if (layers.length === 1) {
    //     return getRectangleFromLayer(layers[0]);
    // }
    // Otherwise get the union of rectangles from all layers
    // return undefined;
  }

  @computed
  get isGeoServer(): boolean | undefined {
    if (!this.capabilities) {
      return undefined;
    }

    if (
      !this.capabilities.Service ||
      !this.capabilities.Service.KeywordList ||
      !this.capabilities.Service.KeywordList.Keyword
    ) {
      return false;
    }

    const keyword = this.capabilities.Service.KeywordList.Keyword;
    if (isReadOnlyArray(keyword)) {
      return keyword.indexOf("GEOSERVER") >= 0;
    } else {
      return keyword === "GEOSERVER";
    }
  }

  @computed
  get discreteTimes(): { time: string; tag: string | undefined }[] | undefined {
    const result = [];

    for (let layer of this.capabilitiesLayers.values()) {
      if (!layer) {
        continue;
      }
      const dimensions = this.capabilities.getInheritedValues(
        layer,
        "Dimension"
      );

      const timeDimension = dimensions.find(
        dimension => dimension.name.toLowerCase() === "time"
      );
      if (!timeDimension) {
        continue;
      }

      let extent: string = timeDimension;

      // WMS 1.1.1 puts dimension values in an Extent element instead of directly in the Dimension element.
      const extentElements = this.capabilities.getInheritedValues(
        layer,
        "Extent"
      );
      const extentElement = extentElements.find(
        extent => extent.name.toLowerCase() === "time"
      );
      if (extentElement) {
        extent = extentElement;
      }

      if (!extent || !extent.split) {
        continue;
      }

      const values = extent.split(",");
      for (let i = 0; i < values.length; ++i) {
        const value = values[i];
        const isoSegments = value.split("/");
        if (isoSegments.length === 1) {
          result.push({
            time: values[i],
            tag: undefined
          });
        } else {
          createDiscreteTimesFromIsoSegments(
            result,
            isoSegments,
            this.catalogItem.maxRefreshIntervals
          );
        }
      }
    }

    return result;
  }
}

class DiffStratum extends LoadableStratum(WebMapServiceCatalogItemTraits) {
  constructor(readonly catalogItem: WebMapServiceCatalogItem) {
    super();
  }

  duplicateLoadableStratum(model: BaseModel): this {
    return new DiffStratum(model as WebMapServiceCatalogItem) as this;
  }

  @computed
  get legends() {
    if (this.catalogItem.isShowingDiff && this.diffLegendUrl) {
      const urlMimeType =
        new URL(this.diffLegendUrl).searchParams.get("format") || undefined;
      return [
        createStratumInstance(LegendTraits, {
          url: this.diffLegendUrl,
          urlMimeType
        })
      ];
    }
    return undefined;
  }

  @computed
  get diffLegendUrl() {
    const diffStyleId = this.catalogItem.diffStyleId;
    const firstDate = this.catalogItem.firstDiffDate;
    const secondDate = this.catalogItem.secondDiffDate;
    if (diffStyleId && firstDate && secondDate) {
      return this.catalogItem.getLegendUrlForStyle(
        diffStyleId,
        JulianDate.fromIso8601(firstDate),
        JulianDate.fromIso8601(secondDate)
      );
    }
    return undefined;
  }

  @computed
  get disableDateTimeSelector() {
    return this.catalogItem.isShowingDiff;
  }
}

class WebMapServiceCatalogItem
  extends ExportableMixin(
    DiffableMixin(
      TimeFilterMixin(
        GetCapabilitiesMixin(
          UrlMixin(
            CatalogMemberMixin(CreateModel(WebMapServiceCatalogItemTraits))
          )
        )
      )
    )
  )
  implements Mappable, SelectableDimensions {
  /**
   * The collection of strings that indicate an Abstract property should be ignored.  If these strings occur anywhere
   * in the Abstract, the Abstract will not be used.  This makes it easy to filter out placeholder data like
   * Geoserver's "A compliant implementation of WMS..." stock abstract.
   */
  static abstractsToIgnore = ["A compliant implementation of WMS"];

  // hide elements in the info section which might show information about the datasource
  _sourceInfoItemNames = [
    i18next.t("models.webMapServiceCatalogItem.getCapabilitiesUrl")
  ];

  static defaultParameters = {
    transparent: true,
    format: "image/png",
    exceptions: "application/vnd.ogc.se_xml",
    styles: "",
    tiled: true
  };

  static readonly type = "wms";
  readonly canZoomTo = true;
  readonly supportsSplitting = true;

  get type() {
    return WebMapServiceCatalogItem.type;
  }

  // TODO
  get isMappable() {
    return true;
  }

  protected forceLoadMetadata(): Promise<void> {
    return GetCapabilitiesStratum.load(this).then(stratum => {
      runInAction(() => {
        this.strata.set(
          GetCapabilitiesMixin.getCapabilitiesStratumName,
          stratum
        );

        const diffStratum = new DiffStratum(this);
        this.strata.set(DiffableMixin.diffStratumName, diffStratum);
      });
    });
  }

  loadMapItems(): Promise<void> {
    return this.loadMetadata();
  }

  @computed get cacheDuration(): string {
    if (isDefined(super.cacheDuration)) {
      return super.cacheDuration;
    }
    return "0d";
  }

  @computed
  get _canExportData() {
    return isDefined(this.linkedWcsCoverage) && isDefined(this.linkedWcsUrl);
  }

  _exportData() {
    return callWebCoverageService(this);
  }

  @computed
  get layersArray(): ReadonlyArray<string> {
    if (Array.isArray(this.layers)) {
      return this.layers;
    } else if (this.layers) {
      return this.layers.split(",");
    } else {
      return [];
    }
  }

  @computed
  get stylesArray(): ReadonlyArray<string> {
    if (Array.isArray(this.styles)) {
      return this.styles;
    } else if (this.styles) {
      return this.styles.split(",");
    } else {
      return [];
    }
  }

  @computed
  get discreteTimes() {
    const getCapabilitiesStratum:
      | GetCapabilitiesStratum
      | undefined = this.strata.get(
      GetCapabilitiesMixin.getCapabilitiesStratumName
    ) as GetCapabilitiesStratum;
    return getCapabilitiesStratum?.discreteTimes;
  }

  protected get defaultGetCapabilitiesUrl(): string | undefined {
    if (this.uri) {
      return this.uri
        .clone()
        .setSearch({
          service: "WMS",
          version: "1.3.0",
          request: "GetCapabilities"
        })
        .toString();
    } else {
      return undefined;
    }
  }

  @computed
  get canDiffImages(): boolean {
    const hasValidDiffStyles = this.availableDiffStyles.some(diffStyle =>
      this.styleSelectableDimensions?.[0]?.options?.find(
        style => style.id === diffStyle
      )
    );
    return hasValidDiffStyles === true;
  }

  showDiffImage(
    firstDate: JulianDate,
    secondDate: JulianDate,
    diffStyleId: string
  ) {
    if (this.canDiffImages === false) {
      return;
    }

    // A helper to get the diff tag given a date string
    const firstDateStr = this.getTagForTime(firstDate);
    const secondDateStr = this.getTagForTime(secondDate);
    this.setTrait(CommonStrata.user, "firstDiffDate", firstDateStr);
    this.setTrait(CommonStrata.user, "secondDiffDate", secondDateStr);
    this.setTrait(CommonStrata.user, "diffStyleId", diffStyleId);
    this.setTrait(CommonStrata.user, "isShowingDiff", true);
  }

  clearDiffImage() {
    this.setTrait(CommonStrata.user, "firstDiffDate", undefined);
    this.setTrait(CommonStrata.user, "secondDiffDate", undefined);
    this.setTrait(CommonStrata.user, "diffStyleId", undefined);
    this.setTrait(CommonStrata.user, "isShowingDiff", false);
  }

  getLegendUrlForStyle(
    styleId: string,
    firstDate?: JulianDate,
    secondDate?: JulianDate
  ) {
    const firstTag = firstDate && this.getTagForTime(firstDate);
    const secondTag = secondDate && this.getTagForTime(secondDate);
    const time = filterOutUndefined([firstTag, secondTag]).join(",");
    const layerName = this.availableStyles.find(style =>
      style.styles.some(s => s.name === styleId)
    )?.layerName;
    const uri = URI(
      `${this.url}?service=WMS&version=1.1.0&request=GetLegendGraphic&format=image/png&transparent=True`
    )
      .addQuery("layer", encodeURIComponent(layerName || ""))
      .addQuery("styles", encodeURIComponent(styleId));
    if (time) {
      uri.addQuery("time", time);
    }
    return uri.toString();
  }

  @computed
  get mapItems() {
    if (this.isShowingDiff === true) {
      return this._diffImageryParts ? [this._diffImageryParts] : [];
    }

    const result = [];

    const current = this._currentImageryParts;
    if (current) {
      result.push(current);
    }

    const next = this._nextImageryParts;
    if (next) {
      result.push(next);
    }

    return result;
  }

  @computed
  private get _currentImageryParts(): ImageryParts | undefined {
    const imageryProvider = this._createImageryProvider(
      this.currentDiscreteTimeTag
    );
    if (imageryProvider === undefined) {
      return undefined;
    }
    return {
      imageryProvider,
      alpha: this.opacity,
      show: this.show !== undefined ? this.show : true
    };
  }

  @computed
  private get _nextImageryParts(): ImageryParts | undefined {
    if (this.nextDiscreteTimeTag) {
      const imageryProvider = this._createImageryProvider(
        this.nextDiscreteTimeTag
      );
      if (imageryProvider === undefined) {
        return undefined;
      }
      return {
        imageryProvider,
        alpha: 0.0,
        show: true
      };
    } else {
      return undefined;
    }
  }

  @computed
  private get _diffImageryParts(): ImageryParts | undefined {
    const diffStyleId = this.diffStyleId;
    if (
      this.firstDiffDate === undefined ||
      this.secondDiffDate === undefined ||
      diffStyleId === undefined
    ) {
      return;
    }
    const time = `${this.firstDiffDate},${this.secondDiffDate}`;
    const imageryProvider = this._createImageryProvider(time);
    if (imageryProvider) {
      return {
        imageryProvider,
        alpha: this.opacity,
        show: this.show !== undefined ? this.show : true
      };
    }
    return undefined;
  }

  @computed
  get diffModeParameters() {
    return { styles: this.diffStyleId };
  }

  getTagForTime(date: JulianDate): string | undefined {
    const index = this.getDiscreteTimeIndex(date);
    return index !== undefined
      ? this.discreteTimesAsSortedJulianDates?.[index].tag
      : undefined;
  }

  private _createImageryProvider = createTransformerAllowUndefined(
    (time: string | undefined): WebMapServiceImageryProvider | undefined => {
      // Don't show anything on the map until GetCapabilities finishes loading.
      if (this.isLoadingMetadata) {
        return undefined;
      }
      if (this.url === undefined) {
        return undefined;
      }

      console.log(`Creating new ImageryProvider for time ${time}`);

      // Set dimensionParameters
      const dimensionParameters = formatDimensionsForOws(this.dimensions);

      if (time !== undefined) {
        dimensionParameters.time = time;
      }

      const diffModeParameters = this.isShowingDiff
        ? this.diffModeParameters
        : {};

      const parameters: { [key: string]: any } = {
        ...WebMapServiceCatalogItem.defaultParameters,
        ...this.parameters,
        ...dimensionParameters
      };

      if (isDefined(this.styles)) {
        parameters.styles = this.styles;
      }

      Object.assign(parameters, diffModeParameters);

      const maximumLevel = scaleDenominatorToLevel(this.minScaleDenominator);

      const queryParametersToRemove = [
        "request",
        "service",
        "x",
        "y",
        "width",
        "height",
        "bbox",
        "layers"
      ];

      const baseUrl = queryParametersToRemove.reduce(
        (url, parameter) => url.removeQuery(parameter),
        new URI(this.url)
      );

      let rectangle;

      if (
        this.rectangle !== undefined &&
        this.rectangle.east !== undefined &&
        this.rectangle.west !== undefined &&
        this.rectangle.north !== undefined &&
        this.rectangle.south !== undefined
      ) {
        rectangle = Rectangle.fromDegrees(
          this.rectangle.west,
          this.rectangle.south,
          this.rectangle.east,
          this.rectangle.north
        );
      } else {
        rectangle = undefined;
      }

      const imageryOptions = {
        url: proxyCatalogItemUrl(this, baseUrl.toString()),
        layers: this.layers || "",
        parameters: parameters,
        getFeatureInfoParameters: {
          ...dimensionParameters,
          styles: this.styles
        },
        tilingScheme: /*defined(this.tilingScheme) ? this.tilingScheme :*/ new WebMercatorTilingScheme(),
        maximumLevel: maximumLevel,
        rectangle: rectangle
      };

      if (
        imageryOptions.maximumLevel !== undefined &&
        this.hideLayerAfterMinScaleDenominator
      ) {
        // Make Cesium request one extra level so we can tell the user what's happening and return a blank image.
        ++imageryOptions.maximumLevel;
      }

      const imageryProvider = new WebMapServiceImageryProvider(imageryOptions);
      if (
        maximumLevel !== undefined &&
        this.hideLayerAfterMinScaleDenominator
      ) {
        const realRequestImage = imageryProvider.requestImage;
        let messageDisplayed = false;

        imageryProvider.requestImage = (
          x: number,
          y: number,
          level: number
        ) => {
          if (level > maximumLevel) {
            if (!messageDisplayed) {
              this.terria.error.raiseEvent(
                new TerriaError({
                  title: i18next.t(
                    "models.webMapServiceCatalogItem.datasetScaleErrorTitle"
                  ),
                  message: i18next.t(
                    "models.webMapServiceCatalogItem.datasetScaleErrorMessage",
                    { name: this.name }
                  )
                })
              );
              messageDisplayed = true;
            }
            // cast to any because @types/cesium currently has the wrong signature for this function.
            return (<any>ImageryProvider).loadImage(
              imageryProvider,
              this.terria.baseUrl + "images/blank.png"
            );
          }
          return realRequestImage.call(imageryProvider, x, y, level);
        };
      }

      return imageryProvider;
    }
  );

  @computed
  get styleSelectableDimensions(): SelectableDimension[] {
    return this.availableStyles.map((layer, layerIndex) => {
      let name = "Styles";

      // If multiple layers -> prepend layer name to name
      if (this.availableStyles.length > 1) {
        // Attempt to get layer title from GetCapabilitiesStratum
        const layerTitle =
          layer.layerName &&
          (this.strata.get(
            GetCapabilitiesMixin.getCapabilitiesStratumName
          ) as GetCapabilitiesStratum).capabilitiesLayers.get(layer.layerName)
            ?.Title;

        name = `${layerTitle ||
          layer.layerName ||
          `Layer ${layerIndex + 1}`} styles`;
      }

      return {
        name,
        id: `${this.uniqueId}-${layer.layerName}-styles`,
        options: filterOutUndefined(
          layer.styles.map(function(s) {
            if (isDefined(s.name)) {
              return {
                name: s.title || s.name || "",
                id: s.name as string
              };
            }
          })
        ),

        // Set selectedId to value stored in `styles` trait for this `layerIndex` or the first available style value
        // The `styles` parameter is CSV, a style for each layer
        selectedId:
          this.styles?.split(",")?.[layerIndex] || layer.styles[0].name,

        setDimensionValue: (stratumId: string, newStyle: string) => {
          runInAction(() => {
            const styles = this.styleSelectableDimensions.map(
              style => style.selectedId || ""
            );
            styles[layerIndex] = newStyle;
            this.setTrait(stratumId, "styles", styles.join(","));
          });
        },
        disable: this.isShowingDiff
      };
    });
  }

  @computed
  get wmsDimensionSelectableDimensions(): SelectableDimension[] {
    const dimensions: SelectableDimension[] = [];

    // For each layer -> For each dimension
    this.availableDimensions.forEach(layer => {
      layer.dimensions.forEach(dim => {
        // Only add dimensions if hasn't already been added (multiple layers may have the same dimension)
        if (
          !isDefined(dim.name) ||
          dim.values.length < 2 ||
          dimensions.findIndex(findDim => findDim.name === dim.name) !== -1
        ) {
          return;
        }

        dimensions.push({
          name: dim.name,
          id: `${this.uniqueId}-${dim.name}`,
          options: dim.values.map(value => {
            let name = value;
            // Add units and unitSybol if defined
            if (typeof dim.units === "string" && dim.units !== "") {
              if (typeof dim.unitSymbol === "string" && dim.unitSymbol !== "") {
                name = `${value} (${dim.units} ${dim.unitSymbol})`;
              } else {
                name = `${value} (${dim.units})`;
              }
            }
            return {
              name,
              id: value
            };
          }),

          // Set selectedId to value stored in `dimensions` trait, the default value, or the first available value
          selectedId:
            this.dimensions?.[dim.name]?.toString() ||
            dim.default ||
            dim.values[0],

          setDimensionValue: (stratumId: string, newDimension: string) => {
            let newDimensions: any = {};

            newDimensions[dim.name!] = newDimension;

            if (isDefined(this.dimensions)) {
              newDimensions = combine(newDimensions, this.dimensions);
            }
            runInAction(() => {
              this.setTrait(stratumId, "dimensions", newDimensions);
            });
          }
        });
      });
    });

    return dimensions;
  }

  @computed
  get selectableDimensions() {
    return filterOutUndefined([
      ...this.styleSelectableDimensions,
      ...this.wmsDimensionSelectableDimensions
    ]);
  }
}

function scaleDenominatorToLevel(
  minScaleDenominator: number | undefined
): number | undefined {
  if (minScaleDenominator == undefined || minScaleDenominator <= 0.0) {
    return undefined;
  }

  var metersPerPixel = 0.00028; // from WMS 1.3.0 spec section 7.2.4.6.9
  var tileWidth = 256;

  var circumferenceAtEquator = 2 * Math.PI * Ellipsoid.WGS84.maximumRadius;
  var distancePerPixelAtLevel0 = circumferenceAtEquator / tileWidth;
  var level0ScaleDenominator = distancePerPixelAtLevel0 / metersPerPixel;

  // 1e-6 epsilon from WMS 1.3.0 spec, section 7.2.4.6.9.
  var ratio = level0ScaleDenominator / (minScaleDenominator - 1e-6);
  var levelAtMinScaleDenominator = Math.log(ratio) / Math.log(2);
  return levelAtMinScaleDenominator | 0;
}

function createDiscreteTimesFromIsoSegments(
  result: StratumFromTraits<DiscreteTimeTraits>[],
  isoSegments: string[],
  maxRefreshIntervals: number
) {
  // Note parseZone will create a moment with the original specified UTC offset if there is one,
  // but if not, it will create a moment in UTC.
  const start = moment.parseZone(isoSegments[0]);
  const stop = moment.parseZone(isoSegments[1]);

  // Note WMS uses extension ISO19128 of ISO8601; ISO 19128 allows start/end/periodicity
  // and does not use the "R[n]/" prefix for repeated intervals
  // eg. Data refreshed every 30 min: 2000-06-18T14:30Z/2000-06-18T14:30Z/PT30M
  // See 06-042_OpenGIS_Web_Map_Service_WMS_Implementation_Specification.pdf section D.4
  let duration: moment.Duration | undefined;
  if (isoSegments[2] && isoSegments[2].length > 0) {
    duration = moment.duration(isoSegments[2]);
  }

  // If we don't have a duration, or the duration is zero, then assume this is
  // a continuous interval for which it's valid to request _any_ time. But
  // we need to generate some discrete times, so choose an appropriate
  // periodicity.
  if (
    duration === undefined ||
    !duration.isValid() ||
    duration.asSeconds() === 0.0
  ) {
    const spanMilliseconds = stop.diff(start);

    // These times, in milliseconds, are approximate;
    const second = 1000;
    const minute = 60 * second;
    const hour = 60 * minute;
    const day = 24 * hour;
    const week = 7 * day;
    const month = 31 * day;
    const year = 366 * day;
    const decade = 10 * year;

    if (spanMilliseconds <= 1000) {
      duration = moment.duration(1, "millisecond");
    } else if (spanMilliseconds <= 1000 * second) {
      duration = moment.duration(1, "second");
    } else if (spanMilliseconds <= 1000 * minute) {
      duration = moment.duration(1, "minute");
    } else if (spanMilliseconds <= 1000 * hour) {
      duration = moment.duration(1, "hour");
    } else if (spanMilliseconds <= 1000 * day) {
      duration = moment.duration(1, "day");
    } else if (spanMilliseconds <= 1000 * week) {
      duration = moment.duration(1, "week");
    } else if (spanMilliseconds <= 1000 * month) {
      duration = moment.duration(1, "month");
    } else if (spanMilliseconds <= 1000 * year) {
      duration = moment.duration(1, "year");
    } else if (spanMilliseconds <= 1000 * decade) {
      duration = moment.duration(10, "year");
    } else {
      duration = moment.duration(100, "year");
    }
  }

  let current = start.clone();
  let count = 0;

  // Add intervals starting at start until:
  //    we go past the stop date, or
  //    we go past the max limit
  while (
    current &&
    current.isSameOrBefore(stop) &&
    count < maxRefreshIntervals
  ) {
    result.push({
      time: formatMomentForWms(current, duration),
      tag: undefined
    });
    current.add(duration);
    ++count;
  }

  if (count >= maxRefreshIntervals) {
    console.warn(
      "Interval has more than the allowed number of discrete times. Consider setting `maxRefreshIntervals`."
    );
  } else if (!current.isSame(stop)) {
    result.push({
      time: formatMomentForWms(stop, duration),
      tag: undefined
    });
  }
}

function formatMomentForWms(m: moment.Moment, duration: moment.Duration) {
  // If the original moment only contained a date (not a time), and the
  // duration doesn't include hours, minutes, or seconds, format as a date
  // only instead of a date+time.  Some WMS servers get confused when
  // you add a time on them.
  if (
    duration.hours() > 0 ||
    duration.minutes() > 0 ||
    duration.seconds() > 0 ||
    duration.milliseconds() > 0
  ) {
    return m.format();
  } else {
    const creationData = m.creationData();
    if (creationData) {
      const format = creationData.format;
      if (typeof format === "string" && format.indexOf("T") < 0) {
        return m.format(format);
      }
    }
  }

  return m.format();
}

/**
 * Add `_dim` prefix to dimensions for OWS (WMS, WCS...) excluding time, styles and elevation
 */
export function formatDimensionsForOws(
  dimensions: { [key: string]: string } | undefined
) {
  if (!isDefined(dimensions)) {
    return {};
  }
  return Object.entries(dimensions).reduce<{ [key: string]: string }>(
    (formattedDimensions, [key, value]) =>
      // elevation is specified as simply "elevation", styles is specified as "styles"
      // Other (custom) dimensions are prefixed with 'dim_'.
      // See WMS 1.3.0 spec section C.3.2 and C.3.3.
      {
        formattedDimensions[
          ["time", "styles", "elevation"].includes(key?.toLowerCase())
            ? key
            : `dim_${key}`
        ] = value;
        return formattedDimensions;
      },
    {}
  );
}

function getServiceContactInformation(
  contactInfo: CapabilitiesContactInformation
) {
  const primary = contactInfo.ContactPersonPrimary;
  let text = "";
  if (isDefined(primary)) {
    if (
      isDefined(primary.ContactOrganization) &&
      primary.ContactOrganization.length > 0 &&
      // Geoserver default
      primary.ContactOrganization !== "The Ancient Geographers"
    ) {
      text += primary.ContactOrganization + "<br/>";
    }
  }

  if (
    isDefined(contactInfo.ContactElectronicMailAddress) &&
    contactInfo.ContactElectronicMailAddress.length > 0 &&
    // Geoserver default
    contactInfo.ContactElectronicMailAddress !== "claudius.ptolomaeus@gmail.com"
  ) {
    text += `[${contactInfo.ContactElectronicMailAddress}](mailto:${contactInfo.ContactElectronicMailAddress})`;
  }

  return text;
}

export default WebMapServiceCatalogItem;<|MERGE_RESOLUTION|>--- conflicted
+++ resolved
@@ -52,10 +52,7 @@
 import StratumFromTraits from "./StratumFromTraits";
 import WebMapServiceCapabilities, {
   CapabilitiesContactInformation,
-<<<<<<< HEAD
   CapabilitiesDimension,
-=======
->>>>>>> 0f63b01f
   CapabilitiesLayer,
   CapabilitiesStyle,
   getRectangleFromLayer
