// const mobx = require('mobx');
// const mobxUtils = require('mobx-utils');
// Problems in current architecture:
// 1. After loading, can't tell what user actually set versus what came from e.g. GetCapabilities.
//  Solution: layering
// 2. CkanCatalogItem producing a WebMapServiceCatalogItem on load
// 3. Observable spaghetti
//  Solution: think in terms of pipelines with computed observables, document patterns.
// 4. All code for all catalog item types needs to be loaded before we can do anything.
import i18next from "i18next";
import { computed, runInAction } from "mobx";
import moment from "moment";
import combine from "terriajs-cesium/Source/Core/combine";
import Ellipsoid from "terriajs-cesium/Source/Core/Ellipsoid";
import JulianDate from "terriajs-cesium/Source/Core/JulianDate";
import Rectangle from "terriajs-cesium/Source/Core/Rectangle";
import WebMercatorTilingScheme from "terriajs-cesium/Source/Core/WebMercatorTilingScheme";
import ImageryProvider from "terriajs-cesium/Source/Scene/ImageryProvider";
import WebMapServiceImageryProvider from "terriajs-cesium/Source/Scene/WebMapServiceImageryProvider";
import URI from "urijs";
import containsAny from "../Core/containsAny";
import createTransformerAllowUndefined from "../Core/createTransformerAllowUndefined";
import filterOutUndefined from "../Core/filterOutUndefined";
import isDefined from "../Core/isDefined";
import isReadOnlyArray from "../Core/isReadOnlyArray";
import TerriaError from "../Core/TerriaError";
import CatalogMemberMixin from "../ModelMixins/CatalogMemberMixin";
import DiffableMixin from "../ModelMixins/DiffableMixin";
import GetCapabilitiesMixin from "../ModelMixins/GetCapabilitiesMixin";
import TimeFilterMixin from "../ModelMixins/TimeFilterMixin";
import UrlMixin from "../ModelMixins/UrlMixin";
import SelectableDimensions, {
  SelectableDimension
} from "../Models/SelectableDimensions";
import { InfoSectionTraits } from "../Traits/CatalogMemberTraits";
import DiscreteTimeTraits from "../Traits/DiscreteTimeTraits";
import LegendTraits from "../Traits/LegendTraits";
import { RectangleTraits } from "../Traits/MappableTraits";
import WebMapServiceCatalogItemTraits, {
  WebMapServiceAvailableLayerDimensionsTraits,
  WebMapServiceAvailableLayerStylesTraits
} from "../Traits/WebMapServiceCatalogItemTraits";
import { callWebCoverageService } from "./callWebCoverageService";
import CommonStrata from "./CommonStrata";
import CreateModel from "./CreateModel";
import createStratumInstance from "./createStratumInstance";
import ExportableData from "./ExportableData";
import LoadableStratum from "./LoadableStratum";
import Mappable, { ImageryParts } from "./Mappable";
import { BaseModel } from "./Model";
import proxyCatalogItemUrl from "./proxyCatalogItemUrl";
import StratumFromTraits from "./StratumFromTraits";
import WebMapServiceCapabilities, {
  CapabilitiesContactInformation,
  CapabilitiesDimension,
  CapabilitiesLayer,
  CapabilitiesStyle,
  getRectangleFromLayer
} from "./WebMapServiceCapabilities";
<<<<<<< HEAD
=======
import { callWebCoverageService } from "./callWebCoverageService";
import ExportableMixin from "../ModelMixins/ExportableMixin";
>>>>>>> f925be1d

const dateFormat = require("dateformat");

class GetCapabilitiesStratum extends LoadableStratum(
  WebMapServiceCatalogItemTraits
) {
  static load(
    catalogItem: WebMapServiceCatalogItem
  ): Promise<GetCapabilitiesStratum> {
    console.log("Loading GetCapabilities");

    if (catalogItem.getCapabilitiesUrl === undefined) {
      return Promise.reject(
        new TerriaError({
          title: i18next.t("models.webMapServiceCatalogItem.missingUrlTitle"),
          message: i18next.t(
            "models.webMapServiceCatalogItem.missingUrlMessage"
          )
        })
      );
    }

    const proxiedUrl = proxyCatalogItemUrl(
      catalogItem,
      catalogItem.getCapabilitiesUrl,
      catalogItem.getCapabilitiesCacheDuration
    );
    return WebMapServiceCapabilities.fromUrl(proxiedUrl).then(capabilities => {
      return new GetCapabilitiesStratum(catalogItem, capabilities);
    });
  }

  constructor(
    readonly catalogItem: WebMapServiceCatalogItem,
    readonly capabilities: WebMapServiceCapabilities
  ) {
    super();
  }

  duplicateLoadableStratum(model: BaseModel): this {
    return new GetCapabilitiesStratum(
      model as WebMapServiceCatalogItem,
      this.capabilities
    ) as this;
  }

  @computed
  get supportsReordering() {
    return !this.keepOnTop;
  }

  @computed
  get layers(): string | undefined {
    let layers: string | undefined;

    if (this.catalogItem.uri !== undefined) {
      // Try to extract a layer from the URL
      const query: any = this.catalogItem.uri.query(true);
      layers = query.layers;
    }

    if (layers === undefined) {
      // Use all the top-level, named layers
      layers = filterOutUndefined(
        this.capabilities.topLevelNamedLayers.map(layer => layer.Name)
      ).join(",");
    }

    return layers;
  }

  @computed
  get legends(): StratumFromTraits<LegendTraits>[] | undefined {
    const availableStyles = this.catalogItem.availableStyles || [];
    const layers = this.catalogItem.layersArray;
    const styles = this.catalogItem.stylesArray;

    const result: StratumFromTraits<LegendTraits>[] = [];

    for (let i = 0; i < layers.length; ++i) {
      const layer = layers[i];
      const style = i < styles.length ? styles[i] : undefined;

      const layerAvailableStyles = availableStyles.find(
        candidate => candidate.layerName === layer
      );
      if (
        layerAvailableStyles !== undefined &&
        layerAvailableStyles.styles !== undefined
      ) {
        // Use the first style if none is explicitly specified.
        // Note that the WMS 1.3.0 spec (section 7.3.3.4) explicitly says we can't assume this,
        // but because the server has no other way of indicating the default style, let's hope that
        // sanity prevails.
        const layerStyle =
          style === undefined
            ? layerAvailableStyles.styles.length > 0
              ? layerAvailableStyles.styles[0]
              : undefined
            : layerAvailableStyles.styles.find(
                candidate => candidate.name === style
              );

        if (layerStyle !== undefined && layerStyle.legend !== undefined) {
          result.push(
            <StratumFromTraits<LegendTraits>>(<unknown>layerStyle.legend)
          );
        }
      }
    }

    return result;
  }

  @computed
  get capabilitiesLayers(): ReadonlyMap<string, CapabilitiesLayer | undefined> {
    const lookup: (
      name: string
    ) => [string, CapabilitiesLayer | undefined] = name => [
      name,
      this.capabilities && this.capabilities.findLayer(name)
    ];
    return new Map(this.catalogItem.layersArray.map(lookup));
  }

  @computed
  get availableDimensions(): StratumFromTraits<
    WebMapServiceAvailableLayerDimensionsTraits
  >[] {
    const result: StratumFromTraits<
      WebMapServiceAvailableLayerDimensionsTraits
    >[] = [];

    if (!this.capabilities) {
      return result;
    }

    const capabilitiesLayers = this.capabilitiesLayers;

    for (const layerTuple of capabilitiesLayers) {
      const layerName = layerTuple[0];
      const layer = layerTuple[1];

      const dimensions: ReadonlyArray<CapabilitiesDimension> = layer
        ? this.capabilities.getInheritedValues(layer, "Dimension")
        : [];

      result.push({
        layerName: layerName,
        dimensions: dimensions
          .filter(dim => dim.name !== "time")
          .map(dim => {
            return {
              name: dim.name,
              units: dim.units,
              unitSymbol: dim.unitSymbol,
              default: dim.default,
              multipleValues: dim.multipleValues,
              current: dim.current,
              nearestValue: dim.nearestValue,
              values: dim.text?.split(",")
            };
          })
      });
    }

    return result;
  }

  @computed
  get availableStyles(): StratumFromTraits<
    WebMapServiceAvailableLayerStylesTraits
  >[] {
    const result: StratumFromTraits<
      WebMapServiceAvailableLayerStylesTraits
    >[] = [];

    if (!this.capabilities) {
      return result;
    }

    const capabilitiesLayers = this.capabilitiesLayers;
    for (const layerTuple of capabilitiesLayers) {
      const layerName = layerTuple[0];
      const layer = layerTuple[1];

      const styles: ReadonlyArray<CapabilitiesStyle> = layer
        ? this.capabilities.getInheritedValues(layer, "Style")
        : [];
      result.push({
        layerName: layerName,
        styles: styles.map(style => {
          var wmsLegendUrl = isReadOnlyArray(style.LegendURL)
            ? style.LegendURL[0]
            : style.LegendURL;

          var legendUri, legendMimeType;
          if (
            wmsLegendUrl &&
            wmsLegendUrl.OnlineResource &&
            wmsLegendUrl.OnlineResource["xlink:href"]
          ) {
            legendUri = new URI(
              decodeURIComponent(wmsLegendUrl.OnlineResource["xlink:href"])
            );
            legendMimeType = wmsLegendUrl.Format;
          }
          const legend = !legendUri
            ? undefined
            : createStratumInstance(LegendTraits, {
                url: legendUri.toString(),
                urlMimeType: legendMimeType,
                title:
                  (capabilitiesLayers.size > 1 && layer?.Title) || undefined // Add layer Title as legend title if showing multiple layers
              });

          return {
            name: style.Name,
            title: style.Title,
            abstract: style.Abstract,
            legend: legend
          };
        })
      });
    }

    return result;
  }

  @computed
  get info(): StratumFromTraits<InfoSectionTraits>[] {
    const result: StratumFromTraits<InfoSectionTraits>[] = [];

    function createInfoSection(name: string, content: string | undefined) {
      const trait = createStratumInstance(InfoSectionTraits);
      trait.name = name;
      trait.content = content;
      return trait;
    }

    let firstDataDescription: string | undefined;
    for (const layer of this.capabilitiesLayers.values()) {
      if (
        !layer ||
        !layer.Abstract ||
        containsAny(layer.Abstract, WebMapServiceCatalogItem.abstractsToIgnore)
      ) {
        continue;
      }

      const suffix =
        this.capabilitiesLayers.size === 1 ? "" : ` - ${layer.Title}`;
      const name = `Web Map Service Layer Description${suffix}`;
      result.push(createInfoSection(name, layer.Abstract));
      firstDataDescription = firstDataDescription || layer.Abstract;
    }

    // Show the service abstract if there is one and if it isn't the Geoserver default "A compliant implementation..."
    const service = this.capabilities && this.capabilities.Service;
    if (service) {
      if (service.ContactInformation !== undefined) {
        result.push(
          createInfoSection(
            i18next.t("models.webMapServiceCatalogItem.serviceContact"),
            getServiceContactInformation(service.ContactInformation)
          )
        );
      }

      result.push(
        createInfoSection(
          i18next.t("models.webMapServiceCatalogItem.getCapabilitiesUrl"),
          this.catalogItem.getCapabilitiesUrl
        )
      );

      if (
        service &&
        service.Abstract &&
        !containsAny(
          service.Abstract,
          WebMapServiceCatalogItem.abstractsToIgnore
        ) &&
        service.Abstract !== firstDataDescription
      ) {
        result.push(
          createInfoSection(
            i18next.t("models.webMapServiceCatalogItem.serviceDescription"),
            service.Abstract
          )
        );
      }

      // Show the Access Constraints if it isn't "none" (because that's the default, and usually a lie).
      if (
        service.AccessConstraints &&
        !/^none$/i.test(service.AccessConstraints)
      ) {
        result.push(
          createInfoSection(
            i18next.t("models.webMapServiceCatalogItem.accessConstraints"),
            service.AccessConstraints
          )
        );
      }
    }

    return result;
  }

  @computed
  get infoSectionOrder(): string[] {
    let layerDescriptions = [`Web Map Service Layer Description`];

    // If more than one layer, push layer description titles for each applicable layer
    if (this.capabilitiesLayers.size > 1) {
      layerDescriptions = [];
      this.capabilitiesLayers.forEach(layer => {
        if (
          layer &&
          layer.Abstract &&
          !containsAny(
            layer.Abstract,
            WebMapServiceCatalogItem.abstractsToIgnore
          )
        ) {
          layerDescriptions.push(
            `Web Map Service Layer Description - ${layer.Title}`
          );
        }
      });
    }

    return [
      i18next.t("preview.disclaimer"),
      i18next.t("description.name"),
      ...layerDescriptions,
      i18next.t("preview.datasetDescription"),
      i18next.t("preview.serviceDescription"),
      i18next.t("models.webMapServiceCatalogItem.serviceDescription"),
      i18next.t("preview.resourceDescription"),
      i18next.t("preview.licence"),
      i18next.t("preview.accessConstraints"),
      i18next.t("models.webMapServiceCatalogItem.accessConstraints"),
      i18next.t("preview.author"),
      i18next.t("preview.contact"),
      i18next.t("models.webMapServiceCatalogItem.serviceContact"),
      i18next.t("preview.created"),
      i18next.t("preview.modified"),
      i18next.t("preview.updateFrequency"),
      i18next.t("models.webMapServiceCatalogItem.getCapabilitiesUrl")
    ];
  }

  @computed
  get shortReport() {
    const catalogItem = this.catalogItem;
    if (catalogItem.isShowingDiff) {
      const format = "yyyy/mm/dd";
      const d1 = dateFormat(catalogItem.firstDiffDate, format);
      const d2 = dateFormat(catalogItem.secondDiffDate, format);
      return `Showing difference image computed for ${catalogItem.diffStyleId} style on dates ${d1} and ${d2}`;
    }
  }

  @computed
  get rectangle(): StratumFromTraits<RectangleTraits> | undefined {
    const layers: CapabilitiesLayer[] = [...this.capabilitiesLayers.values()]
      .filter(layer => layer !== undefined)
      .map(l => l!);
    // Needs to take union of all layer rectangles
    return layers.length > 0 ? getRectangleFromLayer(layers[0]) : undefined;
    // if (layers.length === 1) {
    //     return getRectangleFromLayer(layers[0]);
    // }
    // Otherwise get the union of rectangles from all layers
    // return undefined;
  }

  @computed
  get isGeoServer(): boolean | undefined {
    if (!this.capabilities) {
      return undefined;
    }

    if (
      !this.capabilities.Service ||
      !this.capabilities.Service.KeywordList ||
      !this.capabilities.Service.KeywordList.Keyword
    ) {
      return false;
    }

    const keyword = this.capabilities.Service.KeywordList.Keyword;
    if (isReadOnlyArray(keyword)) {
      return keyword.indexOf("GEOSERVER") >= 0;
    } else {
      return keyword === "GEOSERVER";
    }
  }

  @computed
  get discreteTimes(): { time: string; tag: string | undefined }[] | undefined {
    const result = [];

    for (let layer of this.capabilitiesLayers.values()) {
      if (!layer) {
        continue;
      }
      const dimensions = this.capabilities.getInheritedValues(
        layer,
        "Dimension"
      );

      const timeDimension = dimensions.find(
        dimension => dimension.name.toLowerCase() === "time"
      );
      if (!timeDimension) {
        continue;
      }

      let extent: string = timeDimension;

      // WMS 1.1.1 puts dimension values in an Extent element instead of directly in the Dimension element.
      const extentElements = this.capabilities.getInheritedValues(
        layer,
        "Extent"
      );
      const extentElement = extentElements.find(
        extent => extent.name.toLowerCase() === "time"
      );
      if (extentElement) {
        extent = extentElement;
      }

      if (!extent || !extent.split) {
        continue;
      }

      const values = extent.split(",");
      for (let i = 0; i < values.length; ++i) {
        const value = values[i];
        const isoSegments = value.split("/");
        if (isoSegments.length === 1) {
          result.push({
            time: values[i],
            tag: undefined
          });
        } else {
          createDiscreteTimesFromIsoSegments(
            result,
            isoSegments,
            this.catalogItem.maxRefreshIntervals
          );
        }
      }
    }

    return result;
  }
}

class DiffStratum extends LoadableStratum(WebMapServiceCatalogItemTraits) {
  constructor(readonly catalogItem: WebMapServiceCatalogItem) {
    super();
  }

  duplicateLoadableStratum(model: BaseModel): this {
    return new DiffStratum(model as WebMapServiceCatalogItem) as this;
  }

  @computed
  get legends() {
    if (this.catalogItem.isShowingDiff && this.diffLegendUrl) {
      const urlMimeType =
        new URL(this.diffLegendUrl).searchParams.get("format") || undefined;
      return [
        createStratumInstance(LegendTraits, {
          url: this.diffLegendUrl,
          urlMimeType
        })
      ];
    }
    return undefined;
  }

  @computed
  get diffLegendUrl() {
    const diffStyleId = this.catalogItem.diffStyleId;
    const firstDate = this.catalogItem.firstDiffDate;
    const secondDate = this.catalogItem.secondDiffDate;
    if (diffStyleId && firstDate && secondDate) {
      return this.catalogItem.getLegendUrlForStyle(
        diffStyleId,
        JulianDate.fromIso8601(firstDate),
        JulianDate.fromIso8601(secondDate)
      );
    }
    return undefined;
  }

  @computed
  get disableDateTimeSelector() {
    return this.catalogItem.isShowingDiff;
  }
}

class WebMapServiceCatalogItem
  extends ExportableMixin(
    DiffableMixin(
      TimeFilterMixin(
        GetCapabilitiesMixin(
          UrlMixin(
            CatalogMemberMixin(CreateModel(WebMapServiceCatalogItemTraits))
          )
        )
      )
    )
  )
<<<<<<< HEAD
  implements Mappable, SelectableDimensions, ExportableData {
=======
  implements Mappable {
>>>>>>> f925be1d
  /**
   * The collection of strings that indicate an Abstract property should be ignored.  If these strings occur anywhere
   * in the Abstract, the Abstract will not be used.  This makes it easy to filter out placeholder data like
   * Geoserver's "A compliant implementation of WMS..." stock abstract.
   */
  static abstractsToIgnore = ["A compliant implementation of WMS"];

  // hide elements in the info section which might show information about the datasource
  _sourceInfoItemNames = [
    i18next.t("models.webMapServiceCatalogItem.getCapabilitiesUrl")
  ];

  static defaultParameters = {
    transparent: true,
    format: "image/png",
    exceptions: "application/vnd.ogc.se_xml",
    styles: "",
    tiled: true
  };

  static readonly type = "wms";
  readonly canZoomTo = true;
  readonly supportsSplitting = true;

  get type() {
    return WebMapServiceCatalogItem.type;
  }

  // TODO
  get isMappable() {
    return true;
  }

  protected forceLoadMetadata(): Promise<void> {
    return GetCapabilitiesStratum.load(this).then(stratum => {
      runInAction(() => {
        this.strata.set(
          GetCapabilitiesMixin.getCapabilitiesStratumName,
          stratum
        );

        const diffStratum = new DiffStratum(this);
        this.strata.set(DiffableMixin.diffStratumName, diffStratum);
      });
    });
  }

  loadMapItems(): Promise<void> {
    return this.loadMetadata();
  }

  @computed get cacheDuration(): string {
    if (isDefined(super.cacheDuration)) {
      return super.cacheDuration;
    }
    return "0d";
  }

  @computed
  get _canExportData() {
    return isDefined(this.linkedWcsCoverage) && isDefined(this.linkedWcsUrl);
  }

  _exportData() {
    return callWebCoverageService(this);
  }

  @computed
  get layersArray(): ReadonlyArray<string> {
    if (Array.isArray(this.layers)) {
      return this.layers;
    } else if (this.layers) {
      return this.layers.split(",");
    } else {
      return [];
    }
  }

  @computed
  get stylesArray(): ReadonlyArray<string> {
    if (Array.isArray(this.styles)) {
      return this.styles;
    } else if (this.styles) {
      return this.styles.split(",");
    } else {
      return [];
    }
  }

  @computed
  get discreteTimes() {
    const getCapabilitiesStratum:
      | GetCapabilitiesStratum
      | undefined = this.strata.get(
      GetCapabilitiesMixin.getCapabilitiesStratumName
    ) as GetCapabilitiesStratum;
    return getCapabilitiesStratum?.discreteTimes;
  }

  protected get defaultGetCapabilitiesUrl(): string | undefined {
    if (this.uri) {
      return this.uri
        .clone()
        .setSearch({
          service: "WMS",
          version: "1.3.0",
          request: "GetCapabilities"
        })
        .toString();
    } else {
      return undefined;
    }
  }

  @computed
  get canDiffImages(): boolean {
    const hasValidDiffStyles = this.availableDiffStyles.some(diffStyle =>
      this.styleSelectableDimensions?.[0]?.options.find(
        style => style.id === diffStyle
      )
    );
    return hasValidDiffStyles === true;
  }

  showDiffImage(
    firstDate: JulianDate,
    secondDate: JulianDate,
    diffStyleId: string
  ) {
    if (this.canDiffImages === false) {
      return;
    }

    // A helper to get the diff tag given a date string
    const firstDateStr = this.getTagForTime(firstDate);
    const secondDateStr = this.getTagForTime(secondDate);
    this.setTrait(CommonStrata.user, "firstDiffDate", firstDateStr);
    this.setTrait(CommonStrata.user, "secondDiffDate", secondDateStr);
    this.setTrait(CommonStrata.user, "diffStyleId", diffStyleId);
    this.setTrait(CommonStrata.user, "isShowingDiff", true);
  }

  clearDiffImage() {
    this.setTrait(CommonStrata.user, "firstDiffDate", undefined);
    this.setTrait(CommonStrata.user, "secondDiffDate", undefined);
    this.setTrait(CommonStrata.user, "diffStyleId", undefined);
    this.setTrait(CommonStrata.user, "isShowingDiff", false);
  }

  getLegendUrlForStyle(
    styleId: string,
    firstDate?: JulianDate,
    secondDate?: JulianDate
  ) {
    const firstTag = firstDate && this.getTagForTime(firstDate);
    const secondTag = secondDate && this.getTagForTime(secondDate);
    const time = filterOutUndefined([firstTag, secondTag]).join(",");
    const layerName = this.availableStyles.find(style =>
      style.styles.some(s => s.name === styleId)
    )?.layerName;
    const uri = URI(
      `${this.url}?service=WMS&version=1.1.0&request=GetLegendGraphic&format=image/png&transparent=True`
    )
      .addQuery("layer", encodeURIComponent(layerName || ""))
      .addQuery("styles", encodeURIComponent(styleId));
    if (time) {
      uri.addQuery("time", time);
    }
    return uri.toString();
  }

  @computed
  get mapItems() {
    if (this.isShowingDiff === true) {
      return this._diffImageryParts ? [this._diffImageryParts] : [];
    }

    const result = [];

    const current = this._currentImageryParts;
    if (current) {
      result.push(current);
    }

    const next = this._nextImageryParts;
    if (next) {
      result.push(next);
    }

    return result;
  }

  @computed
  private get _currentImageryParts(): ImageryParts | undefined {
    const imageryProvider = this._createImageryProvider(
      this.currentDiscreteTimeTag
    );
    if (imageryProvider === undefined) {
      return undefined;
    }
    return {
      imageryProvider,
      alpha: this.opacity,
      show: this.show !== undefined ? this.show : true
    };
  }

  @computed
  private get _nextImageryParts(): ImageryParts | undefined {
    if (this.nextDiscreteTimeTag) {
      const imageryProvider = this._createImageryProvider(
        this.nextDiscreteTimeTag
      );
      if (imageryProvider === undefined) {
        return undefined;
      }
      return {
        imageryProvider,
        alpha: 0.0,
        show: true
      };
    } else {
      return undefined;
    }
  }

  @computed
  private get _diffImageryParts(): ImageryParts | undefined {
    const diffStyleId = this.diffStyleId;
    if (
      this.firstDiffDate === undefined ||
      this.secondDiffDate === undefined ||
      diffStyleId === undefined
    ) {
      return;
    }
    const time = `${this.firstDiffDate},${this.secondDiffDate}`;
    const imageryProvider = this._createImageryProvider(time);
    if (imageryProvider) {
      return {
        imageryProvider,
        alpha: this.opacity,
        show: this.show !== undefined ? this.show : true
      };
    }
    return undefined;
  }

  @computed
  get diffModeParameters() {
    return { styles: this.diffStyleId };
  }

  getTagForTime(date: JulianDate): string | undefined {
    const index = this.getDiscreteTimeIndex(date);
    return index !== undefined
      ? this.discreteTimesAsSortedJulianDates?.[index].tag
      : undefined;
  }

  private _createImageryProvider = createTransformerAllowUndefined(
    (
      time: string | undefined
    ): Cesium.WebMapServiceImageryProvider | undefined => {
      // Don't show anything on the map until GetCapabilities finishes loading.
      if (this.isLoadingMetadata) {
        return undefined;
      }
      if (this.url === undefined) {
        return undefined;
      }

      console.log(`Creating new ImageryProvider for time ${time}`);

      // Set dimensionParameters
      const dimensionParameters = formatDimensionsForOws(this.dimensions);

      if (time !== undefined) {
        dimensionParameters.time = time;
      }

      const diffModeParameters = this.isShowingDiff
        ? this.diffModeParameters
        : {};

      const parameters: { [key: string]: any } = {
        ...WebMapServiceCatalogItem.defaultParameters,
        ...this.parameters,
        ...dimensionParameters
      };

      if (isDefined(this.styles)) {
        parameters.styles = this.styles;
      }

      Object.assign(parameters, diffModeParameters);

      const maximumLevel = scaleDenominatorToLevel(this.minScaleDenominator);

      const queryParametersToRemove = [
        "request",
        "service",
        "x",
        "y",
        "width",
        "height",
        "bbox",
        "layers"
      ];

      const baseUrl = queryParametersToRemove.reduce(
        (url, parameter) => url.removeQuery(parameter),
        new URI(this.url)
      );

      let rectangle;

      if (
        this.rectangle !== undefined &&
        this.rectangle.east !== undefined &&
        this.rectangle.west !== undefined &&
        this.rectangle.north !== undefined &&
        this.rectangle.south !== undefined
      ) {
        rectangle = Rectangle.fromDegrees(
          this.rectangle.west,
          this.rectangle.south,
          this.rectangle.east,
          this.rectangle.north
        );
      } else {
        rectangle = undefined;
      }

      const imageryOptions = {
        url: proxyCatalogItemUrl(this, baseUrl.toString()),
        layers: this.layers || "",
        parameters: parameters,
        getFeatureInfoParameters: {
          ...dimensionParameters,
          styles: this.styles
        },
        tilingScheme: /*defined(this.tilingScheme) ? this.tilingScheme :*/ new WebMercatorTilingScheme(),
        maximumLevel: maximumLevel,
        rectangle: rectangle
      };

      if (
        imageryOptions.maximumLevel !== undefined &&
        this.hideLayerAfterMinScaleDenominator
      ) {
        // Make Cesium request one extra level so we can tell the user what's happening and return a blank image.
        ++imageryOptions.maximumLevel;
      }

      const imageryProvider = new WebMapServiceImageryProvider(imageryOptions);
      if (
        maximumLevel !== undefined &&
        this.hideLayerAfterMinScaleDenominator
      ) {
        const realRequestImage = imageryProvider.requestImage;
        let messageDisplayed = false;

        imageryProvider.requestImage = (
          x: number,
          y: number,
          level: number
        ) => {
          if (level > maximumLevel) {
            if (!messageDisplayed) {
              this.terria.error.raiseEvent(
                new TerriaError({
                  title: i18next.t(
                    "models.webMapServiceCatalogItem.datasetScaleErrorTitle"
                  ),
                  message: i18next.t(
                    "models.webMapServiceCatalogItem.datasetScaleErrorMessage",
                    { name: this.name }
                  )
                })
              );
              messageDisplayed = true;
            }
            // cast to any because @types/cesium currently has the wrong signature for this function.
            return (<any>ImageryProvider).loadImage(
              imageryProvider,
              this.terria.baseUrl + "images/blank.png"
            );
          }
          return realRequestImage.call(imageryProvider, x, y, level);
        };
      }

      return imageryProvider;
    }
  );

  @computed
  get styleSelectableDimensions(): SelectableDimension[] {
    return this.availableStyles.map((layer, layerIndex) => {
      let name = "Styles";

      // If multiple layers -> prepend layer name to name
      if (this.availableStyles.length > 1) {
        // Attempt to get layer title from GetCapabilitiesStratum
        const layerTitle =
          layer.layerName &&
          (this.strata.get(
            GetCapabilitiesMixin.getCapabilitiesStratumName
          ) as GetCapabilitiesStratum).capabilitiesLayers.get(layer.layerName)
            ?.Title;

        name = `${layerTitle ||
          layer.layerName ||
          `Layer ${layerIndex + 1}`} styles`;
      }

      return {
        name,
        id: `${this.uniqueId}-${layer.layerName}-styles`,
        options: filterOutUndefined(
          layer.styles.map(function(s) {
            if (isDefined(s.name)) {
              return {
                name: s.title || s.name || "",
                id: s.name as string
              };
            }
          })
        ),

        // Set selectedId to value stored in `styles` trait for this `layerIndex` or the first available style value
        // The `styles` parameter is CSV, a style for each layer
        selectedId:
          this.styles?.split(",")?.[layerIndex] || layer.styles[0].name,

        setDimensionValue: (stratumId: string, newStyle: string) => {
          runInAction(() => {
            const styles = this.styleSelectableDimensions.map(
              style => style.selectedId || ""
            );
            styles[layerIndex] = newStyle;
            this.setTrait(stratumId, "styles", styles.join(","));
          });
        },
        disable: this.isShowingDiff
      };
    });
  }

  @computed
  get wmsDimensionSelectableDimensions(): SelectableDimension[] {
    const dimensions: SelectableDimension[] = [];

    // For each layer -> For each dimension
    this.availableDimensions.forEach(layer => {
      layer.dimensions.forEach(dim => {
        // Only add dimensions if hasn't already been added (multiple layers may have the same dimension)
        if (
          !isDefined(dim.name) ||
          dim.values.length < 2 ||
          dimensions.findIndex(findDim => findDim.name === dim.name) !== -1
        ) {
          return;
        }

        dimensions.push({
          name: dim.name,
          id: `${this.uniqueId}-${dim.name}`,
          options: dim.values.map(value => {
            let name = value;
            // Add units and unitSybol if defined
            if (typeof dim.units === "string" && dim.units !== "") {
              if (typeof dim.unitSymbol === "string" && dim.unitSymbol !== "") {
                name = `${value} (${dim.units} ${dim.unitSymbol})`;
              } else {
                name = `${value} (${dim.units})`;
              }
            }
            return {
              name,
              id: value
            };
          }),

          // Set selectedId to value stored in `dimensions` trait, the default value, or the first available value
          selectedId:
            this.dimensions?.[dim.name]?.toString() ||
            dim.default ||
            dim.values[0],

          setDimensionValue: (stratumId: string, newDimension: string) => {
            let newDimensions: any = {};

            newDimensions[dim.name!] = newDimension;

            if (isDefined(this.dimensions)) {
              newDimensions = combine(newDimensions, this.dimensions);
            }
            runInAction(() => {
              this.setTrait(stratumId, "dimensions", newDimensions);
            });
          }
        });
      });
    });

    return dimensions;
  }

  @computed
  get selectableDimensions() {
    return filterOutUndefined([
      ...this.styleSelectableDimensions,
      ...this.wmsDimensionSelectableDimensions
    ]);
  }
}

function scaleDenominatorToLevel(
  minScaleDenominator: number | undefined
): number | undefined {
  if (minScaleDenominator == undefined || minScaleDenominator <= 0.0) {
    return undefined;
  }

  var metersPerPixel = 0.00028; // from WMS 1.3.0 spec section 7.2.4.6.9
  var tileWidth = 256;

  var circumferenceAtEquator = 2 * Math.PI * Ellipsoid.WGS84.maximumRadius;
  var distancePerPixelAtLevel0 = circumferenceAtEquator / tileWidth;
  var level0ScaleDenominator = distancePerPixelAtLevel0 / metersPerPixel;

  // 1e-6 epsilon from WMS 1.3.0 spec, section 7.2.4.6.9.
  var ratio = level0ScaleDenominator / (minScaleDenominator - 1e-6);
  var levelAtMinScaleDenominator = Math.log(ratio) / Math.log(2);
  return levelAtMinScaleDenominator | 0;
}

function createDiscreteTimesFromIsoSegments(
  result: StratumFromTraits<DiscreteTimeTraits>[],
  isoSegments: string[],
  maxRefreshIntervals: number
) {
  // Note parseZone will create a moment with the original specified UTC offset if there is one,
  // but if not, it will create a moment in UTC.
  const start = moment.parseZone(isoSegments[0]);
  const stop = moment.parseZone(isoSegments[1]);

  // Note WMS uses extension ISO19128 of ISO8601; ISO 19128 allows start/end/periodicity
  // and does not use the "R[n]/" prefix for repeated intervals
  // eg. Data refreshed every 30 min: 2000-06-18T14:30Z/2000-06-18T14:30Z/PT30M
  // See 06-042_OpenGIS_Web_Map_Service_WMS_Implementation_Specification.pdf section D.4
  let duration: moment.Duration | undefined;
  if (isoSegments[2] && isoSegments[2].length > 0) {
    duration = moment.duration(isoSegments[2]);
  }

  // If we don't have a duration, or the duration is zero, then assume this is
  // a continuous interval for which it's valid to request _any_ time. But
  // we need to generate some discrete times, so choose an appropriate
  // periodicity.
  if (
    duration === undefined ||
    !duration.isValid() ||
    duration.asSeconds() === 0.0
  ) {
    const spanMilliseconds = stop.diff(start);

    // These times, in milliseconds, are approximate;
    const second = 1000;
    const minute = 60 * second;
    const hour = 60 * minute;
    const day = 24 * hour;
    const week = 7 * day;
    const month = 31 * day;
    const year = 366 * day;
    const decade = 10 * year;

    if (spanMilliseconds <= 1000) {
      duration = moment.duration(1, "millisecond");
    } else if (spanMilliseconds <= 1000 * second) {
      duration = moment.duration(1, "second");
    } else if (spanMilliseconds <= 1000 * minute) {
      duration = moment.duration(1, "minute");
    } else if (spanMilliseconds <= 1000 * hour) {
      duration = moment.duration(1, "hour");
    } else if (spanMilliseconds <= 1000 * day) {
      duration = moment.duration(1, "day");
    } else if (spanMilliseconds <= 1000 * week) {
      duration = moment.duration(1, "week");
    } else if (spanMilliseconds <= 1000 * month) {
      duration = moment.duration(1, "month");
    } else if (spanMilliseconds <= 1000 * year) {
      duration = moment.duration(1, "year");
    } else if (spanMilliseconds <= 1000 * decade) {
      duration = moment.duration(10, "year");
    } else {
      duration = moment.duration(100, "year");
    }
  }

  let current = start.clone();
  let count = 0;

  // Add intervals starting at start until:
  //    we go past the stop date, or
  //    we go past the max limit
  while (
    current &&
    current.isSameOrBefore(stop) &&
    count < maxRefreshIntervals
  ) {
    result.push({
      time: formatMomentForWms(current, duration),
      tag: undefined
    });
    current.add(duration);
    ++count;
  }

  if (count >= maxRefreshIntervals) {
    console.warn(
      "Interval has more than the allowed number of discrete times. Consider setting `maxRefreshIntervals`."
    );
  } else if (!current.isSame(stop)) {
    result.push({
      time: formatMomentForWms(stop, duration),
      tag: undefined
    });
  }
}

function formatMomentForWms(m: moment.Moment, duration: moment.Duration) {
  // If the original moment only contained a date (not a time), and the
  // duration doesn't include hours, minutes, or seconds, format as a date
  // only instead of a date+time.  Some WMS servers get confused when
  // you add a time on them.
  if (
    duration.hours() > 0 ||
    duration.minutes() > 0 ||
    duration.seconds() > 0 ||
    duration.milliseconds() > 0
  ) {
    return m.format();
  } else {
    const creationData = m.creationData();
    if (creationData) {
      const format = creationData.format;
      if (typeof format === "string" && format.indexOf("T") < 0) {
        return m.format(format);
      }
    }
  }

  return m.format();
}

/**
 * Add `_dim` prefix to dimensions for OWS (WMS, WCS...) excluding time, styles and elevation
 */
export function formatDimensionsForOws(
  dimensions: { [key: string]: string } | undefined
) {
  if (!isDefined(dimensions)) {
    return {};
  }
  return Object.entries(dimensions).reduce<{ [key: string]: string }>(
    (formattedDimensions, [key, value]) =>
      // elevation is specified as simply "elevation", styles is specified as "styles"
      // Other (custom) dimensions are prefixed with 'dim_'.
      // See WMS 1.3.0 spec section C.3.2 and C.3.3.
      {
        formattedDimensions[
          ["time", "styles", "elevation"].includes(key?.toLowerCase())
            ? key
            : `dim_${key}`
        ] = value;
        return formattedDimensions;
      },
    {}
  );
}

function getServiceContactInformation(
  contactInfo: CapabilitiesContactInformation
) {
  const primary = contactInfo.ContactPersonPrimary;
  let text = "";
  if (isDefined(primary)) {
    if (
      isDefined(primary.ContactOrganization) &&
      primary.ContactOrganization.length > 0 &&
      // Geoserver default
      primary.ContactOrganization !== "The Ancient Geographers"
    ) {
      text += primary.ContactOrganization + "<br/>";
    }
  }

  if (
    isDefined(contactInfo.ContactElectronicMailAddress) &&
    contactInfo.ContactElectronicMailAddress.length > 0 &&
    // Geoserver default
    contactInfo.ContactElectronicMailAddress !== "claudius.ptolomaeus@gmail.com"
  ) {
    text += `[${contactInfo.ContactElectronicMailAddress}](mailto:${contactInfo.ContactElectronicMailAddress})`;
  }

  return text;
}

export default WebMapServiceCatalogItem;<|MERGE_RESOLUTION|>--- conflicted
+++ resolved
@@ -26,6 +26,7 @@
 import TerriaError from "../Core/TerriaError";
 import CatalogMemberMixin from "../ModelMixins/CatalogMemberMixin";
 import DiffableMixin from "../ModelMixins/DiffableMixin";
+import ExportableMixin from "../ModelMixins/ExportableMixin";
 import GetCapabilitiesMixin from "../ModelMixins/GetCapabilitiesMixin";
 import TimeFilterMixin from "../ModelMixins/TimeFilterMixin";
 import UrlMixin from "../ModelMixins/UrlMixin";
@@ -44,7 +45,6 @@
 import CommonStrata from "./CommonStrata";
 import CreateModel from "./CreateModel";
 import createStratumInstance from "./createStratumInstance";
-import ExportableData from "./ExportableData";
 import LoadableStratum from "./LoadableStratum";
 import Mappable, { ImageryParts } from "./Mappable";
 import { BaseModel } from "./Model";
@@ -57,11 +57,6 @@
   CapabilitiesStyle,
   getRectangleFromLayer
 } from "./WebMapServiceCapabilities";
-<<<<<<< HEAD
-=======
-import { callWebCoverageService } from "./callWebCoverageService";
-import ExportableMixin from "../ModelMixins/ExportableMixin";
->>>>>>> f925be1d
 
 const dateFormat = require("dateformat");
 
@@ -581,11 +576,7 @@
       )
     )
   )
-<<<<<<< HEAD
-  implements Mappable, SelectableDimensions, ExportableData {
-=======
-  implements Mappable {
->>>>>>> f925be1d
+  implements Mappable, SelectableDimensions {
   /**
    * The collection of strings that indicate an Abstract property should be ignored.  If these strings occur anywhere
    * in the Abstract, the Abstract will not be used.  This makes it easy to filter out placeholder data like
