--- conflicted
+++ resolved
@@ -1202,13 +1202,9 @@
           ...dimensionParameters,
           styles: this.styles === undefined ? "" : this.styles
         },
-<<<<<<< HEAD
-        tilingScheme: this.tilingScheme,
-=======
         tileWidth: this.tileWidth,
         tileHeight: this.tileHeight,
-        tilingScheme: /*defined(this.tilingScheme) ? this.tilingScheme :*/ new WebMercatorTilingScheme(),
->>>>>>> c30b2653
+        tilingScheme: this.tilingScheme,
         maximumLevel: maximumLevel,
         rectangle: rectangle,
         credit: this.attribution
