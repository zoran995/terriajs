--- conflicted
+++ resolved
@@ -11,22 +11,13 @@
 export default function getAncestors(member: BaseModel): BaseModel[] {
   const result: BaseModel[] = [];
   let currentModel: BaseModel | undefined = member;
-<<<<<<< HEAD
   for (;;) {
     const parentId: string | undefined =
       currentModel && currentModel.knownContainerUniqueIds.length > 0
         ? currentModel.knownContainerUniqueIds[0]
         : undefined;
     if (parentId === undefined) break;
-    currentModel = terria.getModelById(BaseModel, parentId);
-=======
-
-  while (
-    (parentId = currentModel && currentModel.knownContainerUniqueIds[0]) !==
-    undefined
-  ) {
     currentModel = member.terria.getModelById(BaseModel, parentId);
->>>>>>> df5c1529
     if (currentModel && currentModel.knownContainerUniqueIds.length > 0) {
       result.splice(0, 0, currentModel);
     }
