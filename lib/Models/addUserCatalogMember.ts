--- conflicted
+++ resolved
@@ -63,17 +63,11 @@
         }
       }
 
-<<<<<<< HEAD
-        if (defaultValue(options.zoomTo, true) && Mappable.is(newCatalogItem)) {
-            newCatalogItem.loadMapItems().then(() => terria.currentViewer.zoomTo(newCatalogItem, 1));
-        }
-=======
       if (defaultValue(options.zoomTo, true) && Mappable.is(newCatalogItem)) {
         newCatalogItem
           .loadMapItems()
-          .then(() => terria.currentViewer.zoomTo(newCatalogItem));
+          .then(() => terria.currentViewer.zoomTo(newCatalogItem, 1));
       }
->>>>>>> 4ad45e5f
 
       return newCatalogItem;
     })
