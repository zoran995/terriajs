--- conflicted
+++ resolved
@@ -77,147 +77,6 @@
     } else {
       return loadJson(proxyCatalogItemUrl(this, url));
     }
-<<<<<<< HEAD
-
-    return makeRealPromise<GeoJsonDataSource>(
-      GeoJsonDataSource.load(geoJson, options)
-    ).then(function(dataSource) {
-      const entities = dataSource.entities;
-      for (let i = 0; i < entities.values.length; ++i) {
-        const entity = entities.values[i];
-
-        const properties = entity.properties;
-        if (isDefined(entity.billboard) && isDefined(options.markerUrl)) {
-          entity.billboard = new BillboardGraphics({
-            image: new ConstantProperty(options.markerUrl),
-            width:
-              properties && properties["marker-width"]
-                ? new ConstantProperty(properties["marker-width"])
-                : undefined,
-            height:
-              properties && properties["marker-height"]
-                ? new ConstantProperty(properties["marker-height"])
-                : undefined,
-            rotation:
-              properties && properties["marker-angle"]
-                ? new ConstantProperty(properties["marker-angle"])
-                : undefined,
-            heightReference: options.clampToGround
-              ? new ConstantProperty(HeightReference.RELATIVE_TO_GROUND)
-              : undefined
-          });
-
-          /* If no marker symbol was provided but Cesium has generated one for a point, then turn it into
-               a filled circle instead of the default marker. */
-        } else if (
-          isDefined(entity.billboard) &&
-          (!properties || !isDefined(properties["marker-symbol"])) &&
-          !isDefined(options.markerSymbol)
-        ) {
-          entity.point = new PointGraphics({
-            color: new ConstantProperty(
-              getColor(
-                defaultValue(
-                  properties && properties["marker-color"]?.getValue(),
-                  options.markerColor
-                )
-              )
-            ),
-            pixelSize: new ConstantProperty(
-              defaultValue(
-                parseMarkerSize(
-                  properties && properties["marker-size"]?.getValue()
-                ),
-                options.markerSize / 2
-              )
-            ),
-            outlineWidth: new ConstantProperty(
-              defaultValue(
-                properties && properties["stroke-width"],
-                options.strokeWidth
-              )
-            ),
-            outlineColor: new ConstantProperty(
-              getColor(
-                defaultValue(
-                  properties && properties.stroke?.getValue(),
-                  options.polygonStroke
-                )
-              )
-            ),
-            heightReference: new ConstantProperty(
-              options.clampToGround
-                ? HeightReference.RELATIVE_TO_GROUND
-                : undefined
-            )
-          });
-          if (
-            properties &&
-            isDefined(properties["marker-opacity"]) &&
-            entity.point.color
-          ) {
-            // not part of SimpleStyle spec, but why not?
-            const color: Color = entity.point.color.getValue(now);
-            color.alpha = parseFloat(properties["marker-opacity"]);
-          }
-
-          entity.billboard = undefined;
-        }
-        if (
-          isDefined(entity.billboard) &&
-          properties &&
-          isDefined(properties["marker-opacity"])
-        ) {
-          entity.billboard.color = new ConstantProperty(
-            new Color(1.0, 1.0, 1.0, parseFloat(properties["marker-opacity"]))
-          );
-        }
-
-        // Cesium on Windows can't render polygons with a stroke-width > 1.0.  And even on other platforms it
-        // looks bad because WebGL doesn't mitre the lines together nicely.
-        // As a workaround for the special case where the polygon is unfilled anyway, change it to a polyline.
-        if (
-          isDefined(entity.polygon) &&
-          polygonHasWideOutline(entity.polygon, now) &&
-          !polygonIsFilled(entity.polygon)
-        ) {
-          createPolylineFromPolygon(entities, entity, now);
-          entity.polygon = (undefined as unknown) as PolygonGraphics;
-        } else if (
-          isDefined(entity.polygon) &&
-          polygonHasOutline(entity.polygon, now) &&
-          isPolygonOnTerrain(entity.polygon, now)
-        ) {
-          // Polygons don't directly support outlines when they're on terrain.
-          // So create a manual outline.
-          createPolylineFromPolygon(entities, entity, now);
-        }
-      }
-      return dataSource;
-    });
-  }
-}
-
-export default GeoJsonCatalogItem;
-
-function createPolylineFromPolygon(
-  entities: EntityCollection,
-  entity: Entity,
-  now: JulianDate
-) {
-  const polygon = entity.polygon!;
-
-  entity.polyline = new PolylineGraphics();
-  entity.polyline.show = polygon.show;
-
-  if (isPolygonOnTerrain(polygon, now)) {
-    (entity.polyline as any).clampToGround = true;
-  }
-
-  if (isDefined(polygon.outlineColor)) {
-    entity.polyline.material = new ColorMaterialProperty(polygon.outlineColor);
-=======
->>>>>>> 708371e2
   }
 }
 
