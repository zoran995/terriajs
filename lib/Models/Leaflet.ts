--- conflicted
+++ resolved
@@ -433,18 +433,13 @@
     });
   }
 
-<<<<<<< HEAD
   doZoomTo(
-    target: CameraView | Rectangle | DataSource | Mappable | any,
-=======
-  zoomTo(
     target:
       | CameraView
       | Rectangle
       | DataSource
       | MappableMixin.MappableMixin
       | any,
->>>>>>> ab494852
     flightDurationSeconds: number
   ): void {
     if (!isDefined(target)) {
