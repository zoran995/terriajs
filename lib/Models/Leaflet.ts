import i18next from "i18next";
import L, { GridLayer } from "leaflet";
import { action, autorun, observable, runInAction } from "mobx";
import { computedFn } from "mobx-utils";
import cesiumCancelAnimationFrame from "terriajs-cesium/Source/Core/cancelAnimationFrame";
import Cartesian2 from "terriajs-cesium/Source/Core/Cartesian2";
import Cartesian3 from "terriajs-cesium/Source/Core/Cartesian3";
import Cartographic from "terriajs-cesium/Source/Core/Cartographic";
import Clock from "terriajs-cesium/Source/Core/Clock";
import defaultValue from "terriajs-cesium/Source/Core/defaultValue";
import Ellipsoid from "terriajs-cesium/Source/Core/Ellipsoid";
import EventHelper from "terriajs-cesium/Source/Core/EventHelper";
import CesiumMath from "terriajs-cesium/Source/Core/Math";
import Rectangle from "terriajs-cesium/Source/Core/Rectangle";
import cesiumRequestAnimationFrame from "terriajs-cesium/Source/Core/requestAnimationFrame";
import DataSource from "terriajs-cesium/Source/DataSources/DataSource";
import DataSourceCollection from "terriajs-cesium/Source/DataSources/DataSourceCollection";
import Entity from "terriajs-cesium/Source/DataSources/Entity";
import ImageryLayerFeatureInfo from "terriajs-cesium/Source/Scene/ImageryLayerFeatureInfo";
import ImageryProvider from "terriajs-cesium/Source/Scene/ImageryProvider";
import ImagerySplitDirection from "terriajs-cesium/Source/Scene/ImagerySplitDirection";
import when from "terriajs-cesium/Source/ThirdParty/when";
import html2canvas from "terriajs-html2canvas";
import filterOutUndefined from "../Core/filterOutUndefined";
import isDefined from "../Core/isDefined";
import LatLonHeight from "../Core/LatLonHeight";
import runLater from "../Core/runLater";
import CesiumTileLayer from "../Map/CesiumTileLayer";
import LeafletDataSourceDisplay from "../Map/LeafletDataSourceDisplay";
import LeafletScene from "../Map/LeafletScene";
import LeafletSelectionIndicator from "../Map/LeafletSelectionIndicator";
import LeafletVisualizer from "../Map/LeafletVisualizer";
import MapboxVectorCanvasTileLayer from "../Map/MapboxVectorCanvasTileLayer";
import MapboxVectorTileImageryProvider from "../Map/MapboxVectorTileImageryProvider";
import PickedFeatures, {
  ProviderCoords,
  ProviderCoordsMap
} from "../Map/PickedFeatures";
import rectangleToLatLngBounds from "../Map/rectangleToLatLngBounds";
import MappableMixin, {
  ImageryParts,
  MapItem
} from "../ModelMixins/MappableMixin";
import TileErrorHandlerMixin from "../ModelMixins/TileErrorHandlerMixin";
import RasterLayerTraits from "../Traits/RasterLayerTraits";
import SplitterTraits from "../Traits/SplitterTraits";
import TerriaViewer from "../ViewModels/TerriaViewer";
import CameraView from "./CameraView";
import Feature from "./Feature";
import GlobeOrMap from "./GlobeOrMap";
import hasTraits from "./hasTraits";
import MapInteractionMode from "./MapInteractionMode";
import Terria from "./Terria";

// We want TS to look at the type declared in lib/ThirdParty/terriajs-cesium-extra/index.d.ts
// and import doesn't allows us to do that, so instead we use require + type casting to ensure
// we still maintain the type checking, without TS screaming with errors
const FeatureDetection: FeatureDetection = require("terriajs-cesium/Source/Core/FeatureDetection")
  .default;

// This class is an observer. It probably won't contain any observables itself

export default class Leaflet extends GlobeOrMap {
  readonly type = "Leaflet";
  readonly terria: Terria;
  readonly terriaViewer: TerriaViewer;
  readonly map: L.Map;
  readonly scene: LeafletScene;
  readonly dataSources: DataSourceCollection = new DataSourceCollection();
  readonly dataSourceDisplay: LeafletDataSourceDisplay;
  readonly canShowSplitter = true;
  private readonly _attributionControl: L.Control.Attribution;
  private readonly _leafletVisualizer: LeafletVisualizer;
  private readonly _eventHelper: EventHelper;
  private readonly _selectionIndicator: LeafletSelectionIndicator;
  private _stopRequestAnimationFrame: boolean = false;
  private _cesiumReqAnimFrameId: number | undefined;
  private _pickedFeatures: PickedFeatures | undefined = undefined;
  private _pauseMapInteractionCount = 0;

  /* Disposers */
  private readonly _disposeWorkbenchMapItemsSubscription: () => void;
  private readonly _disposeDisableInteractionSubscription: () => void;
  private _disposeSelectedFeatureSubscription?: () => void;
  private _disposeSplitterReaction: () => void;

  // These are used to split CesiumTileLayer and MapboxCanvasVectorTileLayer
  @observable size: L.Point | undefined;
  @observable nw: L.Point | undefined;
  @observable se: L.Point | undefined;

  @action
  private updateMapObservables() {
    this.size = this.map.getSize();
    this.nw = this.map.containerPointToLayerPoint([0, 0]);
    this.se = this.map.containerPointToLayerPoint(this.size);
  }

  private _createImageryLayer: (
    ip: ImageryProvider,
    clippingRectangle: Rectangle | undefined
  ) => GridLayer = computedFn((ip, clippingRectangle) => {
    const layerOptions = {
      bounds: clippingRectangle && rectangleToLatLngBounds(clippingRectangle)
    };
    if (ip instanceof MapboxVectorTileImageryProvider) {
      return new MapboxVectorCanvasTileLayer(this, ip, layerOptions);
    } else {
      return new CesiumTileLayer(this, ip, layerOptions);
    }
  });

  private _makeImageryLayerFromParts(
    parts: ImageryParts,
    item: MappableMixin.MappableMixin
  ) {
    if (TileErrorHandlerMixin.isMixedInto(item)) {
      // because this code path can run multiple times, make sure we remove the
      // handler if it is already registered
      parts.imageryProvider.errorEvent.removeEventListener(
        item.onTileLoadError,
        item
      );
      parts.imageryProvider.errorEvent.addEventListener(
        item.onTileLoadError,
        item
      );
    }
    return this._createImageryLayer(
      parts.imageryProvider,
      parts.clippingRectangle
    );
  }

  constructor(terriaViewer: TerriaViewer, container: string | HTMLElement) {
    super();
    this.terria = terriaViewer.terria;
    this.terriaViewer = terriaViewer;
    this.map = L.map(container, {
      zoomControl: false,
      attributionControl: false,
      zoomSnap: 1, // Change to  0.2 for incremental zoom when Chrome fixes canvas scaling gaps
      preferCanvas: true,
      worldCopyJump: false
    }).setView([-28.5, 135], 5);

    this.map.on("move", () => this.updateMapObservables());
    this.map.on("zoom", () => this.updateMapObservables());

    this.scene = new LeafletScene(this.map);

    this._attributionControl = L.control.attribution({
      position: "bottomleft"
    });
    this.map.addControl(this._attributionControl);

    // this.map.screenSpaceEventHandler = {
    //     setInputAction : function() {},
    //     remoteInputAction : function() {}
    // };

    this._leafletVisualizer = new LeafletVisualizer();
    this._selectionIndicator = new LeafletSelectionIndicator(this);

    // const terriaLogo = this.terriaViewer.defaultTerriaCredit ? this.terriaViewer.defaultTerriaCredit.html : '';

    // const creditParts = [
    //     this._getDisclaimer(),
    //     this._developerAttribution && createCredit(this._developerAttribution.text, this._developerAttribution.link),
    //     new Credit('<a target="_blank" href="http://leafletjs.com/">Leaflet</a>')
    // ];

    // this.attributionControl.setPrefix(terriaLogo + creditParts.filter(part => defined(part)).map(credit => credit.html).join(' | '));

    // map.on("boxzoomend", function(e) {
    //     console.log(e.boxZoomBounds);
    // });

    this.dataSourceDisplay = new LeafletDataSourceDisplay({
      scene: this.scene,
      dataSourceCollection: this.dataSources,
      visualizersCallback: <any>this._leafletVisualizer.visualizersCallback // TODO: fix type error
    });

    this._eventHelper = new EventHelper();

    this._eventHelper.add(this.terria.timelineClock.onTick, <any>((
      clock: Clock
    ) => {
      this.dataSourceDisplay.update(clock.currentTime);
    }));

    const ticker = () => {
      if (!this._stopRequestAnimationFrame) {
        this.terria.timelineClock.tick();
        this._cesiumReqAnimFrameId = cesiumRequestAnimationFrame(ticker);
      }
    };

    // Start ticker asynchronously to avoid calling an action in the consctructor
    runLater(ticker);

    this._disposeWorkbenchMapItemsSubscription = this.observeModelLayer();
    this._disposeSplitterReaction = this._reactToSplitterChanges();

    this._disposeDisableInteractionSubscription = autorun(() => {
      const map = this.map;
      const interactions = filterOutUndefined([
        map.touchZoom,
        map.doubleClickZoom,
        map.scrollWheelZoom,
        map.boxZoom,
        map.keyboard,
        map.dragging,
        map.tap
      ]);
      const pickLocation = this.pickLocation.bind(this);
      const pickFeature = (entity: Entity, event: L.LeafletMouseEvent) => {
        this._featurePicked(entity, event);
      };

      // Update mouse coords on mouse move
      this.map.on("mousemove", (e: L.LeafletEvent) => {
        const mouseEvent = <L.LeafletMouseEvent>e;
        this.mouseCoords.updateCoordinatesFromLeaflet(
          this.terria,
          mouseEvent.originalEvent
        );
      });

      if (this.terriaViewer.disableInteraction) {
        interactions.forEach(handler => handler.disable());
        this.map.off("click", pickLocation);
        this.scene.featureClicked.removeEventListener(pickFeature);
        this._disposeSelectedFeatureSubscription &&
          this._disposeSelectedFeatureSubscription();
      } else {
        interactions.forEach(handler => handler.enable());
        this.map.on("click", pickLocation);
        this.scene.featureClicked.addEventListener(pickFeature);
        this._disposeSelectedFeatureSubscription = autorun(() => {
          const feature = this.terria.selectedFeature;
          this._selectFeature(feature);
        });
      }
    });

    this._initProgressEvent();
  }

  /**
   * sets up loading listeners
   */
  private _initProgressEvent() {
    const onTileLoadChange = () => {
      var tilesLoadingCount = 0;

      this.map.eachLayer(function(layerOrGridlayer) {
        // _tiles is protected but our knockout-loading-logic accesses it here anyway
        const layer = layerOrGridlayer as any;
        if (layer?._tiles) {
          // Count all tiles not marked as loaded
          tilesLoadingCount += Object.keys(layer._tiles).filter(
            key => !layer._tiles[key].loaded
          ).length;
        }
      });

      this._updateTilesLoadingCount(tilesLoadingCount);
    };

    this.map.on(
      "layeradd",
      function(evt: any) {
        // This check makes sure we only watch tile layers, and also protects us if this private variable gets changed.
        if (typeof evt.layer._tiles !== "undefined") {
          evt.layer.on("tileloadstart tileload load", onTileLoadChange);
        }
      }.bind(this)
    );

    this.map.on(
      "layerremove",
      function(evt: any) {
        evt.layer.off("tileloadstart tileload load", onTileLoadChange);
      }.bind(this)
    );
  }

  /**
   * Pick feature from mouse click event.
   */
  private pickLocation(e: L.LeafletEvent) {
    const mouseEvent = <L.LeafletMouseEvent>e;

    // Handle click events that cross the anti-meridian
    if (mouseEvent.latlng.lng > 180 || mouseEvent.latlng.lng < -180) {
      mouseEvent.latlng = mouseEvent.latlng.wrap();
    }

    // if (!this._dragboxcompleted && that.map.dragging.enabled()) {
    this._pickFeatures(mouseEvent.latlng);
    // }
    // this._dragboxcompleted = false;
  }

  getContainer() {
    return this.map.getContainer();
  }

  pauseMapInteraction() {
    ++this._pauseMapInteractionCount;
    if (this._pauseMapInteractionCount === 1) {
      this.map.dragging.disable();
    }
  }

  resumeMapInteraction() {
    --this._pauseMapInteractionCount;
    if (this._pauseMapInteractionCount === 0) {
      setTimeout(() => {
        if (this._pauseMapInteractionCount === 0) {
          this.map.dragging.enable();
        }
      }, 0);
    }
  }

  destroy() {
    this._disposeSelectedFeatureSubscription &&
      this._disposeSelectedFeatureSubscription();
    this._disposeSplitterReaction();
    this._disposeWorkbenchMapItemsSubscription();
    this._eventHelper.removeAll();
    this._disposeDisableInteractionSubscription();
    // This variable prevents a race condition if destroy() is called
    // synchronously as a result of timelineClock ticking due to ticker()
    this._stopRequestAnimationFrame = true;
    if (isDefined(this._cesiumReqAnimFrameId)) {
      cesiumCancelAnimationFrame(this._cesiumReqAnimFrameId);
    }
    this.dataSourceDisplay.destroy();
    this.map.off("move");
    this.map.off("zoom");
    this.map.remove();
  }

  private observeModelLayer() {
    return autorun(() => {
      const catalogItems = [
        ...this.terriaViewer.items.get(),
        this.terriaViewer.baseMap
      ];
      // Flatmap
      const allImageryMapItems = ([] as {
        item: MappableMixin.MappableMixin;
        parts: ImageryParts;
      }[]).concat(
        ...catalogItems
          .filter(isDefined)
          .map(item =>
            item.mapItems
              .filter(ImageryParts.is)
              .map((parts: ImageryParts) => ({ item, parts }))
          )
      );

      const allImagery = allImageryMapItems.map(({ item, parts }) => {
        if (hasTraits(item, RasterLayerTraits, "leafletUpdateInterval")) {
          (parts.imageryProvider as any)._leafletUpdateInterval =
            item.leafletUpdateInterval;
        }
        return {
          parts: parts,
          layer: this._makeImageryLayerFromParts(parts, item)
        };
      });

      // Delete imagery layers no longer in the model
      this.map.eachLayer(mapLayer => {
        if (
          isImageryLayer(mapLayer) ||
          mapLayer instanceof MapboxVectorCanvasTileLayer
        ) {
          const index = allImagery.findIndex(im => im.layer === mapLayer);
          if (index === -1) {
            this.map.removeLayer(mapLayer);
          }
        }
      });

      // Add layer and update its zIndex
      let zIndex = 100; // Start at an arbitrary value
      allImagery.reverse().forEach(({ parts, layer }) => {
        if (parts.show) {
          layer.setOpacity(parts.alpha);
          layer.setZIndex(zIndex);
          zIndex++;

          if (!this.map.hasLayer(layer)) {
            this.map.addLayer(layer);
          }
        } else {
          this.map.removeLayer(layer);
        }
      });

      /* Handle datasources */
      const allMapItems = ([] as MapItem[]).concat(
        ...catalogItems.filter(isDefined).map(item => item.mapItems)
      );
      const allDataSources = allMapItems.filter(isDataSource);

      // Remove deleted data sources
      let dataSources = this.dataSources;
      for (let i = 0; i < dataSources.length; i++) {
        const d = dataSources.get(i);
        if (allDataSources.indexOf(d) === -1) {
          dataSources.remove(d);
          --i;
        }
      }

      // Add new data sources, remove hidden ones
      allDataSources.forEach(d => {
        if (d.show) {
          if (!dataSources.contains(d)) {
            dataSources.add(d);
          }
        } else {
          dataSources.remove(d);
        }
      });

      // Ensure stacking order matches order in allDataSources - first item appears on top.
      allDataSources.forEach(d => dataSources.raiseToTop(d));
    });
  }

  doZoomTo(
    target:
      | CameraView
      | Rectangle
      | DataSource
      | MappableMixin.MappableMixin
      | any,
<<<<<<< HEAD
    flightDurationSeconds?: number
  ): void {
=======
    flightDurationSeconds: number
  ): Promise<void> {
>>>>>>> 170fbd76
    if (!isDefined(target)) {
      return Promise.resolve();
      //throw new DeveloperError("target is required.");
    }
    flightDurationSeconds = defaultValue(flightDurationSeconds, 3.0);

    let bounds;

    // Target is a KML data source
    if (isDefined(target.entities)) {
      if (isDefined(this.dataSourceDisplay)) {
        bounds = this.dataSourceDisplay.getLatLngBounds(target);
      }
    } else {
      let extent;

      if (target instanceof Rectangle) {
        extent = target;
      } else if (target instanceof CameraView) {
        extent = target.rectangle;
      } else if (MappableMixin.isMixedInto(target)) {
        if (isDefined(target.cesiumRectangle)) {
          extent = target.cesiumRectangle;
        }
        if (!isDefined(extent)) {
          // Zoom to the first item!
          return this.doZoomTo(target.mapItems[0], flightDurationSeconds);
        }
      } else {
        extent = target.rectangle;
      }

<<<<<<< HEAD
      if (isDefined(bounds)) {
        that.map.flyToBounds(bounds, {
          animate: flightDurationSeconds! > 0.0,
          duration: flightDurationSeconds
        });
=======
      // Account for a bounding box crossing the date line.
      if (extent.east < extent.west) {
        extent = Rectangle.clone(extent);
        extent.east += CesiumMath.TWO_PI;
>>>>>>> 170fbd76
      }
      bounds = rectangleToLatLngBounds(extent);
    }

    if (isDefined(bounds)) {
      this.map.flyToBounds(bounds, {
        animate: flightDurationSeconds > 0.0,
        duration: flightDurationSeconds
      });
    }

    return Promise.resolve();
  }

  getCurrentCameraView(): CameraView {
    const bounds = this.map.getBounds();
    return new CameraView(
      Rectangle.fromDegrees(
        bounds.getWest(),
        bounds.getSouth(),
        bounds.getEast(),
        bounds.getNorth()
      )
    );
  }

  notifyRepaintRequired() {
    // No action necessary.
  }

  pickFromLocation(
    latLngHeight: LatLonHeight,
    providerCoords: ProviderCoordsMap,
    existingFeatures: Feature[]
  ) {
    this._pickFeatures(
      L.latLng({
        lat: latLngHeight.latitude,
        lng: latLngHeight.longitude,
        alt: latLngHeight.height
      }),
      providerCoords,
      existingFeatures
    );
  }

  /**
   * Return features at a latitude, longitude and (optionally) height for the given imageryLayer.
   * @param latLngHeight The position on the earth to pick
   * @param providerCoords A map of imagery provider urls to the tile coords used to get features for those imagery
   * @returns A flat array of all the features for the given tiles that are currently on the map
   */
  @action
  async getFeaturesAtLocation(
    latLngHeight: LatLonHeight,
    providerCoords: ProviderCoordsMap
  ) {
    const pickMode = new MapInteractionMode({
      message: i18next.t("models.imageryLayer.resolvingAvailability"),
      onCancel: () => {
        this.terria.mapInteractionModeStack.pop();
      }
    });
    this.terria.mapInteractionModeStack.push(pickMode);
    this._pickFeatures(
      L.latLng({
        lat: latLngHeight.latitude,
        lng: latLngHeight.longitude,
        alt: latLngHeight.height
      }),
      providerCoords,
      [],
      true
    );

    if (pickMode.pickedFeatures) {
      const pickedFeatures = pickMode.pickedFeatures;
      await pickedFeatures.allFeaturesAvailablePromise;
    }

    return runInAction(() => {
      this.terria.mapInteractionModeStack.pop();
      return pickMode.pickedFeatures?.features;
    });
  }

  /*
   * There are two "listeners" for clicks which are set up in our constructor.
   * - One fires for any click: `map.on('click', ...`.  It calls `pickFeatures`.
   * - One fires only for vector features: `this.scene.featureClicked.addEventListener`.
   *    It calls `featurePicked`, which calls `pickFeatures` and then adds the feature it found, if any.
   * These events can fire in either order.
   * Billboards do not fire the first event.
   *
   * Note that `pickFeatures` does nothing if `leaflet._pickedFeatures` is already set.
   * Otherwise, it sets it, runs `runLater` to clear it, and starts the asynchronous raster feature picking.
   *
   * So:
   * If only the first event is received, it triggers the raster-feature picking as desired.
   * If both are received in the order above, the second adds the vector features to the list of raster features as desired.
   * If both are received in the reverse order, the vector-feature click kicks off the same behavior as the other click would have;
   * and when the next click is received, it is ignored - again, as desired.
   */

  @action
  private _featurePicked(entity: Entity, event: L.LeafletMouseEvent) {
    this._pickFeatures(event.latlng);

    // Ignore clicks on the feature highlight.
    if (entity.entityCollection && entity.entityCollection.owner) {
      const owner = entity.entityCollection.owner;
      if (
        owner instanceof DataSource &&
        owner.name == GlobeOrMap._featureHighlightName
      ) {
        return;
      }
    }

    const feature = Feature.fromEntityCollectionOrEntity(entity);
    if (isDefined(this._pickedFeatures)) {
      this._pickedFeatures.features.push(feature);

      if (isDefined(entity) && entity.position) {
        this._pickedFeatures.pickPosition = (<any>entity.position)._value;
      }
    }
  }

  private _pickFeatures(
    latlng: L.LatLng,
    tileCoordinates?: any,
    existingFeatures?: Entity[],
    ignoreSplitter: boolean = false
  ) {
    if (isDefined(this._pickedFeatures)) {
      // Picking is already in progress.
      return;
    }

    this._pickedFeatures = new PickedFeatures();

    if (isDefined(existingFeatures)) {
      this._pickedFeatures.features = existingFeatures;
    }

    // We run this later because vector click events and the map click event can come through in any order, but we can
    // be reasonably sure that all of them will be processed by the time our runLater func is invoked.
    const cleanup = runLater(() => {
      // Set this again just in case a vector pick came through and reset it to the vector's position.
      const newPickLocation = Ellipsoid.WGS84.cartographicToCartesian(
        pickedLocation
      );
      runInAction(() => {
        const mapInteractionModeStack = this.terria.mapInteractionModeStack;
        if (
          isDefined(mapInteractionModeStack) &&
          mapInteractionModeStack.length > 0
        ) {
          const pickedFeatures =
            mapInteractionModeStack[mapInteractionModeStack.length - 1]
              .pickedFeatures;
          if (isDefined(pickedFeatures)) {
            pickedFeatures.pickPosition = newPickLocation;
          }
        } else if (isDefined(this.terria.pickedFeatures)) {
          this.terria.pickedFeatures.pickPosition = newPickLocation;
        }
      });

      // Unset this so that the next click will start building features from scratch.
      this._pickedFeatures = undefined;
    });

    const imageryLayers: CesiumTileLayer[] = [];
    if (this.terria.allowFeatureInfoRequests) {
      this.map.eachLayer(layer => {
        if (isImageryLayer(layer)) {
          imageryLayers.push(layer);
        }
      });
    }

    // we need items sorted in reverse order by their zIndex to get correct ordering of feature info
    imageryLayers.sort((a: CesiumTileLayer, b: CesiumTileLayer) => {
      if (!isDefined(a.options.zIndex) || !isDefined(b.options.zIndex)) {
        return 0;
      }
      if (a.options.zIndex < b.options.zIndex) {
        return 1;
      }
      if (a.options.zIndex > b.options.zIndex) {
        return -1;
      }
      return 0;
    });

    tileCoordinates = defaultValue(tileCoordinates, {});

    const pickedLocation = Cartographic.fromDegrees(latlng.lng, latlng.lat);
    this._pickedFeatures.pickPosition = Ellipsoid.WGS84.cartographicToCartesian(
      pickedLocation
    );

    // We want the all available promise to return after the cleanup one to
    // make sure all vector click events have resolved.
    const promises = [cleanup].concat(
      imageryLayers.map(imageryLayer => {
        const imageryLayerUrl = (<any>imageryLayer.imageryProvider).url;
        const longRadians = CesiumMath.toRadians(latlng.lng);
        const latRadians = CesiumMath.toRadians(latlng.lat);

        return Promise.resolve(
          tileCoordinates[imageryLayerUrl] ||
            imageryLayer.getFeaturePickingCoords(
              this.map,
              longRadians,
              latRadians
            )
        ).then(coords => {
          return imageryLayer
            .pickFeatures(
              coords.x,
              coords.y,
              coords.level,
              longRadians,
              latRadians
            )
            .then(features => {
              return {
                features: features,
                imageryLayer: imageryLayer,
                coords: coords
              };
            });
        });
      })
    );

    const pickedFeatures = this._pickedFeatures;

    pickedFeatures.allFeaturesAvailablePromise = Promise.all(promises)
      .then((results: any) => {
        // Get rid of the cleanup promise
        const promiseResult: {
          features: ImageryLayerFeatureInfo[];
          imageryLayer: CesiumTileLayer;
          coords: ProviderCoords;
        }[] = results.slice(1);

        runInAction(() => {
          pickedFeatures.isLoading = false;
        });

        pickedFeatures.providerCoords = {};
        const filteredResults = promiseResult.filter(function(result) {
          return isDefined(result.features) && result.features.length > 0;
        });

        pickedFeatures.providerCoords = filteredResults.reduce(function(
          coordsSoFar: ProviderCoordsMap,
          result
        ) {
          const imageryProvider = result.imageryLayer.imageryProvider;
          coordsSoFar[(<any>imageryProvider).url] = result.coords;
          return coordsSoFar;
        },
        {});

        const features = filteredResults.reduce((allFeatures, result) => {
          if (
            this.terria.showSplitter &&
            ignoreSplitter === false &&
            isDefined(pickedFeatures.pickPosition)
          ) {
            // Skip this feature, unless the imagery layer is on the picked side or
            // belongs to both sides of the splitter
            const screenPosition = this._computePositionOnScreen(
              pickedFeatures.pickPosition
            );
            const pickedSide = this._getSplitterSideForScreenPosition(
              screenPosition
            );
            const layerDirection = result.imageryLayer.splitDirection;

            if (
              !(
                layerDirection === pickedSide ||
                layerDirection === ImagerySplitDirection.NONE
              )
            ) {
              return allFeatures;
            }
          }

          return allFeatures.concat(
            result.features.map(feature => {
              (<any>feature).imageryLayer = result.imageryLayer;

              // For features without a position, use the picked location.
              if (!isDefined(feature.position)) {
                feature.position = pickedLocation;
              }

              return this._createFeatureFromImageryLayerFeature(feature);
            })
          );
        }, pickedFeatures.features);
        runInAction(() => {
          pickedFeatures.features = features;
        });
      })
      .catch(e => {
        runInAction(() => {
          pickedFeatures.isLoading = false;
          pickedFeatures.error =
            "An unknown error occurred while picking features.";
        });
        throw e;
      });

    runInAction(() => {
      const mapInteractionModeStack = this.terria.mapInteractionModeStack;
      if (
        isDefined(mapInteractionModeStack) &&
        mapInteractionModeStack.length > 0
      ) {
        mapInteractionModeStack[
          mapInteractionModeStack.length - 1
        ].pickedFeatures = this._pickedFeatures;
      } else {
        this.terria.pickedFeatures = this._pickedFeatures;
      }
    });
  }

  _reactToSplitterChanges() {
    return autorun(() => {
      const items = this.terria.mainViewer.items.get();
      const showSplitter = this.terria.showSplitter;
      const splitPosition = this.terria.splitPosition;
      items.forEach(item => {
        if (
          MappableMixin.isMixedInto(item) &&
          hasTraits(item, SplitterTraits, "splitDirection")
        ) {
          const layers = this.getImageryLayersForItem(item);
          const splitDirection = item.splitDirection;

          layers.forEach(
            action(layer => {
              if (showSplitter) {
                layer.splitDirection = splitDirection;
                layer.splitPosition = splitPosition;
              } else {
                layer.splitDirection = ImagerySplitDirection.NONE;
                layer.splitPosition = splitPosition;
              }
            })
          );
        }
      });
      this.notifyRepaintRequired();
    });
  }

  getImageryLayersForItem(
    item: MappableMixin.MappableMixin
  ): (CesiumTileLayer | MapboxVectorCanvasTileLayer)[] {
    return filterOutUndefined(
      item.mapItems.map(m => {
        if (ImageryParts.is(m)) {
          const layer = this._makeImageryLayerFromParts(m, item);
          return layer instanceof CesiumTileLayer ||
            layer instanceof MapboxVectorCanvasTileLayer
            ? layer
            : undefined;
        }
      })
    );
  }

  /**
   * Computes the screen position of a given world position.
   * @param position The world position in Earth-centered Fixed coordinates.
   * @param [result] The instance to which to copy the result.
   * @return The screen position, or undefined if the position is not on the screen.
   */
  private _computePositionOnScreen(
    position: Cartesian3,
    result?: Cartesian2
  ): Cartesian2 {
    const cartographicScratch = new Cartographic();
    const cartographic = Ellipsoid.WGS84.cartesianToCartographic(
      position,
      cartographicScratch
    );
    const point = this.map.latLngToContainerPoint(
      L.latLng(
        CesiumMath.toDegrees(cartographic.latitude),
        CesiumMath.toDegrees(cartographic.longitude)
      )
    );

    if (isDefined(result)) {
      result.x = point.x;
      result.y = point.y;
    } else {
      result = new Cartesian2(point.x, point.y);
    }
    return result;
  }

  private _selectFeature(feature: Feature | undefined) {
    this._highlightFeature(feature);

    if (isDefined(feature) && isDefined(feature.position)) {
      const cartographicScratch = new Cartographic();
      const cartographic = Ellipsoid.WGS84.cartesianToCartographic(
        feature.position.getValue(this.terria.timelineClock.currentTime),
        cartographicScratch
      );
      this._selectionIndicator.setLatLng(
        L.latLng([
          CesiumMath.toDegrees(cartographic.latitude),
          CesiumMath.toDegrees(cartographic.longitude)
        ])
      );
      this._selectionIndicator.animateSelectionIndicatorAppear();
    } else {
      this._selectionIndicator.animateSelectionIndicatorDepart();
    }
  }

  getClipsForSplitter(): any {
    let clipLeft: string = "";
    let clipRight: string = "";
    let clipPositionWithinMap: number = 0;
    let clipX: number = 0;
    if (this.terria.showSplitter) {
      const map = this.map;
      const size = map.getSize();
      const nw = map.containerPointToLayerPoint([0, 0]);
      const se = map.containerPointToLayerPoint(size);
      clipPositionWithinMap = size.x * this.terria.splitPosition;
      clipX = Math.round(nw.x + clipPositionWithinMap);
      clipLeft = "rect(" + [nw.y, clipX, se.y, nw.x].join("px,") + "px)";
      clipRight = "rect(" + [nw.y, se.x, se.y, clipX].join("px,") + "px)";
    }

    return {
      left: clipLeft,
      right: clipRight,
      clipPositionWithinMap: clipPositionWithinMap,
      clipX: clipX
    };
  }

  isSplitterDragThumb(element: HTMLElement): boolean | "" {
    return (
      element.className &&
      element.className.indexOf &&
      element.className.indexOf("tjs-splitter__thumb") >= 0
    );
  }

  captureScreenshot(): Promise<string> {
    // Temporarily hide the map credits.
    this._attributionControl.remove();

    try {
      // html2canvas can't handle the clip style which is used for the splitter. So if the splitter is active, we render
      // a left image and a right image and compose them. Also remove the splitter drag thumb.
      let promise: any;
      if (this.terria.showSplitter) {
        const clips = this.getClipsForSplitter();
        const clipLeft = clips.left.replace(/ /g, "");
        const clipRight = clips.right.replace(/ /g, "");
        promise = html2canvas(this.map.getContainer(), {
          useCORS: true,
          ignoreElements: (element: HTMLElement) =>
            (element.style.clip !== undefined &&
              element.style.clip !== null &&
              element.style.clip.replace(/ /g, "") === clipRight) ||
            this.isSplitterDragThumb(element)
        }).then((leftCanvas: HTMLCanvasElement) => {
          return html2canvas(this.map.getContainer(), {
            useCORS: true,
            ignoreElements: (element: HTMLElement) =>
              (element.style.clip !== undefined &&
                element.style.clip !== null &&
                element.style.clip.replace(/ /g, "") === clipLeft) ||
              this.isSplitterDragThumb(element)
          }).then((rightCanvas: HTMLCanvasElement) => {
            const combined = document.createElement("canvas");
            combined.width = leftCanvas.width;
            combined.height = leftCanvas.height;
            const context: CanvasRenderingContext2D | null = combined.getContext(
              "2d"
            );
            if (context === undefined || context === null) {
              // Error
              return null;
            }

            const split = clips.clipPositionWithinMap * window.devicePixelRatio;
            context.drawImage(
              leftCanvas,
              0,
              0,
              split,
              combined.height,
              0,
              0,
              split,
              combined.height
            );
            context.drawImage(
              rightCanvas,
              split,
              0,
              combined.width - split,
              combined.height,
              split,
              0,
              combined.width - split,
              combined.height
            );
            return combined;
          });
        });
      } else {
        promise = html2canvas(this.map.getContainer(), {
          useCORS: true
        });
      }

      return new Promise<string>((resolve, reject) => {
        // wrap old-style when promise with new standard library promise
        when(promise)
          .then((canvas: HTMLCanvasElement) => {
            resolve(canvas.toDataURL("image/png"));
          })
          .always(() => {
            this._attributionControl.addTo(this.map);
          });
      });
    } catch (e) {
      this._attributionControl.addTo(this.map);
      return Promise.reject(e);
    }
  }

  _addVectorTileHighlight(
    imageryProvider: MapboxVectorTileImageryProvider,
    rectangle: Rectangle
  ): () => void {
    const map = this.map;
    const options: any = {
      opacity: 1,
      bounds: rectangleToLatLngBounds(rectangle)
    };

    if (isDefined(map.options.maxZoom)) {
      options.maxZoom = map.options.maxZoom;
    }

    const layer = new MapboxVectorCanvasTileLayer(
      this,
      imageryProvider,
      options
    );
    layer.addTo(map);
    layer.bringToFront();

    return function() {
      map.removeLayer(layer);
    };
  }
}

function isImageryLayer(someLayer: L.Layer): someLayer is CesiumTileLayer {
  return "imageryProvider" in someLayer;
}

function isDataSource(object: MapItem): object is DataSource {
  return "entities" in object;
}<|MERGE_RESOLUTION|>--- conflicted
+++ resolved
@@ -444,13 +444,8 @@
       | DataSource
       | MappableMixin.MappableMixin
       | any,
-<<<<<<< HEAD
-    flightDurationSeconds?: number
-  ): void {
-=======
     flightDurationSeconds: number
   ): Promise<void> {
->>>>>>> 170fbd76
     if (!isDefined(target)) {
       return Promise.resolve();
       //throw new DeveloperError("target is required.");
@@ -483,18 +478,10 @@
         extent = target.rectangle;
       }
 
-<<<<<<< HEAD
-      if (isDefined(bounds)) {
-        that.map.flyToBounds(bounds, {
-          animate: flightDurationSeconds! > 0.0,
-          duration: flightDurationSeconds
-        });
-=======
       // Account for a bounding box crossing the date line.
       if (extent.east < extent.west) {
         extent = Rectangle.clone(extent);
         extent.east += CesiumMath.TWO_PI;
->>>>>>> 170fbd76
       }
       bounds = rectangleToLatLngBounds(extent);
     }
