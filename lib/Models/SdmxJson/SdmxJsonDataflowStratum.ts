--- conflicted
+++ resolved
@@ -284,22 +284,12 @@
           // Other wise use filteredCodesList
           const overrideOptions = modelOverride?.options;
           const options =
-<<<<<<< HEAD
-            isDefined(conceptOverride?.options) &&
-            conceptOverride!.options.length > 0
-              ? conceptOverride?.options.map(option => {
+            isDefined(overrideOptions) && overrideOptions.length > 0
+              ? overrideOptions.map(option => {
                   return { id: option.id, name: option.name, value: undefined };
                 })
-              : codes?.map(code => {
+              : filteredCodesList.map(code => {
                   return { id: code.id!, name: code.name, value: undefined };
-=======
-            isDefined(overrideOptions) && overrideOptions.length > 0
-              ? overrideOptions.map(option => {
-                  return { id: option.id, name: option.name };
-                })
-              : filteredCodesList.map(code => {
-                  return { id: code.id!, name: code.name };
->>>>>>> 73581740
                 });
 
           if (isDefined(options) && options.length > 0) {
