--- conflicted
+++ resolved
@@ -20,11 +20,8 @@
 var readText = require('../Core/readText');
 var TableDataSource = require('../Models/TableDataSource');
 var TableStyle = require('../Models/TableStyle');
-<<<<<<< HEAD
 var MapboxVectorTileImageryProvider = require('../MapboxVectorTileImageryProvider');
 
-=======
->>>>>>> 0c606d3c
 
 /**
  * A {@link CatalogItem} representing CSV data.
@@ -112,11 +109,7 @@
     });
 
     /**
-<<<<<<< HEAD
-     * Gets or sets the tableStyle object
-=======
      * Gets the tableStyle object.
->>>>>>> 0c606d3c
      * This needs to be a property on the object (not the prototype), so that updateFromJson sees it.
      * @type {Object}
      */
@@ -336,15 +329,9 @@
 };
 
 
-<<<<<<< HEAD
-function loadTable(csvItem, text) {
-    var dataSource = csvItem._dataSource;
-    dataSource.load(text, csvItem._tableStyle);
-=======
 function loadTableFromCsv(csvItem, csvString) {
     var dataSource = csvItem._dataSource;
     dataSource.loadFromCsv(csvString, csvItem._tableStyle);
->>>>>>> 0c606d3c
 }
 
 
@@ -405,7 +392,6 @@
     this._dataSource.hide();
 };
 
-<<<<<<< HEAD
 /*
 CsvCatalogItem.prototype._createImageryProvider = function(time) {
     var imageryProvider = new MapboxVectorTileImageryProvider({
@@ -420,6 +406,4 @@
     });
 */
 
-=======
->>>>>>> 0c606d3c
 module.exports = CsvCatalogItem;