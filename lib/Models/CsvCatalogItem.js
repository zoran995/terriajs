'use strict';

/*global require*/
var clone = require('terriajs-cesium/Source/Core/clone');
var defined = require('terriajs-cesium/Source/Core/defined');
var defineProperties = require('terriajs-cesium/Source/Core/defineProperties');
var DeveloperError = require('terriajs-cesium/Source/Core/DeveloperError');
var freezeObject = require('terriajs-cesium/Source/Core/freezeObject');
var knockout = require('terriajs-cesium/Source/ThirdParty/knockout');
var loadText = require('terriajs-cesium/Source/Core/loadText');
var when = require('terriajs-cesium/Source/ThirdParty/when');

var CatalogItem = require('./CatalogItem');
var inherit = require('../Core/inherit');
var Metadata = require('./Metadata');
var TerriaError = require('../Core/TerriaError');
var overrideProperty = require('../Core/overrideProperty');
var proxyCatalogItemUrl = require('./proxyCatalogItemUrl');
var readText = require('../Core/readText');
var RegionMapping = require('./RegionMapping');
var TableDataSource = require('../Models/TableDataSource');
var TableStructure = require('../Core/TableStructure');
var TableStyle = require('../Models/TableStyle');
var VarType = require('../Map/VarType');
<<<<<<< HEAD
var TileLayerFilter = require('../ThirdParty/TileLayer.Filter');

var CsvDataset = require('./CsvDataset');
var CsvVariable = require('./CsvVariable');

var RegionProviderList = require('../Map//RegionProviderList');
var ImageryProviderHooks = require('../Map/ImageryProviderHooks');
var TableStyle = require('../Map/TableStyle');

TileLayerFilter.initialize(L);
=======
>>>>>>> 1e4610aa

/**
 * A {@link CatalogItem} representing CSV data.
 *
 * @alias CsvCatalogItem
 * @constructor
 * @extends CatalogItem
 *
 * @param {Terria} terria The Terria instance.
 * @param {String} [url] The URL from which to retrieve the CSV data.
 */
var CsvCatalogItem = function(terria, url) {
    CatalogItem.call(this, terria);

    this._tableStructure = undefined;
    this._tableStyle = new TableStyle();  // start with one so defaultSerializers.tableStyle will work.
    this._dataSource = undefined;
    this._regionMapping = undefined;

    this._rectangle = undefined;

    this.url = url;

    /**
     * Gets or sets the CSV data, represented as a binary Blob, a string, or a Promise for one of those things.
     * If this property is set, {@link CatalogItem#url} is ignored.
     * This property is observable.
     * @type {Blob|String|Promise}
     */
    this.data = undefined;

    /**
     * Gets or sets the URL from which the {@link CsvCatalogItem#data} was obtained.  This is informational; it is not
     * used.  This propery is observable.
     * @type {String}
     */
    this.dataSourceUrl = undefined;

    /**
     * Gets or sets the opacity (alpha) of the data item, where 0.0 is fully transparent and 1.0 is
     * fully opaque.  This property is observable.
     * @type {Number}
     * @default 0.6
     */
    this.opacity = 0.6;

    /**
     * Keeps the layer on top of all other imagery layers.  This property is observable.
     * @type {Boolean}
     * @default false
     */
    this.keepOnTop = false;

    /**
     * Should any warnings like failures in region mapping be displayed to the user?
     * @type {Boolean}
     * @default true
     */
    this.showWarnings = true;

    /**
     * Disable the ability to change the display of the dataset via displayVariablesConcept.
     * This property is observable.
     * @type {Boolean}
     * @default false
     */
    this.disableUserChanges = false;

    knockout.track(this, ['data', 'dataSourceUrl', 'opacity', 'keepOnTop', 'disableUserChanges', 'showWarnings', '_tableStructure', '_dataSource', '_regionMapping']);

    knockout.getObservable(this, 'opacity').subscribe(function(newValue) {
        if (defined(this._regionMapping) && defined(this._regionMapping.updateOpacity)) {
            this._regionMapping.updateOpacity(newValue);
            this.terria.currentViewer.notifyRepaintRequired();
        }
    }, this);

    // var that = this;
    knockout.defineProperty(this, 'concepts', {
        get: function() {
            if (defined(this._tableStructure)) {
                return [this._tableStructure];
            } else {
                return [];
            }
        }
    });

    /**
     * Gets the tableStyle object.
     * This needs to be a property on the object (not the prototype), so that updateFromJson sees it.
     * @type {Object}
     */
    knockout.defineProperty(this, 'tableStyle', {
        get : function() {
            return this._tableStyle;
        }
    });

    overrideProperty(this, 'clock', {
        get: function() {
            var timeColumn = this._tableStructure && this._tableStructure.activeTimeColumn;
            if (defined(timeColumn)) {
                return timeColumn.clock;
            }
        }
    });

    overrideProperty(this, 'legendUrl', {
        get: function() {
            if (defined(this._dataSource)) {
                return this._dataSource.legendUrl;
            } else if (defined(this._regionMapping)) {
                return this._regionMapping.legendUrl;
            }
        }
    });

    overrideProperty(this, 'rectangle', {
        get: function() {
            // can override the extent using this.rectangle, otherwise falls back the datasource's extent.
            if (defined(this._rectangle)) {
                return this._rectangle;
            }
            if (defined(this._dataSource)) {
                return this._dataSource.extent;
            } else if (defined(this._regionMapping)) {
                return this._regionMapping.extent;
            }
        },
        set: function(rect) {
            this._rectangle = rect;
        }
    });
};

inherit(CatalogItem, CsvCatalogItem);


defineProperties(CsvCatalogItem.prototype, {
    /**
     * Gets the type of data member represented by this instance.
     * @memberOf CsvCatalogItem.prototype
     * @type {String}
     */
    type: {
        get: function() {
            return 'csv';
        }
    },

    /**
     * Gets a human-readable name for this type of data source, 'CSV'.
     * @memberOf CsvCatalogItem.prototype
     * @type {String}
     */
    typeName: {
        get: function() {
            return 'Comma-Separated Values (CSV)';
        }
    },

    /**
     * Gets the metadata associated with this data source and the server that provided it, if applicable.
     * @memberOf CsvCatalogItem.prototype
     * @type {Metadata}
     */
    metadata: { //TODO: return metadata if tableDataSource defined
        get: function() {
            var result = new Metadata();
            result.isLoading = false;
            result.dataSourceErrorMessage = 'This data source does not have any details available.';
            result.serviceErrorMessage = 'This service does not have any details available.';
            return result;
        }
    },

    /**
     * Gets a value indicating whether this data source, when enabled, can be reordered with respect to other data sources.
     * Data sources that cannot be reordered are typically displayed above reorderable data sources.
     * @memberOf CsvCatalogItem.prototype
     * @type {Boolean}
     */
    supportsReordering: {
        get: function() {
            return defined(this._regionMapping) && defined(this._regionMapping.regionDetails) && !this.keepOnTop;
        }
    },

    /**
     * Gets a value indicating whether the opacity of this data source can be changed.
     * @memberOf ImageryLayerCatalogItem.prototype
     * @type {Boolean}
     */
    supportsOpacity: {
        get: function() {
            return (defined(this._regionMapping) && defined(this._regionMapping.regionDetails));
        }
    },

    /**
     * Gets the table structure associated with this catalog item.
     * @memberOf CsvCatalogItem.prototype
     * @type {TableStructure}
     */
    tableStructure: {
        get: function() {
            return this._tableStructure;
        }
    },

    /**
     * Gets the data source associated with this catalog item.
     * @memberOf CsvCatalogItem.prototype
     * @type {DataSource}
     */
    dataSource: {
        get: function() {
            return this._dataSource;
        }
    },

    /**
     * Gets the region mapping associated with this catalog item.
     * @memberOf CsvCatalogItem.prototype
     * @type {RegionMapping}
     */
    regionMapping: {
        get: function() {
            return this._regionMapping;
        }
    },

    /**
     * Gets the Cesium or Leaflet imagery layer object associated with this data source.
     * Used in region mapping only.
     * This property is undefined if the data source is not enabled.
     * @memberOf CsvCatalogItem.prototype
     * @type {Object}
     */
    imageryLayer: {
        get: function() {
            return this._regionMapping && this._regionMapping.imageryLayer;
        }
    },

    /**
     * Gets the set of names of the properties to be serialized for this object when {@link CatalogMember#serializeToJson} is called
     * for a share link.
     * @memberOf ImageryLayerCatalogItem.prototype
     * @type {String[]}
     */
    propertiesForSharing: {
        get: function() {
            return CsvCatalogItem.defaultPropertiesForSharing;
        }
    },

    /**
     * Gets the set of functions used to update individual properties in {@link CatalogMember#updateFromJson}.
     * When a property name in the returned object literal matches the name of a property on this instance, the value
     * will be called as a function and passed a reference to this instance, a reference to the source JSON object
     * literal, and the name of the property.
     * @memberOf CsvCatalogItem.prototype
     * @type {Object}
     */
    updaters: {
        get: function() {
            return CsvCatalogItem.defaultUpdaters;
        }
    },

    /**
     * Gets the set of functions used to serialize individual properties in {@link CatalogMember#serializeToJson}.
     * When a property name on the model matches the name of a property in the serializers object lieral,
     * the value will be called as a function and passed a reference to the model, a reference to the destination
     * JSON object literal, and the name of the property.
     * @memberOf CsvCatalogItem.prototype
     * @type {Object}
     */
    serializers: {
        get: function() {
            return CsvCatalogItem.defaultSerializers;
        }
    }
});

CsvCatalogItem.defaultUpdaters = clone(CatalogItem.defaultUpdaters);

CsvCatalogItem.defaultUpdaters.tableStyle = function(csvItem, json, propertyName, options) {
    return csvItem._tableStyle.updateFromJson(json[propertyName], options);
};

<<<<<<< HEAD
CsvCatalogItem.defaultUpdaters.tableStyle = function(csvItem, json, propertyName, options) {
    var tableStyle = csvItem[propertyName] = new TableStyle();
    return tableStyle.updateFromJson(json[propertyName], options);
=======
CsvCatalogItem.defaultUpdaters.concepts = function() {
    // Don't update from JSON.
>>>>>>> 1e4610aa
};

freezeObject(CsvCatalogItem.defaultUpdaters);

CsvCatalogItem.defaultSerializers = clone(CatalogItem.defaultSerializers);

CsvCatalogItem.defaultSerializers.tableStyle = function(csvItem, json, propertyName, options) {
    json[propertyName] = csvItem[propertyName].serializeToJson(options);
<<<<<<< HEAD
=======
    // Add the currently active variable to the tableStyle so it starts with the right one.
    if (defined(csvItem._tableStructure)) {
        var activeItems = csvItem._tableStructure.activeItems;
        json[propertyName].dataVariable = activeItems[0] && activeItems[0].name;
    }
>>>>>>> 1e4610aa
};

CsvCatalogItem.defaultSerializers.legendUrl = function() {
    // Don't serialize, because legends are generated, and sticking an image embedded in a URL is a terrible idea.
};

CsvCatalogItem.defaultSerializers.concepts = function() {
    // Don't serialize.
};

freezeObject(CsvCatalogItem.defaultSerializers);

/**
 * Gets or sets the default set of properties that are serialized when serializing a {@link CatalogItem}-derived object
 * for a share link.
 * @type {String[]}
 */
CsvCatalogItem.defaultPropertiesForSharing = clone(CatalogItem.defaultPropertiesForSharing);
CsvCatalogItem.defaultPropertiesForSharing.push('keepOnTop');
CsvCatalogItem.defaultPropertiesForSharing.push('disableUserChanges');
CsvCatalogItem.defaultPropertiesForSharing.push('opacity');
CsvCatalogItem.defaultPropertiesForSharing.push('tableStyle');
freezeObject(CsvCatalogItem.defaultPropertiesForSharing);


CsvCatalogItem.prototype._getValuesThatInfluenceLoad = function() {
    return [this.url, this.data];
};

function setActiveTimeColumn(tableStructure, tableStyle) {
    if (defined(tableStyle.timeColumn)) {
        tableStructure.activeTimeColumn = tableStructure.getColumnWithNameOrIndex(tableStyle.timeColumn);
        if (defined(tableStructure.activeTimeColumn) && tableStructure.activeTimeColumn.type !== VarType.TIME) {
            tableStructure.activeTimeColumn = tableStructure.columnsByType[VarType.TIME][0];
            throw new DeveloperError('TableStyle.timeColumn "' + tableStyle.timeColumn + '" is not a valid time column.');
        }
    } else {
        tableStructure.activeTimeColumn = tableStructure.columnsByType[VarType.TIME][0];
    }
}

// Loads the TableStructure.
// Chooses what sort of object to place it in:
//  - TableDataSource if it has latitude and longitude
//  - RegionMapping if it has a region column
//  - a non-geospatial class otherwise (pending)
// Returns a promise that resolves to true if it is a recognised format.
function loadTableFromCsv(item, csvString) {
    var tableStyle = item._tableStyle;
    var options = {
        displayDuration: tableStyle.displayDuration,
        replaceWithNullValues: tableStyle.replaceWithNullValues,
        replaceWithZeroValues: tableStyle.replaceWithZeroValues
    };
    var tableStructure = new TableStructure(item.name, options);
    tableStructure.loadFromCsv(csvString);
    setActiveTimeColumn(tableStructure, tableStyle);
    item._tableStructure = tableStructure;
    if (tableStructure.hasLatitudeAndLongitude) {
        // Create the TableDataSource and save it to item._dataSource.
        item._dataSource = new TableDataSource(tableStructure, item._tableStyle);
        item._dataSource.changedEvent.addEventListener(dataChanged.bind(null, item), item);
        // Activate a column. This needed to wait until we had a dataSource, so it can trigger the legendHelper build.
        item.activateColumnFromTableStyle();
        ensureActiveColumn(tableStructure);
        return when(true); // We're done - nothing to wait for.
    }
    var regionMapping = new RegionMapping(item, tableStructure, item._tableStyle);
    // Return a promise which resolves once we've set up region mapping, if any.
    return regionMapping.loadRegionDetails().then(function(regionDetails) {
        if (regionDetails) {
            // Save the region mapping to item._regionMapping.
            item._regionMapping = regionMapping;
            item._regionMapping.changedEvent.addEventListener(dataChanged.bind(null, item), item);
            // Set the first region column to have type VarType.REGION.
            RegionMapping.setRegionColumnType(regionDetails);
            // Activate a column. This needed to wait until we had a regionMapping, so it can trigger the legendHelper build.
            item.activateColumnFromTableStyle();
            // This needed to wait until we know which column is the region.
            ensureActiveColumn(tableStructure);
            return when(true);
        } else {
            // Non-geospatial class pending.
            return when(false);
        }
    });
}

// An event listened triggered whenever the dataSource or regionMapping changes.
// Used to know when to redraw the display.
function dataChanged(item) {
    item.terria.currentViewer.notifyRepaintRequired();
}

function ensureActiveColumn(tableStructure) {
    // Find and activate the first SCALAR or ENUM column, if no columns are active.
    if (tableStructure.activeItems.length === 0) {
        var suitableColumns = tableStructure.columns.filter(function(col) {
            return ([VarType.SCALAR, VarType.ENUM].indexOf(col.type) >= 0);
        });
        if (suitableColumns.length > 0) {
            suitableColumns[0].toggleActive();
        }
    }
}

/**
 * Activates the column specified in the table style's "dataVariable" parameter, if any.
 */
CsvCatalogItem.prototype.activateColumnFromTableStyle = function() {
    var tableStyle = this._tableStyle;
    if (defined(tableStyle) && defined(tableStyle.dataVariable)) {
        var columnToActivate = this._tableStructure.getColumnWithName(tableStyle.dataVariable);
        if (columnToActivate) {
            columnToActivate.toggleActive();
        }
    }
};

CsvCatalogItem.prototype._load = function() {
    var that = this;

    if (defined(this.data)) {
        return when(that.data, function(data) {
            if (typeof Blob !== 'undefined' && data instanceof Blob) {
                return readText(data).then(function(text) {
                    return loadTableFromCsv(that, text);
                });
            } else if (typeof data === 'string') {
                return loadTableFromCsv(that, data);
            } else {
                throw new TerriaError({
                    sender: that,
                    title: 'Unexpected type of CSV data',
                    message: 'CsvCatalogItem data is expected to be a Blob, File, or String, but it was not any of these. ' +
                        'This may indicate a bug in terriajs or incorrect use of the terriajs API. ' +
                        'If you believe it is a bug in ' + that.terria.appName + ', please report it by emailing ' +
                        '<a href="mailto:' + that.terria.supportEmail + '">' + that.terria.supportEmail + '</a>.'
                });
            }
        });
    } else if (defined(that.url)) {
        return loadText(proxyCatalogItemUrl(that, that.url)).then(function(text) {
            return loadTableFromCsv(that, text);
        }).otherwise(function(e) {
            throw new TerriaError({
                sender: that,
                title: 'Unable to load CSV file',
                message: 'See the <a href="https://github.com/NICTA/nationalmap/wiki/csv-geo-au">csv-geo-au</a> specification for supported CSV formats.\n\n' + (e.message || e.response)
            });
        });
    }
};

CsvCatalogItem.prototype._enable = function(layerIndex) {
    if (defined(this._regionMapping)) {
        this._regionMapping.enable(layerIndex);
    }
};

CsvCatalogItem.prototype._disable = function() {
    if (defined(this._regionMapping)) {
        this._regionMapping.disable();
    }
};

CsvCatalogItem.prototype._show = function() {
    if (defined(this._dataSource)) {
        var dataSources = this.terria.dataSources;
        if (dataSources.contains(this._dataSource)) {
            throw new DeveloperError('This data source is already shown.');
        }
        dataSources.add(this._dataSource);
    }
    if (defined(this._regionMapping)) {
        this._regionMapping.show();
    }
};

CsvCatalogItem.prototype._hide = function() {
    if (defined(this._dataSource)) {
        var dataSources = this.terria.dataSources;
        if (!dataSources.contains(this._dataSource)) {
            throw new DeveloperError('This data source is not shown.');
        }
        dataSources.remove(this._dataSource, false);
    }
    if (defined(this._regionMapping)) {
        this._regionMapping.hide();
    }
};

<<<<<<< HEAD
CsvCatalogItem.prototype.dynamicUpdate = function(text) {
    this.data = text;
    var that = this;

    return when(this.load()).then(function () {
        that._redisplay();
    });
};

function updateClockSubscription(csvItem) {
    if (csvItem.isShown && defined(csvItem.clock) && csvItem._regionMapped) {
        // Subscribe
        if (!defined(csvItem._clockTickSubscription)) {
            csvItem._clockTickSubscription = csvItem.terria.clock.onTick.addEventListener(onClockTick.bind(undefined, csvItem));
        }
    } else {
        // Unsubscribe
        if (defined(csvItem._clockTickSubscription)) {
            csvItem._clockTickSubscription();
            csvItem._clockTickSubscription = undefined;
        }
    }
}
/* Check if we need to display a new set of points/regions due to the time changing. */
function onClockTick(csvItem, clock) {
    if (!csvItem._tableDataSource.dataset.hasTimeData()) {
        return;
    }
    if (!csvItem.isEnabled || !csvItem.isShown) {
        return;
    }
    //check if time has changed
    if (defined(csvItem.lastTime) && JulianDate.equals(clock.currentTime, csvItem.lastTime)) {
        return;
    }
    csvItem.lastTime = clock.currentTime;

    //check if record data has changed
    var activeRows = csvItem._tableDataSource.getDataPointList(clock.currentTime);
    var activeRowsText = JSON.stringify(activeRows);
    if (defined(csvItem.activeRowsText) && activeRowsText === csvItem.activeRowsText) {
        return;
    }
    csvItem.activeRowsText = activeRowsText;

    //redisplay if we have new data
    csvItem.activeRows = activeRows;
    updateRegionMapping(csvItem, csvItem._tableStyle, false);
    csvItem._redisplay();

}
/* Sets up the UI so the user can choose diffferent variables */
function initCsvDataset(csvItem) {
    if (csvItem.disableUserChanges) {
        return;
    }
    var source = csvItem._tableDataSource;
    var varNames = source.dataset.getVariableNamesByType([VarType.ALT, VarType.SCALAR, VarType.ENUM, VarType.TIME]);
    if (varNames.length > 0) {
        //create ko dataset for now viewing ui
        var csvDataset = new CsvDataset();
        for (var i = 0; i < varNames.length; i++) {
            csvDataset.items.push(new CsvVariable(varNames[i], csvDataset));
        }
        csvDataset.setSelected(source.dataVariable);
        // Not great: at this point there are (at least) three places that the selected variable name is set
        // Which is the source of truth?
        // Note the specs only check the first is set.
        // - csvItem._tableStyle.dataVariable
        // - csvItem._tableDataSource.dataVariable
        // - csvItem._tableDataSource.dataset.selected.data  ( or csvItem._tableDataSource.dataset.getDataVariable() )
        csvDataset.updateFunction = function (varName) {
            //set new variable and clear var specific styling
            var tableStyle = csvItem._tableStyle;
            tableStyle.dataVariable = varName;
            tableStyle.chooseColorMap(csvItem._tableDataSource.dataset);
            tableStyle.minDisplayValue = undefined;
            tableStyle.maxDisplayValue = undefined;
            tableStyle.featureInfoFields = undefined;
            tableStyle.legendTicks = 0;
            updateTableStyle(csvItem, tableStyle);

            csvItem.legendUrl = source.getLegendGraphic();
            csvItem.terria.currentViewer.notifyRepaintRequired();
        };
        csvItem.csvDataset = csvDataset;
    }
}
/* Creates a new clock from a region-mapped datasource. */
function initClockFromDataSource(csvItem) {
    var source = csvItem._tableDataSource;
    if (!csvItem._regionMapped) {
        return source.clock;
    }
    if (defined(csvItem.clock)) {
        return csvItem.clock;
    }
    if (defined(source) && defined(source.dataset) && source.dataset.hasTimeData()) {
        var newClock = new DataSourceClock();
        newClock.startTime = source.dataset.getTimeMinValue();
        newClock.stopTime = source.dataset.getTimeMaxValue();
        newClock.currentTime = newClock.startTime;
        newClock.multiplier = JulianDate.secondsDifference(newClock.stopTime, newClock.startTime) / 60;
        return newClock;
    }
    return undefined;
}

function finishTableLoad(csvItem) {
    csvItem.clock = initClockFromDataSource(csvItem);
    initCsvDataset(csvItem);
    //prepare visuals and repaint
    if (!defined(csvItem.rectangle)) {
        csvItem.rectangle = csvItem._tableDataSource.dataset.getExtent();
    }
    csvItem.legendUrl = csvItem._tableDataSource.getLegendGraphic();
    csvItem.terria.currentViewer.notifyRepaintRequired();
}

function loadTable(csvItem, text) {

    var p = when();
    if (defined(csvItem._tableStyle)) {
            // sets .dataVariable and .regionVariable if they were provided.
            // may return a promise if colour maps need to be fetched.
        p = when(csvItem._tableDataSource.setDisplayStyle(csvItem._tableStyle));
    }
    var dataset;
    return p.then(function() {
        csvItem._tableDataSource.loadText(text);
        dataset = csvItem._tableDataSource.dataset;
        // If there is specifically a 'lat' and 'lon' column.
        if (dataset.hasLocationData()) {
            if (!defined(csvItem._tableStyle.dataVariable)) {
                csvItem._tableStyle.dataVariable = chooseDataVariable(csvItem);
            }
            return;
        }
        console.log('No lat&lon columns found in csv file - trying to match based on region');
        return RegionProviderList.fromUrl(csvItem.terria.regionMappingDefinitionsUrl)
            .then(function(rm) {
                if (dataset.checkForRegionVariable(rm)) {
                    return updateTableStyle(csvItem, initRegionMapStyle(csvItem, rm));
                }
            })
            .then(function() {
                if (!csvItem._regionMapped) {
                    throw new ModelError({
                        sender: csvItem,
                        title: 'Unable to load CSV file',
                        message: 'CSV files must contain either: ' +
                                 '<ul><li>&nbsp;• "lat" and "lon" fields; or</li>' +
                                 '<li>&nbsp;• a region column like "postcode" or "sa4".</li></ul><br/><br/>' +
                                 'See <a href="https://github.com/NICTA/nationalmap/wiki/csv-geo-au">the csv-geo-au</a> specification for more.'
                        });
                }
            });
    }).then(function() {
        finishTableLoad(csvItem);
    });
}

function chooseDataVariable(csvItem) {
    var tds = csvItem._tableDataSource;
    var dv = tds.dataset.getDataVariableList(true)[0];
    if (defined(dv)) {
        tds.setDataVariable(dv);
    }
    return dv;
}

/* Initialise region map properties. */
function initRegionMapStyle(csvItem, regionProviderList) {
    csvItem._colorFunc = function(id) { return [0,0,0,0]; };

    var dataSource = csvItem._tableDataSource;
    var dataset = dataSource.dataset;
    if (dataset.getRowCount() === 0) {
        return;
    }

    //fill in missing tableStyle settings
    var tableStyle = csvItem._tableStyle || new TableStyle({});
    if (defined(tableStyle.regionType) && defined(tableStyle.regionVariable)) {
        // we have a text description of the provider we want, so go and get it.
        csvItem._regionProvider = regionProviderList.getRegionProvider(tableStyle.regionType);
        // #TODO Support explicit disambig columns.
    } else  {
        // we don't know that region to match, so take an educated guess.
        dataset.checkForRegionVariable(regionProviderList);
        tableStyle.regionVariable = dataset.getRegionVariable();
        csvItem._regionProvider = dataset.getRegionProvider();
        tableStyle.disambigVariable = dataset.getDisambigVariable();
    }
    if (!defined(csvItem._regionProvider)) {
        return;
    }
    if (!defined(tableStyle.dataVariable)) {
        tableStyle.dataVariable = chooseDataVariable(csvItem);
    }
    // if no color map is provided through an init file, use this default colour scheme
    if (!defined(tableStyle.colorMap) && !defined(tableStyle.colorPalette)) {
        tableStyle.chooseColorMap(dataset);
    }
    return tableStyle;
}

/* Set tableStyle property and redraw */
function updateTableStyle(csvItem, tableStyle) {

    csvItem._tableStyle = (tableStyle instanceof TableStyle ? tableStyle : new TableStyle(tableStyle));

    if (!(csvItem._tableDataSource instanceof TableDataSource)) {
        return;
    }

    csvItem._tableDataSource.setDisplayStyle(csvItem._tableStyle);

    if (!defined(csvItem._regionProvider) || !defined(csvItem._tableStyle.regionVariable)) {
        return;
    }
    var regionProvider = csvItem._regionProvider;
    return regionProvider.loadRegionIDs()
        .then(function(requiredReload) {
            updateRegionMapping(csvItem, tableStyle, requiredReload !== false);
            csvItem._redisplay();
        });
}


function updateRegionMapping(csvItem, tableStyle, showFeedback) {
function displayFeedback (results, regionVariable, itemName, terria) {

    var msg = "";
    if (Object.keys(results.failedMatches).length > 0) {
        msg += 'These region names were <span class="warning-text">not recognised</span>: <br><br/>' +
        '<samp>' + Object.keys(results.failedMatches).join('</samp>, <samp>') + '</samp>' +
        '<br/><br/>';
    }
    if (Object.keys(results.ambiguousMatches).length > 0) {
        msg += 'These regions had <span class="warning-text">more than one value</span>: <br/><br/>' +
        '<samp>' + Object.keys(results.ambiguousMatches).join("</samp>, <samp>") + '</samp>' +
        '<br/><br/>';
    }
    if (!msg) {
        console.log(results.successes  + ' out of ' + results.totalRows + ' "' + regionVariable + '" regions matched successfully in ' + itemName);
        return;
    }
    msg = "" + results.successes + " out of " + results.totalRows + " '<samp>" + regionVariable + "</samp>' regions matched.<br/><br/>" + msg;
    msg += 'Consult the <a href="https://github.com/NICTA/nationalmap/wiki/csv-geo-au">CSV-geo-au specification</a> to see how to format the CSV file.';

    var error = new ModelError({
            title: "Issues loading CSV file: " + itemName.slice(0,20), // Long titles mess up the message body
            message: '<div>'+ msg +'</div>'
        });
    if (results.successes === 0) {
        // No rows matched, so abort - don't add it to catalogue at all.
        throw error;
    } else {
        // Just warn the user. Ideally we'd avoid showing the warning when switching between columns.
        terria.error.raiseEvent(error);
    }

}


    var results = csvItem._regionProvider.getRegionValues(csvItem._tableDataSource.dataset, tableStyle.regionVariable, tableStyle.disambigVariable, csvItem.activeRows); // ok if activeRows is undefined
    if (showFeedback && csvItem.showWarnings) {
        displayFeedback(results, tableStyle.regionVariable, csvItem.name, csvItem.terria);
    }

    csvItem._colorFunc = csvItem._regionProvider.getColorLookupFunc(results.regionValues, csvItem._tableDataSource._mapValue2Color.bind(csvItem._tableDataSource));
    csvItem._regionMapped = true;
}

=======
>>>>>>> 1e4610aa
module.exports = CsvCatalogItem;<|MERGE_RESOLUTION|>--- conflicted
+++ resolved
@@ -22,19 +22,6 @@
 var TableStructure = require('../Core/TableStructure');
 var TableStyle = require('../Models/TableStyle');
 var VarType = require('../Map/VarType');
-<<<<<<< HEAD
-var TileLayerFilter = require('../ThirdParty/TileLayer.Filter');
-
-var CsvDataset = require('./CsvDataset');
-var CsvVariable = require('./CsvVariable');
-
-var RegionProviderList = require('../Map//RegionProviderList');
-var ImageryProviderHooks = require('../Map/ImageryProviderHooks');
-var TableStyle = require('../Map/TableStyle');
-
-TileLayerFilter.initialize(L);
-=======
->>>>>>> 1e4610aa
 
 /**
  * A {@link CatalogItem} representing CSV data.
@@ -328,14 +315,8 @@
     return csvItem._tableStyle.updateFromJson(json[propertyName], options);
 };
 
-<<<<<<< HEAD
-CsvCatalogItem.defaultUpdaters.tableStyle = function(csvItem, json, propertyName, options) {
-    var tableStyle = csvItem[propertyName] = new TableStyle();
-    return tableStyle.updateFromJson(json[propertyName], options);
-=======
 CsvCatalogItem.defaultUpdaters.concepts = function() {
     // Don't update from JSON.
->>>>>>> 1e4610aa
 };
 
 freezeObject(CsvCatalogItem.defaultUpdaters);
@@ -344,14 +325,11 @@
 
 CsvCatalogItem.defaultSerializers.tableStyle = function(csvItem, json, propertyName, options) {
     json[propertyName] = csvItem[propertyName].serializeToJson(options);
-<<<<<<< HEAD
-=======
     // Add the currently active variable to the tableStyle so it starts with the right one.
     if (defined(csvItem._tableStructure)) {
         var activeItems = csvItem._tableStructure.activeItems;
         json[propertyName].dataVariable = activeItems[0] && activeItems[0].name;
     }
->>>>>>> 1e4610aa
 };
 
 CsvCatalogItem.defaultSerializers.legendUrl = function() {
@@ -544,282 +522,4 @@
     }
 };
 
-<<<<<<< HEAD
-CsvCatalogItem.prototype.dynamicUpdate = function(text) {
-    this.data = text;
-    var that = this;
-
-    return when(this.load()).then(function () {
-        that._redisplay();
-    });
-};
-
-function updateClockSubscription(csvItem) {
-    if (csvItem.isShown && defined(csvItem.clock) && csvItem._regionMapped) {
-        // Subscribe
-        if (!defined(csvItem._clockTickSubscription)) {
-            csvItem._clockTickSubscription = csvItem.terria.clock.onTick.addEventListener(onClockTick.bind(undefined, csvItem));
-        }
-    } else {
-        // Unsubscribe
-        if (defined(csvItem._clockTickSubscription)) {
-            csvItem._clockTickSubscription();
-            csvItem._clockTickSubscription = undefined;
-        }
-    }
-}
-/* Check if we need to display a new set of points/regions due to the time changing. */
-function onClockTick(csvItem, clock) {
-    if (!csvItem._tableDataSource.dataset.hasTimeData()) {
-        return;
-    }
-    if (!csvItem.isEnabled || !csvItem.isShown) {
-        return;
-    }
-    //check if time has changed
-    if (defined(csvItem.lastTime) && JulianDate.equals(clock.currentTime, csvItem.lastTime)) {
-        return;
-    }
-    csvItem.lastTime = clock.currentTime;
-
-    //check if record data has changed
-    var activeRows = csvItem._tableDataSource.getDataPointList(clock.currentTime);
-    var activeRowsText = JSON.stringify(activeRows);
-    if (defined(csvItem.activeRowsText) && activeRowsText === csvItem.activeRowsText) {
-        return;
-    }
-    csvItem.activeRowsText = activeRowsText;
-
-    //redisplay if we have new data
-    csvItem.activeRows = activeRows;
-    updateRegionMapping(csvItem, csvItem._tableStyle, false);
-    csvItem._redisplay();
-
-}
-/* Sets up the UI so the user can choose diffferent variables */
-function initCsvDataset(csvItem) {
-    if (csvItem.disableUserChanges) {
-        return;
-    }
-    var source = csvItem._tableDataSource;
-    var varNames = source.dataset.getVariableNamesByType([VarType.ALT, VarType.SCALAR, VarType.ENUM, VarType.TIME]);
-    if (varNames.length > 0) {
-        //create ko dataset for now viewing ui
-        var csvDataset = new CsvDataset();
-        for (var i = 0; i < varNames.length; i++) {
-            csvDataset.items.push(new CsvVariable(varNames[i], csvDataset));
-        }
-        csvDataset.setSelected(source.dataVariable);
-        // Not great: at this point there are (at least) three places that the selected variable name is set
-        // Which is the source of truth?
-        // Note the specs only check the first is set.
-        // - csvItem._tableStyle.dataVariable
-        // - csvItem._tableDataSource.dataVariable
-        // - csvItem._tableDataSource.dataset.selected.data  ( or csvItem._tableDataSource.dataset.getDataVariable() )
-        csvDataset.updateFunction = function (varName) {
-            //set new variable and clear var specific styling
-            var tableStyle = csvItem._tableStyle;
-            tableStyle.dataVariable = varName;
-            tableStyle.chooseColorMap(csvItem._tableDataSource.dataset);
-            tableStyle.minDisplayValue = undefined;
-            tableStyle.maxDisplayValue = undefined;
-            tableStyle.featureInfoFields = undefined;
-            tableStyle.legendTicks = 0;
-            updateTableStyle(csvItem, tableStyle);
-
-            csvItem.legendUrl = source.getLegendGraphic();
-            csvItem.terria.currentViewer.notifyRepaintRequired();
-        };
-        csvItem.csvDataset = csvDataset;
-    }
-}
-/* Creates a new clock from a region-mapped datasource. */
-function initClockFromDataSource(csvItem) {
-    var source = csvItem._tableDataSource;
-    if (!csvItem._regionMapped) {
-        return source.clock;
-    }
-    if (defined(csvItem.clock)) {
-        return csvItem.clock;
-    }
-    if (defined(source) && defined(source.dataset) && source.dataset.hasTimeData()) {
-        var newClock = new DataSourceClock();
-        newClock.startTime = source.dataset.getTimeMinValue();
-        newClock.stopTime = source.dataset.getTimeMaxValue();
-        newClock.currentTime = newClock.startTime;
-        newClock.multiplier = JulianDate.secondsDifference(newClock.stopTime, newClock.startTime) / 60;
-        return newClock;
-    }
-    return undefined;
-}
-
-function finishTableLoad(csvItem) {
-    csvItem.clock = initClockFromDataSource(csvItem);
-    initCsvDataset(csvItem);
-    //prepare visuals and repaint
-    if (!defined(csvItem.rectangle)) {
-        csvItem.rectangle = csvItem._tableDataSource.dataset.getExtent();
-    }
-    csvItem.legendUrl = csvItem._tableDataSource.getLegendGraphic();
-    csvItem.terria.currentViewer.notifyRepaintRequired();
-}
-
-function loadTable(csvItem, text) {
-
-    var p = when();
-    if (defined(csvItem._tableStyle)) {
-            // sets .dataVariable and .regionVariable if they were provided.
-            // may return a promise if colour maps need to be fetched.
-        p = when(csvItem._tableDataSource.setDisplayStyle(csvItem._tableStyle));
-    }
-    var dataset;
-    return p.then(function() {
-        csvItem._tableDataSource.loadText(text);
-        dataset = csvItem._tableDataSource.dataset;
-        // If there is specifically a 'lat' and 'lon' column.
-        if (dataset.hasLocationData()) {
-            if (!defined(csvItem._tableStyle.dataVariable)) {
-                csvItem._tableStyle.dataVariable = chooseDataVariable(csvItem);
-            }
-            return;
-        }
-        console.log('No lat&lon columns found in csv file - trying to match based on region');
-        return RegionProviderList.fromUrl(csvItem.terria.regionMappingDefinitionsUrl)
-            .then(function(rm) {
-                if (dataset.checkForRegionVariable(rm)) {
-                    return updateTableStyle(csvItem, initRegionMapStyle(csvItem, rm));
-                }
-            })
-            .then(function() {
-                if (!csvItem._regionMapped) {
-                    throw new ModelError({
-                        sender: csvItem,
-                        title: 'Unable to load CSV file',
-                        message: 'CSV files must contain either: ' +
-                                 '<ul><li>&nbsp;• "lat" and "lon" fields; or</li>' +
-                                 '<li>&nbsp;• a region column like "postcode" or "sa4".</li></ul><br/><br/>' +
-                                 'See <a href="https://github.com/NICTA/nationalmap/wiki/csv-geo-au">the csv-geo-au</a> specification for more.'
-                        });
-                }
-            });
-    }).then(function() {
-        finishTableLoad(csvItem);
-    });
-}
-
-function chooseDataVariable(csvItem) {
-    var tds = csvItem._tableDataSource;
-    var dv = tds.dataset.getDataVariableList(true)[0];
-    if (defined(dv)) {
-        tds.setDataVariable(dv);
-    }
-    return dv;
-}
-
-/* Initialise region map properties. */
-function initRegionMapStyle(csvItem, regionProviderList) {
-    csvItem._colorFunc = function(id) { return [0,0,0,0]; };
-
-    var dataSource = csvItem._tableDataSource;
-    var dataset = dataSource.dataset;
-    if (dataset.getRowCount() === 0) {
-        return;
-    }
-
-    //fill in missing tableStyle settings
-    var tableStyle = csvItem._tableStyle || new TableStyle({});
-    if (defined(tableStyle.regionType) && defined(tableStyle.regionVariable)) {
-        // we have a text description of the provider we want, so go and get it.
-        csvItem._regionProvider = regionProviderList.getRegionProvider(tableStyle.regionType);
-        // #TODO Support explicit disambig columns.
-    } else  {
-        // we don't know that region to match, so take an educated guess.
-        dataset.checkForRegionVariable(regionProviderList);
-        tableStyle.regionVariable = dataset.getRegionVariable();
-        csvItem._regionProvider = dataset.getRegionProvider();
-        tableStyle.disambigVariable = dataset.getDisambigVariable();
-    }
-    if (!defined(csvItem._regionProvider)) {
-        return;
-    }
-    if (!defined(tableStyle.dataVariable)) {
-        tableStyle.dataVariable = chooseDataVariable(csvItem);
-    }
-    // if no color map is provided through an init file, use this default colour scheme
-    if (!defined(tableStyle.colorMap) && !defined(tableStyle.colorPalette)) {
-        tableStyle.chooseColorMap(dataset);
-    }
-    return tableStyle;
-}
-
-/* Set tableStyle property and redraw */
-function updateTableStyle(csvItem, tableStyle) {
-
-    csvItem._tableStyle = (tableStyle instanceof TableStyle ? tableStyle : new TableStyle(tableStyle));
-
-    if (!(csvItem._tableDataSource instanceof TableDataSource)) {
-        return;
-    }
-
-    csvItem._tableDataSource.setDisplayStyle(csvItem._tableStyle);
-
-    if (!defined(csvItem._regionProvider) || !defined(csvItem._tableStyle.regionVariable)) {
-        return;
-    }
-    var regionProvider = csvItem._regionProvider;
-    return regionProvider.loadRegionIDs()
-        .then(function(requiredReload) {
-            updateRegionMapping(csvItem, tableStyle, requiredReload !== false);
-            csvItem._redisplay();
-        });
-}
-
-
-function updateRegionMapping(csvItem, tableStyle, showFeedback) {
-function displayFeedback (results, regionVariable, itemName, terria) {
-
-    var msg = "";
-    if (Object.keys(results.failedMatches).length > 0) {
-        msg += 'These region names were <span class="warning-text">not recognised</span>: <br><br/>' +
-        '<samp>' + Object.keys(results.failedMatches).join('</samp>, <samp>') + '</samp>' +
-        '<br/><br/>';
-    }
-    if (Object.keys(results.ambiguousMatches).length > 0) {
-        msg += 'These regions had <span class="warning-text">more than one value</span>: <br/><br/>' +
-        '<samp>' + Object.keys(results.ambiguousMatches).join("</samp>, <samp>") + '</samp>' +
-        '<br/><br/>';
-    }
-    if (!msg) {
-        console.log(results.successes  + ' out of ' + results.totalRows + ' "' + regionVariable + '" regions matched successfully in ' + itemName);
-        return;
-    }
-    msg = "" + results.successes + " out of " + results.totalRows + " '<samp>" + regionVariable + "</samp>' regions matched.<br/><br/>" + msg;
-    msg += 'Consult the <a href="https://github.com/NICTA/nationalmap/wiki/csv-geo-au">CSV-geo-au specification</a> to see how to format the CSV file.';
-
-    var error = new ModelError({
-            title: "Issues loading CSV file: " + itemName.slice(0,20), // Long titles mess up the message body
-            message: '<div>'+ msg +'</div>'
-        });
-    if (results.successes === 0) {
-        // No rows matched, so abort - don't add it to catalogue at all.
-        throw error;
-    } else {
-        // Just warn the user. Ideally we'd avoid showing the warning when switching between columns.
-        terria.error.raiseEvent(error);
-    }
-
-}
-
-
-    var results = csvItem._regionProvider.getRegionValues(csvItem._tableDataSource.dataset, tableStyle.regionVariable, tableStyle.disambigVariable, csvItem.activeRows); // ok if activeRows is undefined
-    if (showFeedback && csvItem.showWarnings) {
-        displayFeedback(results, tableStyle.regionVariable, csvItem.name, csvItem.terria);
-    }
-
-    csvItem._colorFunc = csvItem._regionProvider.getColorLookupFunc(results.regionValues, csvItem._tableDataSource._mapValue2Color.bind(csvItem._tableDataSource));
-    csvItem._regionMapped = true;
-}
-
-=======
->>>>>>> 1e4610aa
 module.exports = CsvCatalogItem;