--- conflicted
+++ resolved
@@ -118,18 +118,11 @@
                 return [];
             }
             var displayVariablesConcept = source.dataset.concept;
-<<<<<<< HEAD
             displayVariablesConcept.updateFunction = function(varName, makeActive) {
                 //set new variable and clear var specific styling
                 var name = makeActive ? varName : undefined;
                 var tableStyle = that._tableStyle;
                 tableStyle.dataVariable = name;
-=======
-            displayVariablesConcept.updateFunction = function(varName) {
-                //set new variable and clear var specific styling
-                var tableStyle = that._tableStyle;
-                tableStyle.dataVariable = varName;
->>>>>>> adf5bafc
                 tableStyle.minDisplayValue = undefined;
                 tableStyle.maxDisplayValue = undefined;
                 tableStyle.featureInfoFields = undefined;
