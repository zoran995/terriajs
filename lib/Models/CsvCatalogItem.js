'use strict';

/*global require*/
var L = require('leaflet');

var clone = require('terriajs-cesium/Source/Core/clone');
var DataSourceClock = require('terriajs-cesium/Source/DataSources/DataSourceClock');
var defined = require('terriajs-cesium/Source/Core/defined');
var defineProperties = require('terriajs-cesium/Source/Core/defineProperties');
var DeveloperError = require('terriajs-cesium/Source/Core/DeveloperError');
var freezeObject = require('terriajs-cesium/Source/Core/freezeObject');
var JulianDate = require('terriajs-cesium/Source/Core/JulianDate');
var knockout = require('terriajs-cesium/Source/ThirdParty/knockout');
var loadText = require('terriajs-cesium/Source/Core/loadText');
var WebMapServiceImageryProvider = require('terriajs-cesium/Source/Scene/WebMapServiceImageryProvider');
var WebMapServiceCatalogItem = require('./WebMapServiceCatalogItem');
var WebMercatorTilingScheme = require('terriajs-cesium/Source/Core/WebMercatorTilingScheme');
var when = require('terriajs-cesium/Source/ThirdParty/when');

var CatalogItem = require('./CatalogItem');
var ImageryLayerCatalogItem = require('./ImageryLayerCatalogItem');
var inherit = require('../Core/inherit');
var Metadata = require('./Metadata');
var ModelError = require('./ModelError');
var proxyCatalogItemUrl = require('./proxyCatalogItemUrl');
var readText = require('../Core/readText');
var TableDataSource = require('../Map/TableDataSource');
var VarType = require('../Map/VarType');
var TileLayerFilter = require('../ThirdParty/TileLayer.Filter');

var CsvDataset = require('./CsvDataset');
var CsvVariable = require('./CsvVariable');

var RegionProviderList = require('../Map//RegionProviderList');
var ImageryProviderHooks = require('../Map/ImageryProviderHooks');
var TableStyle = require('../Map/TableStyle');

TileLayerFilter.initialize(L);

/**
 * A {@link CatalogItem} representing CSV data.
 *
 * @alias CsvCatalogItem
 * @constructor
 * @extends CatalogItem
 *
 * @param {Terria} terria The Terria instance.
 * @param {String} [url] The URL from which to retrieve the CSV data.
 */
var CsvCatalogItem = function(terria, url) {
    CatalogItem.call(this, terria);

    this._tableDataSource = undefined;

    this._clockTickUnsubscribe = undefined;

    this._regionMapped = false;

    this._csvDataset = undefined;

    this._clockTickUnsubscribe = undefined;

    // a function that returns a colour for a given index.
    this._colorFunc = undefined;

    this._tableStyle = new TableStyle({});

    this.url = url;

    /**
     * Gets or sets the CSV data, represented as a binary Blob, a string, or a Promise for one of those things.
     * If this property is set, {@link CatalogItem#url} is ignored.
     * This property is observable.
     * @type {Blob|String|Promise}
     */
    this.data = undefined;

    /**
     * Gets or sets the URL from which the {@link CsvCatalogItem#data} was obtained.  This is informational; it is not
     * used.  This propery is observable.
     * @type {String}
     */
    this.dataSourceUrl = undefined;

   /**
     * Gets or sets the opacity (alpha) of the data item, where 0.0 is fully transparent and 1.0 is
     * fully opaque.  This property is observable.
     * @type {Number}
     * @default 0.6
     */
    this.opacity = 0.6;

    /**
     * Keeps the layer on top of all other imagery layers.  This property is observable.
     * @type {Boolean}
     * @default false
     */
    this.keepOnTop = false;

    /**
     * Should any warnings like failures in region mapping be displayed to the user?
     * @type {Boolean}
     * @default true
     */
    this.showWarnings = true;

    /**
     * Disable the ability to change the display of the dataset via csvDataset.
     * This property is observable.
     * @type {Boolean}
     * @default false
     */
    this.disableUserChanges = false;

    knockout.track(this, ['data', 'dataSourceUrl', 'opacity', 'keepOnTop', '_regionMapped', '_csvDataset', 'disableUserChanges', 'showWarnings']);

    knockout.defineProperty(this, 'csvDataset', {
        get : function() {
            return this._csvDataset;
        },
        set : function(value) {
            this._csvDataset = value;
        }
    });

    knockout.getObservable(this, 'opacity').subscribe(function(newValue) {
        updateOpacity(this);
    }, this);

    knockout.getObservable(this, 'isShown').subscribe(function() {
        updateClockSubscription(this);
    }, this);

    knockout.getObservable(this, 'clock').subscribe(function() {
        updateClockSubscription(this);
    }, this);

    /**
     * Gets or sets the tableStyle object
     * TODO: add definition for subfields
     * @type {Object}
     */
    knockout.defineProperty(this, 'tableStyle', {
        get : function() {
            return this._tableStyle;
        },
        set : function(value) {
            updateTableStyle(this, value);
        }
    });
};

inherit(CatalogItem, CsvCatalogItem);

defineProperties(CsvCatalogItem.prototype, {
    /**
     * Gets the type of data member represented by this instance.
     * @memberOf CsvCatalogItem.prototype
     * @type {String}
     */
    type : {
        get : function() {
            return 'csv';
        }
    },

    /**
     * Gets a human-readable name for this type of data source, 'CSV'.
     * @memberOf CsvCatalogItem.prototype
     * @type {String}
     */
    typeName : {
        get : function() {
            return 'Comma-Separated Values (CSV)';
        }
    },

    /**
     * Gets the metadata associated with this data source and the server that provided it, if applicable.
     * @memberOf CsvCatalogItem.prototype
     * @type {Metadata}
     */
    metadata : {  //TODO: return metadata if tableDataSource defined
        get : function() {
            var result = new Metadata();
            result.isLoading = false;
            result.dataSourceErrorMessage = 'This data source does not have any details available.';
            result.serviceErrorMessage = 'This service does not have any details available.';
            return result;
        }
    },

    /**
     * Gets a value indicating whether this data source, when enabled, can be reordered with respect to other data sources.
     * Data sources that cannot be reordered are typically displayed above reorderable data sources.
     * @memberOf CsvCatalogItem.prototype
     * @type {Boolean}
     */
    supportsReordering : {
        get : function() {
            return this._regionMapped && !this.keepOnTop;
        }
    },

    /**
     * Gets a value indicating whether the opacity of this data source can be changed.
     * @memberOf ImageryLayerCatalogItem.prototype
     * @type {Boolean}
     */
    supportsOpacity : {
        get : function() {
            return this._regionMapped;
        }
    },

    /**
     * Gets the Cesium or Leaflet imagery layer object associated with this data source.
     * This property is undefined if the data source is not enabled.
     * @memberOf CsvCatalogItem.prototype
     * @type {Object}
     */
    imageryLayer : {
        get : function() {
            return this._imageryLayer;
        }
    },

    /**
     * Gets the set of names of the properties to be serialized for this object when {@link CatalogMember#serializeToJson} is called
     * and the `serializeForSharing` flag is set in the options.
     * @memberOf ImageryLayerCatalogItem.prototype
     * @type {String[]}
     */
    propertiesForSharing : {
        get : function() {
            return CsvCatalogItem.defaultPropertiesForSharing;
        }
    },

    /**
     * Gets the set of functions used to update individual properties in {@link CatalogMember#updateFromJson}.
     * When a property name in the returned object literal matches the name of a property on this instance, the value
     * will be called as a function and passed a reference to this instance, a reference to the source JSON object
     * literal, and the name of the property.
     * @memberOf CsvCatalogItem.prototype
     * @type {Object}
     */
    updaters : {
        get : function() {
            return CsvCatalogItem.defaultUpdaters;
        }
    },

    /**
     * Gets the set of functions used to serialize individual properties in {@link CatalogMember#serializeToJson}.
     * When a property name on the model matches the name of a property in the serializers object lieral,
     * the value will be called as a function and passed a reference to the model, a reference to the destination
     * JSON object literal, and the name of the property.
     * @memberOf CsvCatalogItem.prototype
     * @type {Object}
     */
    serializers : {
        get : function() {
            return CsvCatalogItem.defaultSerializers;
        }
    },

    /**
     * Gets the data source associated with this catalog item.
     * @memberOf CsvCatalogItem.prototype
     * @type {DataSource}
     */
    dataSource : {
        get : function() {
            return this._tableDataSource;
        }
    },

    /**
     * Gets the concepts that can be used to filter this data, such as Region Type, Age, etc.
     * @type {AbsConcept[]}
     */
    concepts : {
        get : function() {
            if (defined(this.csvDataset)) {
                return [this.csvDataset];
            }
            return undefined;
        }
    }
});

CsvCatalogItem.defaultUpdaters = clone(CatalogItem.defaultUpdaters);

CsvCatalogItem.defaultUpdaters.csvDataset = function(item, json, propertyName, options) {
    // Don't update from JSON.
};

CsvCatalogItem.defaultUpdaters.tableStyle = function(csvItem, json, propertyName, options) {
    var tableStyle = csvItem[propertyName] = new TableStyle();
    return tableStyle.updateFromJson(json[propertyName], options);
};

freezeObject(CsvCatalogItem.defaultUpdaters);

CsvCatalogItem.defaultSerializers = clone(CatalogItem.defaultSerializers);

CsvCatalogItem.defaultSerializers.csvDataset = function(item, json, propertyName) {
    // Don't serialize.
};

CsvCatalogItem.defaultSerializers.tableStyle = function(csvItem, json, propertyName, options) {
    json[propertyName] = csvItem[propertyName].serializeToJson(options);
};


CsvCatalogItem.defaultSerializers.legendUrl = function() {
    // Don't serialize, because legends are generated, and sticking an image embedded in a URL is a terrible idea.
};

freezeObject(CsvCatalogItem.defaultSerializers);

/**
 * Gets or sets the default set of properties that are serialized when serializing a {@link CatalogItem}-derived object with the
 * `serializeForSharing` flag set in the options.
 * @type {String[]}
 */
CsvCatalogItem.defaultPropertiesForSharing = clone(CatalogItem.defaultPropertiesForSharing);
CsvCatalogItem.defaultPropertiesForSharing.push('keepOnTop');
CsvCatalogItem.defaultPropertiesForSharing.push('disableUserChanges');
CsvCatalogItem.defaultPropertiesForSharing.push('opacity');
CsvCatalogItem.defaultPropertiesForSharing.push('tableStyle');
freezeObject(CsvCatalogItem.defaultPropertiesForSharing);


CsvCatalogItem.prototype._getValuesThatInfluenceLoad = function() {
    return [this.url, this.data];
};

CsvCatalogItem.prototype._load = function() {
    if (defined(this._tableDataSource)) {
        this._tableDataSource.destroy();
    }

    this._tableDataSource = new TableDataSource();

    var that = this;

    if (defined(this.data)) {
        return when(that.data, function(data) {
            if (typeof Blob !== 'undefined' && data instanceof Blob) {
                return readText(data).then(function(text) {
                    return loadTable(that, text);
                });
            } else if (typeof data === 'string') {
                return loadTable(that, data);
            } else {
                throw new ModelError({
                    sender: that,
                    title: 'Unexpected type of CSV data',
                    message: 'CsvCatalogItem data is expected to be a Blob, File, or String, but it was not any of these. ' +
                             'This may indicate a bug in terriajs or incorrect use of the terriajs API. ' +
                             'If you believe it is a bug in '+that.terria.appName+', please report it by emailing '+
                            '<a href="mailto:'+that.terria.supportEmail+'">'+that.terria.supportEmail+'</a>.'
                });
            }
        });
    } else if (defined(that.url)) {
        return loadText(proxyCatalogItemUrl(that, that.url)).then(function(text) {
            return loadTable(that, text);
        }).otherwise(function(e) {
            throw new ModelError({
                sender: that,
                title: 'Unable to load CSV file',
                message: 'See the <a href="https://github.com/NICTA/nationalmap/wiki/csv-geo-au">csv-geo-au</a> specification for supported CSV formats.\n\n' + (e.message || e.response)
            });
        });
    }
};

CsvCatalogItem.prototype._enable = function() {
    if (this._regionMapped) {
        this._imageryLayer = ImageryLayerCatalogItem.enableLayer(this, this._createImageryProvider(), this.opacity);

        if (defined( this.terria.leaflet)) {
            var that = this;
            this._imageryLayer.setFilter(function () {
                new L.CanvasFilter(this, {
                    channelFilter: function (image) {
                        return ImageryProviderHooks.recolorImage(image, that._colorFunc);
                    }
                }).render();
            });
        }
    }
};

CsvCatalogItem.prototype._disable = function() {
    if (this._regionMapped) {
        ImageryLayerCatalogItem.disableLayer(this, this._imageryLayer);
        this._imageryLayer = undefined;
    }
};

CsvCatalogItem.prototype._show = function() {
    if (!this._regionMapped) {
        var dataSources =  this.terria.dataSources;
        if (dataSources.contains(this._tableDataSource)) {
            throw new DeveloperError('This data source is already shown.');
        }

        dataSources.add(this._tableDataSource);
    }
    else {
        ImageryLayerCatalogItem.showLayer(this, this._imageryLayer);
    }
};

CsvCatalogItem.prototype._hide = function() {
    if (!this._regionMapped) {
        var dataSources =  this.terria.dataSources;
        if (!dataSources.contains(this._tableDataSource)) {
            throw new DeveloperError('This data source is not shown.');
        }

        dataSources.remove(this._tableDataSource, false);
    }
    else {
        ImageryLayerCatalogItem.hideLayer(this, this._imageryLayer);
    }
};
/**
 * For region-mapped files, enable the WMS imagery layer, with recoloring and feature picking.
*/
CsvCatalogItem.prototype._createImageryProvider = function(time) {
    var imageryProvider = new WebMapServiceImageryProvider({
        url: proxyCatalogItemUrl( this, this._regionProvider.server),
        layers: this._regionProvider.layerName,
        parameters: WebMapServiceCatalogItem.defaultParameters,
        getFeatureInfoParameters: WebMapServiceCatalogItem.defaultParameters,
        tilingScheme: new WebMercatorTilingScheme()
    });

    var that = this;
    ImageryProviderHooks.addRecolorFunc(imageryProvider, this._colorFunc);
    ImageryProviderHooks.addPickFeaturesHook(imageryProvider, function(results) {
        if (!defined(results) || results.length === 0) {
            return;
        }

        for (var i = 0; i < results.length; ++i) {
            var uniqueId = results[i].data.properties[that._regionProvider.uniqueIdProp];
            var properties = that.rowProperties(uniqueId);
            results[i].description = that._tableDataSource.describe(properties);
        }

        return results;
    });


    return imageryProvider;
};

/**
 * Get a row, given a region code.
 */
CsvCatalogItem.prototype.rowProperties = function(uniqueId) {
    var rv = this.tableStyle.regionVariable;
    var row = this._tableDataSource.dataset.variables[rv].getRowByRegionUniqueId(uniqueId);
    if (!defined(row)) {
        return undefined;
    }
    return this._tableDataSource.dataset.getDataRow(row);
};

CsvCatalogItem.prototype.rowPropertiesByCode = function(code) {
    var rv = this.tableStyle.regionVariable;
    var row = this._tableDataSource.dataset.variables[rv].getRowByRegionCode(code);
    if (!defined(row)) {
        return undefined;
    }
    return this._tableDataSource.dataset.getDataRow(row);
};


function updateOpacity(csvItem) {
    if (defined(csvItem._imageryLayer)) {
        if (defined(csvItem._imageryLayer.alpha)) {
            csvItem._imageryLayer.alpha = csvItem.opacity;
        }

        if (defined(csvItem._imageryLayer.setOpacity)) {
            csvItem._imageryLayer.setOpacity(csvItem.opacity);
        }

        csvItem.terria.currentViewer.notifyRepaintRequired();
    }
}

CsvCatalogItem.prototype._redisplay = function() {
    if (defined(this._imageryLayer)) {
        this._hide();
        this._disable();
        this._enable();
        this._show();
    }
};

CsvCatalogItem.prototype.dynamicUpdate = function(text) {
    this.data = text;
    var that = this;

    return when(this.load()).then(function () {
        that._redisplay();
    });
};

function updateClockSubscription(csvItem) {
    if (csvItem.isShown && defined(csvItem.clock) && csvItem._regionMapped) {
        // Subscribe
        if (!defined(csvItem._clockTickSubscription)) {
            csvItem._clockTickSubscription = csvItem.terria.clock.onTick.addEventListener(onClockTick.bind(undefined, csvItem));
        }
    } else {
        // Unsubscribe
        if (defined(csvItem._clockTickSubscription)) {
            csvItem._clockTickSubscription();
            csvItem._clockTickSubscription = undefined;
        }
    }
}
/* Check if we need to display a new set of points/regions due to the time changing. */
function onClockTick(csvItem, clock) {
    if (!csvItem._tableDataSource.dataset.hasTimeData()) {
        return;
    }
    if (!csvItem.isEnabled || !csvItem.isShown) {
        return;
    }
    //check if time has changed
    if (defined(csvItem.lastTime) && JulianDate.equals(clock.currentTime, csvItem.lastTime)) {
        return;
    }
    csvItem.lastTime = clock.currentTime;

    //check if record data has changed
    var activeRows = csvItem._tableDataSource.getDataPointList(clock.currentTime);
    var activeRowsText = JSON.stringify(activeRows);
    if (defined(csvItem.activeRowsText) && activeRowsText === csvItem.activeRowsText) {
        return;
    }
    csvItem.activeRowsText = activeRowsText;

    //redisplay if we have new data
    csvItem.activeRows = activeRows;
    updateRegionMapping(csvItem, csvItem._tableStyle, false);
    csvItem._redisplay();

}
/* Sets up the UI so the user can choose diffferent variables */
function initCsvDataset(csvItem) {
    if (csvItem.disableUserChanges) {
        return;
    }
    var source = csvItem._tableDataSource;
    var varNames = source.dataset.getVariableNamesByType([VarType.ALT, VarType.SCALAR, VarType.ENUM, VarType.TIME]);
    if (varNames.length > 0) {
        //create ko dataset for now viewing ui
        var csvDataset = new CsvDataset();
        for (var i = 0; i < varNames.length; i++) {
            csvDataset.items.push(new CsvVariable(varNames[i], csvDataset));
        }
        csvDataset.setSelected(source.dataVariable);
        // Not great: at this point there are (at least) three places that the selected variable name is set
        // Which is the source of truth?
        // Note the specs only check the first is set.
        // - csvItem._tableStyle.dataVariable
        // - csvItem._tableDataSource.dataVariable
        // - csvItem._tableDataSource.dataset.selected.data  ( or csvItem._tableDataSource.dataset.getDataVariable() )
        csvDataset.updateFunction = function (varName) {
            //set new variable and clear var specific styling
            var tableStyle = csvItem._tableStyle;
            tableStyle.dataVariable = varName;
            tableStyle.chooseColorMap(csvItem._tableDataSource.dataset);
            tableStyle.minDisplayValue = undefined;
            tableStyle.maxDisplayValue = undefined;
            tableStyle.featureInfoFields = undefined;
            tableStyle.legendTicks = 0;
            updateTableStyle(csvItem, tableStyle);

            csvItem.legendUrl = source.getLegendGraphic();
            csvItem.terria.currentViewer.notifyRepaintRequired();
        };
        csvItem.csvDataset = csvDataset;
    }
}
/* Creates a new clock from a region-mapped datasource. */
function initClockFromDataSource(csvItem) {
    var source = csvItem._tableDataSource;
    if (!csvItem._regionMapped) {
        return source.clock;
    }
    if (defined(csvItem.clock)) {
        return csvItem.clock;
    }
    if (defined(source) && defined(source.dataset) && source.dataset.hasTimeData()) {
        var newClock = new DataSourceClock();
        newClock.startTime = source.dataset.getTimeMinValue();
        newClock.stopTime = source.dataset.getTimeMaxValue();
        newClock.currentTime = newClock.startTime;
        newClock.multiplier = JulianDate.secondsDifference(newClock.stopTime, newClock.startTime) / 60;
        return newClock;
    }
    return undefined;
}

function finishTableLoad(csvItem) {
    csvItem.clock = initClockFromDataSource(csvItem);
    initCsvDataset(csvItem);
    //prepare visuals and repaint
    if (!defined(csvItem.rectangle)) {
        csvItem.rectangle = csvItem._tableDataSource.dataset.getExtent();
    }
    csvItem.legendUrl = csvItem._tableDataSource.getLegendGraphic();
    csvItem.terria.currentViewer.notifyRepaintRequired();
}

function loadTable(csvItem, text) {

    var p = when();
    if (defined(csvItem._tableStyle)) {
            // sets .dataVariable and .regionVariable if they were provided.
            // may return a promise if colour maps need to be fetched.
        p = when(csvItem._tableDataSource.setDisplayStyle(csvItem._tableStyle));
    }
    var dataset;
    return p.then(function() {
        csvItem._tableDataSource.loadText(text);
        dataset = csvItem._tableDataSource.dataset;
        // If there is specifically a 'lat' and 'lon' column.
        if (dataset.hasLocationData()) {
            if (!defined(csvItem._tableStyle.dataVariable)) {
                csvItem._tableStyle.dataVariable = chooseDataVariable(csvItem);
            }
            return;
        }
        console.log('No lat&lon columns found in csv file - trying to match based on region');
        return RegionProviderList.fromUrl(csvItem.terria.regionMappingDefinitionsUrl)
            .then(function(rm) {
                if (dataset.checkForRegionVariable(rm)) {
                    return updateTableStyle(csvItem, initRegionMapStyle(csvItem, rm));
                }
            })
            .then(function() {
                if (!csvItem._regionMapped) {
                    throw new ModelError({
                        sender: csvItem,
                        title: 'Unable to load CSV file',
                        message: 'CSV files must contain either: ' +
                                 '<ul><li>&nbsp;• "lat" and "lon" fields; or</li>' +
                                 '<li>&nbsp;• a region column like "postcode" or "sa4".</li></ul><br/><br/>' +
                                 'See <a href="https://github.com/NICTA/nationalmap/wiki/csv-geo-au">the csv-geo-au</a> specification for more.'
                        });
                }
            });
    }).then(function() {
        finishTableLoad(csvItem);
    });
}

function chooseDataVariable(csvItem) {
    var tds = csvItem._tableDataSource;
    var dv = tds.dataset.getDataVariableList(true)[0];
    if (defined(dv)) {
        tds.setDataVariable(dv);
    }
    return dv;
}

/* Initialise region map properties. */
function initRegionMapStyle(csvItem, regionProviderList) {
    csvItem._colorFunc = function(id) { return [0,0,0,0]; };

    var dataSource = csvItem._tableDataSource;
    var dataset = dataSource.dataset;
    if (dataset.getRowCount() === 0) {
        return;
    }

    //fill in missing tableStyle settings
    var tableStyle = csvItem._tableStyle || {};
    if (defined(tableStyle.regionType) && defined(tableStyle.regionVariable)) {
        // we have a text description of the provider we want, so go and get it.
        csvItem._regionProvider = regionProviderList.getRegionProvider(tableStyle.regionType);
        // #TODO Support explicit disambig columns.
    } else  {
        // we don't know that region to match, so take an educated guess.
        dataset.checkForRegionVariable(regionProviderList);
        tableStyle.regionVariable = dataset.getRegionVariable();
        csvItem._regionProvider = dataset.getRegionProvider();
        tableStyle.disambigVariable = dataset.getDisambigVariable();
    }
    if (!defined(csvItem._regionProvider)) {
        return;
    }
    if (!defined(tableStyle.dataVariable)) {
        tableStyle.dataVariable = chooseDataVariable(csvItem);
    }
    // if no color map is provided through an init file, use this default colour scheme
<<<<<<< HEAD
    if (!defined(tableStyle.colorMap) && !defined(tableStyle.colorMapString)) {
=======
    if (!defined(tableStyle.colorMap) && !defined(tableStyle.colorPalette)) {
>>>>>>> b39b8124
        tableStyle.chooseColorMap(dataset);
    }
    return tableStyle;
}

/* Set tableStyle property and redraw */
function updateTableStyle(csvItem, tableStyle) {

    csvItem._tableStyle = tableStyle;

    if (!(csvItem._tableDataSource instanceof TableDataSource)) {
        return;
    }

    csvItem._tableDataSource.setDisplayStyle(csvItem._tableStyle);

    if (!defined(csvItem._regionProvider) || !defined(csvItem._tableStyle.regionVariable)) {
        return;
    }
    var regionProvider = csvItem._regionProvider;
    return regionProvider.loadRegionIDs()
        .then(function(requiredReload) {
            updateRegionMapping(csvItem, tableStyle, requiredReload !== false);
            csvItem._redisplay();
        });
}


function updateRegionMapping(csvItem, tableStyle, showFeedback) {
function displayFeedback (results, regionVariable, itemName, terria) {

    var msg = "";
    if (Object.keys(results.failedMatches).length > 0) {
        msg += 'These region names were <span class="warning-text">not recognised</span>: <br><br/>' +
        '<samp>' + Object.keys(results.failedMatches).join('</samp>, <samp>') + '</samp>' +
        '<br/><br/>';
    }
    if (Object.keys(results.ambiguousMatches).length > 0) {
        msg += 'These regions had <span class="warning-text">more than one value</span>: <br/><br/>' +
        '<samp>' + Object.keys(results.ambiguousMatches).join("</samp>, <samp>") + '</samp>' +
        '<br/><br/>';
    }
    if (!msg) {
        console.log(results.successes  + ' out of ' + results.totalRows + ' "' + regionVariable + '" regions matched successfully in ' + itemName);
        return;
    }
    msg = "" + results.successes + " out of " + results.totalRows + " '<samp>" + regionVariable + "</samp>' regions matched.<br/><br/>" + msg;
    msg += 'Consult the <a href="https://github.com/NICTA/nationalmap/wiki/csv-geo-au">CSV-geo-au specification</a> to see how to format the CSV file.';

    var error = new ModelError({
            title: "Issues loading CSV file: " + itemName.slice(0,20), // Long titles mess up the message body
            message: '<div>'+ msg +'</div>'
        });
    if (results.successes === 0) {
        // No rows matched, so abort - don't add it to catalogue at all.
        throw error;
    } else {
        // Just warn the user. Ideally we'd avoid showing the warning when switching between columns.
        terria.error.raiseEvent(error);
    }

}


    var results = csvItem._regionProvider.getRegionValues(csvItem._tableDataSource.dataset, tableStyle.regionVariable, tableStyle.disambigVariable, csvItem.activeRows); // ok if activeRows is undefined
    if (showFeedback && csvItem.showWarnings) {
        displayFeedback(results, tableStyle.regionVariable, csvItem.name, csvItem.terria);
    }

    csvItem._colorFunc = csvItem._regionProvider.getColorLookupFunc(results.regionValues, csvItem._tableDataSource._mapValue2Color.bind(csvItem._tableDataSource));
    csvItem._regionMapped = true;
}

module.exports = CsvCatalogItem;<|MERGE_RESOLUTION|>--- conflicted
+++ resolved
@@ -707,11 +707,7 @@
         tableStyle.dataVariable = chooseDataVariable(csvItem);
     }
     // if no color map is provided through an init file, use this default colour scheme
-<<<<<<< HEAD
-    if (!defined(tableStyle.colorMap) && !defined(tableStyle.colorMapString)) {
-=======
     if (!defined(tableStyle.colorMap) && !defined(tableStyle.colorPalette)) {
->>>>>>> b39b8124
         tableStyle.chooseColorMap(dataset);
     }
     return tableStyle;
