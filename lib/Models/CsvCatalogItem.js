'use strict';

/*global require*/
var clone = require('terriajs-cesium/Source/Core/clone');
var defined = require('terriajs-cesium/Source/Core/defined');
var defineProperties = require('terriajs-cesium/Source/Core/defineProperties');
var DeveloperError = require('terriajs-cesium/Source/Core/DeveloperError');
var freezeObject = require('terriajs-cesium/Source/Core/freezeObject');
var knockout = require('terriajs-cesium/Source/ThirdParty/knockout');
var loadText = require('terriajs-cesium/Source/Core/loadText');
var when = require('terriajs-cesium/Source/ThirdParty/when');

var CatalogItem = require('./CatalogItem');
var inherit = require('../Core/inherit');
var Metadata = require('./Metadata');
var TerriaError = require('../Core/TerriaError');
var overrideProperty = require('../Core/overrideProperty');
var proxyCatalogItemUrl = require('./proxyCatalogItemUrl');
var readText = require('../Core/readText');
var RegionMapping = require('./RegionMapping');
var TableDataSource = require('../Models/TableDataSource');
var TableStructure = require('../Core/TableStructure');
var TableStyle = require('../Models/TableStyle');
var VarType = require('../Map/VarType');

/**
 * A {@link CatalogItem} representing CSV data.
 *
 * @alias CsvCatalogItem
 * @constructor
 * @extends CatalogItem
 *
 * @param {Terria} terria The Terria instance.
 * @param {String} [url] The URL from which to retrieve the CSV data.
 */
var CsvCatalogItem = function(terria, url) {
    CatalogItem.call(this, terria);

    this._tableStructure = undefined;
    this._tableStyle = new TableStyle();  // start with one so defaultSerializers.tableStyle will work.
    this._dataSource = undefined;
    this._regionMapping = undefined;
    this._rectangle = undefined;
    this._useClock = true; // If the table has a time column, then show a clock.

    this.url = url;

    /**
     * Gets or sets the CSV data, represented as a binary Blob, a string, or a Promise for one of those things.
     * If this property is set, {@link CatalogItem#url} is ignored.
     * This property is observable.
     * @type {Blob|String|Promise}
     */
    this.data = undefined;

    /**
     * Gets or sets the URL from which the {@link CsvCatalogItem#data} was obtained.  This is informational; it is not
     * used.  This propery is observable.
     * @type {String}
     */
    this.dataSourceUrl = undefined;

    /**
     * Gets or sets the opacity (alpha) of the data item, where 0.0 is fully transparent and 1.0 is
     * fully opaque.  This property is observable.
     * @type {Number}
     * @default 0.6
     */
    this.opacity = 0.6;

    /**
     * Keeps the layer on top of all other imagery layers.  This property is observable.
     * @type {Boolean}
     * @default false
     */
    this.keepOnTop = false;

    /**
     * Should any warnings like failures in region mapping be displayed to the user?
     * @type {Boolean}
     * @default true
     */
    this.showWarnings = true;

    /**
     * Disable the ability to change the display of the dataset via displayVariablesConcept.
     * This property is observable.
     * @type {Boolean}
     * @default false
     */
    this.disableUserChanges = false;

    /**
     * Gets or sets the array of color strings used for chart lines.
     * TODO: make this customizable, use colormap.
     * @type {String[]}
     */
    this.colors = ['#66c2a5','#fc8d62','#8da0cb','#e78ac3','#a6d854','#ffd92f','#e5c494','#b3b3b3'];

    knockout.track(this, ['data', 'dataSourceUrl', 'opacity', 'keepOnTop', 'disableUserChanges', 'showWarnings', '_tableStructure', '_dataSource', '_regionMapping']);

    knockout.getObservable(this, 'opacity').subscribe(function(newValue) {
        if (defined(this._regionMapping) && defined(this._regionMapping.updateOpacity)) {
            this._regionMapping.updateOpacity(newValue);
            this.terria.currentViewer.notifyRepaintRequired();
        }
    }, this);

    // var that = this;
    knockout.defineProperty(this, 'concepts', {
        get: function() {
            if (defined(this._tableStructure)) {
                return [this._tableStructure];
            } else {
                return [];
            }
        }
    });

    /**
     * Gets the tableStyle object.
     * This needs to be a property on the object (not the prototype), so that updateFromJson sees it.
     * @type {Object}
     */
    knockout.defineProperty(this, 'tableStyle', {
        get : function() {
            return this._tableStyle;
        }
    });

    overrideProperty(this, 'clock', {
        get: function() {
<<<<<<< HEAD
            var timeColumn = this._tableStructure && this._tableStructure.activeTimeColumn;
            if (defined(timeColumn)) {
=======
            var timeColumn = this.timeColumn;
            if (this._useClock && defined(timeColumn)) {
>>>>>>> df2c48f2
                return timeColumn.clock;
            }
        }
    });

    overrideProperty(this, 'legendUrl', {
        get: function() {
            if (defined(this._dataSource)) {
                return this._dataSource.legendUrl;
            } else if (defined(this._regionMapping)) {
                return this._regionMapping.legendUrl;
            }
        }
    });

    overrideProperty(this, 'rectangle', {
        get: function() {
            // can override the extent using this.rectangle, otherwise falls back the datasource's extent.
            if (defined(this._rectangle)) {
                return this._rectangle;
            }
            if (defined(this._dataSource)) {
                return this._dataSource.extent;
            } else if (defined(this._regionMapping)) {
                return this._regionMapping.extent;
            }
        },
        set: function(rect) {
            this._rectangle = rect;
        }
    });
};

inherit(CatalogItem, CsvCatalogItem);


defineProperties(CsvCatalogItem.prototype, {
    /**
     * Gets the type of data member represented by this instance.
     * @memberOf CsvCatalogItem.prototype
     * @type {String}
     */
    type: {
        get: function() {
            return 'csv';
        }
    },

    /**
     * Gets a human-readable name for this type of data source, 'CSV'.
     * @memberOf CsvCatalogItem.prototype
     * @type {String}
     */
    typeName: {
        get: function() {
            return 'Comma-Separated Values (CSV)';
        }
    },

    /**
     * Gets the active time column, if it exists.
     * @memberOf CsvCatalogItem.prototype
     * @type {TableColumn}
     */
    timeColumn: {
        get: function() {
            return this._tableStructure && this._tableStructure.activeTimeColumn;
        }
    },

    /**
     * Gets the metadata associated with this data source and the server that provided it, if applicable.
     * @memberOf CsvCatalogItem.prototype
     * @type {Metadata}
     */
    metadata: { //TODO: return metadata if tableDataSource defined
        get: function() {
            var result = new Metadata();
            result.isLoading = false;
            result.dataSourceErrorMessage = 'This data source does not have any details available.';
            result.serviceErrorMessage = 'This service does not have any details available.';
            return result;
        }
    },

    /**
     * Gets a value indicating whether this data source, when enabled, can be reordered with respect to other data sources.
     * Data sources that cannot be reordered are typically displayed above reorderable data sources.
     * @memberOf CsvCatalogItem.prototype
     * @type {Boolean}
     */
    supportsReordering: {
        get: function() {
            return defined(this._regionMapping) && defined(this._regionMapping.regionDetails) && !this.keepOnTop;
        }
    },

    /**
     * Gets a value indicating whether the opacity of this data source can be changed.
     * @memberOf ImageryLayerCatalogItem.prototype
     * @type {Boolean}
     */
    supportsOpacity: {
        get: function() {
            return (defined(this._regionMapping) && defined(this._regionMapping.regionDetails));
        }
    },

    /**
     * Gets the table structure associated with this catalog item.
     * @memberOf CsvCatalogItem.prototype
     * @type {TableStructure}
     */
    tableStructure: {
        get: function() {
            return this._tableStructure;
        }
    },

    /**
     * Gets the data source associated with this catalog item.
     * @memberOf CsvCatalogItem.prototype
     * @type {DataSource}
     */
    dataSource: {
        get: function() {
            return this._dataSource;
        }
    },

    /**
     * Gets the region mapping associated with this catalog item.
     * @memberOf CsvCatalogItem.prototype
     * @type {RegionMapping}
     */
    regionMapping: {
        get: function() {
            return this._regionMapping;
        }
    },

    /**
     * Gets the Cesium or Leaflet imagery layer object associated with this data source.
     * Used in region mapping only.
     * This property is undefined if the data source is not enabled.
     * @memberOf CsvCatalogItem.prototype
     * @type {Object}
     */
    imageryLayer: {
        get: function() {
            return this._regionMapping && this._regionMapping.imageryLayer;
        }
    },

    /**
     * Gets the set of names of the properties to be serialized for this object when {@link CatalogMember#serializeToJson} is called
     * for a share link.
     * @memberOf ImageryLayerCatalogItem.prototype
     * @type {String[]}
     */
    propertiesForSharing: {
        get: function() {
            return CsvCatalogItem.defaultPropertiesForSharing;
        }
    },

    /**
     * Gets the set of functions used to update individual properties in {@link CatalogMember#updateFromJson}.
     * When a property name in the returned object literal matches the name of a property on this instance, the value
     * will be called as a function and passed a reference to this instance, a reference to the source JSON object
     * literal, and the name of the property.
     * @memberOf CsvCatalogItem.prototype
     * @type {Object}
     */
    updaters: {
        get: function() {
            return CsvCatalogItem.defaultUpdaters;
        }
    },

    /**
     * Gets the set of functions used to serialize individual properties in {@link CatalogMember#serializeToJson}.
     * When a property name on the model matches the name of a property in the serializers object lieral,
     * the value will be called as a function and passed a reference to the model, a reference to the destination
     * JSON object literal, and the name of the property.
     * @memberOf CsvCatalogItem.prototype
     * @type {Object}
     */
    serializers: {
        get: function() {
            return CsvCatalogItem.defaultSerializers;
        }
    }
});

CsvCatalogItem.defaultUpdaters = clone(CatalogItem.defaultUpdaters);

CsvCatalogItem.defaultUpdaters.tableStyle = function(csvItem, json, propertyName, options) {
    return csvItem._tableStyle.updateFromJson(json[propertyName], options);
};

CsvCatalogItem.defaultUpdaters.concepts = function() {
    // Don't update from JSON.
};

freezeObject(CsvCatalogItem.defaultUpdaters);

CsvCatalogItem.defaultSerializers = clone(CatalogItem.defaultSerializers);

CsvCatalogItem.defaultSerializers.tableStyle = function(csvItem, json, propertyName, options) {
    json[propertyName] = csvItem[propertyName].serializeToJson(options);
    // Add the currently active variable to the tableStyle so it starts with the right one.
    if (defined(csvItem._tableStructure)) {
        var activeItems = csvItem._tableStructure.activeItems;
        json[propertyName].dataVariable = activeItems[0] && activeItems[0].name;
    }
};

CsvCatalogItem.defaultSerializers.legendUrl = function() {
    // Don't serialize, because legends are generated, and sticking an image embedded in a URL is a terrible idea.
};

CsvCatalogItem.defaultSerializers.concepts = function() {
    // Don't serialize.
};

freezeObject(CsvCatalogItem.defaultSerializers);

/**
 * Gets or sets the default set of properties that are serialized when serializing a {@link CatalogItem}-derived object
 * for a share link.
 * @type {String[]}
 */
CsvCatalogItem.defaultPropertiesForSharing = clone(CatalogItem.defaultPropertiesForSharing);
CsvCatalogItem.defaultPropertiesForSharing.push('keepOnTop');
CsvCatalogItem.defaultPropertiesForSharing.push('disableUserChanges');
CsvCatalogItem.defaultPropertiesForSharing.push('opacity');
CsvCatalogItem.defaultPropertiesForSharing.push('tableStyle');
freezeObject(CsvCatalogItem.defaultPropertiesForSharing);


CsvCatalogItem.prototype._getValuesThatInfluenceLoad = function() {
    return [this.url, this.data];
};

function setActiveTimeColumn(tableStructure, tableStyle) {
    if (defined(tableStyle.timeColumn)) {
        tableStructure.activeTimeColumn = tableStructure.getColumnWithNameOrIndex(tableStyle.timeColumn);
        if (defined(tableStructure.activeTimeColumn) && tableStructure.activeTimeColumn.type !== VarType.TIME) {
            tableStructure.activeTimeColumn = tableStructure.columnsByType[VarType.TIME][0];
            throw new DeveloperError('TableStyle.timeColumn "' + tableStyle.timeColumn + '" is not a valid time column.');
        }
    } else {
        tableStructure.activeTimeColumn = tableStructure.columnsByType[VarType.TIME][0];
    }
}

// Loads the TableStructure.
// Chooses what sort of object to place it in:
//  - TableDataSource if it has latitude and longitude
//  - RegionMapping if it has a region column
//  - nothing for non-geospatial data (just use the TableStructure directly).
// Returns a promise that resolves to true if it is a recognised format.
function loadTableFromCsv(item, csvString) {
    var tableStyle = item._tableStyle;
    var options = {
        displayDuration: tableStyle.displayDuration,
        replaceWithNullValues: tableStyle.replaceWithNullValues,
        replaceWithZeroValues: tableStyle.replaceWithZeroValues
    };
    var tableStructure = new TableStructure(item.name, options);
    tableStructure.loadFromCsv(csvString);
    setActiveTimeColumn(tableStructure, tableStyle);
    item._tableStructure = tableStructure;
    if (tableStructure.hasLatitudeAndLongitude) {
        // Create the TableDataSource and save it to item._dataSource.
        item._dataSource = new TableDataSource(tableStructure, item._tableStyle);
        item._dataSource.changedEvent.addEventListener(dataChanged.bind(null, item), item);
        // Activate a column. This needed to wait until we had a dataSource, so it can trigger the legendHelper build.
        item.activateColumnFromTableStyle();
        ensureActiveColumn(tableStructure);
        return when(true); // We're done - nothing to wait for.
    }
    var regionMapping = new RegionMapping(item, tableStructure, item._tableStyle);
    // Return a promise which resolves once we've set up region mapping, if any.
    return regionMapping.loadRegionDetails().then(function(regionDetails) {
        if (regionDetails) {
            // Save the region mapping to item._regionMapping.
            item._regionMapping = regionMapping;
            item._regionMapping.changedEvent.addEventListener(dataChanged.bind(null, item), item);
            // Set the first region column to have type VarType.REGION.
            RegionMapping.setRegionColumnType(regionDetails);
            // Activate a column. This needed to wait until we had a regionMapping, so it can trigger the legendHelper build.
            item.activateColumnFromTableStyle();
            // This needed to wait until we know which column is the region.
            ensureActiveColumn(tableStructure);
            return when(true);
        } else {
            // Non-geospatial data.
            item.isMappable = false;
            item._useClock = false;
            tableStructure.allowMultiple = true;
            tableStructure.getColorCallback = item.getNextColor.bind(item);
            // Could hide non-scalar columns here.
            item.activateColumnFromTableStyle();
            ensureActiveColumn(tableStructure);
            // If it's not there already, add it to the catalog's chartable items, so the ChartPanel can pick it up.
            if (item.terria.catalog.chartableItems.indexOf(item) < 0) {
                item.terria.catalog.chartableItems.push(item);
            }
            return when(true);
        }
    });
}

// An event listened triggered whenever the dataSource or regionMapping changes.
// Used to know when to redraw the display.
function dataChanged(item) {
    item.terria.currentViewer.notifyRepaintRequired();
}

function ensureActiveColumn(tableStructure) {
    // Find and activate the first SCALAR or ENUM column, if no columns are active.
    if (tableStructure.activeItems.length === 0) {
        var suitableColumns = tableStructure.columns.filter(function(col) {
            return ([VarType.SCALAR, VarType.ENUM].indexOf(col.type) >= 0);
        });
        if (suitableColumns.length > 0) {
            suitableColumns[0].toggleActive();
        }
    }
}

/**
 * Activates the column specified in the table style's "dataVariable" parameter, if any.
 */
CsvCatalogItem.prototype.activateColumnFromTableStyle = function() {
    var tableStyle = this._tableStyle;
    if (defined(tableStyle) && defined(tableStyle.dataVariable)) {
        var columnToActivate = this._tableStructure.getColumnWithName(tableStyle.dataVariable);
        if (columnToActivate) {
            columnToActivate.toggleActive();
        }
    }
};

CsvCatalogItem.prototype._load = function() {
    var that = this;

    if (defined(this.data)) {
        return when(that.data, function(data) {
            if (typeof Blob !== 'undefined' && data instanceof Blob) {
                return readText(data).then(function(text) {
                    return loadTableFromCsv(that, text);
                });
            } else if (typeof data === 'string') {
                return loadTableFromCsv(that, data);
            } else {
                throw new TerriaError({
                    sender: that,
                    title: 'Unexpected type of CSV data',
                    message: 'CsvCatalogItem data is expected to be a Blob, File, or String, but it was not any of these. ' +
                        'This may indicate a bug in terriajs or incorrect use of the terriajs API. ' +
                        'If you believe it is a bug in ' + that.terria.appName + ', please report it by emailing ' +
                        '<a href="mailto:' + that.terria.supportEmail + '">' + that.terria.supportEmail + '</a>.'
                });
            }
        });
    } else if (defined(that.url)) {
        return loadText(proxyCatalogItemUrl(that, that.url)).then(function(text) {
            return loadTableFromCsv(that, text);
        }).otherwise(function(e) {
            throw new TerriaError({
                sender: that,
                title: 'Unable to load CSV file',
                message: 'See the <a href="https://github.com/NICTA/nationalmap/wiki/csv-geo-au">csv-geo-au</a> specification for supported CSV formats.\n\n' + (e.message || e.response)
            });
        });
    }
};

CsvCatalogItem.prototype._enable = function(layerIndex) {
    if (defined(this._regionMapping)) {
        this._regionMapping.enable(layerIndex);
    }
};

CsvCatalogItem.prototype._disable = function() {
    if (defined(this._regionMapping)) {
        this._regionMapping.disable();
    }
};

CsvCatalogItem.prototype._show = function() {
    if (defined(this._dataSource)) {
        var dataSources = this.terria.dataSources;
        if (dataSources.contains(this._dataSource)) {
            throw new DeveloperError('This data source is already shown.');
        }
        dataSources.add(this._dataSource);
    }
    if (defined(this._regionMapping)) {
        this._regionMapping.show();
    }
};

CsvCatalogItem.prototype._hide = function() {
    if (defined(this._dataSource)) {
        var dataSources = this.terria.dataSources;
        if (!dataSources.contains(this._dataSource)) {
            throw new DeveloperError('This data source is not shown.');
        }
        dataSources.remove(this._dataSource, false);
    }
    if (defined(this._regionMapping)) {
        this._regionMapping.hide();
    }
};

/**
 * Finds the next unused color for a chart line.
 * @return {String} A string description of the color.
 */
CsvCatalogItem.prototype.getNextColor = function() {
    var catalog = this._terria.catalog;
    if (!defined(catalog)) {
        return;
    }
    if (!defined(this.colors) || this.colors.length === 0) {
        return;
    }
    var colors = this.colors.slice();
    // Get all the colors in use (as nested array).
    var colorsUsed = catalog.chartableItems.map(function(item) {
        return item.tableStructure.columns.map(function(column) { return column.color; }).filter(function(color) { return defined(color); });
    });
    // Flatten it.
    colorsUsed = colorsUsed.reduce(function(a, b) { return a.concat(b); }, []);
    // Remove the colors in use from the full list.
    for (var index = 0; index < colorsUsed.length; index++) {
        var fullColorsIndex = colors.indexOf(colorsUsed[index]);
        if (fullColorsIndex > -1) {
            colors.splice(fullColorsIndex, 1);
        }
        if (colors.length === 0) {
            colors = colors.concat(colors);  // Keep cycling through the colors when they're all used.
        }
    }
    return colors[0];
};

module.exports = CsvCatalogItem;<|MERGE_RESOLUTION|>--- conflicted
+++ resolved
@@ -130,13 +130,8 @@
 
     overrideProperty(this, 'clock', {
         get: function() {
-<<<<<<< HEAD
-            var timeColumn = this._tableStructure && this._tableStructure.activeTimeColumn;
-            if (defined(timeColumn)) {
-=======
             var timeColumn = this.timeColumn;
             if (this._useClock && defined(timeColumn)) {
->>>>>>> df2c48f2
                 return timeColumn.clock;
             }
         }
