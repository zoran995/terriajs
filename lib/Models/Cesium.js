'use strict';

/*global require*/
var BoundingSphere = require('terriajs-cesium/Source/Core/BoundingSphere');
var BoundingSphereState = require('terriajs-cesium/Source/DataSources/BoundingSphereState');
var Cartesian2 = require('terriajs-cesium/Source/Core/Cartesian2');
var Cartesian3 = require('terriajs-cesium/Source/Core/Cartesian3');
var Cartographic = require('terriajs-cesium/Source/Core/Cartographic');
var CesiumMath = require('terriajs-cesium/Source/Core/Math');
var defaultValue = require('terriajs-cesium/Source/Core/defaultValue');
var defined = require('terriajs-cesium/Source/Core/defined');
var destroyObject = require('terriajs-cesium/Source/Core/destroyObject');
var DeveloperError = require('terriajs-cesium/Source/Core/DeveloperError');
var Ellipsoid = require('terriajs-cesium/Source/Core/Ellipsoid');
var Entity = require('terriajs-cesium/Source/DataSources/Entity');
var formatError = require('terriajs-cesium/Source/Core/formatError');
var getTimestamp = require('terriajs-cesium/Source/Core/getTimestamp');
var HeadingPitchRange = require('terriajs-cesium/Source/Core/HeadingPitchRange');
var ImageryLayer = require('terriajs-cesium/Source/Scene/ImageryLayer');
var JulianDate = require('terriajs-cesium/Source/Core/JulianDate');
var knockout = require('terriajs-cesium/Source/ThirdParty/knockout');
var loadWithXhr = require('../Core/loadWithXhr');
var Matrix4 = require('terriajs-cesium/Source/Core/Matrix4');
var Rectangle = require('terriajs-cesium/Source/Core/Rectangle');
var sampleTerrain = require('terriajs-cesium/Source/Core/sampleTerrain');
var SceneTransforms = require('terriajs-cesium/Source/Scene/SceneTransforms');
var ScreenSpaceEventType = require('terriajs-cesium/Source/Core/ScreenSpaceEventType');
var TaskProcessor = require('terriajs-cesium/Source/Core/TaskProcessor');
var Transforms = require('terriajs-cesium/Source/Core/Transforms');
var when = require('terriajs-cesium/Source/ThirdParty/when');
var EventHelper = require('terriajs-cesium/Source/Core/EventHelper');
var ImagerySplitDirection = require('terriajs-cesium/Source/Scene/ImagerySplitDirection');

var CesiumSelectionIndicator = require('../Map/CesiumSelectionIndicator');
var Feature = require('./Feature');
var GlobeOrMap = require('./GlobeOrMap');
var inherit = require('../Core/inherit');
var pollToPromise = require('../Core/pollToPromise');
var TerriaError = require('../Core/TerriaError');
var PickedFeatures = require('../Map/PickedFeatures');
var ViewerMode = require('./ViewerMode');

/**
 * The Cesium viewer component
 *
 * @alias Cesium
 * @constructor
 * @extends GlobeOrMap
 *
 * @param {Terria} terria The Terria instance.
 * @param {Viewer} viewer The Cesium viewer instance.
 */
var Cesium = function(terria, viewer) {
    GlobeOrMap.call(this, terria);

    /**
     * Gets or sets the Cesium {@link Viewer} instance.
     * @type {Viewer}
     */
    this.viewer = viewer;

    /**
     * Gets or sets the Cesium {@link Scene} instance.
     * @type {Scene}
     */
    this.scene = viewer.scene;

    /**
     * Gets or sets whether the viewer has stopped rendering since startup or last set to false.
     * @type {Boolean}
     */
    this.stoppedRendering = false;

    /**
     * Gets or sets whether to output info to the console when starting and stopping rendering loop.
     * @type {Boolean}
     */
    this.verboseRendering = false;

    /**
     * Gets or sets whether this viewer _can_ show a splitter.
     * @type {Boolean}
     */
    this.canShowSplitter = true;

    /**
     * Gets the {@link DataSourceDisplay} used to render a {@link DataSource}.
     * @type {DataSourceDisplay}
     */
    this.dataSourceDisplay = undefined;

    this._lastClockTime = new JulianDate(0, 0.0);
    this._lastCameraViewMatrix = new Matrix4();
    this._lastCameraMoveTime = 0;

    this._selectionIndicator = new CesiumSelectionIndicator(this);

    this._removePostRenderListener = this.scene.postRender.addEventListener(postRender.bind(undefined, this));
    this._removeInfoBoxCloseListener = undefined;
    this._boundNotifyRepaintRequired = this.notifyRepaintRequired.bind(this);

    this._pauseMapInteractionCount = 0;

    this.scene.imagerySplitPosition = this.terria.splitPosition;

    // Handle left click by picking objects from the map.
    viewer.screenSpaceEventHandler.setInputAction(function(e) {
        this.pickFromScreenPosition(e.position);
    }.bind(this), ScreenSpaceEventType.LEFT_CLICK);

    // Force a repaint when the mouse moves or the window changes size.
    var canvas = this.viewer.canvas;
    canvas.addEventListener('mousemove', this._boundNotifyRepaintRequired, false);
    canvas.addEventListener('mousedown', this._boundNotifyRepaintRequired, false);
    canvas.addEventListener('mouseup', this._boundNotifyRepaintRequired, false);
    canvas.addEventListener('touchstart', this._boundNotifyRepaintRequired, false);
    canvas.addEventListener('touchend', this._boundNotifyRepaintRequired, false);
    canvas.addEventListener('touchmove', this._boundNotifyRepaintRequired, false);

    if (defined(window.PointerEvent)) {
        canvas.addEventListener('pointerdown', this._boundNotifyRepaintRequired, false);
        canvas.addEventListener('pointerup', this._boundNotifyRepaintRequired, false);
        canvas.addEventListener('pointermove', this._boundNotifyRepaintRequired, false);
    }

    // Detect available wheel event
    this._wheelEvent = undefined;
    if ('onwheel' in canvas) {
        // spec event type
        this._wheelEvent = 'wheel';
    } else if (defined(document.onmousewheel)) {
        // legacy event type
        this._wheelEvent = 'mousewheel';
    } else {
        // older Firefox
        this._wheelEvent = 'DOMMouseScroll';
    }

    canvas.addEventListener(this._wheelEvent, this._boundNotifyRepaintRequired, false);

    window.addEventListener('resize', this._boundNotifyRepaintRequired, false);

    // Force a repaint when the feature info box is closed.  Cesium can't close its info box
    // when the clock is not ticking, for reasons that are not clear.
    if (defined(this.viewer.infoBox)) {
        this._removeInfoBoxCloseListener = this.viewer.infoBox.viewModel.closeClicked.addEventListener(this._boundNotifyRepaintRequired);
    }

    if (defined(this.viewer._clockViewModel)) {
        var clock = this.viewer._clockViewModel;
        this._shouldAnimateSubscription = knockout.getObservable(clock, 'shouldAnimate').subscribe(this._boundNotifyRepaintRequired);
        this._currentTimeSubscription = knockout.getObservable(clock, 'currentTime').subscribe(this._boundNotifyRepaintRequired);
    }

    if (defined(this.viewer.timeline)) {
        this.viewer.timeline.addEventListener('settime', this._boundNotifyRepaintRequired, false);
    }

    this._selectedFeatureSubscription = knockout.getObservable(this.terria, 'selectedFeature').subscribe(function() {
        selectFeature(this);
    }, this);

    this._splitterPositionSubscription = knockout.getObservable(this.terria, 'splitPosition').subscribe(function() {
        if (this.scene) {
            this.scene.imagerySplitPosition = this.terria.splitPosition;
            this.notifyRepaintRequired();
        }
    }, this);

    this._showSplitterSubscription = knockout.getObservable(terria, 'showSplitter').subscribe(function() {
        var terrainItem = this.terria.nowViewing.items.filter(item => defined(item._terrainProvider))[0];
        if (this.terria.showSplitter) {
            if (terrainItem && terrainItem._terrainProvider === this.scene.globe.terrainProvider) {
                this.scene.globe.splitDirection = terrainItem.splitDirection;
            }
            if (terrainItem && this.scene.skyAtmosphere) {
                this.scene.skyAtmosphere.splitDirection = terrainItem.splitDirection;
            }
        } else {
            this.scene.globe.splitDirection = ImagerySplitDirection.NONE;
            if (this.scene.skyAtmosphere) {
                this.scene.skyAtmosphere.splitDirection = ImagerySplitDirection.NONE;
            }
        }

        this.updateAllItemsForSplitter();
    }, this);

    // Hacky way to force a repaint when an async load request completes
    var that = this;
    this._originalLoadWithXhr = loadWithXhr.load;
    loadWithXhr.load = function(url, responseType, method, data, headers, deferred, overrideMimeType, preferText, timeout) {
        deferred.promise.always(that._boundNotifyRepaintRequired);
        that._originalLoadWithXhr(url, responseType, method, data, headers, deferred, overrideMimeType, preferText, timeout);
    };

    // Hacky way to force a repaint when a web worker sends something back.
    this._originalScheduleTask = TaskProcessor.prototype.scheduleTask;
    TaskProcessor.prototype.scheduleTask = function(parameters, transferableObjects) {
        var result = that._originalScheduleTask.call(this, parameters, transferableObjects);

        if (!defined(this._originalWorkerMessageSinkRepaint)) {
            this._originalWorkerMessageSinkRepaint = this._worker.onmessage;

            var taskProcessor = this;
            this._worker.onmessage = function(event) {
                taskProcessor._originalWorkerMessageSinkRepaint(event);

                if (that.isDestroyed()) {
                    taskProcessor._worker.onmessage = taskProcessor._originalWorkerMessageSinkRepaint;
                    taskProcessor._originalWorkerMessageSinkRepaint = undefined;
                } else {
                    that.notifyRepaintRequired();
                }
            };
        }

        return result;
    };

    this.eventHelper = new EventHelper();

    // If the render loop crashes, inform the user and then switch to 2D.
    this.eventHelper.add(this.scene.renderError, function(scene, error) {
        this.terria.error.raiseEvent(new TerriaError({
            sender: this,
            title: 'Error rendering in 3D',
            message: '\
<p>An error occurred while rendering in 3D.  This probably indicates a bug in ' + terria.appName + ' or an incompatibility with your system \
or web browser.  We\'ll now switch you to 2D so that you can continue your work.  We would appreciate it if you report this \
error by sending an email to <a href="mailto:' + terria.supportEmail + '">' + terria.supportEmail + '</a> with the \
technical details below.  Thank you!</p><pre>' + formatError(error) + '</pre>'
        }));

        this.terria.viewerMode = ViewerMode.Leaflet;
    }, this);

    this.eventHelper.add(this.scene.globe.tileLoadProgressEvent, this.updateTilesLoadingCount.bind(this));

    selectFeature(this);
};

inherit(GlobeOrMap, Cesium);

Cesium.prototype.destroy = function() {
    if (defined(this._selectionIndicator)) {
        this._selectionIndicator.destroy();
        this._selectionIndicator = undefined;
    }

    if (defined(this._removePostRenderListener)) {
        this._removePostRenderListener();
        this._removePostRenderListener = undefined;
    }

    if (defined(this._removeInfoBoxCloseListener)) {
        this._removeInfoBoxCloseListener();
    }

    if (defined(this._shouldAnimateSubscription)) {
        this._shouldAnimateSubscription.dispose();
        this._shouldAnimateSubscription = undefined;
    }

    if (defined(this._currentTimeSubscription)) {
        this._currentTimeSubscription.dispose();
        this._currentTimeSubscription = undefined;
    }

    if (defined(this.viewer.timeline)) {
        this.viewer.timeline.removeEventListener('settime', this._boundNotifyRepaintRequired, false);
    }

    if (defined(this._selectedFeatureSubscription)) {
        this._selectedFeatureSubscription.dispose();
        this._selectedFeatureSubscription = undefined;
    }

    if (defined(this._splitterPositionSubscription)) {
        this._splitterPositionSubscription.dispose();
        this._splitterPositionSubscription = undefined;
    }

    if (defined(this._showSplitterSubscription)) {
        this._showSplitterSubscription.dispose();
        this._showSplitterSubscription = undefined;
    }

    this.viewer.canvas.removeEventListener('mousemove', this._boundNotifyRepaintRequired, false);
    this.viewer.canvas.removeEventListener('mousedown', this._boundNotifyRepaintRequired, false);
    this.viewer.canvas.removeEventListener('mouseup', this._boundNotifyRepaintRequired, false);
    this.viewer.canvas.removeEventListener('touchstart', this._boundNotifyRepaintRequired, false);
    this.viewer.canvas.removeEventListener('touchend', this._boundNotifyRepaintRequired, false);
    this.viewer.canvas.removeEventListener('touchmove', this._boundNotifyRepaintRequired, false);

    if (defined(window.PointerEvent)) {
        this.viewer.canvas.removeEventListener('pointerdown', this._boundNotifyRepaintRequired, false);
        this.viewer.canvas.removeEventListener('pointerup', this._boundNotifyRepaintRequired, false);
        this.viewer.canvas.removeEventListener('pointermove', this._boundNotifyRepaintRequired, false);
    }

    this.viewer.canvas.removeEventListener(this._wheelEvent, this._boundNotifyRepaintRequired, false);


    window.removeEventListener('resize', this._boundNotifyRepaintRequired, false);

    loadWithXhr.load = this._originalLoadWithXhr;
    TaskProcessor.prototype.scheduleTask = this._originalScheduleTask;

    this.eventHelper.removeAll();

    GlobeOrMap.disposeCommonListeners(this);

    return destroyObject(this);
};

Cesium.prototype.isDestroyed = function() {
    return false;
};

var cartesian3Scratch = new Cartesian3();
var enuToFixedScratch = new Matrix4();
var southwestScratch = new Cartesian3();
var southeastScratch = new Cartesian3();
var northeastScratch = new Cartesian3();
var northwestScratch = new Cartesian3();
var southwestCartographicScratch = new Cartographic();
var southeastCartographicScratch = new Cartographic();
var northeastCartographicScratch = new Cartographic();
var northwestCartographicScratch = new Cartographic();

/**
 * Gets the current extent of the camera.  This may be approximate if the viewer does not have a strictly rectangular view.
 * @return {Rectangle} The current visible extent.
 */
Cesium.prototype.getCurrentExtent = function() {
    var scene = this.scene;
    var camera = scene.camera;

    var width = scene.canvas.clientWidth;
    var height = scene.canvas.clientHeight;

    var centerOfScreen = new Cartesian2(width / 2.0, height / 2.0);
    var pickRay = scene.camera.getPickRay(centerOfScreen);
    var center = scene.globe.pick(pickRay, scene);

    if (!defined(center)) {
        // TODO: binary search to find the horizon point and use that as the center.
        return this.terria.homeView.rectangle;
    }

    var ellipsoid = this.scene.globe.ellipsoid;

    var fovy = scene.camera.frustum.fovy * 0.5;
    var fovx = Math.atan(Math.tan(fovy) * scene.camera.frustum.aspectRatio);

    var cameraOffset = Cartesian3.subtract(camera.positionWC, center, cartesian3Scratch);
    var cameraHeight = Cartesian3.magnitude(cameraOffset);
    var xDistance = cameraHeight * Math.tan(fovx);
    var yDistance = cameraHeight * Math.tan(fovy);

    var southwestEnu = new Cartesian3(-xDistance, -yDistance, 0.0);
    var southeastEnu = new Cartesian3(xDistance, -yDistance, 0.0);
    var northeastEnu = new Cartesian3(xDistance, yDistance, 0.0);
    var northwestEnu = new Cartesian3(-xDistance, yDistance, 0.0);

    var enuToFixed = Transforms.eastNorthUpToFixedFrame(center, ellipsoid, enuToFixedScratch);
    var southwest = Matrix4.multiplyByPoint(enuToFixed, southwestEnu, southwestScratch);
    var southeast = Matrix4.multiplyByPoint(enuToFixed, southeastEnu, southeastScratch);
    var northeast = Matrix4.multiplyByPoint(enuToFixed, northeastEnu, northeastScratch);
    var northwest = Matrix4.multiplyByPoint(enuToFixed, northwestEnu, northwestScratch);

    var southwestCartographic = ellipsoid.cartesianToCartographic(southwest, southwestCartographicScratch);
    var southeastCartographic = ellipsoid.cartesianToCartographic(southeast, southeastCartographicScratch);
    var northeastCartographic = ellipsoid.cartesianToCartographic(northeast, northeastCartographicScratch);
    var northwestCartographic = ellipsoid.cartesianToCartographic(northwest, northwestCartographicScratch);

    // Account for date-line wrapping
    if (southeastCartographic.longitude < southwestCartographic.longitude) {
        southeastCartographic.longitude += CesiumMath.TWO_PI;
    }
    if (northeastCartographic.longitude < northwestCartographic.longitude) {
        northeastCartographic.longitude += CesiumMath.TWO_PI;
    }

    var rect = new Rectangle(
        CesiumMath.convertLongitudeRange(Math.min(southwestCartographic.longitude, northwestCartographic.longitude)),
        Math.min(southwestCartographic.latitude, southeastCartographic.latitude),
        CesiumMath.convertLongitudeRange(Math.max(northeastCartographic.longitude, southeastCartographic.longitude)),
        Math.max(northeastCartographic.latitude, northwestCartographic.latitude));
    rect.center = center;
    return rect;
};

/**
 * Gets the current container element.
 * @return {Element} The current container element.
 */
Cesium.prototype.getContainer = function() {
    return this.viewer.container;
};

/**
 * Zooms to a specified camera view or extent with a smooth flight animation.
 *
 * @param {CameraView|Rectangle|DataSource|Cesium3DTileset} target The view, extent, DataSource, or Cesium3DTileset to which to zoom.
 * @param {Number} [flightDurationSeconds=3.0] The length of the flight animation in seconds.
 */
Cesium.prototype.zoomTo = function(target, flightDurationSeconds) {
    if (!defined(target)) {
<<<<<<< HEAD
        throw new DeveloperError('viewOrExtent is required.');
=======
        throw new DeveloperError('target is required.');
>>>>>>> 24aa509f
    }

    flightDurationSeconds = defaultValue(flightDurationSeconds, 3.0);

    var that = this;
    return when().then(function() {
        if (target instanceof Rectangle) {

            var camera = that.scene.camera;

            // Work out the destination that the camera would naturally fly to
            var destinationCartesian = camera.getRectangleCameraCoordinates(target);
            var destination = Ellipsoid.WGS84.cartesianToCartographic(destinationCartesian);

            var terrainProvider = that.scene.globe.terrainProvider;
            var level = 6; // A sufficiently coarse tile level that still has approximately accurate height
            var positions = [Rectangle.center(target)];

            // Perform an elevation query at the centre of the rectangle
            return sampleTerrain(terrainProvider, level, positions).then(function(results) {

                // Add terrain elevation to camera altitude
                var finalDestinationCartographic = {
                    longitude: destination.longitude,
                    latitude: destination.latitude,
                    height: destination.height + results[0].height
                };

                var finalDestination = Ellipsoid.WGS84.cartographicToCartesian(finalDestinationCartographic);

                camera.flyTo({
                    duration: flightDurationSeconds,
                    destination: finalDestination
                });
            });

        } else if (defined(target.entities)) {
            // Zooming to a DataSource
            if (target.isLoading && defined(target.loadingEvent)) {
                var deferred = when.defer();
                var removeEvent = target.loadingEvent.addEventListener(function() {
                    removeEvent();
                    deferred.resolve();
                });
                return deferred.promise.then(function() {
                    return zoomToDataSource(that, target, flightDurationSeconds);
                });
            }
            return zoomToDataSource(that, target);
        } else if (defined(target.readyPromise)) {
            return target.readyPromise.then(function() {
                if (defined(target.boundingSphere)) {
                    zoomToBoundingSphere(that, target, flightDurationSeconds);
                }
            });
        } else if (defined(target.boundingSphere)) {
            return zoomToBoundingSphere(that, target);
        } else if (defined(target.position)) {
            that.scene.camera.flyTo({
                duration: flightDurationSeconds,
                destination: target.position,
                orientation: {
                    direction: target.direction,
                    up: target.up
                }
            });
        } else {
            that.scene.camera.flyTo({
                duration: flightDurationSeconds,
                destination: target.rectangle
            });
        }

    }).then(function() {
        that.notifyRepaintRequired();
    });
};

var boundingSphereScratch = new BoundingSphere();

function zoomToDataSource(cesium, target, flightDurationSeconds) {
    return pollToPromise(function() {
        var dataSourceDisplay = cesium.dataSourceDisplay;
        var entities = target.entities.values;

        var boundingSpheres = [];
        for (var i = 0, len = entities.length; i < len; i++) {
<<<<<<< HEAD
            var state = dataSourceDisplay.getBoundingSphere(entities[i], false, boundingSphereScratch);
=======
            var state = BoundingSphereState.PENDING;
            try {
                state = dataSourceDisplay.getBoundingSphere(entities[i], false, boundingSphereScratch);
            } catch (e) {
            }
>>>>>>> 24aa509f

            if (state === BoundingSphereState.PENDING) {
                return false;
            } else if (state !== BoundingSphereState.FAILED) {
                boundingSpheres.push(BoundingSphere.clone(boundingSphereScratch));
            }
        }

        var boundingSphere = BoundingSphere.fromBoundingSpheres(boundingSpheres);
        cesium.scene.camera.flyToBoundingSphere(boundingSphere, {
            duration : flightDurationSeconds
        });
<<<<<<< HEAD
=======
        return true;
>>>>>>> 24aa509f
    }, {
        pollInterval: 100,
        timeout: 5000
    });
}

function zoomToBoundingSphere(cesium, target, flightDurationSeconds) {
    var boundingSphere = target.boundingSphere;
<<<<<<< HEAD
    var modelMatrix = target.modelMatrix;
    if (modelMatrix) {
        boundingSphere = BoundingSphere.transform(boundingSphere, modelMatrix);
    }
    cesium.scene.camera.flyToBoundingSphere(boundingSphere, {
=======
    cesium.scene.camera.flyToBoundingSphere(target.boundingSphere, {
>>>>>>> 24aa509f
        offset: new HeadingPitchRange(0.0, -0.5, boundingSphere.radius),
        duration: flightDurationSeconds
    });
}

/**
 * Captures a screenshot of the map.
 * @return {Promise} A promise that resolves to a data URL when the screenshot is ready.
 */
Cesium.prototype.captureScreenshot = function() {
    var deferred = when.defer();

    var removeCallback = this.scene.postRender.addEventListener(function() {
        removeCallback();
        try {
            const cesiumCanvas = this.scene.canvas;

            // If we're using the splitter, draw the split position as a vertical white line.
            let canvas = cesiumCanvas;
            if (this.terria.showSplitter) {
                canvas = document.createElement('canvas');
                canvas.width = cesiumCanvas.width;
                canvas.height = cesiumCanvas.height;

                const context = canvas.getContext('2d');
                context.drawImage(cesiumCanvas, 0, 0);

                const x = this.terria.splitPosition * cesiumCanvas.width;
                context.strokeStyle = this.terria.baseMapContrastColor;
                context.beginPath();
                context.moveTo(x, 0);
                context.lineTo(x, cesiumCanvas.height);
                context.stroke();
            }

            deferred.resolve(canvas.toDataURL('image/png'));
        } catch (e) {
            deferred.reject(e);
        }
    }, this);

    this.scene.render(this.terria.clock.currentTime);

    return deferred.promise;
};

/**
 * Notifies the viewer that a repaint is required.
 */
Cesium.prototype.notifyRepaintRequired = function() {
    if (this.verboseRendering && !this.viewer.useDefaultRenderLoop) {
        console.log('starting rendering @ ' + getTimestamp());
    }
    this._lastCameraMoveTime = getTimestamp();
    this.viewer.useDefaultRenderLoop = true;
};

/**
 * Computes the screen position of a given world position.
 * @param  {Cartesian3} position The world position in Earth-centered Fixed coordinates.
 * @param  {Cartesian2} [result] The instance to which to copy the result.
 * @return {Cartesian2} The screen position, or undefined if the position is not on the screen.
 */
Cesium.prototype.computePositionOnScreen = function(position, result) {
    return SceneTransforms.wgs84ToWindowCoordinates(this.scene, position, result);
};

/**
 * Adds an attribution to the globe.
 * @param {Credit} attribution The attribution to add.
 */
Cesium.prototype.addAttribution = function(attribution) {
    if (attribution) {
        this.scene.frameState.creditDisplay.addDefaultCredit(attribution);
    }
};

/**
 * Removes an attribution from the globe.
 * @param {Credit} attribution The attribution to remove.
 */
Cesium.prototype.removeAttribution = function(attribution) {
    if (attribution) {
        this.scene.frameState.creditDisplay.removeDefaultCredit(attribution);
    }
};

/**
 * Gets all attribution currently active on the globe or map.
 * @returns {String[]} The list of current attributions, as HTML strings.
 */
Cesium.prototype.getAllAttribution = function() {
    const credits = this.scene.frameState.creditDisplay._currentFrameCredits.screenCredits.values.concat(this.scene.frameState.creditDisplay._currentFrameCredits.lightboxCredits.values);
    return credits.map(credit => credit.html);
};

/**
 * Updates the order of layers, moving layers where {@link CatalogItem#keepOnTop} is true to the top.
 */
Cesium.prototype.updateLayerOrderToKeepOnTop = function() {
    // move alwaysOnTop layers to the top
    var items = this.terria.nowViewing.items;
    var scene = this.scene;
    for (var l = items.length - 1; l >= 0; l--) {
        if (items[l].imageryLayer && items[l].keepOnTop) {
            scene.imageryLayers.raiseToTop(items[l].imageryLayer);
        }
    }
};

Cesium.prototype.updateLayerOrderAfterReorder = function() {
    // because this Cesium model does the reordering via raise and lower, no action needed.
};

// useful for counting the number of items in composite and non-composite items
function countNumberOfSubItems(item) {
    if (defined(item.items)) {
        return item.items.length;
    } else {
        return 1;
    }
}

/**
 * Raise an item's level in the viewer
 * This does not check that index is valid
 * @param {Number} index The index of the item to raise
 */
Cesium.prototype.raise = function(index) {
    var items = this.terria.nowViewing.items;
    var item = items[index];
    var itemAbove = items[index - 1];

    if (!defined(itemAbove.items) && !defined(itemAbove.imageryLayer)) {
        return;
    }

    // Both item and itemAbove may either have a single imageryLayer, or be a composite item
    // Composite items have an items array of further items.
    // Define n as the number of subitems in ItemAbove (1 except for composites)
    // if item is a composite, then raise each subitem in item n times,
    // starting with the one at the top - which is the last one in the list
    // if item is not a composite, just raise the item n times directly.

    var n = countNumberOfSubItems(itemAbove);
    var i, j, subItem;

    if (defined(item.items)) {
        for (i = item.items.length - 1; i >= 0; --i) {
            subItem = item.items[i];
            if (defined(subItem.imageryLayer)) {
                for (j = 0; j < n; ++j) {
                    this.scene.imageryLayers.raise(subItem.imageryLayer);
                }
            }
        }
    }

    if (!defined(item.imageryLayer)) {
        return;
    }

    for (j = 0; j < n; ++j) {
        this.scene.imageryLayers.raise(item.imageryLayer);
    }
};

/**
 * Lower an item's level in the viewer
 * This does not check that index is valid
 * @param {Number} index The index of the item to lower
 */
Cesium.prototype.lower = function(index) {
    var items = this.terria.nowViewing.items;
    var item = items[index];
    var itemBelow = items[index + 1];
    if (!defined(itemBelow.items) && !defined(itemBelow.imageryLayer)) {
        return;
    }

    // same considerations as above, but lower composite subitems starting at the other end of the list

    var n = countNumberOfSubItems(itemBelow);
    var i, j, subItem;

    if (defined(item.items)) {
        for (i = 0; i < item.items.length; ++i) {
            subItem = item.items[i];
            if (defined(subItem.imageryLayer)) {
                for (j = 0; j < n; ++j) {
                    this.scene.imageryLayers.lower(subItem.imageryLayer);
                }
            }
        }
    }

    if (!defined(item.imageryLayer)) {
        return;
    }

    for (j = 0; j < n; ++j) {
        this.scene.imageryLayers.lower(item.imageryLayer);
    }
};

/**
 * Lowers this imagery layer to the bottom, underneath all other layers.  If this item is not enabled or not shown,
 * this method does nothing.
 * @param {CatalogItem} item The item to lower to the bottom (usually a basemap)
 */
Cesium.prototype.lowerToBottom = function(item) {

    if (defined(item.items)) {
        // the front item is at the end of the list.
        // so to preserve order of any subitems, send any subitems to the bottom in order from the front
        for (var i = item.items.length - 1; i >= 0; --i) {
            var subItem = item.items[i];
            this.lowerToBottom(subItem);  // recursive
        }
    }

    if (!defined(item._imageryLayer)) {
        return;
    }

    this.terria.cesium.scene.imageryLayers.lowerToBottom(item._imageryLayer);
};

Cesium.prototype.adjustDisclaimer = function() {

};

/**
 * Picks features based off a latitude, longitude and (optionally) height.
 * @param {Object} latlng The position on the earth to pick.
 * @param {Object} imageryLayerCoords A map of imagery provider urls to the coords used to get features for those imagery
 *     providers - i.e. x, y, level
 * @param existingFeatures An optional list of existing features to concatenate the ones found from asynchronous picking to.
 */
Cesium.prototype.pickFromLocation = function(latlng, imageryLayerCoords, existingFeatures) {
    var pickPosition = this.scene.globe.ellipsoid.cartographicToCartesian(Cartographic.fromDegrees(latlng.lng, latlng.lat, latlng.height));
    var pickPositionCartographic = Ellipsoid.WGS84.cartesianToCartographic(pickPosition);

    var promises = [];
    var imageryLayers = [];
    for (var i = this.scene.imageryLayers.length - 1; i >= 0; i--) {
        var imageryLayer = this.scene.imageryLayers.get(i);
        var imageryProvider = imageryLayer._imageryProvider;

        if (imageryProvider.url && imageryLayerCoords[imageryProvider.url]) {
            var coords = imageryLayerCoords[imageryProvider.url];
            promises.push(imageryProvider.pickFeatures(coords.x, coords.y, coords.level, pickPositionCartographic.longitude, pickPositionCartographic.latitude));
            imageryLayers.push(imageryLayer);
        }
    }

    var result = this._buildPickedFeatures(imageryLayerCoords, pickPosition, existingFeatures, promises, imageryLayers, pickPositionCartographic.height);

    var mapInteractionModeStack = this.terria.mapInteractionModeStack;
    if (defined(mapInteractionModeStack) && mapInteractionModeStack.length > 0) {
        mapInteractionModeStack[mapInteractionModeStack.length - 1].pickedFeatures = result;
    } else {
        this.terria.pickedFeatures = result;
    }
};

/**
 * Picks features based on coordinates relative to the Cesium window. Will draw a ray from the camera through the point
 * specified and set terria.pickedFeatures based on this.
 *
 * @param {Cartesian3} screenPosition The position on the screen.
 */
Cesium.prototype.pickFromScreenPosition = function(screenPosition) {
    var pickRay = this.scene.camera.getPickRay(screenPosition);
    var pickPosition = this.scene.globe.pick(pickRay, this.scene);
    var pickPositionCartographic = Ellipsoid.WGS84.cartesianToCartographic(pickPosition);

    var vectorFeatures = this.pickVectorFeatures(screenPosition);

    var providerCoords = this._attachProviderCoordHooks();
    var pickRasterPromise = this.scene.imageryLayers.pickImageryLayerFeatures(pickRay, this.scene);

    var result = this._buildPickedFeatures(providerCoords, pickPosition, vectorFeatures, [pickRasterPromise], undefined, pickPositionCartographic.height);

    var mapInteractionModeStack = this.terria.mapInteractionModeStack;
    if (defined(mapInteractionModeStack) && mapInteractionModeStack.length > 0) {
        mapInteractionModeStack[mapInteractionModeStack.length - 1].pickedFeatures = result;
    } else {
        this.terria.pickedFeatures = result;
    }
};

/**
 * Picks all *vector* features (e.g. GeoJSON) shown at a certain position on the screen, ignoring raster features
 * (e.g. WFS). Because all vector features are already in memory, this is synchronous.
 *
 * @param {Cartesian2} screenPosition position on the screen to look for features
 * @returns {Feature[]} The features found.
 */
Cesium.prototype.pickVectorFeatures = function(screenPosition) {
    // Pick vector features
    var vectorFeatures = [];
    var pickedList = this.scene.drillPick(screenPosition, 100);
    for (var i = 0; i < pickedList.length; ++i) {
        var picked = pickedList[i];
        var id = picked.id;

        if (id && id.entityCollection && id.entityCollection.owner && id.entityCollection.owner.name === GlobeOrMap._featureHighlightName) {
            continue;
        }

        if (!defined(id) && defined(pickedList[i].primitive)) {
            id = picked.primitive.id;
        }
        if (id instanceof Entity && vectorFeatures.indexOf(id) === -1) {
            var feature = Feature.fromEntityCollectionOrEntity(id);
            vectorFeatures.push(feature);
        } else if (picked.primitive && picked.primitive._catalogItem && picked.primitive._catalogItem.getFeaturesFromPickResult) {
            var result = picked.primitive._catalogItem.getFeaturesFromPickResult(screenPosition, picked);
            if (result) {
                if (Array.isArray(result)) {
                    vectorFeatures.push(...result);
                } else {
                    vectorFeatures.push(result);
                }
            }
        }
    }

    return vectorFeatures;
};

/**
 * Hooks into the {@link ImageryProvider#pickFeatures} method of every imagery provider in the scene - when this method is
 * evaluated (usually as part of feature picking), it will record the tile coordinates used against the url of the
 * imagery provider in an object that is returned by this method. Hooks are removed immediately after being executed once.
 *
 * @returns {{x, y, level}} A map of urls to the coords used by the imagery provider when picking features. Will
 *     initially be empty but will be updated as the hooks are evaluated.
 * @private
 */
Cesium.prototype._attachProviderCoordHooks = function() {
    var providerCoords = {};

    var pickFeaturesHook = function(imageryProvider, oldPick, x, y, level, longitude, latitude) {
        var featuresPromise = oldPick.call(imageryProvider, x, y, level, longitude, latitude);

        // Use url to uniquely identify providers because what else can we do?
        if (imageryProvider.url) {
            providerCoords[imageryProvider.url] = {
                x: x,
                y: y,
                level: level
            };
        }

        imageryProvider.pickFeatures = oldPick;
        return featuresPromise;
    };

    for (var j = 0; j < this.scene.imageryLayers.length; j++) {
        var imageryProvider = this.scene.imageryLayers.get(j).imageryProvider;
        imageryProvider.pickFeatures = pickFeaturesHook.bind(undefined, imageryProvider, imageryProvider.pickFeatures);
    }

    return providerCoords;
};

/**
 * Builds a {@link PickedFeatures} object from a number of inputs.
 *
 * @param {{x, y, level}} providerCoords A map of imagery provider urls to the coords used to get features for that provider.
 * @param {Cartesian3} pickPosition The position in the 3D model that has been picked.
 * @param {Entity[]} existingFeatures Existing features - the results of feature promises will be appended to this.
 * @param {Promise[]} featurePromises Zero or more promises that each resolve to a list of {@link ImageryLayerFeatureInfo}s
 *     (usually there will be one promise per ImageryLayer. These will be combined as part of
 *     {@link PickedFeatures#allFeaturesAvailablePromise} and their results used to build the final
 *     {@link PickedFeatures#features} array.
 * @param {ImageryLayer[]} imageryLayers An array of ImageryLayers that should line up with the one passed as featurePromises.
 * @param {number} defaultHeight The height to use for feature position heights if none is available when picking.
 * @returns {PickedFeatures} A {@link PickedFeatures} object that is a combination of everything passed.
 * @private
 */
Cesium.prototype._buildPickedFeatures = function(providerCoords, pickPosition, existingFeatures, featurePromises, imageryLayers, defaultHeight) {
    var result = new PickedFeatures();

    result.providerCoords = providerCoords;
    result.pickPosition = pickPosition;

    result.allFeaturesAvailablePromise = when.all(featurePromises).then(function(allFeatures) {
        result.isLoading = false;

        result.features = allFeatures.reduce(function(resultFeaturesSoFar, imageryLayerFeatures, i) {
            if (!defined(imageryLayerFeatures)) {
                return resultFeaturesSoFar;
            }

            return resultFeaturesSoFar.concat(imageryLayerFeatures.map(function(feature) {
                if (defined(imageryLayers)) {
                    feature.imageryLayer = imageryLayers[i];
                }

                if (!defined(feature.position)) {
                    feature.position = Ellipsoid.WGS84.cartesianToCartographic(pickPosition);
                }

                // If the picked feature does not have a height, use the height of the picked location.
                // This at least avoids major parallax effects on the selection indicator.
                if (!defined(feature.position.height) || feature.position.height === 0.0) {
                    feature.position.height = defaultHeight;
                }
                return this._createFeatureFromImageryLayerFeature(feature);
            }.bind(this)));
        }.bind(this), defaultValue(existingFeatures, []));
    }.bind(this)).otherwise(function() {
        result.isLoading = false;
        result.error = 'An unknown error occurred while picking features.';
    });

    return result;
};

/**
 * Returns a new layer using a provided ImageryProvider, and adds it to the scene.
 * Note the optional parameters are a superset of the Leaflet version of this function, with one deletion (onProjectionError).
 *
 * @param {Object} options Options
 * @param {ImageryProvider} options.imageryProvider The imagery provider to create a new layer for.
 * @param {Number} [layerIndex] The index to add the layer at.  If omitted, the layer will added on top of all existing layers.
 * @param {Rectangle} [options.rectangle=imageryProvider.rectangle] The rectangle of the layer.  This rectangle
 *        can limit the visible portion of the imagery provider.
 * @param {Number|Function} [options.opacity=1.0] The alpha blending value of this layer, from 0.0 to 1.0.
 *                          This can either be a simple number or a function with the signature
 *                          <code>function(frameState, layer, x, y, level)</code>.  The function is passed the
 *                          current frame state, this layer, and the x, y, and level coordinates of the
 *                          imagery tile for which the alpha is required, and it is expected to return
 *                          the alpha value to use for the tile.
 * @param {Boolean} [options.clipToRectangle]
 * @param {Boolean} [options.treat403AsError]
 * @param {Boolean} [options.treat403AsError]
 * @param {Boolean} [options.ignoreUnknownTileErrors]
 * @param {Function} [options.onLoadError]
 * @returns {ImageryLayer} The newly created layer.
 */
Cesium.prototype.addImageryProvider = function(options) {
    var scene = this.scene;

    var errorEvent = options.imageryProvider.errorEvent;

    if (defined(errorEvent)) {
        errorEvent.addEventListener(options.onLoadError);
    }

    var result = new ImageryLayer(options.imageryProvider, {
        show : false,
        alpha : options.opacity,
        rectangle : options.clipToRectangle ? options.rectangle : undefined,
        isRequired : options.isRequiredForRendering   // TODO: This doesn't seem to be a valid option for ImageryLayer - remove (and upstream)?
    });

    // layerIndex is an optional parameter used when the imageryLayer corresponds to a CsvCatalogItem whose selected item has just changed
    // to ensure that the layer is re-added in the correct position
    scene.imageryLayers.add(result, options.layerIndex);

    this.updateLayerOrderToKeepOnTop();

    return result;
};

Cesium.prototype.removeImageryLayer = function(options) {
    var scene = this.scene;
    scene.imageryLayers.remove(options.layer);
};

Cesium.prototype.showImageryLayer = function(options) {
    options.layer.show = true;
};

Cesium.prototype.hideImageryLayer = function(options) {
    options.layer.show = false;
};

Cesium.prototype.isImageryLayerShown = function(options) {
    return options.layer.show;
};

Cesium.prototype.updateItemForSplitter = function(item) {
    if (!defined(item.splitDirection) || !defined(item.imageryLayer)) {
        return;
    }

    const terria = item.terria;

    if (terria.showSplitter) {
        item.imageryLayer.splitDirection = item.splitDirection;
    } else {
        item.imageryLayer.splitDirection = ImagerySplitDirection.NONE;
    }

    // Also update the next layer, if any.
    if (item._nextLayer) {
        item._nextLayer.splitDirection = item.imageryLayer.splitDirection;
    }

    this.notifyRepaintRequired();
};

Cesium.prototype.pauseMapInteraction = function() {
    ++this._pauseMapInteractionCount;
    if (this._pauseMapInteractionCount === 1) {
        this.scene.screenSpaceCameraController.enableInputs = false;
    }
};

Cesium.prototype.resumeMapInteraction = function() {
    --this._pauseMapInteractionCount;
    if (this._pauseMapInteractionCount === 0) {
        setTimeout(() => {
            if (this._pauseMapInteractionCount === 0) {
                this.scene.screenSpaceCameraController.enableInputs = true;
            }
        }, 0);
    }
};

function postRender(cesium, date) {
    // We can safely stop rendering when:
    //  - the camera position hasn't changed in over a second,
    //  - there are no tiles waiting to load, and
    //  - the clock is not animating
    //  - there are no tweens in progress

    var now = getTimestamp();

    var scene = cesium.scene;

    if (!Matrix4.equalsEpsilon(cesium._lastCameraViewMatrix, scene.camera.viewMatrix, 1e-5)) {
        cesium._lastCameraMoveTime = now;
    }

    var cameraMovedInLastSecond = now - cesium._lastCameraMoveTime < 1000;

    var surface = scene.globe._surface;
    var tilesWaiting = !surface._tileProvider.ready || surface._tileLoadQueueHigh.length > 0 || surface._tileLoadQueueMedium.length > 0 || surface._tileLoadQueueLow.length > 0 || surface._debug.tilesWaitingForChildren > 0;

    if (!cameraMovedInLastSecond && !tilesWaiting && !cesium.viewer.clock.shouldAnimate && cesium.scene.tweens.length === 0) {
        if (cesium.verboseRendering) {
            console.log('stopping rendering @ ' + getTimestamp());
        }
        cesium.viewer.useDefaultRenderLoop = false;
        cesium.stoppedRendering = true;
    }

    Matrix4.clone(scene.camera.viewMatrix, cesium._lastCameraViewMatrix);

    var feature = cesium.terria.selectedFeature;
    if (defined(feature)) {
        var position;

        if (defined(cesium.dataSourceDisplay)) {
            var originalEntity = defined(feature._originalEntity) ? feature._originalEntity : feature;
            var state = cesium.dataSourceDisplay.getBoundingSphere(originalEntity, true, boundingSphereScratch);

            if (state === BoundingSphereState.DONE) {
                position = Cartesian3.clone(boundingSphereScratch.center);
            }
        }

        if (!defined(position) && defined(feature.position)) {
            position = feature.position.getValue(cesium.terria.clock.currentTime);
        }

        if (defined(position)) {
            cesium._selectionIndicator.position = position;
        }
    }

    cesium._selectionIndicator.update();
}

function selectFeature(cesium) {
    var feature = cesium.terria.selectedFeature;

    cesium._highlightFeature(feature);

    if (defined(feature) && defined(feature.position)) {
        cesium._selectionIndicator.position = feature.position.getValue(cesium.terria.clock.currentTime);
        cesium._selectionIndicator.animateAppear();
    } else {
        cesium._selectionIndicator.animateDepart();
    }

    cesium._selectionIndicator.update();
}

module.exports = Cesium;<|MERGE_RESOLUTION|>--- conflicted
+++ resolved
@@ -408,11 +408,7 @@
  */
 Cesium.prototype.zoomTo = function(target, flightDurationSeconds) {
     if (!defined(target)) {
-<<<<<<< HEAD
-        throw new DeveloperError('viewOrExtent is required.');
-=======
         throw new DeveloperError('target is required.');
->>>>>>> 24aa509f
     }
 
     flightDurationSeconds = defaultValue(flightDurationSeconds, 3.0);
@@ -500,15 +496,11 @@
 
         var boundingSpheres = [];
         for (var i = 0, len = entities.length; i < len; i++) {
-<<<<<<< HEAD
-            var state = dataSourceDisplay.getBoundingSphere(entities[i], false, boundingSphereScratch);
-=======
             var state = BoundingSphereState.PENDING;
             try {
                 state = dataSourceDisplay.getBoundingSphere(entities[i], false, boundingSphereScratch);
             } catch (e) {
             }
->>>>>>> 24aa509f
 
             if (state === BoundingSphereState.PENDING) {
                 return false;
@@ -521,10 +513,7 @@
         cesium.scene.camera.flyToBoundingSphere(boundingSphere, {
             duration : flightDurationSeconds
         });
-<<<<<<< HEAD
-=======
         return true;
->>>>>>> 24aa509f
     }, {
         pollInterval: 100,
         timeout: 5000
@@ -533,15 +522,11 @@
 
 function zoomToBoundingSphere(cesium, target, flightDurationSeconds) {
     var boundingSphere = target.boundingSphere;
-<<<<<<< HEAD
     var modelMatrix = target.modelMatrix;
     if (modelMatrix) {
         boundingSphere = BoundingSphere.transform(boundingSphere, modelMatrix);
     }
     cesium.scene.camera.flyToBoundingSphere(boundingSphere, {
-=======
-    cesium.scene.camera.flyToBoundingSphere(target.boundingSphere, {
->>>>>>> 24aa509f
         offset: new HeadingPitchRange(0.0, -0.5, boundingSphere.radius),
         duration: flightDurationSeconds
     });
