"use strict";

/*global require*/

var knockout = require('terriajs-cesium/Source/ThirdParty/knockout');
var defined = require('terriajs-cesium/Source/Core/defined');

/**
 * Manages a stack of all the time series layers currently being shown and makes sure the clock provided is always tracking
 * the highest one. When the top-most layer is disabled, the clock will track the next highest in the stack. Provides access
 * to the current top layer so that can be displayed to the user.
 *
 * @param clock The clock that should track the highest layer.
 * @constructor
 */
var TimeSeriesStack = function(clock) {
    this.clock = clock;

    this._layerStack = [];

    knockout.track(this, ['_layerStack']);

    /**
     * The highest time-series layer, or undefined if there are no time series layers.
     */
    knockout.defineProperty(this, 'topLayer', {
        get: function() {
            if (this._layerStack.length) {
                return this._layerStack[this._layerStack.length - 1];
            }
        }
    });

    knockout.getObservable(this, 'topLayer').subscribe(function(topLayer) {
        if (defined(topLayer)) {
            // If there's a top layer, make the clock track it.
<<<<<<< HEAD
            this.clock.setCatalogItem(this.topLayer);
=======
            topLayer.clock.getValue(this.clock);
>>>>>>> e25ac374
        } else {
            // If there's no layers, stop the clock from running.
            this.clock.shouldAnimate = false;
        }
    }, this);
};

/**
 * Adds the supplied {@link CatalogItem} to the top of the stack. If the item is already in the stack, it will be moved
 * rather than added twice.
 *
 * @param {CatalogItem} item
 */
TimeSeriesStack.prototype.addLayerToTop = function(item) {
    var currentIndex = this._layerStack.indexOf(item);
    this._layerStack.push(item);
    if (currentIndex > -1) {
        this._layerStack.splice(currentIndex, 1);
    }
};

/**
 * Removes a layer from the stack, no matter what it's location. If the layer is currently at the top, the value of
 * {@link TimeSeriesStack#topLayer} will change.
 *
 * @param {CatalogItem} item;
 */
TimeSeriesStack.prototype.removeLayer = function(item) {
    var index = this._layerStack.indexOf(item);
    this._layerStack.splice(index, 1);
};

module.exports = TimeSeriesStack;<|MERGE_RESOLUTION|>--- conflicted
+++ resolved
@@ -34,11 +34,7 @@
     knockout.getObservable(this, 'topLayer').subscribe(function(topLayer) {
         if (defined(topLayer)) {
             // If there's a top layer, make the clock track it.
-<<<<<<< HEAD
             this.clock.setCatalogItem(this.topLayer);
-=======
-            topLayer.clock.getValue(this.clock);
->>>>>>> e25ac374
         } else {
             // If there's no layers, stop the clock from running.
             this.clock.shouldAnimate = false;
