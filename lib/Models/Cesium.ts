import i18next from "i18next";
import { isEqual } from "lodash-es";
import {
  autorun,
  computed,
  IObservableArray,
  observable,
  runInAction
} from "mobx";
import { computedFn } from "mobx-utils";
<<<<<<< HEAD
=======
import AssociativeArray from "terriajs-cesium/Source/Core/AssociativeArray";
>>>>>>> 7b0d877a
import BoundingSphere from "terriajs-cesium/Source/Core/BoundingSphere";
import Cartesian2 from "terriajs-cesium/Source/Core/Cartesian2";
import Cartesian3 from "terriajs-cesium/Source/Core/Cartesian3";
import Cartographic from "terriajs-cesium/Source/Core/Cartographic";
import CesiumTerrainProvider from "terriajs-cesium/Source/Core/CesiumTerrainProvider";
import Clock from "terriajs-cesium/Source/Core/Clock";
import createWorldTerrain from "terriajs-cesium/Source/Core/createWorldTerrain";
import Credit from "terriajs-cesium/Source/Core/Credit";
import defaultValue from "terriajs-cesium/Source/Core/defaultValue";
import defined from "terriajs-cesium/Source/Core/defined";
import destroyObject from "terriajs-cesium/Source/Core/destroyObject";
import Ellipsoid from "terriajs-cesium/Source/Core/Ellipsoid";
import EllipsoidTerrainProvider from "terriajs-cesium/Source/Core/EllipsoidTerrainProvider";
import Event from "terriajs-cesium/Source/Core/Event";
import EventHelper from "terriajs-cesium/Source/Core/EventHelper";
import FeatureDetection from "terriajs-cesium/Source/Core/FeatureDetection";
import HeadingPitchRange from "terriajs-cesium/Source/Core/HeadingPitchRange";
import Ion from "terriajs-cesium/Source/Core/Ion";
import IonResource from "terriajs-cesium/Source/Core/IonResource";
import KeyboardEventModifier from "terriajs-cesium/Source/Core/KeyboardEventModifier";
import CesiumMath from "terriajs-cesium/Source/Core/Math";
import Matrix4 from "terriajs-cesium/Source/Core/Matrix4";
import PerspectiveFrustum from "terriajs-cesium/Source/Core/PerspectiveFrustum";
import Rectangle from "terriajs-cesium/Source/Core/Rectangle";
import sampleTerrain from "terriajs-cesium/Source/Core/sampleTerrain";
import ScreenSpaceEventType from "terriajs-cesium/Source/Core/ScreenSpaceEventType";
import TerrainProvider from "terriajs-cesium/Source/Core/TerrainProvider";
import Transforms from "terriajs-cesium/Source/Core/Transforms";
import BoundingSphereState from "terriajs-cesium/Source/DataSources/BoundingSphereState";
import DataSource from "terriajs-cesium/Source/DataSources/DataSource";
import DataSourceCollection from "terriajs-cesium/Source/DataSources/DataSourceCollection";
import DataSourceDisplay from "terriajs-cesium/Source/DataSources/DataSourceDisplay";
import Entity from "terriajs-cesium/Source/DataSources/Entity";
import Camera from "terriajs-cesium/Source/Scene/Camera";
import Cesium3DTileset from "terriajs-cesium/Source/Scene/Cesium3DTileset";
import CreditDisplay from "terriajs-cesium/Source/Scene/CreditDisplay";
import ImageryLayer from "terriajs-cesium/Source/Scene/ImageryLayer";
import ImageryLayerFeatureInfo from "terriajs-cesium/Source/Scene/ImageryLayerFeatureInfo";
import ImageryProvider from "terriajs-cesium/Source/Scene/ImageryProvider";
import Scene from "terriajs-cesium/Source/Scene/Scene";
import SceneTransforms from "terriajs-cesium/Source/Scene/SceneTransforms";
import SingleTileImageryProvider from "terriajs-cesium/Source/Scene/SingleTileImageryProvider";
import SplitDirection from "terriajs-cesium/Source/Scene/SplitDirection";
import CesiumWidget from "terriajs-cesium/Source/Widgets/CesiumWidget/CesiumWidget";
import getElement from "terriajs-cesium/Source/Widgets/getElement";
import filterOutUndefined from "../Core/filterOutUndefined";
import flatten from "../Core/flatten";
import isDefined from "../Core/isDefined";
import LatLonHeight from "../Core/LatLonHeight";
import pollToPromise from "../Core/pollToPromise";
import TerriaError from "../Core/TerriaError";
import waitForDataSourceToLoad from "../Core/waitForDataSourceToLoad";
import CesiumRenderLoopPauser from "../Map/Cesium/CesiumRenderLoopPauser";
import CesiumSelectionIndicator from "../Map/Cesium/CesiumSelectionIndicator";
import MapboxVectorTileImageryProvider from "../Map/ImageryProvider/MapboxVectorTileImageryProvider";
import ProtomapsImageryProvider from "../Map/ImageryProvider/ProtomapsImageryProvider";
import PickedFeatures, {
  ProviderCoordsMap
} from "../Map/PickedFeatures/PickedFeatures";
import FeatureInfoUrlTemplateMixin from "../ModelMixins/FeatureInfoUrlTemplateMixin";
import MappableMixin, {
  ImageryParts,
  isCesium3DTileset,
  isDataSource,
  isPrimitive,
  isTerrainProvider,
  MapItem
} from "../ModelMixins/MappableMixin";
import TileErrorHandlerMixin from "../ModelMixins/TileErrorHandlerMixin";
import SplitterTraits from "../Traits/TraitsClasses/SplitterTraits";
import TerriaViewer from "../ViewModels/TerriaViewer";
import CameraView from "./CameraView";
import hasTraits from "./Definition/hasTraits";
import Feature from "./Feature";
import GlobeOrMap from "./GlobeOrMap";
import Terria from "./Terria";
import UserDrawing from "./UserDrawing";
import Resource from "terriajs-cesium/Source/Core/Resource";

//import Cesium3DTilesInspector from "terriajs-cesium/Source/Widgets/Cesium3DTilesInspector/Cesium3DTilesInspector";

// Intermediary
var cartesian3Scratch = new Cartesian3();
var enuToFixedScratch = new Matrix4();
var southwestScratch = new Cartesian3();
var southeastScratch = new Cartesian3();
var northeastScratch = new Cartesian3();
var northwestScratch = new Cartesian3();
var southwestCartographicScratch = new Cartographic();
var southeastCartographicScratch = new Cartographic();
var northeastCartographicScratch = new Cartographic();
var northwestCartographicScratch = new Cartographic();

export default class Cesium extends GlobeOrMap {
  readonly type = "Cesium";
  readonly terria: Terria;
  readonly terriaViewer: TerriaViewer;
  readonly cesiumWidget: CesiumWidget;
  readonly scene: Scene;
  readonly dataSources: DataSourceCollection = new DataSourceCollection();
  readonly dataSourceDisplay: DataSourceDisplay;
  readonly pauser: CesiumRenderLoopPauser;
  readonly canShowSplitter = true;
  private readonly _eventHelper: EventHelper;
  private _3dTilesetEventListeners = new Map<
    Cesium3DTileset,
    Event.RemoveCallback[]
  >(); // eventListener reference storage
  private _pauseMapInteractionCount = 0;
  private _lastZoomTarget:
    | CameraView
    | Rectangle
    | DataSource
    | MappableMixin.Instance
    | /*TODO Cesium.Cesium3DTileset*/ any;

  private cesiumDataAttributions: IObservableArray<string> = observable([]);

  // When true, feature picking is paused. This is useful for temporarily
  // disabling feature picking when some other interaction mode wants to take
  // over the LEFT_CLICK behavior.
  isFeaturePickingPaused = false;

  /* Disposers */
  private readonly _selectionIndicator: CesiumSelectionIndicator;
  private readonly _disposeSelectedFeatureSubscription: () => void;
  private readonly _disposeWorkbenchMapItemsSubscription: () => void;
  private readonly _disposeTerrainReaction: () => void;
  private readonly _disposeSplitterReaction: () => void;
  private readonly _disposeResolutionReaction: () => void;

  private _createImageryLayer: (
    ip: ImageryProvider,
    clippingRectangle: Rectangle | undefined
  ) => ImageryLayer = computedFn((ip, clippingRectangle) => {
    return new ImageryLayer(ip, {
      rectangle: clippingRectangle
    });
  });

  constructor(terriaViewer: TerriaViewer, container: string | HTMLElement) {
    super();

    this.terriaViewer = terriaViewer;
    this.terria = terriaViewer.terria;

    if (this.terria.configParameters.cesiumIonAccessToken !== undefined) {
      Ion.defaultAccessToken = this.terria.configParameters.cesiumIonAccessToken;
    }

    //An arbitrary base64 encoded image used to populate the placeholder SingleTileImageryProvider
    const img =
      "data:image/png;base64, iVBORw0KGgoAAAANSUhEUgAAAAUA \
    AAAFCAYAAACNbyblAAAAHElEQVQI12P4//8/w38GIAXDIBKE0DHxgljNBAAO \
    9TXL0Y4OHwAAAABJRU5ErkJggg==";

    const options = {
      dataSources: this.dataSources,
      clock: this.terria.timelineClock,
      imageryProvider: new SingleTileImageryProvider({ url: img }),
      scene3DOnly: true,
      shadows: true,
      useBrowserRecommendedResolution: !this.terria.useNativeResolution
    };

    // Workaround for Firefox bug with WebGL and printing:
    // https://bugzilla.mozilla.org/show_bug.cgi?id=976173
    const firefoxBugOptions = (<any>FeatureDetection).isFirefox()
      ? {
          contextOptions: {
            webgl: { preserveDrawingBuffer: true }
          }
        }
      : undefined;

    try {
      this.cesiumWidget = new CesiumWidget(
        container,
        Object.assign({}, options, firefoxBugOptions)
      );
      this.scene = this.cesiumWidget.scene;
    } catch (error) {
      throw TerriaError.from(error, {
        message: {
          key: "terriaViewer.slowWebGLAvailableMessageII",
          parameters: { appName: this.terria.appName, webGL: "WebGL" }
        }
      });
    }

    //new Cesium3DTilesInspector(document.getElementsByClassName("cesium-widget").item(0), this.scene);

    this.dataSourceDisplay = new DataSourceDisplay({
      scene: this.scene,
      dataSourceCollection: this.dataSources
    });

    this._selectionIndicator = new CesiumSelectionIndicator(this);

    this.supportsPolylinesOnTerrain = (<any>this.scene).context.depthTexture;

    this._eventHelper = new EventHelper();

    this._eventHelper.add(this.terria.timelineClock.onTick, <any>((
      clock: Clock
    ) => {
      this.dataSourceDisplay.update(clock.currentTime);
    }));

    // Progress
    this._eventHelper.add(this.scene.globe.tileLoadProgressEvent, <any>(
      ((currentLoadQueueLength: number) =>
        this._updateTilesLoadingCount(currentLoadQueueLength))
    ));

    // Disable HDR lighting for better performance and to avoid changing imagery colors.
    (<any>this.scene).highDynamicRange = false;

    this.scene.imageryLayers.removeAll();

    //catch Cesium terrain provider down and switch to Ellipsoid
    //     terrainProvider.errorEvent.addEventListener(function(err) {
    //         console.log('Terrain provider error.  ', err.message);
    //         if (viewer.scene.terrainProvider instanceof CesiumTerrainProvider) {
    //             console.log('Switching to EllipsoidTerrainProvider.');
    //             that.terria.viewerMode = ViewerMode.CesiumEllipsoid;
    //             if (!defined(that.TerrainMessageViewed)) {
    //                 that.terria.raiseErrorToUser({
    //                     title : 'Terrain Server Not Responding',
    //                     message : '\
    // The terrain server is not responding at the moment.  You can still use all the features of '+that.terria.appName+' \
    // but there will be no terrain detail in 3D mode.  We\'re sorry for the inconvenience.  Please try \
    // again later and the terrain server should be responding as expected.  If the issue persists, please contact \
    // us via email at '+that.terria.supportEmail+'.'
    //                 });
    //                 that.TerrainMessageViewed = true;
    //             }
    //         }
    //     });

    this.updateCredits(container);

    this.scene.globe.depthTestAgainstTerrain = false;

    const inputHandler = this.cesiumWidget.screenSpaceEventHandler;

    // // Add double click zoom
    // inputHandler.setInputAction(
    //     function (movement) {
    //         zoomIn(scene, movement.position);
    //     },
    //     ScreenSpaceEventType.LEFT_DOUBLE_CLICK);
    // inputHandler.setInputAction(
    //     function (movement) {
    //         zoomOut(scene, movement.position);
    //     },
    //     ScreenSpaceEventType.LEFT_DOUBLE_CLICK, KeyboardEventModifier.SHIFT);

    // Handle mouse move
    inputHandler.setInputAction(e => {
      this.mouseCoords.updateCoordinatesFromCesium(this.terria, e.endPosition);
    }, ScreenSpaceEventType.MOUSE_MOVE);

    inputHandler.setInputAction(
      e => {
        this.mouseCoords.updateCoordinatesFromCesium(
          this.terria,
          e.endPosition
        );
      },
      ScreenSpaceEventType.MOUSE_MOVE,
      KeyboardEventModifier.SHIFT
    );

    // Handle left click by picking objects from the map.
    inputHandler.setInputAction(e => {
      if (!this.isFeaturePickingPaused)
        this.pickFromScreenPosition(e.position, false);
    }, ScreenSpaceEventType.LEFT_CLICK);

    let zoomUserDrawing: UserDrawing | undefined;

    // Handle zooming on SHIFT + MOUSE DOWN
    inputHandler.setInputAction(
      e => {
        if (!this.isFeaturePickingPaused && !isDefined(zoomUserDrawing)) {
          this.pauseMapInteraction();

          const exitZoom = () => {
            document.removeEventListener("keyup", onKeyUp);
            runInAction(() => {
              this.terria.mapInteractionModeStack.pop();
              zoomUserDrawing && zoomUserDrawing.cleanUp();
            });
            this.resumeMapInteraction();
            zoomUserDrawing = undefined;
          };

          // If the shift key is released -> exit zoom
          const onKeyUp = (e: KeyboardEvent) =>
            e.key === "Shift" && zoomUserDrawing && exitZoom();

          document.addEventListener("keyup", onKeyUp);

          let pointClickCount = 0;

          zoomUserDrawing = new UserDrawing({
            terria: this.terria,
            messageHeader: i18next.t("map.drawExtentHelper.drawExtent"),
            onPointClicked: () => {
              pointClickCount++;
              if (
                zoomUserDrawing &&
                zoomUserDrawing.pointEntities.entities.values.length >= 2
              ) {
                const rectangle = zoomUserDrawing.otherEntities.entities
                  .getById("rectangle")
                  ?.rectangle?.coordinates?.getValue(
                    this.terria.timelineClock.currentTime
                  );

                if (rectangle) this.zoomTo(rectangle, 1);

                exitZoom();

                // If more than two points are clicked but a rectangle hasn't been drawn -> exit zoom
              } else if (pointClickCount >= 2) {
                exitZoom();
              }
            },
            allowPolygon: false,
            drawRectangle: true,
            invisible: true
          });

          zoomUserDrawing.enterDrawMode();

          // Pick first point of rectangle on start
          this.pickFromScreenPosition(e.position, false);
        }
      },
      ScreenSpaceEventType.LEFT_DOWN,
      KeyboardEventModifier.SHIFT
    );

    // Handle SHIFT + CLICK for zooming

    inputHandler.setInputAction(
      e => {
        if (isDefined(zoomUserDrawing)) {
          this.pickFromScreenPosition(e.position, false);
        }
      },
      ScreenSpaceEventType.LEFT_UP,
      KeyboardEventModifier.SHIFT
    );

    this.pauser = new CesiumRenderLoopPauser(this.cesiumWidget, () => {
      // Post render, update selection indicator position
      const feature = this.terria.selectedFeature;

      // If the feature has an associated primitive and that primitive has
      // a clamped position, use that instead, because the regular
      // position doesn't take terrain clamping into account.
      if (isDefined(feature)) {
        if (
          isDefined(feature.cesiumPrimitive) &&
          isDefined(feature.cesiumPrimitive._clampedPosition)
        ) {
          this._selectionIndicator.position =
            feature.cesiumPrimitive._clampedPosition;
        } else if (
          isDefined(feature.cesiumPrimitive) &&
          isDefined(feature.cesiumPrimitive._clampedModelMatrix)
        ) {
          this._selectionIndicator.position = Matrix4.getTranslation(
            feature.cesiumPrimitive._clampedModelMatrix,
            this._selectionIndicator.position || new Cartesian3()
          );
        } else if (isDefined(feature.position)) {
          this._selectionIndicator.position = feature.position.getValue(
            this.terria.timelineClock.currentTime
          );
        }
      }

      this._selectionIndicator.update();
    });

    this._disposeSelectedFeatureSubscription = autorun(() => {
      this._selectFeature();
    });

    this._disposeWorkbenchMapItemsSubscription = this.observeModelLayer();
    this._disposeTerrainReaction = autorun(() => {
      this.scene.globe.terrainProvider = this.terrainProvider;
      this.scene.globe.splitDirection = this.terria.showSplitter
        ? this.terria.terrainSplitDirection
        : SplitDirection.NONE;
      this.scene.globe.depthTestAgainstTerrain = this.terria.depthTestAgainstTerrainEnabled;
      if (this.scene.skyAtmosphere) {
        this.scene.skyAtmosphere.splitDirection = this.scene.globe.splitDirection;
      }
    });
    this._disposeSplitterReaction = this._reactToSplitterChanges();

    this._disposeResolutionReaction = autorun(() => {
      (this.cesiumWidget as any).useBrowserRecommendedResolution = !this.terria
        .useNativeResolution;
      this.cesiumWidget.scene.globe.maximumScreenSpaceError = this.terria.baseMaximumScreenSpaceError;
    });
  }

  private updateCredits(container: string | HTMLElement) {
    const containerElement = getElement(container);
    const creditsElement =
      containerElement &&
      (containerElement.getElementsByClassName(
        "cesium-widget-credits"
      )[0] as HTMLElement);
    const logoContainer =
      creditsElement &&
      (creditsElement.getElementsByClassName(
        "cesium-credit-logoContainer"
      )[0] as HTMLElement);
    const expandLink =
      creditsElement &&
      creditsElement.getElementsByClassName("cesium-credit-expand-link") &&
      (creditsElement.getElementsByClassName(
        "cesium-credit-expand-link"
      )[0] as HTMLElement);

    if (creditsElement) {
      if (logoContainer) creditsElement?.removeChild(logoContainer);
      if (expandLink) creditsElement?.removeChild(expandLink);
    }

    const creditDisplay: CreditDisplay & {
      _currentFrameCredits?: {
        lightboxCredits: AssociativeArray;
      };
    } = this.scene.frameState.creditDisplay;
    const creditDisplayOldDestroy = creditDisplay.destroy;
    creditDisplay.destroy = () => {
      try {
        creditDisplayOldDestroy();
      } catch (err) {}
    };

    const creditDisplayOldEndFrame = creditDisplay.endFrame;

    creditDisplay.endFrame = () => {
      creditDisplayOldEndFrame.bind(creditDisplay)();

      runInAction(() => {
        const creditDisplayElements: {
          credit: Credit;
          count: number;
        }[] = creditDisplay._currentFrameCredits!.lightboxCredits.values;

        // sort credits by count (number of times they are added to map)
        const credits = creditDisplayElements
          .sort((credit1, credit2) => {
            return credit2.count - credit1.count;
          })
          .map(({ credit }) => credit.html);

        if (isEqual(credits, this.cesiumDataAttributions.toJS())) return;

        // first remove ones that are not on the map anymore
        // Iterate backwards because we're removing items.
        for (let i = this.cesiumDataAttributions.length - 1; i >= 0; i--) {
          const attribution = this.cesiumDataAttributions[i];
          if (!credits.includes(attribution)) {
            this.cesiumDataAttributions.remove(attribution);
          }
        }

        // then go through all credits and add them or update their position
        for (const [index, credit] of credits.entries()) {
          const attributionIndex = this.cesiumDataAttributions.indexOf(credit);

          if (attributionIndex === index) {
            // it is already on correct position in the list
            continue;
          } else if (attributionIndex === -1) {
            // it is not on the list yet so we add it to the list
            this.cesiumDataAttributions.splice(index, 0, credit);
          } else {
            // it is on the list but not in the right place so we move it
            this.cesiumDataAttributions.move(attributionIndex, index);
          }
        }
      });
    };
  }

  getContainer() {
    return this.cesiumWidget.container;
  }

  pauseMapInteraction() {
    ++this._pauseMapInteractionCount;
    if (this._pauseMapInteractionCount === 1) {
      this.scene.screenSpaceCameraController.enableInputs = false;
    }
  }

  resumeMapInteraction() {
    --this._pauseMapInteractionCount;
    if (this._pauseMapInteractionCount === 0) {
      setTimeout(() => {
        if (this._pauseMapInteractionCount === 0) {
          this.scene.screenSpaceCameraController.enableInputs = true;
        }
      }, 0);
    }
  }

  destroy() {
    // Port old Cesium.prototype.destroy stuff
    // this._enableSelectExtent(cesiumWidget.scene, false);

    const inputHandler = this.cesiumWidget.screenSpaceEventHandler;
    inputHandler.removeInputAction(ScreenSpaceEventType.MOUSE_MOVE);
    inputHandler.removeInputAction(
      ScreenSpaceEventType.MOUSE_MOVE,
      KeyboardEventModifier.SHIFT
    );
    // inputHandler.removeInputAction(ScreenSpaceEventType.LEFT_DOUBLE_CLICK);
    // inputHandler.removeInputAction(ScreenSpaceEventType.LEFT_DOUBLE_CLICK, KeyboardEventModifier.SHIFT);

    inputHandler.removeInputAction(ScreenSpaceEventType.LEFT_CLICK);
    inputHandler.removeInputAction(
      ScreenSpaceEventType.LEFT_DOWN,
      KeyboardEventModifier.SHIFT
    );
    inputHandler.removeInputAction(
      ScreenSpaceEventType.LEFT_UP,
      KeyboardEventModifier.SHIFT
    );

    // if (defined(this.monitor)) {
    //     this.monitor.destroy();
    //     this.monitor = undefined;
    // }

    if (isDefined(this._selectionIndicator)) {
      this._selectionIndicator.destroy();
    }

    this.pauser.destroy();
    this.stopObserving();
    this._eventHelper.removeAll();
    this._updateTilesLoadingIndeterminate(false); // reset progress bar loading state to false for any data sources with indeterminate progress e.g. 3DTilesets.
    this.dataSourceDisplay.destroy();

    this._disposeTerrainReaction();
    this._disposeResolutionReaction();

    this._disposeSelectedFeatureSubscription();
    this._disposeSplitterReaction();
    this.cesiumWidget.destroy();
    destroyObject(this);
  }

  @computed
<<<<<<< HEAD
=======
  get attributions() {
    return this.cesiumDataAttributions;
  }

>>>>>>> 7b0d877a
  private get _allMappables() {
    const catalogItems = [
      ...this.terriaViewer.items.get(),
      this.terriaViewer.baseMap
    ];
    return flatten(
      filterOutUndefined(
        catalogItems.map(item => {
          if (isDefined(item) && MappableMixin.isMixedInto(item))
            return item.mapItems.map(mapItem => ({ mapItem, item }));
        })
      )
    );
  }

  @computed
  private get _allMapItems(): MapItem[] {
    return this._allMappables.map(({ mapItem }) => mapItem);
  }

  private observeModelLayer() {
    let prevMapItems: MapItem[] = [];
    return autorun(() => {
      // TODO: Look up the type in a map and call the associated function.
      //       That way the supported types of map items is extensible.
      const allDataSources = this._allMapItems.filter(isDataSource);

      let dataSources = this.dataSources;
      // Remove deleted data sources
      // Iterate backwards because we're removing items.
      for (let i = dataSources.length - 1; i >= 0; i--) {
        const d = dataSources.get(i);
        if (allDataSources.indexOf(d) === -1) {
          dataSources.remove(d);
        }
      }

      // Add new data sources
      allDataSources.forEach(d => {
        if (!dataSources.contains(d)) {
          dataSources.add(d);
        }
      });

      // Ensure stacking order matches order in allDataSources - first item appears on top.
      allDataSources.forEach(d => dataSources.raiseToTop(d));

      const allImageryParts = this._allMappables
        .map(m =>
          ImageryParts.is(m.mapItem)
            ? this._makeImageryLayerFromParts(m.mapItem, m.item)
            : undefined
        )
        .filter(isDefined);

      // Delete imagery layers that are no longer in the model
      // Iterate backwards because we're removing items.
      for (let i = this.scene.imageryLayers.length - 1; i >= 0; i--) {
        const imageryLayer = this.scene.imageryLayers.get(i);
        if (allImageryParts.indexOf(imageryLayer) === -1) {
          this.scene.imageryLayers.remove(imageryLayer);
        }
      }
      // Iterate backwards so that adding multiple layers adds them in increasing cesium index order
      for (
        let modelIndex = allImageryParts.length - 1;
        modelIndex >= 0;
        modelIndex--
      ) {
        const mapItem = allImageryParts[modelIndex];

        const targetCesiumIndex = allImageryParts.length - modelIndex - 1;
        const currentCesiumIndex = this.scene.imageryLayers.indexOf(mapItem);
        if (currentCesiumIndex === -1) {
          this.scene.imageryLayers.add(mapItem, targetCesiumIndex);
        } else if (currentCesiumIndex > targetCesiumIndex) {
          for (let j = currentCesiumIndex; j > targetCesiumIndex; j--) {
            this.scene.imageryLayers.lower(mapItem);
          }
        } else if (currentCesiumIndex < targetCesiumIndex) {
          for (let j = currentCesiumIndex; j < targetCesiumIndex; j++) {
            this.scene.imageryLayers.raise(mapItem);
          }
        }
      }

      const allPrimitives = this._allMapItems.filter(isPrimitive);
      const prevPrimitives = prevMapItems.filter(isPrimitive);
      const primitives = this.scene.primitives;

      // Remove deleted primitives
      prevPrimitives.forEach(primitive => {
        if (!allPrimitives.includes(primitive)) {
          if (isCesium3DTileset(primitive)) {
            // Remove all event listeners from any Cesium3DTilesets by running stored remover functions
            const fnArray = this._3dTilesetEventListeners.get(primitive);
            try {
              fnArray?.forEach(fn => fn()); // Run the remover functions
            } catch (error) {}

            this._3dTilesetEventListeners.delete(primitive); // Remove the item for this tileset from our eventListener reference storage array
            this._updateTilesLoadingIndeterminate(false); // reset progress bar loading state to false. Any new tile loading event will restart it to account for multiple currently loading 3DTilesets.
          }
          primitives.remove(primitive);
        }
      });

      // Add new primitives
      allPrimitives.forEach(primitive => {
        if (!primitives.contains(primitive)) {
          primitives.add(primitive);

          if (isCesium3DTileset(primitive)) {
            const startingListener = this._eventHelper.add(
              primitive.tileLoad,
              () => this._updateTilesLoadingIndeterminate(true)
            );

            //Add event listener for when tiles finished loading for current view. Infrequent.
            const finishedListener = this._eventHelper.add(
              primitive.allTilesLoaded,
              () => this._updateTilesLoadingIndeterminate(false)
            );

            // Push new item to eventListener reference storage
            this._3dTilesetEventListeners.set(primitive, [
              startingListener,
              finishedListener
            ]);
          }
        }
      });
      prevMapItems = this._allMapItems;
      this.notifyRepaintRequired();
    });
  }

  stopObserving() {
    if (this._disposeWorkbenchMapItemsSubscription !== undefined) {
      this._disposeWorkbenchMapItemsSubscription();
    }
  }

  doZoomTo(target: any, flightDurationSeconds = 3.0): Promise<void> {
    this._lastZoomTarget = target;

    const _zoom: () => Promise<void> = async () => {
      const camera = this.scene.camera;

      if (target instanceof Rectangle) {
        // target is a Rectangle

        // Work out the destination that the camera would naturally fly to
        const destinationCartesian = camera.getRectangleCameraCoordinates(
          target
        );
        const destination = Ellipsoid.WGS84.cartesianToCartographic(
          destinationCartesian
        );
        const terrainProvider = this.scene.globe.terrainProvider;
        // A sufficiently coarse tile level that still has approximately accurate height
        const level = 6;
        const center = Rectangle.center(target);

        // Perform an elevation query at the centre of the rectangle
        let terrainSample: Cartographic;
        try {
          [terrainSample] = await sampleTerrain(terrainProvider, level, [
            center
          ]);
        } catch {
          // if the request fails just use center with height=0
          terrainSample = center;
        }

        if (this._lastZoomTarget !== target) {
          return;
        }

        const finalDestinationCartographic = new Cartographic(
          destination.longitude,
          destination.latitude,
          destination.height + terrainSample.height
        );

        const finalDestination = Ellipsoid.WGS84.cartographicToCartesian(
          finalDestinationCartographic
        );

        return flyToPromise(camera, {
          duration: flightDurationSeconds,
          destination: finalDestination
        });
      } else if (defined(target.entities)) {
        // target is some DataSource
        return waitForDataSourceToLoad(target).then(() => {
          if (this._lastZoomTarget === target) {
            return zoomToDataSource(this, target, flightDurationSeconds);
          }
        });
      } else if (
        // check for readyPromise first because cesium raises an exception when
        // accessing `.boundingSphere` before ready
        defined(target.readyPromise) ||
        defined(target.boundingSphere)
      ) {
        // target is some object like a Model with boundingSphere and possibly a readyPromise
        return Promise.resolve(target.readyPromise).then(() => {
          if (this._lastZoomTarget === target) {
            return flyToBoundingSpherePromise(camera, target.boundingSphere, {
              offset: new HeadingPitchRange(
                0,
                -0.5,
                // To avoid getting too close to models less than 100m radius, let
                // cesium calculate an appropriate zoom distance. For the rest
                // use the radius as the zoom distance because the offset
                // distance cesium calculates for large models is often too far away.
                target.boundingSphere.radius < 100
                  ? undefined
                  : target.boundingSphere.radius
              ),
              duration: flightDurationSeconds
            });
          }
        });
      } else if (target.position instanceof Cartesian3) {
        // target is a CameraView or an Entity
        return flyToPromise(camera, {
          duration: flightDurationSeconds,
          destination: target.position,
          orientation: {
            direction: target.direction,
            up: target.up
          }
        });
      } else if (MappableMixin.isMixedInto(target)) {
        // target is a Mappable
        if (isDefined(target.cesiumRectangle)) {
          return flyToPromise(camera, {
            duration: flightDurationSeconds,
            destination: target.cesiumRectangle
          });
        } else if (target.mapItems.length > 0) {
          // Zoom to the first item!
          return this.doZoomTo(target.mapItems[0], flightDurationSeconds);
        } else {
          return Promise.resolve();
        }
      } else if (defined(target.rectangle)) {
        // target has a rectangle
        return flyToPromise(camera, {
          duration: flightDurationSeconds,
          destination: target.rectangle
        });
      } else {
        return Promise.resolve();
      }
    };

    // we call notifyRepaintRequired before and after the zoom
    // to wake the cesium render loop which might pause itself after
    // some idle time
    this.notifyRepaintRequired();
    return _zoom().finally(() => this.notifyRepaintRequired());
  }

  notifyRepaintRequired() {
    this.pauser.notifyRepaintRequired();
  }

  _reactToSplitterChanges() {
    const disposeSplitPositionChange = autorun(() => {
      if (this.scene) {
        this.scene.splitPosition = this.terria.splitPosition;
        this.notifyRepaintRequired();
      }
    });

    const disposeSplitDirectionChange = autorun(() => {
      const items = this.terria.mainViewer.items.get();
      const showSplitter = this.terria.showSplitter;
      items.forEach(item => {
        if (
          MappableMixin.isMixedInto(item) &&
          hasTraits(item, SplitterTraits, "splitDirection")
        ) {
          const splittableItems = this.getSplittableMapItems(item);
          const splitDirection = item.splitDirection;

          splittableItems.forEach(splittableItem => {
            if (showSplitter) {
              splittableItem.splitDirection = splitDirection;
            } else {
              splittableItem.splitDirection = SplitDirection.NONE;
            }
          });
        }
      });
      this.notifyRepaintRequired();
    });

    return function() {
      disposeSplitPositionChange();
      disposeSplitDirectionChange();
    };
  }

  getCurrentCameraView(): CameraView {
    const scene = this.scene;
    const camera = scene.camera;

    const width = scene.canvas.clientWidth;
    const height = scene.canvas.clientHeight;

    const centerOfScreen = new Cartesian2(width / 2.0, height / 2.0);
    const pickRay = scene.camera.getPickRay(centerOfScreen);
    const center = isDefined(pickRay)
      ? scene.globe.pick(pickRay, scene)
      : undefined;

    if (!center) {
      // TODO: binary search to find the horizon point and use that as the center.
      return this.terriaViewer.homeCamera; // This is just a random rectangle. Replace it when there's a home view available
      // return this.terria.homeView.rectangle;
    }

    const ellipsoid = this.scene.globe.ellipsoid;

    const frustrum = scene.camera.frustum as PerspectiveFrustum;

    const fovy = frustrum.fovy * 0.5;
    const fovx = Math.atan(Math.tan(fovy) * frustrum.aspectRatio);

    const cameraOffset = Cartesian3.subtract(
      camera.positionWC,
      center,
      cartesian3Scratch
    );
    const cameraHeight = Cartesian3.magnitude(cameraOffset);
    const xDistance = cameraHeight * Math.tan(fovx);
    const yDistance = cameraHeight * Math.tan(fovy);

    const southwestEnu = new Cartesian3(-xDistance, -yDistance, 0.0);
    const southeastEnu = new Cartesian3(xDistance, -yDistance, 0.0);
    const northeastEnu = new Cartesian3(xDistance, yDistance, 0.0);
    const northwestEnu = new Cartesian3(-xDistance, yDistance, 0.0);

    const enuToFixed = Transforms.eastNorthUpToFixedFrame(
      center,
      ellipsoid,
      enuToFixedScratch
    );
    const southwest = Matrix4.multiplyByPoint(
      enuToFixed,
      southwestEnu,
      southwestScratch
    );
    const southeast = Matrix4.multiplyByPoint(
      enuToFixed,
      southeastEnu,
      southeastScratch
    );
    const northeast = Matrix4.multiplyByPoint(
      enuToFixed,
      northeastEnu,
      northeastScratch
    );
    const northwest = Matrix4.multiplyByPoint(
      enuToFixed,
      northwestEnu,
      northwestScratch
    );

    const southwestCartographic = ellipsoid.cartesianToCartographic(
      southwest,
      southwestCartographicScratch
    );
    const southeastCartographic = ellipsoid.cartesianToCartographic(
      southeast,
      southeastCartographicScratch
    );
    const northeastCartographic = ellipsoid.cartesianToCartographic(
      northeast,
      northeastCartographicScratch
    );
    const northwestCartographic = ellipsoid.cartesianToCartographic(
      northwest,
      northwestCartographicScratch
    );

    // Account for date-line wrapping
    if (southeastCartographic.longitude < southwestCartographic.longitude) {
      southeastCartographic.longitude += CesiumMath.TWO_PI;
    }
    if (northeastCartographic.longitude < northwestCartographic.longitude) {
      northeastCartographic.longitude += CesiumMath.TWO_PI;
    }

    const rect = new Rectangle(
      CesiumMath.convertLongitudeRange(
        Math.min(
          southwestCartographic.longitude,
          northwestCartographic.longitude
        )
      ),
      Math.min(southwestCartographic.latitude, southeastCartographic.latitude),
      CesiumMath.convertLongitudeRange(
        Math.max(
          northeastCartographic.longitude,
          southeastCartographic.longitude
        )
      ),
      Math.max(northeastCartographic.latitude, northwestCartographic.latitude)
    );

    // center isn't a member variable and doesn't seem to be used anywhere else in Terria
    // rect.center = center;
    return new CameraView(
      rect,
      camera.positionWC,
      camera.directionWC,
      camera.upWC
    );
  }

  @computed
  private get _firstMapItemTerrainProvider(): TerrainProvider | undefined {
    // Get the top map item that is a terrain provider, if any are
    return this._allMapItems.find(isTerrainProvider);
  }

  // It's nice to co-locate creation of Ion TerrainProvider and Credit, but not necessary
  @computed
  private get _terrainWithCredits(): {
    terrain: TerrainProvider;
    credit?: Credit;
  } {
    if (!this.terriaViewer.viewerOptions.useTerrain) {
      // Terrain mode is off, use the ellipsoidal terrain (aka 3d-smooth)
      return { terrain: new EllipsoidTerrainProvider() };
    } else if (this._firstMapItemTerrainProvider) {
      // If there's a TerrainProvider in map items/workbench then use it
      return { terrain: this._firstMapItemTerrainProvider };
    } else if (
      this.terria.configParameters.cesiumTerrainAssetId !== undefined
    ) {
      // Load the terrain provider from Ion
      return {
        terrain: this.createTerrainProviderFromIonAssetId(
          this.terria.configParameters.cesiumTerrainAssetId,
          this.terria.configParameters.cesiumIonAccessToken
        )
      };
    } else if (this.terria.configParameters.cesiumTerrainUrl) {
      // Load the terrain provider from the given URL
      return {
        terrain: this.createTerrainProviderFromUrl(
          this.terria.configParameters.cesiumTerrainUrl
        )
      };
    } else if (this.terria.configParameters.useCesiumIonTerrain) {
      // Use Cesium ION world Terrain
      const logo = require("terriajs-cesium/Source/Assets/Images/ion-credit.png");
      const ionCredit = new Credit(
        '<a href="https://cesium.com/" target="_blank" rel="noopener noreferrer"><img src="' +
          logo +
          '" title="Cesium ion"/></a>',
        true
      );
      return {
        terrain: this.createWorldTerrain(),
        credit: ionCredit
      };
    } else {
      // Default to ellipsoid/3d-smooth
      return { terrain: new EllipsoidTerrainProvider() };
    }
  }

  /**
   * Returns terrainProvider from `configParameters.cesiumTerrainAssetId` when set or `undefined`.
   *
   * Used for spying in specs
   */
  private createTerrainProviderFromIonAssetId(
    assetId: number,
    accessToken?: string
  ): CesiumTerrainProvider {
    return new CesiumTerrainProvider({
      url: IonResource.fromAssetId(assetId, {
        accessToken
      })
    });
  }

  /**
   * Returns terrainProvider from `configParameters.cesiumTerrainAssetId` when set or `undefined`.
   *
   * Used for spying in specs
   */
  private createTerrainProviderFromUrl(url: string): CesiumTerrainProvider {
    return new CesiumTerrainProvider({
      url
    });
  }

  /**
   * Creates cesium-world-terrain.
   *
   * Used for spying in specs
   */
  private createWorldTerrain(): CesiumTerrainProvider {
    return createWorldTerrain({});
  }

  @computed
  get terrainProvider(): TerrainProvider {
    return this._terrainWithCredits.terrain;
  }

  /**
   * Picks features based on coordinates relative to the Cesium window. Will draw a ray from the camera through the point
   * specified and set terria.pickedFeatures based on this.
   *
   */
  pickFromScreenPosition(screenPosition: Cartesian2, ignoreSplitter: boolean) {
    const pickRay = this.scene.camera.getPickRay(screenPosition);
    const pickPosition = isDefined(pickRay)
      ? this.scene.globe.pick(pickRay, this.scene)
      : undefined;
    const pickPositionCartographic =
      pickPosition && Ellipsoid.WGS84.cartesianToCartographic(pickPosition);

    const vectorFeatures = this.pickVectorFeatures(screenPosition);

    const providerCoords = this._attachProviderCoordHooks();
    var pickRasterPromise =
      this.terria.allowFeatureInfoRequests && isDefined(pickRay)
        ? this.scene.imageryLayers.pickImageryLayerFeatures(pickRay, this.scene)
        : undefined;

    const result = this._buildPickedFeatures(
      providerCoords,
      pickPosition,
      vectorFeatures,
      pickRasterPromise ? [pickRasterPromise] : [],
      undefined,
      pickPositionCartographic ? pickPositionCartographic.height : 0.0,
      ignoreSplitter
    );

    const mapInteractionModeStack = this.terria.mapInteractionModeStack;
    runInAction(() => {
      if (
        isDefined(mapInteractionModeStack) &&
        mapInteractionModeStack.length > 0
      ) {
        mapInteractionModeStack[
          mapInteractionModeStack.length - 1
        ].pickedFeatures = result;
      } else {
        this.terria.pickedFeatures = result;
      }
    });
  }

  pickFromLocation(
    latLngHeight: LatLonHeight,
    providerCoords: ProviderCoordsMap,
    existingFeatures: Feature[]
  ) {
    const pickPosition = this.scene.globe.ellipsoid.cartographicToCartesian(
      Cartographic.fromDegrees(
        latLngHeight.longitude,
        latLngHeight.latitude,
        latLngHeight.height
      )
    );
    const pickPositionCartographic = Ellipsoid.WGS84.cartesianToCartographic(
      pickPosition
    );

    const promises: (Promise<ImageryLayerFeatureInfo[]> | undefined)[] = [];
    const imageryLayers: ImageryLayer[] = [];

    if (this.terria.allowFeatureInfoRequests) {
      for (let i = this.scene.imageryLayers.length - 1; i >= 0; i--) {
        const imageryLayer = this.scene.imageryLayers.get(i);
        const imageryProvider = imageryLayer.imageryProvider;

        function hasUrl(o: any): o is { url: string } {
          return typeof o?.url === "string";
        }

        if (hasUrl(imageryProvider) && providerCoords[imageryProvider.url]) {
          var coords = providerCoords[imageryProvider.url];
          promises.push(
            imageryProvider.pickFeatures(
              coords.x,
              coords.y,
              coords.level,
              pickPositionCartographic.longitude,
              pickPositionCartographic.latitude
            )
          );
          imageryLayers.push(imageryLayer);
        }
      }
    }

    const result = this._buildPickedFeatures(
      providerCoords,
      pickPosition,
      existingFeatures,
      filterOutUndefined(promises),
      imageryLayers,
      pickPositionCartographic.height,
      false
    );

    const mapInteractionModeStack = this.terria.mapInteractionModeStack;
    if (
      defined(mapInteractionModeStack) &&
      mapInteractionModeStack.length > 0
    ) {
      mapInteractionModeStack[
        mapInteractionModeStack.length - 1
      ].pickedFeatures = result;
    } else {
      this.terria.pickedFeatures = result;
    }
  }

  /**
   * Return features at a latitude, longitude and (optionally) height for the given imagery layers.
   * @param latLngHeight The position on the earth to pick
   * @param tileCoords A map of imagery provider urls to the tile coords used to get features for those imagery
   * @returns A flat array of all the features for the given tiles that are currently on the map
   */
  async getFeaturesAtLocation(
    latLngHeight: LatLonHeight,
    providerCoords: ProviderCoordsMap
  ): Promise<Entity[]> {
    const pickPosition = this.scene.globe.ellipsoid.cartographicToCartesian(
      Cartographic.fromDegrees(
        latLngHeight.longitude,
        latLngHeight.latitude,
        latLngHeight.height
      )
    );
    const pickPositionCartographic = Ellipsoid.WGS84.cartesianToCartographic(
      pickPosition
    );

    const promises = [];
    const imageryLayers: ImageryLayer[] = [];

    for (let i = this.scene.imageryLayers.length - 1; i >= 0; i--) {
      const imageryLayer = <ImageryLayer>this.scene.imageryLayers.get(i);
      const imageryProvider = imageryLayer.imageryProvider;
      // @ts-ignore
      const imageryProviderUrl = imageryProvider.url;
      if (imageryProviderUrl && providerCoords[imageryProviderUrl]) {
        var tileCoords = providerCoords[imageryProviderUrl];
        const pickPromise = imageryProvider.pickFeatures(
          tileCoords.x,
          tileCoords.y,
          tileCoords.level,
          pickPositionCartographic.longitude,
          pickPositionCartographic.latitude
        );

        if (pickPromise) {
          promises.push(pickPromise);
        }
        imageryLayers.push(imageryLayer);
      }
    }

    const pickedFeatures = this._buildPickedFeatures(
      providerCoords,
      pickPosition,
      [],
      promises,
      imageryLayers,
      pickPositionCartographic.height,
      true
    );

    await pickedFeatures.allFeaturesAvailablePromise;
    return pickedFeatures.features;
  }

  /**
   * Picks all *vector* features (e.g. GeoJSON) shown at a certain position on the screen, ignoring raster features
   * (e.g. WMS). Because all vector features are already in memory, this is synchronous.
   *
   * @param screenPosition position on the screen to look for features
   * @returns The features found.
   */
  pickVectorFeatures(screenPosition: Cartesian2) {
    // Pick vector features
    const vectorFeatures = [];
    const pickedList = this.scene.drillPick(screenPosition);
    for (let i = 0; i < pickedList.length; ++i) {
      const picked = pickedList[i];
      let id = picked.id;

      if (
        id &&
        id.entityCollection &&
        id.entityCollection.owner &&
        id.entityCollection.owner.name === GlobeOrMap._featureHighlightName
      ) {
        continue;
      }

      if (!defined(id) && defined(picked.primitive)) {
        id = picked.primitive.id;
      }

      // Try to find catalogItem for picked feature, and use catalogItem.getFeaturesFromPickResult() if it exists - this is used by FeatureInfoUrlTemplateMixin
      const catalogItem = picked?.primitive?._catalogItem ?? id?._catalogItem;

      if (
        FeatureInfoUrlTemplateMixin.isMixedInto(catalogItem) &&
        typeof catalogItem?.getFeaturesFromPickResult === "function" &&
        this.terria.allowFeatureInfoRequests
      ) {
        const result: any = catalogItem.getFeaturesFromPickResult.bind(
          catalogItem
        )(
          screenPosition,
          picked,
          vectorFeatures.length < catalogItem.maxRequests
        );
        if (result) {
          if (Array.isArray(result)) {
            vectorFeatures.push(...result);
          } else {
            vectorFeatures.push(result);
          }
        }
      } else if (id instanceof Entity && vectorFeatures.indexOf(id) === -1) {
        const feature = Feature.fromEntityCollectionOrEntity(id);
        if (picked.primitive) {
          feature.cesiumPrimitive = picked.primitive;
        }
        vectorFeatures.push(feature);
      }
    }

    return vectorFeatures;
  }

  /**
   * Hooks into the {@link ImageryProvider#pickFeatures} method of every imagery provider in the scene - when this method is
   * evaluated (usually as part of feature picking), it will record the tile coordinates used against the url of the
   * imagery provider in an object that is returned by this method. Hooks are removed immediately after being executed once.
   *
   * returns {{x, y, level}} A map of urls to the coords used by the imagery provider when picking features. Will
   *     initially be empty but will be updated as the hooks are evaluated.

   */
  private _attachProviderCoordHooks() {
    const providerCoords: ProviderCoordsMap = {};

    const pickFeaturesHook = function(
      imageryProvider: ImageryProvider,
      oldPick: (
        x: number,
        y: number,
        level: number,
        longitude: number,
        latitiude: number
      ) => Promise<ImageryLayerFeatureInfo[]> | undefined,
      x: number,
      y: number,
      level: number,
      longitude: number,
      latitude: number
    ) {
      const featuresPromise = oldPick.call(
        imageryProvider,
        x,
        y,
        level,
        longitude,
        latitude
      );

      // Use url to uniquely identify providers because what else can we do?
      if ((<any>imageryProvider).url) {
        providerCoords[(<any>imageryProvider).url] = {
          x: x,
          y: y,
          level: level
        };
      }

      imageryProvider.pickFeatures = oldPick;
      return featuresPromise;
    };

    for (let j = 0; j < this.scene.imageryLayers.length; j++) {
      const imageryProvider = this.scene.imageryLayers.get(j).imageryProvider;
      imageryProvider.pickFeatures = pickFeaturesHook.bind(
        undefined,
        imageryProvider,
        imageryProvider.pickFeatures
      );
    }

    return providerCoords;
  }

  /**
   * Builds a {@link PickedFeatures} object from a number of inputs.
   *
   * @param providerCoords A map of imagery provider urls to the coords used to get features for that provider.
   * @param  pickPosition The position in the 3D model that has been picked.
   * @param existingFeatures Existing features - the results of feature promises will be appended to this.
   * @param featurePromises Zero or more promises that each resolve to a list of {@link ImageryLayerFeatureInfo}s
   *     (usually there will be one promise per ImageryLayer. These will be combined as part of
   *     {@link PickedFeatures#allFeaturesAvailablePromise} and their results used to build the final
   *     {@link PickedFeatures#features} array.
   * @param imageryLayers An array of ImageryLayers that should line up with the one passed as featurePromises.
   * @param defaultHeight The height to use for feature position heights if none is available when picking.
   * @returns A {@link PickedFeatures} object that is a combination of everything passed.
   */
  private _buildPickedFeatures(
    providerCoords: ProviderCoordsMap,
    pickPosition: Cartesian3 | undefined,
    existingFeatures: Entity[],
    featurePromises: Promise<ImageryLayerFeatureInfo[]>[],
    imageryLayers: ImageryLayer[] | undefined,
    defaultHeight: number,
    ignoreSplitter: boolean
  ): PickedFeatures {
    const result = new PickedFeatures();

    result.providerCoords = providerCoords;
    result.pickPosition = pickPosition;

    result.allFeaturesAvailablePromise = Promise.all(featurePromises)
      .then(allFeatures => {
        runInAction(() => {
          result.isLoading = false;
          result.features = allFeatures.reduce(
            (resultFeaturesSoFar, imageryLayerFeatures, i) => {
              if (!isDefined(imageryLayerFeatures)) {
                return resultFeaturesSoFar;
              }

              let features = imageryLayerFeatures.map(feature => {
                if (isDefined(imageryLayers)) {
                  (<any>feature).imageryLayer = imageryLayers[i];
                }

                if (!isDefined(feature.position)) {
                  feature.position =
                    pickPosition &&
                    Ellipsoid.WGS84.cartesianToCartographic(pickPosition);
                }

                // If the picked feature does not have a height, use the height of the picked location.
                // This at least avoids major parallax effects on the selection indicator.
                if (
                  isDefined(feature.position) &&
                  (!isDefined(feature.position.height) ||
                    feature.position.height === 0.0)
                ) {
                  feature.position.height = defaultHeight;
                }
                return this._createFeatureFromImageryLayerFeature(feature);
              });

              if (
                this.terria.showSplitter &&
                isDefined(result.pickPosition) &&
                ignoreSplitter === false
              ) {
                // Select only features that are active on the same side or
                // both sides of the splitter
                const screenPosition = this._computePositionOnScreen(
                  result.pickPosition
                );
                const pickedSide = this._getSplitterSideForScreenPosition(
                  screenPosition
                );

                features = features.filter(feature => {
                  const splitDirection = (<any>feature).imageryLayer
                    .splitDirection;
                  return (
                    splitDirection === pickedSide ||
                    splitDirection === SplitDirection.NONE
                  );
                });
              }

              return resultFeaturesSoFar.concat(features);
            },
            defaultValue(existingFeatures, [])
          );
        });
      })
      .catch(() => {
        runInAction(() => {
          result.isLoading = false;
          result.error = "An unknown error occurred while picking features.";
        });
      });

    return result;
  }

  getSplittableMapItems(
    item: MappableMixin.Instance
  ): (ImageryLayer | Cesium3DTileset)[] {
    return filterOutUndefined(
      item.mapItems.map(m => {
        if (ImageryParts.is(m)) {
          return this._makeImageryLayerFromParts(m, item) as ImageryLayer;
        } else if (isCesium3DTileset(m)) {
          return m;
        }
        return undefined;
      })
    );
  }

  private _makeImageryLayerFromParts(
    parts: ImageryParts,
    item: MappableMixin.Instance
  ): ImageryLayer {
    const layer = this._createImageryLayer(
      parts.imageryProvider,
      parts.clippingRectangle
    );
    if (TileErrorHandlerMixin.isMixedInto(item)) {
      // because this code path can run multiple times, make sure we remove the
      // handler if it is already registered
      parts.imageryProvider.errorEvent.removeEventListener(
        item.onTileLoadError,
        item
      );
      parts.imageryProvider.errorEvent.addEventListener(
        item.onTileLoadError,
        item
      );
    }

    layer.alpha = parts.alpha;
    layer.show = parts.show;
    return layer;
  }

  /**
   * Computes the screen position of a given world position.
   * @param position The world position in Earth-centered Fixed coordinates.
   * @param [result] The instance to which to copy the result.
   * @return The screen position, or undefined if the position is not on the screen.
   */
  private _computePositionOnScreen(position: Cartesian3, result?: Cartesian2) {
    return SceneTransforms.wgs84ToWindowCoordinates(
      this.scene,
      position,
      result
    );
  }

  _selectFeature() {
    const feature = this.terria.selectedFeature;

    this._highlightFeature(feature);

    if (isDefined(feature) && isDefined(feature.position)) {
      this._selectionIndicator.position = feature.position.getValue(
        this.terria.timelineClock.currentTime
      );
      this._selectionIndicator.animateAppear();
    } else {
      this._selectionIndicator.animateDepart();
    }

    this._selectionIndicator.update();
  }

  captureScreenshot(): Promise<string> {
    const deferred: Promise<string> = new Promise((resolve, reject) => {
      const removeCallback = this.scene.postRender.addEventListener(() => {
        removeCallback();
        try {
          const cesiumCanvas = this.scene.canvas;

          // If we're using the splitter, draw the split position as a vertical white line.
          let canvas = cesiumCanvas;
          if (this.terria.showSplitter) {
            canvas = document.createElement("canvas");
            canvas.width = cesiumCanvas.width;
            canvas.height = cesiumCanvas.height;

            const context = canvas.getContext("2d");
            if (context !== undefined && context !== null) {
              context.drawImage(cesiumCanvas, 0, 0);

              const x = this.terria.splitPosition * cesiumCanvas.width;
              context.strokeStyle = this.terria.baseMapContrastColor;
              context.beginPath();
              context.moveTo(x, 0);
              context.lineTo(x, cesiumCanvas.height);
              context.stroke();
            }
          }

          resolve(canvas.toDataURL("image/png"));
        } catch (e) {
          reject(e);
        }
      }, this);
    });

    // since we're hooking into the post-render event, we want to render **right now** to ensure that the screenshot
    // image gets created. This is particularly important when showing the print view in a new tab.
    this.scene.render(this.terria.timelineClock.currentTime);

    return deferred;
  }

  _addVectorTileHighlight(
    imageryProvider: MapboxVectorTileImageryProvider | ProtomapsImageryProvider,
    rectangle: Rectangle
  ): () => void {
    const result = new ImageryLayer(imageryProvider, {
      show: true,
      alpha: 1
    });
    const scene = this.scene;
    scene.imageryLayers.add(result);

    return function() {
      scene.imageryLayers.remove(result);
    };
  }
}

var boundingSphereScratch = new BoundingSphere();

function zoomToDataSource(
  cesium: Cesium,
  target: DataSource,
  flightDurationSeconds?: number
): Promise<void> {
  let flyToPromise: Promise<void> | undefined;
  const pollPromise = pollToPromise(
    function() {
      const dataSourceDisplay = cesium.dataSourceDisplay;
      if (dataSourceDisplay === undefined) {
        return false;
      }

      var entities = target.entities.values;

      var boundingSpheres = [];
      for (var i = 0, len = entities.length; i < len; i++) {
        var state = BoundingSphereState.PENDING;
        try {
          // TODO: missing Cesium type info
          state = (<any>dataSourceDisplay).getBoundingSphere(
            entities[i],
            false,
            boundingSphereScratch
          );
        } catch (e) {}

        if (state === BoundingSphereState.PENDING) {
          return false;
        } else if (state !== BoundingSphereState.FAILED) {
          boundingSpheres.push(BoundingSphere.clone(boundingSphereScratch));
        }
      }

      const _lastZoomTarget = (cesium as any)._lastZoomTarget;

      // Test if boundingSpheres is empty to avoid zooming to nowhere
      if (boundingSpheres.length > 0 && _lastZoomTarget === target) {
        var boundingSphere = BoundingSphere.fromBoundingSpheres(
          boundingSpheres
        );
        flyToPromise = flyToBoundingSpherePromise(
          cesium.scene.camera,
          boundingSphere,
          {
            duration: flightDurationSeconds,
            offset: new HeadingPitchRange(
              0,
              -0.5,
              // To avoid getting too close to models less than 100m radius, let
              // cesium calculate an appropriate zoom distance. For the rest
              // use the radius as the zoom distance because the offset
              // distance cesium calculates for large models is often too far away.
              boundingSphere.radius < 100 ? undefined : boundingSphere.radius
            )
          }
        );
        cesium.scene.camera.lookAtTransform(Matrix4.IDENTITY);
      }
      return true;
    },
    {
      pollInterval: 100,
      timeout: 30000
    }
  );
  return pollPromise.then(() => flyToPromise);
}

type FlyToOptions = Parameters<InstanceType<typeof Camera>["flyTo"]>[0];

function flyToPromise(camera: Camera, options: FlyToOptions): Promise<void> {
  return new Promise((complete, cancel) => {
    camera.flyTo({
      ...options,
      complete,
      cancel
    });
  });
}

type FlyToBoundingSphereOptions = Parameters<
  InstanceType<typeof Camera>["flyToBoundingSphere"]
>[1];

function flyToBoundingSpherePromise(
  camera: Camera,
  boundingSphere: BoundingSphere,
  options: FlyToBoundingSphereOptions
): Promise<void> {
  return new Promise((complete, cancel) => {
    camera.flyToBoundingSphere(boundingSphere, {
      ...options,
      complete,
      cancel
    });
  });
}<|MERGE_RESOLUTION|>--- conflicted
+++ resolved
@@ -8,10 +8,7 @@
   runInAction
 } from "mobx";
 import { computedFn } from "mobx-utils";
-<<<<<<< HEAD
-=======
 import AssociativeArray from "terriajs-cesium/Source/Core/AssociativeArray";
->>>>>>> 7b0d877a
 import BoundingSphere from "terriajs-cesium/Source/Core/BoundingSphere";
 import Cartesian2 from "terriajs-cesium/Source/Core/Cartesian2";
 import Cartesian3 from "terriajs-cesium/Source/Core/Cartesian3";
@@ -579,13 +576,10 @@
   }
 
   @computed
-<<<<<<< HEAD
-=======
   get attributions() {
     return this.cesiumDataAttributions;
   }
 
->>>>>>> 7b0d877a
   private get _allMappables() {
     const catalogItems = [
       ...this.terriaViewer.items.get(),
