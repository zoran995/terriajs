'use strict';

/*global require*/
var URI = require('urijs');

var clone = require('terriajs-cesium/Source/Core/clone');
var combine = require('terriajs-cesium/Source/Core/combine');
var defined = require('terriajs-cesium/Source/Core/defined');
var defineProperties = require('terriajs-cesium/Source/Core/defineProperties');
var Ellipsoid = require('terriajs-cesium/Source/Core/Ellipsoid');
var freezeObject = require('terriajs-cesium/Source/Core/freezeObject');
var GeographicTilingScheme = require('terriajs-cesium/Source/Core/GeographicTilingScheme');
var GetFeatureInfoFormat = require('terriajs-cesium/Source/Scene/GetFeatureInfoFormat');
var JulianDate = require('terriajs-cesium/Source/Core/JulianDate');
var knockout = require('terriajs-cesium/Source/ThirdParty/knockout');
var loadXML = require('terriajs-cesium/Source/Core/loadXML');
var Rectangle = require('terriajs-cesium/Source/Core/Rectangle');
var TimeInterval = require('terriajs-cesium/Source/Core/TimeInterval');
var TimeIntervalCollection = require('terriajs-cesium/Source/Core/TimeIntervalCollection');
var WebMapServiceImageryProvider = require('terriajs-cesium/Source/Scene/WebMapServiceImageryProvider');
var WebMercatorTilingScheme = require('terriajs-cesium/Source/Core/WebMercatorTilingScheme');
var when = require('terriajs-cesium/Source/ThirdParty/when');

var containsAny = require('../Core/containsAny');
var Metadata = require('./Metadata');
var MetadataItem = require('./MetadataItem');
var TerriaError = require('../Core/TerriaError');
var ImageryLayerCatalogItem = require('./ImageryLayerCatalogItem');
var inherit = require('../Core/inherit');
var overrideProperty = require('../Core/overrideProperty');
var proxyCatalogItemUrl = require('./proxyCatalogItemUrl');
var unionRectangleArray = require('../Map/unionRectangleArray');
var xml2json = require('../ThirdParty/xml2json');
var LegendUrl = require('../Map/LegendUrl');

/**
 * A {@link ImageryLayerCatalogItem} representing a layer from a Web Map Service (WMS) server.
 *
 * @alias WebMapServiceCatalogItem
 * @constructor
 * @extends ImageryLayerCatalogItem
 *
 * @param {Terria} terria The Terria instance.
 */
var WebMapServiceCatalogItem = function(terria) {
    ImageryLayerCatalogItem.call(this, terria);

    this._rawMetadata = undefined;
    this._thisLayerInRawMetadata = undefined;
    this._allLayersInRawMetadata = undefined;

    this._metadata = undefined;
    this._getCapabilitiesUrl = undefined;
    this._legendUrl = undefined;
    this._rectangle = undefined;
    this._rectangleFromMetadata = undefined;
    this._intervalsFromMetadata = undefined;

    /**
     * Gets or sets the WMS layers to include.  To specify multiple layers, separate them
     * with a commas.  This property is observable.
     * @type {String}
     */
    this.layers = '';

    /**
     * Gets or sets the additional parameters to pass to the WMS server when requesting images.
     * If this property is undefined, {@link WebMapServiceCatalogItem.defaultParameters} is used.
     * @type {Object}
     */
    this.parameters = {};

    /**
     * Gets or sets the tiling scheme to pass to the WMS server when requesting images.
     * If this property is undefiend, the default tiling scheme of the provider is used.
     * @type {Object}
     */
    this.tilingScheme = undefined;

    /**
     * Gets or sets the formats in which to try WMS GetFeatureInfo requests.  If this property is undefined, the `WebMapServiceImageryProvider` defaults
     * are used.  This property is observable.
     * @type {GetFeatureInfoFormat[]}
     */
    this.getFeatureInfoFormats = undefined;

    /**
     * Gets or sets a value indicating whether a time dimension, if it exists in GetCapabilities, should be used to populate
     * the {@link ImageryLayerCatalogItem#intervals}.  If the {@link ImageryLayerCatalogItem#intervals} property is set explicitly
     * on this catalog item, the value of this property is ignored.
     * @type {Boolean}
     * @default true
     */
    this.populateIntervalsFromTimeDimension = true;

    /**
     * Gets or sets the denominator of the largest scale (smallest denominator) for which tiles should be requested.  For example, if this value is 1000, then tiles representing
     * a scale larger than 1:1000 (i.e. numerically smaller denominator, when zooming in closer) will not be requested.  Instead, tiles of the largest-available scale, as specified by this property,
     * will be used and will simply get blurier as the user zooms in closer.
     * @type {Number}
     */
    this.minScaleDenominator = undefined;

    /**
     * Gets or sets the maximum number of intervals that can be created by a single
     * date range, when specified in the form time/time/periodicity.
     * eg. 2015-04-27T16:15:00/2015-04-27T18:45:00/PT15M has 11 intervals
     * @type {Number}
     */
    this.maxRefreshIntervals = 1000;

    /**
<<<<<<< HEAD
     * Gets or sets whether this WMS has been identified as being provided by a GeoServer.
     * @type {Boolean}
     */
    this.isGeoServer = undefined;

    /**
     * Gets or sets whether this WMS has been identified as being provided by an Esri ArcGIS MapServer. No assumption is made about where an ArcGIS MapServer endpoint also exists.
     * @type {Boolean}
     */
    this.isEsri = undefined;

=======
     * Gets or sets how many seconds time-series data with a start date but no end date should last, in seconds.
     * @type {Number}
     */
>>>>>>> b43f9546
    this.displayDuration = undefined;

    this._sourceInfoItemNames = ['GetCapabilities URL'];

    knockout.track(this, [
        '_getCapabilitiesUrl', '_legendUrl', '_rectangle', '_rectangleFromMetadata', '_intervalsFromMetadata',
        'layers', 'parameters', 'getFeatureInfoFormats',
        'tilingScheme', 'populateIntervalsFromTimeDimension', 'minScaleDenominator']);

    // getCapabilitiesUrl and legendUrl are derived from url if not explicitly specified.
    overrideProperty(this, 'getCapabilitiesUrl', {
        get: function() {
            if (defined(this._getCapabilitiesUrl)) {
                return this._getCapabilitiesUrl;
            }

            if (defined(this.metadataUrl)) {
                return this.metadataUrl;
            }

            if (!defined(this.url)) {
                return undefined;
            }

            return cleanUrl(this.url) + '?service=WMS&version=1.3.0&request=GetCapabilities';
        },
        set: function(value) {
            this._getCapabilitiesUrl = value;
        }
    });

    overrideProperty(this, 'legendUrl', {
        get : function() {
            if (defined(this._legendUrl)) {
                return this._legendUrl;
            }
            if (!defined(this.url)) {
                return undefined;
            }
            var layer = this.layers.split(',')[0];
            // This is a double fallback. Generally we get a legend URL from the getCapabilities, or it's not supplied in the init file.
            return new LegendUrl(cleanUrl(this.url) +
                '?service=WMS&version=1.1.0&request=GetLegendGraphic&format=image/png&transparent=True&layer=' + layer, 'image/png');
        },
        set : function(value) {
            this._legendUrl = value;
        }
    });

    // The dataUrl must be explicitly specified.  Don't try to use `url` as the the dataUrl, because it won't work for a WMS URL.
    overrideProperty(this, 'dataUrl', {
        get : function() {
            return this._dataUrl;
        },
        set : function(value) {
            this._dataUrl = value;
        }
    });

    overrideProperty(this, 'dataUrlType', {
        get : function() {
            return this._dataUrlType;
        },
        set : function(value) {
            this._dataUrlType = value;
        }
    });
};

inherit(ImageryLayerCatalogItem, WebMapServiceCatalogItem);

defineProperties(WebMapServiceCatalogItem.prototype, {
    /**
     * Gets the type of data item represented by this instance.
     * @memberOf WebMapServiceCatalogItem.prototype
     * @type {String}
     */
    type : {
        get : function() {
            return 'wms';
        }
    },

    /**
     * Gets a human-readable name for this type of data source, 'Web Map Service (WMS)'.
     * @memberOf WebMapServiceCatalogItem.prototype
     * @type {String}
     */
    typeName : {
        get : function() {
            return 'Web Map Service (WMS)';
        }
    },

    /**
     * Gets a value indicating whether this {@link ImageryLayerCatalogItem} supports the {@link ImageryLayerCatalogItem#intervals}
     * property for configuring time-dynamic imagery.
     * @type {Boolean}
     */
    supportsIntervals : {
        get : function() {
            return true;
        }
    },

    /**
     * Gets the metadata associated with this data source and the server that provided it, if applicable.
     * @memberOf WebMapServiceCatalogItem.prototype
     * @type {Metadata}
     */
    metadata : {
        get : function() {
            if (!defined(this._metadata)) {
                this._metadata = requestMetadata(this);
            }
            return this._metadata;
        }
    },

    /**
     * Gets the set of functions used to update individual properties in {@link CatalogMember#updateFromJson}.
     * When a property name in the returned object literal matches the name of a property on this instance, the value
     * will be called as a function and passed a reference to this instance, a reference to the source JSON object
     * literal, and the name of the property.
     * @memberOf WebMapServiceCatalogItem.prototype
     * @type {Object}
     */
    updaters : {
        get : function() {
            return WebMapServiceCatalogItem.defaultUpdaters;
        }
    },

    /**
     * Gets the set of functions used to serialize individual properties in {@link CatalogMember#serializeToJson}.
     * When a property name on the model matches the name of a property in the serializers object lieral,
     * the value will be called as a function and passed a reference to the model, a reference to the destination
     * JSON object literal, and the name of the property.
     * @memberOf WebMapServiceCatalogItem.prototype
     * @type {Object}
     */
    serializers : {
        get : function() {
            return WebMapServiceCatalogItem.defaultSerializers;
        }
    }
});

WebMapServiceCatalogItem.defaultUpdaters = clone(ImageryLayerCatalogItem.defaultUpdaters);

WebMapServiceCatalogItem.defaultUpdaters.tilingScheme = function(wmsItem, json, propertyName, options) {
    if (json.tilingScheme === 'geographic') {
        wmsItem.tilingScheme = new GeographicTilingScheme();
    } else if (json.tilingScheme === 'web-mercator') {
        wmsItem.tilingScheme = new WebMercatorTilingScheme();
    } else {
        wmsItem.tilingScheme = json.tilingScheme;
    }
};

WebMapServiceCatalogItem.defaultUpdaters.getFeatureInfoFormats = function(wmsItem, json, propertyName, options) {
    var formats = [];

    for (var i = 0; i < json.getFeatureInfoFormats.length; ++i) {
        var format = json.getFeatureInfoFormats[i];
        formats.push(new GetFeatureInfoFormat(format.type, format.format));
    }

    wmsItem.getFeatureInfoFormats = formats;
};

freezeObject(WebMapServiceCatalogItem.defaultUpdaters);

WebMapServiceCatalogItem.defaultSerializers = clone(ImageryLayerCatalogItem.defaultSerializers);

// Serialize the underlying properties instead of the public views of them.
WebMapServiceCatalogItem.defaultSerializers.getCapabilitiesUrl = function(wmsItem, json, propertyName) {
    json.getCapabilitiesUrl = wmsItem._getCapabilitiesUrl;
};

WebMapServiceCatalogItem.defaultSerializers.tilingScheme = function(wmsItem, json, propertyName) {
    if (wmsItem.tilingScheme instanceof GeographicTilingScheme) {
        json.tilingScheme = 'geographic';
    } else if (wmsItem.tilingScheme instanceof WebMercatorTilingScheme) {
        json.tilingScheme = 'web-mercator';
    } else {
        json.tilingScheme = wmsItem.tilingScheme;
    }
};
freezeObject(WebMapServiceCatalogItem.defaultSerializers);

/**
 * The collection of strings that indicate an Abstract property should be ignored.  If these strings occur anywhere
 * in the Abstract, the Abstract will not be used.  This makes it easy to filter out placeholder data like
 * Geoserver's "A compliant implementation of WMS..." stock abstract.
 * @type {Array}
 */
WebMapServiceCatalogItem.abstractsToIgnore = [
    'A compliant implementation of WMS'
];

/**
 * Updates this catalog item from a WMS GetCapabilities document.
 * @param {Object|XMLDocument} capabilities The capabilities document.  This may be a JSON object or an XML document.  If it
 *                             is a JSON object, each layer is expected to have a `_parent` property with a reference to its
 *                             parent layer.
 * @param {Boolean} [overwrite=false] True to overwrite existing property values with data from the capabilities; false to
 *                  preserve any existing values.
 * @param {Object} [thisLayer] A reference to this layer within the JSON capabilities object.  If this parameter is not
 *                 specified or if `capabilities` is an XML document, the layer is found automatically based on this
 *                 catalog item's `layers` property.
 */
WebMapServiceCatalogItem.prototype.updateFromCapabilities = function(capabilities, overwrite, thisLayer) {
    if (defined(capabilities.documentElement)) {
        capabilities = capabilitiesXmlToJson(capabilities);
        thisLayer = undefined;
    }

    if (!defined(this.isGeoServer) && capabilities && capabilities.Service && capabilities.Service.KeywordList && capabilities.Service.KeywordList.Keyword && capabilities.Service.KeywordList.Keyword.indexOf('GEOSERVER') >= 0) {
        this.isGeoServer = true;
    }

    if (!defined(this.isEsri) && defined(capabilities["xmlns:esri_wms"]) || this.url.match(/\/MapServer\//)) {
        this.isEsri = true;
    }

    if (!defined(thisLayer)) {
        thisLayer = findLayers(capabilities.Capability.Layer, this.layers);

        if (defined(this.layers)) {
            var layers = this.layers.split(',');
            for (var i = 0; i < thisLayer.length; ++i) {
                if (!defined(thisLayer[i])) {
                    if (thisLayer.length > 1) {
                        console.log('A layer with the name or ID \"' + layers[i] + '\" does not exist on the WMS Server - ignoring it.');
                        thisLayer.splice(i, 1);
                        layers.splice(i, 1);
                        --i;
                    } else {
                        var suggested = capabilities && capabilities.Capability && capabilities.Capability.Layer && capabilities.Capability.Layer.Layer && capabilities.Capability.Layer.Layer.Name;
                        suggested = suggested ? ' (Perhaps it should be "' + suggested + '").' : '';
                        throw new TerriaError({
                            title: 'No layer found',
                            message: 'The WMS dataset "' + this.name + '" has no layers matching "' + this.layers + '".' + suggested +
                            '\n\nEither the catalog file has been set up incorrectly, or the WMS server has changed.' +
                            '\n\nPlease report this error by sending an email to <a href="mailto:' + this.terria.supportEmail + '">' + this.terria.supportEmail + '</a>.'
                        });
                    }
                } else {
                    layers[i] = thisLayer[i].Name;
                }
            }

            this.layers = layers.join(',');
        }

        if (thisLayer.length === 0) {
            return;
        }
    }

    this._rawMetadata = capabilities;

    if (Array.isArray(thisLayer)) {
        this._thisLayerInRawMetadata = thisLayer[0];
        this._allLayersInRawMetadata = thisLayer;
        thisLayer = this._thisLayerInRawMetadata;
    } else {
        this._thisLayerInRawMetadata = thisLayer;
        this._allLayersInRawMetadata = [thisLayer];
    }

    if (!containsAny(thisLayer.Abstract, WebMapServiceCatalogItem.abstractsToIgnore)) {
        updateInfoSection(this, overwrite, 'Data Description', thisLayer.Abstract);
    }

    var service = defined(capabilities.Service) ? capabilities.Service : {};

    // Show the service abstract if there is one, and if it isn't the Geoserver default "A compliant implementation..."
    if (!containsAny(service.Abstract, WebMapServiceCatalogItem.abstractsToIgnore) && service.Abstract !== thisLayer.Abstract) {
        updateInfoSection(this, overwrite, 'Service Description', service.Abstract);
    }

    var legendUri, legendMimeType;
    // There can be multiple styles - just get the first if so.
    var style = Array.isArray(thisLayer.Style) ? thisLayer.Style[0] : thisLayer.Style;
    if (style && style.LegendURL) {
        // According to the WMS schema, LegendURL is unbounded.
        var legendUrl = Array.isArray(style.LegendURL) ? style.LegendURL[0] : style.LegendURL;
        legendUri = new URI(decodeURIComponent(legendUrl.OnlineResource['xlink:href']));
        legendMimeType = legendUrl.Format;
    } else if (!defined(this._legendUrl)) {
        legendMimeType = this.legendUrl.mimeType;
        legendUri = new URI(this.legendUrl.url);
    }
    if (defined(legendUri)) {
        // We want to tweak either the URL we just picked up from GetCapabilities, or the default generated one. We leave any
        // catalog-provided URLs alone.
        if (legendUri.toString().match(/GetLegendGraphic/i)) {
            if (this.isGeoServer) {
                legendUri.setQuery('version', '1.1.0');
                var legendOptions = 'fontSize:14;forceLabels:on;fontAntiAliasing:true';
                legendUri.setQuery('transparent','True');       // remove if our background is no longer light
                // legendOptions += ';fontColor:0xDDDDDD' // enable if we can ensure a dark background
                // legendOptions += ';dpi:182';           // enable if we can scale the image back down by 50%.
                legendUri.setQuery('LEGEND_OPTIONS',legendOptions);
            } else if (this.isEsri) {
                // This sets the total dimensions of the legend, but if we don't know how many styles are included, we could make it worse
                // In some cases (eg few styles), we could increase the height to give them more room. But if we always force the height
                // and there are many styles, they'll end up very cramped. About the only solution would be to fetch the default legend, and then ask
                // for a legend that's a bit bigger than the default.
                // uri.setQuery('width', '300');
                // uri.setQuery('height', '300');

            }
        }
        var legend = new LegendUrl(legendUri.toString(), legendMimeType);
        updateValue(this, overwrite, '_legendUrl', legend);
    }


    // Show the Access Constraints if it isn't "none" (because that's the default, and usually a lie).
    if (defined(service.AccessConstraints) && !/^none$/i.test(service.AccessConstraints)) {
        updateInfoSection(this, overwrite, 'Access Constraints', service.AccessConstraints);
    }

    updateInfoSection(this, overwrite, 'Service Contact', getServiceContactInformation(capabilities));
    updateInfoSection(this, overwrite, 'GetCapabilities URL', this.getCapabilitiesUrl);

    updateValue(this, overwrite, 'minScaleDenominator', thisLayer.MinScaleDenominator);
    updateValue(this, overwrite, 'getFeatureInfoFormats', getFeatureInfoFormats(capabilities));
    updateValue(this, overwrite, 'rectangle', getRectangleFromLayers(this._allLayersInRawMetadata));
    updateValue(this, overwrite, 'intervals', getIntervalsFromLayer(this, thisLayer));

    var crs;
    if (defined(thisLayer.CRS)) {
        crs = getInheritableProperty(thisLayer, 'CRS', true);
    } else {
        crs = getInheritableProperty(thisLayer, 'SRS', true);
    }

    var tilingScheme;
    var srs;

    if (defined(crs)) {
        if (crsIsMatch(crs, 'EPSG:3857')) {
            // Standard Web Mercator
            tilingScheme = new WebMercatorTilingScheme();
            srs = 'EPSG:3857';
        } else if (crsIsMatch(crs, 'EPSG:900913')) {
            // Older code for Web Mercator
            tilingScheme = new WebMercatorTilingScheme();
            srs = 'EPSG:900913';
        } else if (crsIsMatch(crs, 'EPSG:4326')) {
            // Standard Geographic
            tilingScheme = new GeographicTilingScheme();
            srs = 'EPSG:4326';
        } else if (crsIsMatch(crs, 'CRS:84')) {
            // Another name for EPSG:4326
            tilingScheme = new GeographicTilingScheme();
            srs = 'CRS:84';
        } else if (crsIsMatch(crs, 'EPSG:4283')) {
            // Australian system that is equivalent to EPSG:4326.
            tilingScheme = new GeographicTilingScheme();
            srs = 'EPSG:4283';
        } else {
            // No known supported CRS listed.  Try the default, EPSG:3857, and hope for the best.
            tilingScheme = new WebMercatorTilingScheme();
            srs = 'EPSG:3857';
        }
    }

    updateValue(this, overwrite, 'tilingScheme', tilingScheme);

    if (!defined(this.parameters)) {
        this.parameters = {};
    }
    updateValue(this.parameters, overwrite, 'srs', srs);
};

WebMapServiceCatalogItem.prototype._load = function() {
    var that = this;
    var promises = [];

    if (!defined(this._rawMetadata)) {
        promises.push(loadXML(proxyCatalogItemUrl(this, this.getCapabilitiesUrl)).then(function(xml) {
            var metadata = capabilitiesXmlToJson(xml);
            that.updateFromCapabilities(metadata, false);
        }));
    }

    // Query WMS for wfs or wcs URL if no dataUrl is present
    if (!defined(this.dataUrl)) {
        var describeLayersURL = cleanUrl(this.url) + '?service=WMS&version=1.1.1&sld_version=1.1.0&request=DescribeLayer&layers=' + encodeURIComponent(this.layers);

        promises.push(loadXML(proxyCatalogItemUrl(this, describeLayersURL)).then(function(xml) {
            var json = xml2json(xml);
            // LayerDescription could be an array. If so, only use the first element
            var LayerDescription = (json.LayerDescription instanceof Array) ? json.LayerDescription[0] : json.LayerDescription;
            if (defined(LayerDescription) && defined(LayerDescription.owsURL) && defined(LayerDescription.owsType)) {
                switch (LayerDescription.owsType.toLowerCase()) {
                    case 'wfs':
                        if (defined(LayerDescription.Query) && defined(LayerDescription.Query.typeName)) {
                            that.dataUrl = cleanUrl(LayerDescription.owsURL) + '?service=WFS&version=1.1.0&request=GetFeature&typeName=' + LayerDescription.Query.typeName + '&srsName=EPSG%3A4326&maxFeatures=1000';
                            that.dataUrlType = 'wfs-complete';
                        }
                        else {
                            that.dataUrl = cleanUrl(LayerDescription.owsURL);
                            that.dataUrlType = 'wfs';
                        }
                        break;
                    case 'wcs':
                        if (defined(LayerDescription.Query) && defined(LayerDescription.Query.typeName)) {
                            that.dataUrl = cleanUrl(LayerDescription.owsURL) + '?service=WCS&version=1.1.1&request=DescribeCoverage&identifiers=' + LayerDescription.Query.typeName;
                            that.dataUrlType = 'wcs-complete';
                        }
                        else {
                            that.dataUrl = cleanUrl(LayerDescription.owsURL);
                            that.dataUrlType = 'wcs';
                        }
                        break;
                }
            }
        }).otherwise(function(err) { })); // Catch potential XML error - doesn't matter if URL can't be retrieved
    }

    return when.all(promises);
};

WebMapServiceCatalogItem.prototype._createImageryProvider = function(time) {
    var parameters = objectToLowercase(this.parameters);
    if (defined(time)) {
        parameters = combine({ time: time }, parameters);
    }

    parameters = combine(parameters, WebMapServiceCatalogItem.defaultParameters);
    // request one more feature than we will show, so that we can tell the user if there are more not shown
    if (defined(parameters.feature_count)) {
        console.log(this.name + ': using parameters.feature_count (' + parameters.feature_count + ') to override maximumShownFeatureInfos (' + this.maximumShownFeatureInfos + ').');
        if (parameters.feature_count === 1) {
            this.maximumShownFeatureInfos = 1;
        } else {
            this.maximumShownFeatureInfos = parameters.feature_count - 1;
        }
    } else {
        parameters.feature_count = this.maximumShownFeatureInfos + 1;
    }

    var maximumLevel;

    if (defined(this.minScaleDenominator)) {
        var metersPerPixel = 0.00028; // from WMS 1.3.0 spec section 7.2.4.6.9
        var tileWidth = 256;

        var circumferenceAtEquator = 2 * Math.PI * Ellipsoid.WGS84.maximumRadius;
        var distancePerPixelAtLevel0 = circumferenceAtEquator / tileWidth;
        var level0ScaleDenominator = distancePerPixelAtLevel0 / metersPerPixel;

        // 1e-6 epsilon from WMS 1.3.0 spec, section 7.2.4.6.9.
        var ratio = level0ScaleDenominator / (this.minScaleDenominator - 1e-6);
        var levelAtMinScaleDenominator = Math.log(ratio) / Math.log(2);
        maximumLevel = levelAtMinScaleDenominator | 0;
    }

    return new WebMapServiceImageryProvider({
        url : cleanAndProxyUrl(this, this.url),
        layers : this.layers,
        getFeatureInfoFormats : this.getFeatureInfoFormats,
        parameters : parameters,
        getFeatureInfoParameters : parameters,
        tilingScheme : defined(this.tilingScheme) ? this.tilingScheme : new WebMercatorTilingScheme(),
        maximumLevel: maximumLevel
    });
};

WebMapServiceCatalogItem.defaultParameters = {
    transparent: true,
    format: 'image/png',
    exceptions: 'application/vnd.ogc.se_xml',
    styles: '',
    tiled: true
};

function cleanAndProxyUrl(catalogItem, url) {
    return proxyCatalogItemUrl(catalogItem, cleanUrl(url));
}

function cleanUrl(url) {
    // Strip off the search portion of the URL
    var uri = new URI(url);
    uri.search('');
    return uri.toString();
}

function getRectangleFromLayer(layer) {
    var egbb = layer.EX_GeographicBoundingBox; // required in WMS 1.3.0
    if (defined(egbb)) {
        return Rectangle.fromDegrees(egbb.westBoundLongitude, egbb.southBoundLatitude, egbb.eastBoundLongitude, egbb.northBoundLatitude);
    } else {
        var llbb = layer.LatLonBoundingBox; // required in WMS 1.0.0 through 1.1.1
        if (defined(llbb)) {
            return Rectangle.fromDegrees(llbb.minx, llbb.miny, llbb.maxx, llbb.maxy);
        }
    }
    return undefined;
}

function getRectangleFromLayers(layers) {
    if (!Array.isArray(layers)) {
        return getRectangleFromLayer(layers);
    }

    return unionRectangleArray(layers.map(function(item) {
        return getRectangleFromLayer(item);
    }));
}

function addDurationFromString(start, durationString, wmsItem) {
    // given an ISO8601 duration string such as PT1H or PT30M or P1D
    // add this duration to the start date
    // NOTE start is a javascript date, as is the result
    // returns false if the durationString is badly formed
    var matches = durationString.match(/^P(([0-9]+)D)?T?(([0-9]+)H)?(([0-9]+)M)?(([0-9]+)S)?$/);
    var stop = new Date(start);
    if (matches) {
        // use +matches[i] to force number addition instead of string concatenation
        if (matches[2]) { stop.setDate(stop.getDate() + (+matches[2])); }
        if (matches[4]) { stop.setHours(stop.getHours() + (+matches[4])); }
        if (matches[6]) { stop.setMinutes(stop.getMinutes() + (+matches[6])); }
        if (matches[8]) { stop.setSeconds(stop.getSeconds() + (+matches[8])); }
    } else {
        wmsItem.terria.error.raiseEvent(new TerriaError({
            title: 'Badly formatted periodicity',
            message: '\
The "' + wmsItem.name + '" dataset has a badly formed periodicity, "' + durationString +
'".  Click the dataset\'s Info button for more information about the dataset and the data custodian.'
        }));
        return false;
    }
    return stop;
}

function updateIntervalsFromIsoSegments(intervals, isoSegments, time, wmsItem) {
    var start = JulianDate.fromIso8601(isoSegments[0]);
    var stop = JulianDate.fromIso8601(isoSegments[1]);
    if (isoSegments.length === 2) {
        intervals.addInterval(new TimeInterval({
            start: start,
            stop: stop,
            data: time // http://mapserver.org/ogc/wms_time.html#supported-time-requests
        }));
    } else {
        // Note WMS uses extension ISO19128 of ISO8601; ISO 19128 allows start/end/periodicity
        // and does not use the "R[n]/" prefix for repeated intervals
        // eg. Data refreshed every 30 min: 2000-06-18T14:30Z/2000-06-18T14:30Z/PT30M
        // See 06-042_OpenGIS_Web_Map_Service_WMS_Implementation_Specification.pdf section D.4
        //
        // Do date arithmetic using js dates rather than Julian dates
        // to avoid floating point issues (as Julian dates are fps)
        // and to avoid potential leap second issues (not sure if these occur with JD)
        var thisStop = JulianDate.toDate(start),
            prevStop = JulianDate.toDate(start),
            stopDate = JulianDate.toDate(stop),
            count = 0;
        // Add intervals starting at start until:
        //    we detect a bad periodicity (which sets thisStop to false), or
        //    we go past the stop date, or
        //    we go past the max limit
        while (thisStop && prevStop <= stopDate && count < wmsItem.maxRefreshIntervals) {
            thisStop = addDurationFromString(prevStop, isoSegments[2], wmsItem);
            var prevStopJulianDate = JulianDate.fromDate(prevStop),
                thisStopJulianDate = JulianDate.fromDate(thisStop);
            intervals.addInterval(new TimeInterval({
                start: prevStopJulianDate,
                stop: thisStopJulianDate || prevStopJulianDate, // if there was a bad periodicity, use prevStop
                data: JulianDate.toIso8601(prevStopJulianDate) // used to form the web request
            }));
            prevStop = thisStop;
            count++;
        }
    }
}

function updateIntervalsFromTimes(result, times, index, defaultDuration) {
    var start = JulianDate.fromIso8601(times[index]);
    var stop;

    if (defaultDuration) {
        stop = JulianDate.addMinutes(start, defaultDuration, new JulianDate());
    } else if (index < times.length - 1) {
        // if the next date has a slash in it, just use the first part of it
        var nextTimeIsoSegments = times[index + 1].split('/');
        stop = JulianDate.fromIso8601(nextTimeIsoSegments[0]);
    } else if (result.length > 0) {
        var previousInterval = result.get(result.length - 1);
        var duration = JulianDate.secondsDifference(previousInterval.stop, previousInterval.start);
        stop = JulianDate.addSeconds(start, duration, new JulianDate());
    } else {
        // There's exactly one time, so treat this layer as if it is not time-varying.
        return undefined;
    }
    result.addInterval(new TimeInterval({
        start: start,
        stop: stop,
        data: times[index]
    }));

}

function getIntervalsFromLayer(wmsItem, layer) {
    var dimensions = layer.Dimension;

    if (!defined(dimensions)) {
        return undefined;
    }

    if (!(dimensions instanceof Array)) {
        dimensions = [dimensions];
    }

    var result = new TimeIntervalCollection();

    for (var i = 0; i < dimensions.length; ++i) {
        var dimension = dimensions[i];

        if (dimension.name !== 'time') {
            continue;
        }

        // WMS 1.3.0 GetCapabilities has the times embedded right in the Dimension element.
        // WMS 1.1.0 puts the time in an Extent element.
        var extent;
        if (dimension instanceof String || typeof dimension === 'string') {
            extent = dimension;
        } else {
            // Find the corresponding extent.
            var extentList = layer.Extent;
            if (!defined(extentList)) {
                return undefined;
            }
            // If there is a single Extent, then extentList will actually be a string
            if (extentList instanceof String || typeof extentList === 'string') {
                extent = extentList;
            } else {
                for (var extentIndex = 0; extentIndex < extentList.length; ++extentIndex) {
                    var candidate = extentList[extentIndex];
                    if (candidate.name === 'time') {
                        extent = candidate;
                        break;
                    }
                }
            }
        }

        if (!defined(extent)) {
            return undefined;
        }

        var times = extent.split(',');

        for (var j = 0; j < times.length; ++j) {
            var isoSegments = times[j].split('/');
            if (isoSegments.length > 1) {
                updateIntervalsFromIsoSegments(result, isoSegments, times[j], wmsItem);
            } else {
                updateIntervalsFromTimes(result, times, j, wmsItem.displayDuration);
            }
        }
    }

    return result;
}

function getFeatureInfoFormats(capabilities) {
    var supportsJsonGetFeatureInfo = false;
    var supportsXmlGetFeatureInfo = false;
    var supportsHtmlGetFeatureInfo = false;
    var xmlContentType = 'text/xml';

    if (defined(capabilities.Capability.Request) &&
        defined(capabilities.Capability.Request.GetFeatureInfo) &&
        defined(capabilities.Capability.Request.GetFeatureInfo.Format)) {

        var format = capabilities.Capability.Request.GetFeatureInfo.Format;
        if (format === 'application/json') {
            supportsJsonGetFeatureInfo = true;
        } else if (defined(format.indexOf) && format.indexOf('application/json') >= 0) {
            supportsJsonGetFeatureInfo = true;
        }

        if (format === 'text/xml' || format === 'application/vnd.ogc.gml') {
            supportsXmlGetFeatureInfo = true;
            xmlContentType = format;
        } else if (defined(format.indexOf) && format.indexOf('text/xml') >= 0) {
            supportsXmlGetFeatureInfo = true;
            xmlContentType = 'text/xml';
        } else if (defined(format.indexOf) && format.indexOf('application/vnd.ogc.gml') >= 0) {
            supportsXmlGetFeatureInfo = true;
            xmlContentType = 'application/vnd.ogc.gml';
        } else if (defined(format.indexOf) && format.indexOf('text/html') >= 0) {
            supportsHtmlGetFeatureInfo = true;
        }
    }

    var result = [];

    if (supportsJsonGetFeatureInfo) {
        result.push(new GetFeatureInfoFormat('json'));
    }
    if (supportsXmlGetFeatureInfo) {
        result.push(new GetFeatureInfoFormat('xml', xmlContentType));
    }
    if (supportsHtmlGetFeatureInfo) {
        result.push(new GetFeatureInfoFormat('html'));
    }

    return result;
}

function requestMetadata(wmsItem) {
    var result = new Metadata();

    result.isLoading = true;

    result.promise = when(wmsItem.load()).then(function() {
        var json = wmsItem._rawMetadata;
        if (json && json.Service) {
            populateMetadataGroup(result.serviceMetadata, json.Service);
        } else {
            result.serviceErrorMessage = 'Service information not found in GetCapabilities operation response.';
        }

        if (wmsItem._thisLayerInRawMetadata) {
            populateMetadataGroup(result.dataSourceMetadata, wmsItem._thisLayerInRawMetadata);
        } else {
            result.dataSourceErrorMessage = 'Layer information not found in GetCapabilities operation response.';
        }

        result.isLoading = false;
    }).otherwise(function() {
        result.dataSourceErrorMessage = 'An error occurred while invoking the GetCapabilities service.';
        result.serviceErrorMessage = 'An error occurred while invoking the GetCapabilities service.';
        result.isLoading = false;
    });

    return result;
}

/* Given a comma-separated string of layer names, returns the layer objects corresponding to them. */
function findLayers(startLayer, names) {
    return names.split(',').map(function(i) {
        return findLayer(startLayer, i, false) || findLayer(startLayer, i, true);
    });
}

function findLayer(startLayer, name, allowMatchByTitle) {
    if (startLayer.Name === name || (allowMatchByTitle && startLayer.Title === name && defined(startLayer.Name))) {
        return startLayer;
    }

    var layers = startLayer.Layer;
    if (!defined(layers)) {
        return undefined;
    }

    var found = findLayer(layers, name, allowMatchByTitle);
    for (var i = 0; !found && i < layers.length; ++i) {
        var layer = layers[i];
        found = findLayer(layer, name, allowMatchByTitle);
    }

    return found;
}

function populateMetadataGroup(metadataGroup, sourceMetadata) {
    if (typeof sourceMetadata === 'string' || sourceMetadata instanceof String || sourceMetadata instanceof Array) {
        return;
    }

    for (var name in sourceMetadata) {
        if (sourceMetadata.hasOwnProperty(name) && name !== '_parent') {
            var value = sourceMetadata[name];

            var dest;
            if (name === 'BoundingBox' && value instanceof Array) {
                for (var i = 0; i < value.length; ++i) {
                    var subValue = value[i];

                    dest = new MetadataItem();
                    dest.name = name + ' (' + subValue.CRS + ')';
                    dest.value = subValue;

                    populateMetadataGroup(dest, subValue);

                    metadataGroup.items.push(dest);
                }
            } else {
                dest = new MetadataItem();
                dest.name = name;
                dest.value = value;

                populateMetadataGroup(dest, value);

                metadataGroup.items.push(dest);
            }
        }
    }
}

function updateInfoSection(item, overwrite, sectionName, sectionValue) {
    if (!defined(sectionValue) || sectionValue.length === 0) {
        return;
    }

    var section = item.findInfoSection(sectionName);
    if (!defined(section)) {
        item.info.push({
            name: sectionName,
            content: sectionValue
        });
    } else if (overwrite) {
        section.content = sectionValue;
    }
}

function updateValue(item, overwrite, propertyName, propertyValue) {
    if (!defined(propertyValue)) {
        return;
    }

    if (overwrite || !defined(item[propertyName])) {
        item[propertyName] = propertyValue;
    }
}

function crsIsMatch(crs, matchValue) {
    if (crs === matchValue) {
        return true;
    }

    if (crs instanceof Array && crs.indexOf(matchValue) >= 0) {
        return true;
    }

     return false;
}

function getInheritableProperty(layer, name, appendValues) {
    var value = [];
    while (defined(layer)) {
        if (defined(layer[name])) {
            if (appendValues) {
                value = value.concat((layer[name] instanceof Array) ? layer[name] : [layer[name]]);
            } else {
                return layer[name];
            }
        }
        layer = layer._parent;
    }

    return value.length > 0 ? value : undefined;
}

function capabilitiesXmlToJson(capabilities) {
    var json = xml2json(capabilities);
    updateParentReference(json.Capability);
    return json;
}

function updateParentReference(capabilitiesJson, parent) {
    capabilitiesJson._parent = parent;

    var layers = capabilitiesJson.Layer;

    if (layers instanceof Array) {
        for (var i = 0; i < layers.length; ++i) {
            updateParentReference(layers[i], capabilitiesJson);
        }
    } else if (defined(layers)) {
        updateParentReference(layers, capabilitiesJson);
    }
}

function getServiceContactInformation(capabilities) {
    if (defined(capabilities.Service.ContactInformation)) {
        var contactInfo = capabilities.Service.ContactInformation;

        var text = '';

        var primary = contactInfo.ContactPersonPrimary;
        if (defined(primary)) {
            if (defined(primary.ContactOrganization) && primary.ContactOrganization.length > 0) {
                text += primary.ContactOrganization + '<br/>';
            }
        }

        if (defined(contactInfo.ContactElectronicMailAddress) && contactInfo.ContactElectronicMailAddress.length > 0) {
            text += '[' + contactInfo.ContactElectronicMailAddress + '](mailto:' + contactInfo.ContactElectronicMailAddress + ')';
        }

        return text;
    } else {
        return undefined;
    }
}

// This is copied directly from Cesium's WebMapServiceImageryProvider.
function objectToLowercase(obj) {
    var result = {};
    for (var key in obj) {
        if (obj.hasOwnProperty(key)) {
            result[key.toLowerCase()] = obj[key];
        }
    }
    return result;
}


module.exports = WebMapServiceCatalogItem;<|MERGE_RESOLUTION|>--- conflicted
+++ resolved
@@ -110,7 +110,6 @@
     this.maxRefreshIntervals = 1000;
 
     /**
-<<<<<<< HEAD
      * Gets or sets whether this WMS has been identified as being provided by a GeoServer.
      * @type {Boolean}
      */
@@ -122,11 +121,10 @@
      */
     this.isEsri = undefined;
 
-=======
+    /**
      * Gets or sets how many seconds time-series data with a start date but no end date should last, in seconds.
      * @type {Number}
      */
->>>>>>> b43f9546
     this.displayDuration = undefined;
 
     this._sourceInfoItemNames = ['GetCapabilities URL'];
