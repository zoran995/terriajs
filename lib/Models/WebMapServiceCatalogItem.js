"use strict";

/*global require*/
<<<<<<< HEAD
var URI = require('urijs');
var parseISO = require('date-fns/parseISO').default;
var formatDateToString = require('date-fns/format').default;
var isBefore = require('date-fns/isBefore').default;
var isEqual = require('date-fns/isEqual').default;
var addSeconds = require('date-fns/addSeconds').default;
var addMinutes = require('date-fns/addMinutes').default;
var addHours = require('date-fns/addHours').default;
var addDays = require('date-fns/addDays').default;
var addWeeks = require('date-fns/addWeeks').default;
var addMonths = require('date-fns/addMonths').default;
var addYears = require('date-fns/addYears').default;
var isoDuration = require('iso8601-duration');

var clone = require('terriajs-cesium/Source/Core/clone');
var combine = require('terriajs-cesium/Source/Core/combine');
var defaultValue = require('terriajs-cesium/Source/Core/defaultValue');
var defined = require('terriajs-cesium/Source/Core/defined');
var defineProperties = require('terriajs-cesium/Source/Core/defineProperties');
var Ellipsoid = require('terriajs-cesium/Source/Core/Ellipsoid');
var freezeObject = require('terriajs-cesium/Source/Core/freezeObject');
var GeographicTilingScheme = require('terriajs-cesium/Source/Core/GeographicTilingScheme');
var GetFeatureInfoFormat = require('terriajs-cesium/Source/Scene/GetFeatureInfoFormat');
var getToken = require('./getToken');
var ImageryProvider = require('terriajs-cesium/Source/Scene/ImageryProvider');
var JulianDate = require('terriajs-cesium/Source/Core/JulianDate');
var knockout = require('terriajs-cesium/Source/ThirdParty/knockout');
var loadXML = require('../Core/loadXML');
var Rectangle = require('terriajs-cesium/Source/Core/Rectangle');
var TimeInterval = require('terriajs-cesium/Source/Core/TimeInterval');
var TimeIntervalCollection = require('terriajs-cesium/Source/Core/TimeIntervalCollection');
var UrlTemplateImageryProvider = require('terriajs-cesium/Source/Scene/UrlTemplateImageryProvider');
var WebMapServiceImageryProvider = require('terriajs-cesium/Source/Scene/WebMapServiceImageryProvider');
var WebMercatorTilingScheme = require('terriajs-cesium/Source/Core/WebMercatorTilingScheme');
var when = require('terriajs-cesium/Source/ThirdParty/when');

var containsAny = require('../Core/containsAny');
var Metadata = require('./Metadata');
var MetadataItem = require('./MetadataItem');
var TerriaError = require('../Core/TerriaError');
var ImageryLayerCatalogItem = require('./ImageryLayerCatalogItem');
var inherit = require('../Core/inherit');
var overrideProperty = require('../Core/overrideProperty');
var proxyCatalogItemUrl = require('./proxyCatalogItemUrl');
var unionRectangleArray = require('../Map/unionRectangleArray');
var xml2json = require('../ThirdParty/xml2json');
var LegendUrl = require('../Map/LegendUrl');
var callWebCoverageService = require('./callWebCoverageService');
=======
var URI = require("urijs");
var moment = require("moment");

var clone = require("terriajs-cesium/Source/Core/clone");
var combine = require("terriajs-cesium/Source/Core/combine");
var defaultValue = require("terriajs-cesium/Source/Core/defaultValue");
var defined = require("terriajs-cesium/Source/Core/defined");
var defineProperties = require("terriajs-cesium/Source/Core/defineProperties");
var Ellipsoid = require("terriajs-cesium/Source/Core/Ellipsoid");
var freezeObject = require("terriajs-cesium/Source/Core/freezeObject");
var GeographicTilingScheme = require("terriajs-cesium/Source/Core/GeographicTilingScheme");
var GetFeatureInfoFormat = require("terriajs-cesium/Source/Scene/GetFeatureInfoFormat");
var getToken = require("./getToken");
var ImageryProvider = require("terriajs-cesium/Source/Scene/ImageryProvider");
var JulianDate = require("terriajs-cesium/Source/Core/JulianDate");
var knockout = require("terriajs-cesium/Source/ThirdParty/knockout");
var loadXML = require("../Core/loadXML");
var Rectangle = require("terriajs-cesium/Source/Core/Rectangle");
var TimeInterval = require("terriajs-cesium/Source/Core/TimeInterval");
var TimeIntervalCollection = require("terriajs-cesium/Source/Core/TimeIntervalCollection");
var UrlTemplateImageryProvider = require("terriajs-cesium/Source/Scene/UrlTemplateImageryProvider");
var WebMapServiceImageryProvider = require("terriajs-cesium/Source/Scene/WebMapServiceImageryProvider");
var WebMercatorTilingScheme = require("terriajs-cesium/Source/Core/WebMercatorTilingScheme");
var when = require("terriajs-cesium/Source/ThirdParty/when");

var containsAny = require("../Core/containsAny");
var Metadata = require("./Metadata");
var MetadataItem = require("./MetadataItem");
var TerriaError = require("../Core/TerriaError");
var ImageryLayerCatalogItem = require("./ImageryLayerCatalogItem");
var inherit = require("../Core/inherit");
var overrideProperty = require("../Core/overrideProperty");
var proxyCatalogItemUrl = require("./proxyCatalogItemUrl");
var unionRectangleArray = require("../Map/unionRectangleArray");
var xml2json = require("../ThirdParty/xml2json");
var LegendUrl = require("../Map/LegendUrl");
var callWebCoverageService = require("./callWebCoverageService");
>>>>>>> 1b40857d

/**
 * A {@link ImageryLayerCatalogItem} representing a layer from a Web Map Service (WMS) server.
 *
 * @alias WebMapServiceCatalogItem
 * @constructor
 * @extends ImageryLayerCatalogItem
 *
 * @param {Terria} terria The Terria instance.
 */
var WebMapServiceCatalogItem = function(terria) {
  ImageryLayerCatalogItem.call(this, terria);

  this._rawMetadata = undefined;
  this._thisLayerInRawMetadata = undefined;
  this._allLayersInRawMetadata = undefined;

  this._metadata = undefined;
  this._getCapabilitiesUrl = undefined;

  this._rectangle = undefined;
  this._rectangleFromMetadata = undefined;
  this._intervalsFromMetadata = undefined;

  this._lastToken = undefined;
  this._newTokenRequestInFlight = undefined;

  /**
   * Gets or sets the WMS layers to include.  To specify multiple layers, separate them
   * with a commas.  This property is observable.
   * @type {String}
   */
  this.layers = "";

  /**
   * Gets or sets the URL of a WCS that enables clip-and-ship for this WMS item. This
   * proerty is part of an experimental feature and may be subject to change.
   * @type {String}
   */
  this.linkedWcsUrl = undefined;

  /**
   * Gets or sets the coverage name for linked WCS for clip-and-ship. This proerty is part
   * of an experimental feature and may be subject to change.
   * @type {String}
   */
  this.linkedWcsCoverage = "";

  /**
   * Gets or sets the comma-separated list of styles to request, one per layer list in {@link WebMapServiceCatalogItem#layers}.
   * This property is observable.
   * @type {String}
   */
  this.styles = "";

  /**
   * Gets or sets the additional parameters to pass to the WMS server when requesting images.
   * All parameter names must be entered in lowercase in order to be consistent with references in TerrisJS code.
   * If this property is undefined, {@link WebMapServiceCatalogItem.defaultParameters} is used.
   * @type {Object}
   */
  this.parameters = {};

  /**
   * Gets or sets the tiling scheme to pass to the WMS server when requesting images.
   * If this property is undefiend, the default tiling scheme of the provider is used.
   * @type {Object}
   */
  this.tilingScheme = undefined;

  /**
   * Gets or sets the formats in which to try WMS GetFeatureInfo requests.  If this property is undefined, the `WebMapServiceImageryProvider` defaults
   * are used.  This property is observable.
   * @type {GetFeatureInfoFormat[]}
   */
  this.getFeatureInfoFormats = undefined;

  /**
   * Gets or sets a value indicating whether a time dimension, if it exists in GetCapabilities, should be used to populate
   * the {@link ImageryLayerCatalogItem#intervals}.  If the {@link ImageryLayerCatalogItem#intervals} property is set explicitly
   * on this catalog item, the value of this property is ignored.
   * @type {Boolean}
   * @default true
   */
  this.populateIntervalsFromTimeDimension = true;

  /**
   * Gets or sets the denominator of the largest scale (smallest denominator) for which tiles should be requested.  For example, if this value is 1000, then tiles representing
   * a scale larger than 1:1000 (i.e. numerically smaller denominator, when zooming in closer) will not be requested.  Instead, tiles of the largest-available scale, as specified by this property,
   * will be used and will simply get blurier as the user zooms in closer.
   * @type {Number}
   */
  this.minScaleDenominator = undefined;

  /**
   * Gets or sets a value indicating whether to continue showing tiles or hide tiles when the {@link WebMapServiceCatalogItem#minScaleDenominator}
   * is exceeded. This property is observable.
   * @type {Boolean}
   * @default true
   */
  this.hideLayerAfterMinScaleDenominator = false;

  /**
   * Gets or sets the maximum number of intervals that can be created by a single
   * date range, when specified in the form time/time/periodicity.
   * eg. 2015-04-27T16:15:00/2015-04-27T18:45:00/PT15M has 11 intervals
   * @type {Number}
   */
  this.maxRefreshIntervals = 1000;

  /**
   * Gets or sets whether this WMS has been identified as being provided by a GeoServer.
   * @type {Boolean}
   */
  this.isGeoServer = undefined;

  /**
   * Gets or sets whether this WMS has been identified as being provided by an Esri ArcGIS MapServer. No assumption is made about where an ArcGIS MapServer endpoint also exists.
   * @type {Boolean}
   */
  this.isEsri = undefined;

  /**
   * Gets or sets whether this WMS has been identified as being provided by ncWMS.
   * @type {Boolean}
   */
  this.isNcWMS = undefined;

  /**
   * Gets or sets whether this WMS server has been identified as supporting the COLORSCALERANGE parameter.
   * @type {Boolean}
   */
  this.supportsColorScaleRange = undefined;

  /**
   * Gets or sets how many seconds time-series data with a start date but no end date should last, in seconds.
   * @type {Number}
   */
  this.displayDuration = undefined;

  /**
   * Gets or sets a value indicating whether the user's ability to change the display properties of this
   * catalog item is disabled.  For example, if true, {@link WebMapServiceCatalogItem#styles} should not be
   * changeable through the user interface.
   * This property is observable.
   * @type {Boolean}
   * @default false
   */
  this.disableUserChanges = false;

  /**
   * Gets or sets the available styles for each selected layer in {@link WebMapServiceCatalogItem#layers}.  If undefined,
   * this property is automatically populated from the WMS GetCapabilities on load.  This property is an object that has a
   * property named for each layer.  The value of the property is an array where each element in the array is a style supported
   * by the layer.  The style has `name`, `title`, `abstract`, and `legendUrl` properties.
   * This property is observable.
   * @type {Object}
   * @example
   * wmsItem.availableStyles = {
   *     'FVCOM-NECOFS-GOM3/x': [
   *         {
   *              name: 'default-scalar/default',
   *              title: 'default-scalar/default',
   *              abstract: 'default-scalar style, using the default palette.',
   *              legendUrl: new LegendUrl('http://www.smast.umassd.edu:8080/ncWMS2/wms?REQUEST=GetLegendGraphic&PALETTE=default&COLORBARONLY=true&WIDTH=110&HEIGHT=264', 'image/png')
   *         }
   *     ]
   * };
   */
  this.availableStyles = undefined;

  /**
   * Gets or sets the minumum of the color scale range.  Because COLORSCALERANGE is a non-standard
   * property supported by ncWMS servers, this property is ignored unless {@link WebMapServiceCatalogItem#supportsColorScaleRange}
   * is true.  {@link WebMapServiceCatalogItem#colorScaleMaximum} must be set as well.
   * @type {Number}
   */
  this.colorScaleMinimum = undefined;

  /**
   * Gets or sets the maximum of the color scale range.  Because COLORSCALERANGE is a non-standard
   * property supported by ncWMS servers, this property is ignored unless {@link WebMapServiceCatalogItem#supportsColorScaleRange}
   * is true.  {@link WebMapServiceCatalogItem#colorScaleMinimum} must be set as well.
   * @type {Number}
   */
  this.colorScaleMaximum = undefined;

  /**
   * Gets or sets the list of additional dimensions (e.g. elevation) and their possible values available from the
   * WMS server.  If undefined, this property is automatically populated from the WMS GetCapabilities on load.
   * This property is an object that has a property named for each layer.  The value of the property is an array
   * of dimensions available for this layer.  A dimension has the fields shown in the example below.  See the
   * WMS 1.3.0 specification, section C.2, for a description of the fields.  All fields are optional except
   * `name` and `options`.  This property is observable.
   * @type {Object}
   * @example
   * wmsItem.availableDimensions = {
   *     mylayer: [
   *         {
   *             name: 'elevation',
   *             units: 'CRS:88',
   *             unitSymbol: 'm',
   *             default: -0.03125,
   *             multipleValues: false,
   *             nearestValue: false,
   *             options: [
   *                 -0.96875,
   *                 -0.90625,
   *                 -0.84375,
   *                 -0.78125,
   *                 -0.71875,
   *                 -0.65625,
   *                 -0.59375,
   *                 -0.53125,
   *                 -0.46875,
   *                 -0.40625,
   *                 -0.34375,
   *                 -0.28125,
   *                 -0.21875,
   *                 -0.15625,
   *                 -0.09375,
   *                 -0.03125
   *             ]
   *         }
   *     ]
   * };
   */
  this.availableDimensions = undefined;

  /**
   * Gets or sets the selected values for dimensions available for this WMS layer.  The value of this property is
   * an object where each key is the name of a dimension and each value is the value to use for that dimension.
   * Note that WMS does not allow dimensions to be explicitly specified per layer.  So the selected dimension values are
   * applied to all layers with a corresponding dimension.
   * This property is observable.
   * @type {Object}
   * @example
   * wmsItem.dimensions = {
   *     elevation: -0.65625
   * };
   */
  this.dimensions = undefined;

  /**
   * Gets or sets the URL to use for requesting tokens. Typically, this is set to `/esri-token-auth` to use
   * the ArcGIS token mechanism built into terriajs-server.
   * @type {String}
   */
  this.tokenUrl = undefined;

  /**
   * Gets or sets the name of the URL query parameter used to provide the token
   * to the server. This property is ignored if {@link WebMapServiceCatalogItem#tokenUrl} is undefined.
   * @type {String}
   * @default 'token'
   */
  this.tokenParameterName = "token";

  /**
   * Gets or sets the set of HTTP status codes that indicate that a token is invalid.
   * This property is ignored if {@link WebMapServiceCatalogItem#tokenUrl} is undefined.
   * @type {Number[]}
   * @default [401, 498, 499]
   */
  this.tokenInvalidHttpCodes = [401, 498, 499];

  this._sourceInfoItemNames = ["GetCapabilities URL"];

  knockout.track(this, [
    "_getCapabilitiesUrl",
    "_rectangle",
    "_rectangleFromMetadata",
    "_intervalsFromMetadata",
    "layers",
    "styles",
    "parameters",
    "getFeatureInfoFormats",
    "tilingScheme",
    "populateIntervalsFromTimeDimension",
    "minScaleDenominator",
    "disableUserChanges",
    "availableStyles",
    "colorScaleMinimum",
    "colorScaleMaximum",
    "availableDimensions",
    "dimensions",
    "tokenUrl",
    "tokenParameterName",
    "tokenInvalidHttpCodes",
    "_lastToken",
    "_thisLayerInRawMetadata",
    "_allLayersInRawMetadata"
  ]);

  // getCapabilitiesUrl and legendUrl are derived from url if not explicitly specified.
  overrideProperty(this, "getCapabilitiesUrl", {
    get: function() {
      if (defined(this._getCapabilitiesUrl)) {
        return this._getCapabilitiesUrl;
      }

      if (defined(this.metadataUrl)) {
        return this.metadataUrl;
      }

      if (!defined(this.url)) {
        return undefined;
      }

      return (
        cleanUrl(this.url) +
        "?service=WMS&version=1.3.0&request=GetCapabilities"
      );
    },
    set: function(value) {
      this._getCapabilitiesUrl = value;
    }
  });

  var legendUrlsBase = Object.getOwnPropertyDescriptor(this, "legendUrls");

  overrideProperty(this, "legendUrls", {
    get: function() {
      if (defined(this._legendUrls)) {
        return this._legendUrls;
      } else if (defined(this._legendUrl)) {
        return [this._legendUrl];
      } else {
        return computeLegendUrls(this);
      }
    },
    set: function(value) {
      legendUrlsBase.set.call(this, value);
    }
  });

  // The dataUrl must be explicitly specified.  Don't try to use `url` as the the dataUrl, because it won't work for a WMS URL.
  overrideProperty(this, "dataUrl", {
    get: function() {
      return this._dataUrl;
    },
    set: function(value) {
      this._dataUrl = value;
    }
  });

  overrideProperty(this, "dataUrlType", {
    get: function() {
      return this._dataUrlType;
    },
    set: function(value) {
      this._dataUrlType = value;
    }
  });
};

inherit(ImageryLayerCatalogItem, WebMapServiceCatalogItem);

defineProperties(WebMapServiceCatalogItem.prototype, {
  /**
   * Gets the type of data item represented by this instance.
   * @memberOf WebMapServiceCatalogItem.prototype
   * @type {String}
   */
  type: {
    get: function() {
      return "wms";
    }
  },

  /**
   * Gets a human-readable name for this type of data source, 'Web Map Service (WMS)'.
   * @memberOf WebMapServiceCatalogItem.prototype
   * @type {String}
   */
  typeName: {
    get: function() {
      return "Web Map Service (WMS)";
    }
  },

  /**
   * Gets a value indicating whether this {@link ImageryLayerCatalogItem} supports the {@link ImageryLayerCatalogItem#intervals}
   * property for configuring time-dynamic imagery.
   * @type {Boolean}
   */
  supportsIntervals: {
    get: function() {
      return true;
    }
  },

  /**
   * Gets the metadata associated with this data source and the server that provided it, if applicable.
   * @memberOf WebMapServiceCatalogItem.prototype
   * @type {Metadata}
   */
  metadata: {
    get: function() {
      if (!defined(this._metadata)) {
        this._metadata = requestMetadata(this);
      }
      return this._metadata;
    }
  },

  /**
   * Gets the set of functions used to update individual properties in {@link CatalogMember#updateFromJson}.
   * When a property name in the returned object literal matches the name of a property on this instance, the value
   * will be called as a function and passed a reference to this instance, a reference to the source JSON object
   * literal, and the name of the property.
   * @memberOf WebMapServiceCatalogItem.prototype
   * @type {Object}
   */
  updaters: {
    get: function() {
      return WebMapServiceCatalogItem.defaultUpdaters;
    }
  },

  /**
   * Gets the set of functions used to serialize individual properties in {@link CatalogMember#serializeToJson}.
   * When a property name on the model matches the name of a property in the serializers object literal,
   * the value will be called as a function and passed a reference to the model, a reference to the destination
   * JSON object literal, and the name of the property.
   * @memberOf WebMapServiceCatalogItem.prototype
   * @type {Object}
   */
  serializers: {
    get: function() {
      return WebMapServiceCatalogItem.defaultSerializers;
    }
  },

  /**
   * Gets the set of names of the properties to be serialized for this object when {@link CatalogMember#serializeToJson} is called
   * for a share link.
   * @memberOf WebMapServiceCatalogItem.prototype
   * @type {String[]}
   */
  propertiesForSharing: {
    get: function() {
      return WebMapServiceCatalogItem.defaultPropertiesForSharing;
    }
  },

  /**
   * Gets the title of each of the layers in {@link WebMapServiceCatalogItem#layers}.  If the layer
   * titles are not yet known (because GetCapabilities has not been loaded yet, for example), this
   * property will return undefined.
   * @memberOf ImageryLayerCatalogItem.prototype
   * @type {String[]}
   */
  layerTitles: {
    get: function() {
      if (!defined(this._allLayersInRawMetadata)) {
        return undefined;
      }
      return this._allLayersInRawMetadata.map(function(layer) {
        return layer.Title || layer.Name;
      });
    }
  }
});

WebMapServiceCatalogItem.defaultUpdaters = clone(
  ImageryLayerCatalogItem.defaultUpdaters
);

WebMapServiceCatalogItem.defaultUpdaters.tilingScheme = function(
  wmsItem,
  json,
  propertyName,
  options
) {
  if (json.tilingScheme === "geographic") {
    wmsItem.tilingScheme = new GeographicTilingScheme();
  } else if (json.tilingScheme === "web-mercator") {
    wmsItem.tilingScheme = new WebMercatorTilingScheme();
  } else {
    wmsItem.tilingScheme = json.tilingScheme;
  }
};

WebMapServiceCatalogItem.defaultUpdaters.getFeatureInfoFormats = function(
  wmsItem,
  json,
  propertyName,
  options
) {
  var formats = [];

  for (var i = 0; i < json.getFeatureInfoFormats.length; ++i) {
    var format = json.getFeatureInfoFormats[i];
    formats.push(new GetFeatureInfoFormat(format.type, format.format));
  }

  wmsItem.getFeatureInfoFormats = formats;
};

freezeObject(WebMapServiceCatalogItem.defaultUpdaters);

WebMapServiceCatalogItem.defaultSerializers = clone(
  ImageryLayerCatalogItem.defaultSerializers
);

// Serialize the underlying properties instead of the public views of them.
WebMapServiceCatalogItem.defaultSerializers.getCapabilitiesUrl = function(
  wmsItem,
  json,
  propertyName
) {
  json.getCapabilitiesUrl = wmsItem._getCapabilitiesUrl;
};

WebMapServiceCatalogItem.defaultSerializers.tilingScheme = function(
  wmsItem,
  json,
  propertyName
) {
  if (wmsItem.tilingScheme instanceof GeographicTilingScheme) {
    json.tilingScheme = "geographic";
  } else if (wmsItem.tilingScheme instanceof WebMercatorTilingScheme) {
    json.tilingScheme = "web-mercator";
  } else {
    json.tilingScheme = wmsItem.tilingScheme;
  }
};

// Do not serialize availableDimensions, availableStyles, intervals, description, info - these can be huge and can be recovered from the server.
// Normally when you share a WMS item, it is inside a WMS group, and when CatalogGroups are shared, they share their contents applying the
// CatalogMember.propertyFilters.sharedOnly filter, which only shares the "propertiesForSharing".
// However, if you create a straight WMS item outside a group (eg. by duplicating it), then share it, it will serialize everything it can.
WebMapServiceCatalogItem.defaultSerializers.availableDimensions = function() {};
WebMapServiceCatalogItem.defaultSerializers.availableStyles = function() {};
WebMapServiceCatalogItem.defaultSerializers.intervals = function() {};
WebMapServiceCatalogItem.defaultSerializers.description = function() {};
WebMapServiceCatalogItem.defaultSerializers.info = function() {};

freezeObject(WebMapServiceCatalogItem.defaultSerializers);

/**
 * Gets or sets the default set of properties that are serialized when serializing a {@link CatalogItem}-derived object
 * for a share link.
 * @type {String[]}
 */
WebMapServiceCatalogItem.defaultPropertiesForSharing = clone(
  ImageryLayerCatalogItem.defaultPropertiesForSharing
);
WebMapServiceCatalogItem.defaultPropertiesForSharing.push("styles");
WebMapServiceCatalogItem.defaultPropertiesForSharing.push("colorScaleMinimum");
WebMapServiceCatalogItem.defaultPropertiesForSharing.push("colorScaleMaximum");
WebMapServiceCatalogItem.defaultPropertiesForSharing.push("dimensions");

freezeObject(WebMapServiceCatalogItem.defaultPropertiesForSharing);

/**
 * The collection of strings that indicate an Abstract property should be ignored.  If these strings occur anywhere
 * in the Abstract, the Abstract will not be used.  This makes it easy to filter out placeholder data like
 * Geoserver's "A compliant implementation of WMS..." stock abstract.
 * @type {Array}
 */
WebMapServiceCatalogItem.abstractsToIgnore = [
  "A compliant implementation of WMS"
];

WebMapServiceCatalogItem.getAllAvailableStylesFromCapabilities = function(
  capabilities,
  layers,
  result,
  inheritedStyles
) {
  if (!defined(result)) {
    result = {};
    layers =
      capabilities && capabilities.Capability
        ? capabilities.Capability.Layer
        : [];
  }

  if (!defined(layers)) {
    return result;
  }

  layers = Array.isArray(layers) ? layers : [layers];

  for (var i = 0; i < layers.length; ++i) {
    var layer = layers[i];
    var styles = WebMapServiceCatalogItem.getSingleLayerStylesFromCapabilities(
      layer,
      inheritedStyles
    );
    if (defined(layer.Name) && layer.Name.length > 0) {
      result[layer.Name] = styles;
    }
    WebMapServiceCatalogItem.getAllAvailableStylesFromCapabilities(
      capabilities,
      layer.Layer,
      result,
      styles
    );
  }

  return result;
};

WebMapServiceCatalogItem.getSingleLayerStylesFromCapabilities = function(
  layerInCapabilities,
  inheritedStyles
) {
  inheritedStyles = inheritedStyles || [];

  if (!defined(layerInCapabilities) || !defined(layerInCapabilities.Style)) {
    return inheritedStyles;
  }

  var styles = Array.isArray(layerInCapabilities.Style)
    ? layerInCapabilities.Style
    : [layerInCapabilities.Style];
  return inheritedStyles.concat(
    styles.map(function(style) {
      var legendUrl = Array.isArray(style.LegendURL)
        ? style.LegendURL[0]
        : style.LegendURL;

      var legendUri, legendMimeType;
      if (
        legendUrl &&
        legendUrl.OnlineResource &&
        legendUrl.OnlineResource["xlink:href"]
      ) {
        legendUri = new URI(
          decodeURIComponent(legendUrl.OnlineResource["xlink:href"])
        );
        legendMimeType = legendUrl.Format;
      }

      return {
        name: style.Name,
        title: style.Title,
        abstract: style.Abstract,
        legendUri: legendUri
          ? new LegendUrl(legendUri.toString(), legendMimeType)
          : undefined
      };
    })
  );
};

WebMapServiceCatalogItem.getAllAvailableDimensionsFromCapabilities = function(
  capabilities,
  layers,
  result,
  inheritedDimensions
) {
  if (!defined(result)) {
    result = {};
    layers =
      capabilities && capabilities.Capability
        ? capabilities.Capability.Layer
        : [];
  }

  if (!defined(layers)) {
    return result;
  }

  layers = Array.isArray(layers) ? layers : [layers];

  for (var i = 0; i < layers.length; ++i) {
    var layer = layers[i];
    var dimensions = WebMapServiceCatalogItem.getSingleLayerDimensionsFromCapabilities(
      layer,
      inheritedDimensions
    );
    if (defined(layer.Name) && layer.Name.length > 0) {
      result[layer.Name] = dimensions;
    }
    WebMapServiceCatalogItem.getAllAvailableDimensionsFromCapabilities(
      capabilities,
      layer.Layer,
      result,
      dimensions
    );
  }

  return result;
};

WebMapServiceCatalogItem.getSingleLayerDimensionsFromCapabilities = function(
  layerInCapabilities,
  inheritedDimensions
) {
  inheritedDimensions = inheritedDimensions || [];

  if (
    !defined(layerInCapabilities) ||
    !defined(layerInCapabilities.Dimension)
  ) {
    return inheritedDimensions;
  }

  var dimensions = Array.isArray(layerInCapabilities.Dimension)
    ? layerInCapabilities.Dimension
    : [layerInCapabilities.Dimension];

  // WMS 1.1.1 puts dimension values in an Extent element instead of directly in the Dimension element.
  var extents = layerInCapabilities.Extent
    ? Array.isArray(layerInCapabilities.Extent)
      ? layerInCapabilities.Extent
      : [layerInCapabilities.Extent]
    : [];

  // Filter out inherited dimensions that are duplicated here.  Child layer dimensions override parent layer dimensions.
  inheritedDimensions = inheritedDimensions.filter(
    inheritedDimension =>
      dimensions.filter(dimension => dimension.name === inheritedDimension.name)
        .length === 0
  );

  return inheritedDimensions.concat(
    dimensions.map(dimension => {
      var correspondingExtent = extents.filter(
        extent => extent.name === dimension.name
      )[0];

      var options;
      if (correspondingExtent && correspondingExtent.split) {
        options = correspondingExtent.split(",");
      } else if (dimension.split) {
        options = dimension.split(",");
      } else {
        options = [];
      }

      return {
        name: dimension.name,
        units: dimension.units,
        unitSymbol: dimension.unitSymbol,
        default: dimension.default,
        multipleValues: dimension.multipleValues,
        nearestValue: dimension.nearestValue,
        options: options
      };
    })
  );
};

/**
 * Updates this catalog item from a WMS GetCapabilities document.
 * @param {Object|XMLDocument} capabilities The capabilities document.  This may be a JSON object or an XML document.  If it
 *                             is a JSON object, each layer is expected to have a `_parent` property with a reference to its
 *                             parent layer.
 * @param {Boolean} [overwrite=false] True to overwrite existing property values with data from the capabilities; false to
 *                  preserve any existing values.
 * @param {Object} [thisLayer] A reference to this layer within the JSON capabilities object.  If this parameter is not
 *                 specified or if `capabilities` is an XML document, the layer is found automatically based on this
 *                 catalog item's `layers` property.
 * @param {Object} [infoDerivedFromCapabilities] Additional information already derived from the GetCapabilities document, including:
 * @param {Object} [infoDerivedFromCapabilities.availableStyles] The available styles from this WMS server, structured as in the
 *                 {@link WebMapServiceCatalogItem#availableStyles} property.
 * @param {Object} [infoDerivedFromCapabilities.availableDimensions] The available dimensions from this WMS server, structured as in
 *                 the {@link WebMapServiceCatalogItem#availableDimensions} property.
 */
WebMapServiceCatalogItem.prototype.updateFromCapabilities = function(
  capabilities,
  overwrite,
  thisLayer,
  infoDerivedFromCapabilities
) {
  if (defined(capabilities.documentElement)) {
    capabilities = capabilitiesXmlToJson(this, capabilities);
    thisLayer = undefined;
  }

  if (!defined(this.availableStyles)) {
    if (
      defined(infoDerivedFromCapabilities) &&
      defined(infoDerivedFromCapabilities.availableStyles)
    ) {
      this.availableStyles = infoDerivedFromCapabilities.availableStyles;
    } else {
      this.availableStyles = WebMapServiceCatalogItem.getAllAvailableStylesFromCapabilities(
        capabilities
      );
    }
  }

  if (!defined(this.availableDimensions)) {
    if (
      defined(infoDerivedFromCapabilities) &&
      defined(infoDerivedFromCapabilities.availableDimensions)
    ) {
      this.availableDimensions =
        infoDerivedFromCapabilities.availableDimensions;
    } else {
      this.availableDimensions = WebMapServiceCatalogItem.getAllAvailableDimensionsFromCapabilities(
        capabilities
      );
    }
  }

  if (
    !defined(this.isGeoServer) &&
    capabilities &&
    capabilities.Service &&
    capabilities.Service.KeywordList &&
    capabilities.Service.KeywordList.Keyword &&
    capabilities.Service.KeywordList.Keyword.indexOf("GEOSERVER") >= 0
  ) {
    this.isGeoServer = true;
  }

  if (
    (!defined(this.isEsri) && defined(capabilities["xmlns:esri_wms"])) ||
    this.url.match(/\/MapServer\//)
  ) {
    this.isEsri = true;
  }

  if (
    !defined(this.isNcWMS) &&
    capabilities &&
    capabilities.Capability &&
    capabilities.Capability.Layer
  ) {
    var myLayer = findLayers(capabilities.Capability.Layer, this.layers);
    if (defined(myLayer) && myLayer.length > 0) {
      myLayer = myLayer[0];
      if (myLayer && myLayer.Style && myLayer.Style.length > 0) {
        for (var j = 0; j < myLayer.Style.length; ++j) {
          if (
            !defined(this.isNcWMS) &&
            myLayer.Style[j].Name &&
            (myLayer.Style[j].Name.match(/boxfill\/rainbow/i) ||
              myLayer.Style[j].Name.match(/default-scalar\/default/i) ||
              myLayer.Style[j].Name.match(/default-vector\/default/i))
          ) {
            this.isNcWMS = true;
          }
        }
      }
    }
  }

  if (!defined(this.supportsColorScaleRange)) {
    this.supportsColorScaleRange = this.isNcWMS;

    if (!this.supportsColorScaleRange) {
      var hasExtendedRequests =
        capabilities.Capability &&
        capabilities.Capability.ExtendedCapabilities &&
        capabilities.Capability.ExtendedCapabilities.ExtendedRequest;

      if (hasExtendedRequests) {
        var extendedRequests =
          capabilities.Capability.ExtendedCapabilities.ExtendedRequest;
        extendedRequests = Array.isArray(extendedRequests)
          ? extendedRequests
          : [extendedRequests];

        var extendedGetMap = extendedRequests.filter(
          request => request.Request === "GetMap"
        )[0];
        if (extendedGetMap) {
          var urlParameters = Array.isArray(extendedGetMap.UrlParameter)
            ? extendedGetMap.UrlParameter
            : [extendedGetMap.UrlParameter];
          var colorScaleRangeParameter = urlParameters.filter(
            parameter => parameter.ParameterName === "COLORSCALERANGE"
          )[0];
          this.supportsColorScaleRange = defined(colorScaleRangeParameter);
        }
      }
    }
  }

  if (!defined(thisLayer)) {
    thisLayer = findLayers(capabilities.Capability.Layer, this.layers);

    if (defined(this.layers)) {
      var layers = this.layers.split(",");
      var styles = (this.styles || this.parameters.styles || "").split(",");
      for (var i = 0; i < thisLayer.length; ++i) {
        if (!defined(thisLayer[i])) {
          if (thisLayer.length > 1) {
            console.log(
              'A layer with the name or ID "' +
                layers[i] +
                '" does not exist on the WMS Server - ignoring it.'
            );
            thisLayer.splice(i, 1);
            layers.splice(i, 1);
            styles.splice(i, 1);
            --i;
          } else {
            var suggested =
              capabilities &&
              capabilities.Capability &&
              capabilities.Capability.Layer &&
              capabilities.Capability.Layer.Layer &&
              capabilities.Capability.Layer.Layer.Name;
            suggested = suggested
              ? ' (Perhaps it should be "' + suggested + '").'
              : "";
            throw new TerriaError({
              title: "No layer found",
              message:
                'The WMS dataset "' +
                this.name +
                '" has no layers matching "' +
                this.layers +
                '".' +
                suggested +
                "\n\nEither the catalog file has been set up incorrectly, or the WMS server has changed." +
                '\n\nPlease report this error by sending an email to <a href="mailto:' +
                this.terria.supportEmail +
                '">' +
                this.terria.supportEmail +
                "</a>."
            });
          }
        } else {
          layers[i] = thisLayer[i].Name;
        }
      }

      this.layers = layers.join(",");
      this.styles = styles.join(",");
    }

    if (thisLayer.length === 0) {
      return;
    }
  }

  this._rawMetadata = capabilities;

  if (Array.isArray(thisLayer)) {
    this._thisLayerInRawMetadata = thisLayer[0];
    this._allLayersInRawMetadata = thisLayer;
    thisLayer = this._thisLayerInRawMetadata;
  } else {
    this._thisLayerInRawMetadata = thisLayer;
    this._allLayersInRawMetadata = [thisLayer];
  }

  this._overwriteFromGetCapabilities = overwrite;
};

function loadFromCapabilities(wmsItem) {
  var thisLayer = wmsItem._thisLayerInRawMetadata;
  if (!defined(thisLayer)) {
    return;
  }

  var overwrite = wmsItem._overwriteFromGetCapabilities;
  var capabilities = wmsItem._rawMetadata;

  if (
    !containsAny(thisLayer.Abstract, WebMapServiceCatalogItem.abstractsToIgnore)
  ) {
    updateInfoSection(
      wmsItem,
      overwrite,
      "Data Description",
      thisLayer.Abstract
    );
  }

  var service = defined(capabilities.Service) ? capabilities.Service : {};

  // Show the service abstract if there is one, and if it isn't the Geoserver default "A compliant implementation..."
  if (
    !containsAny(
      service.Abstract,
      WebMapServiceCatalogItem.abstractsToIgnore
    ) &&
    service.Abstract !== thisLayer.Abstract
  ) {
    updateInfoSection(
      wmsItem,
      overwrite,
      "Service Description",
      service.Abstract
    );
  }

  // If style is defined in parameters, use that, but only if a style with that name can be found.
  // Otherwise use first style in list.
  var style = Array.isArray(thisLayer.Style)
    ? thisLayer.Style[0]
    : thisLayer.Style;
  if (defined(wmsItem.parameters.styles)) {
    var styleName = wmsItem.parameters.styles;
    if (Array.isArray(thisLayer.Style)) {
      for (var ind = 0; ind < thisLayer.Style.length; ind++) {
        if (thisLayer.Style[ind].Name === styleName) {
          style = thisLayer.Style[ind];
        }
      }
    } else {
      if (defined(thisLayer.style) && thisLayer.style.styleName === styleName) {
        style = thisLayer.style;
      }
    }
  }

  if (defined(style) && defined(style.MetadataURL)) {
    var metadataUrls = (Array.isArray(style.MetadataURL)
      ? style.MetadataURL
      : [style.MetadataURL]
    )
      .map(function(metadataUrl) {
        return metadataUrl && metadataUrl.OnlineResource
          ? metadataUrl.OnlineResource["xlink:href"]
          : undefined;
      })
      .filter(url => defined(url))
      .join("<br>");

    updateInfoSection(wmsItem, overwrite, "Metadata Links", metadataUrls);
  }

  // Show the Access Constraints if it isn't "none" (because that's the default, and usually a lie).
  if (
    defined(service.AccessConstraints) &&
    !/^none$/i.test(service.AccessConstraints)
  ) {
    updateInfoSection(
      wmsItem,
      overwrite,
      "Access Constraints",
      service.AccessConstraints
    );
  }

  updateInfoSection(
    wmsItem,
    overwrite,
    "Service Contact",
    getServiceContactInformation(capabilities)
  );
  updateInfoSection(
    wmsItem,
    overwrite,
    "GetCapabilities URL",
    wmsItem.getCapabilitiesUrl
  );

  updateValue(
    wmsItem,
    overwrite,
    "minScaleDenominator",
    thisLayer.MinScaleDenominator
  );
  updateValue(
    wmsItem,
    overwrite,
    "getFeatureInfoFormats",
    getFeatureInfoFormats(capabilities)
  );
  updateValue(
    wmsItem,
    overwrite,
    "rectangle",
    getRectangleFromLayers(wmsItem._allLayersInRawMetadata)
  );
  updateValue(
    wmsItem,
    overwrite,
    "intervals",
    getIntervalsFromLayer(wmsItem, thisLayer)
  );

  var crs = defaultValue(
    getInheritableProperty(thisLayer, "CRS", true),
    getInheritableProperty(thisLayer, "SRS", true)
  );

  var tilingScheme;
  var srs;

  if (defined(crs)) {
    if (crsIsMatch(crs, "EPSG:3857")) {
      // Standard Web Mercator
      tilingScheme = new WebMercatorTilingScheme();
      srs = "EPSG:3857";
    } else if (crsIsMatch(crs, "EPSG:900913")) {
      // Older code for Web Mercator
      tilingScheme = new WebMercatorTilingScheme();
      srs = "EPSG:900913";
    } else if (crsIsMatch(crs, "EPSG:4326")) {
      // Standard Geographic
      tilingScheme = new GeographicTilingScheme();
      srs = "EPSG:4326";
    } else if (crsIsMatch(crs, "CRS:84")) {
      // Another name for EPSG:4326
      tilingScheme = new GeographicTilingScheme();
      srs = "CRS:84";
    } else if (crsIsMatch(crs, "EPSG:4283")) {
      // Australian system that is equivalent to EPSG:4326.
      tilingScheme = new GeographicTilingScheme();
      srs = "EPSG:4283";
    } else {
      // No known supported CRS listed.  Try the default, EPSG:3857, and hope for the best.
      tilingScheme = new WebMercatorTilingScheme();
      srs = "EPSG:3857";
    }
  }

  updateValue(wmsItem, overwrite, "tilingScheme", tilingScheme);

  if (!defined(wmsItem.parameters)) {
    wmsItem.parameters = {};
  }
  updateValue(wmsItem.parameters, overwrite, "srs", srs);

  if (wmsItem.supportsColorScaleRange) {
    updateValue(wmsItem, overwrite, "colorScaleMinimum", -50);
    updateValue(wmsItem, overwrite, "colorScaleMaximum", 50);
  }
}

function addToken(url, tokenParameterName, token) {
  if (!defined(token)) {
    return url;
  } else {
    return new URI(url).setQuery(tokenParameterName, token).toString();
  }
}

WebMapServiceCatalogItem.prototype._load = function() {
  var that = this;

  var promise = when();
  if (this.tokenUrl) {
    promise = getToken(this.terria, this.tokenUrl, this.url);
  }

  return promise.then(function(token) {
    that._lastToken = token;

    var promises = [];

    if (!defined(that._rawMetadata) && defined(that.getCapabilitiesUrl)) {
      promises.push(
        loadXML(
          proxyCatalogItemUrl(
            that,
            addToken(
              that.getCapabilitiesUrl,
              that.tokenParameterName,
              that._lastToken
            ),
            "1d"
          )
        ).then(function(xml) {
          var metadata = capabilitiesXmlToJson(that, xml);
          that.updateFromCapabilities(metadata, false);
          loadFromCapabilities(that);
        })
      );
    } else {
      loadFromCapabilities(that);
    }

    // Query WMS for wfs or wcs URL if no dataUrl is present
    if (!defined(that.dataUrl) && defined(that.url)) {
      var describeLayersURL =
        cleanUrl(that.url) +
        "?service=WMS&version=1.1.1&sld_version=1.1.0&request=DescribeLayer&layers=" +
        encodeURIComponent(that.layers);

      promises.push(
        loadXML(
          proxyCatalogItemUrl(
            that,
            addToken(
              describeLayersURL,
              that.tokenParameterName,
              that._lastToken
            ),
            "1d"
          )
        )
          .then(function(xml) {
            var json = xml2json(xml);
            // LayerDescription could be an array. If so, only use the first element
            var LayerDescription =
              json.LayerDescription instanceof Array
                ? json.LayerDescription[0]
                : json.LayerDescription;
            if (
              defined(LayerDescription) &&
              defined(LayerDescription.owsURL) &&
              defined(LayerDescription.owsType)
            ) {
              switch (LayerDescription.owsType.toLowerCase()) {
                case "wfs":
                  if (
                    defined(LayerDescription.Query) &&
                    defined(LayerDescription.Query.typeName)
                  ) {
                    that.dataUrl = addToken(
                      cleanUrl(LayerDescription.owsURL) +
                        "?service=WFS&version=1.1.0&request=GetFeature&typeName=" +
                        LayerDescription.Query.typeName +
                        "&srsName=EPSG%3A4326&maxFeatures=1000",
                      that.tokenParameterName,
                      that._lastToken
                    );
                    that.dataUrlType = "wfs-complete";
                  } else {
                    that.dataUrl = addToken(
                      cleanUrl(LayerDescription.owsURL),
                      that.tokenParameterName,
                      that._lastToken
                    );
                    that.dataUrlType = "wfs";
                  }
                  break;
                case "wcs":
                  if (
                    defined(LayerDescription.Query) &&
                    defined(LayerDescription.Query.typeName)
                  ) {
                    that.dataUrl = addToken(
                      cleanUrl(LayerDescription.owsURL) +
                        "?service=WCS&version=1.1.1&request=DescribeCoverage&identifiers=" +
                        LayerDescription.Query.typeName,
                      that.tokenParameterName,
                      that._lastToken
                    );
                    that.dataUrlType = "wcs-complete";
                  } else {
                    that.dataUrl = addToken(
                      cleanUrl(LayerDescription.owsURL),
                      that.tokenParameterName,
                      that._lastToken
                    );
                    that.dataUrlType = "wcs";
                  }
                  break;
              }
            }
          })
          .otherwise(function(err) {})
      ); // Catch potential XML error - doesn't matter if URL can't be retrieved
    }

    return when.all(promises);
  });
};

function fixPlaceholders(urlString) {
  return urlString.replace(/%7B/g, "{").replace(/%7D/g, "}");
}

WebMapServiceCatalogItem.prototype.handleTileError = function(
  detailsRequestPromise,
  imageryProvider,
  x,
  y,
  level
) {
  if (!defined(this.tokenUrl)) {
    return detailsRequestPromise;
  }

  const that = this;
  return detailsRequestPromise.otherwise(function(e) {
    if (e && (e.statusCode === 498 || e.statusCode === 499)) {
      // This looks like an invalid token error, so try requesting a new one.
      if (!defined(that._newTokenRequestInFlight)) {
        that._newTokenRequestInFlight = getToken(
          that.terria,
          that.tokenUrl,
          that.url
        ).then(function(token) {
          that._lastToken = token;

          // Turns out setting a parameter after the WMS provider is created is not a thing we can do elegantly.
          // So here we do it super hackily.
          const oldTemplateProvider = imageryProvider._tileProvider;
          const newTemplateProvider = new UrlTemplateImageryProvider({
            url: fixPlaceholders(
              addToken(
                oldTemplateProvider.url,
                that.tokenParameterName,
                that._lastToken
              )
            ),
            pickFeaturesUrl: fixPlaceholders(
              addToken(
                oldTemplateProvider.pickFeaturesUrl,
                that.tokenParameterName,
                that._lastToken
              )
            ),
            tilingScheme: oldTemplateProvider.tilingScheme,
            rectangle: oldTemplateProvider.rectangle,
            tileWidth: oldTemplateProvider.tileWidth,
            tileHeight: oldTemplateProvider.tileHeight,
            minimumLevel: oldTemplateProvider.minimumLevel,
            maximumLevel: oldTemplateProvider.maximumLevel,
            proxy: oldTemplateProvider.proxy,
            subdomains: oldTemplateProvider.subdomains,
            tileDiscardPolicy: oldTemplateProvider.tileDiscardPolicy,
            credit: oldTemplateProvider.credit,
            getFeatureInfoFormats: oldTemplateProvider.getFeatureInfoFormats,
            enablePickFeatures: oldTemplateProvider.enablePickFeatures,
            hasAlphaChannel: oldTemplateProvider.hasAlphaChannel,
            urlSchemeZeroPadding: oldTemplateProvider.urlSchemeZeroPadding
          });
          newTemplateProvider._errorEvent = oldTemplateProvider._errorEvent;

          imageryProvider._tileProvider = newTemplateProvider;

          that._newTokenRequestInFlight = undefined;
        });
      }

      return that._newTokenRequestInFlight;
    } else {
      return when.reject(e);
    }
  });
};

WebMapServiceCatalogItem.prototype._createImageryProvider = function(time) {
  var parameters = objectToLowercase(this.parameters);

  if (defined(time)) {
    parameters = combine({ time: time }, parameters);
  }

  if (defined(this._lastToken)) {
    parameters = combine({ [this.tokenParameterName]: this._lastToken });
  }

  parameters = combine(parameters, WebMapServiceCatalogItem.defaultParameters);
  // request one more feature than we will show, so that we can tell the user if there are more not shown
  if (defined(parameters.feature_count)) {
    console.log(
      this.name +
        ": using parameters.feature_count (" +
        parameters.feature_count +
        ") to override maximumShownFeatureInfos (" +
        this.maximumShownFeatureInfos +
        ")."
    );
    if (parameters.feature_count === 1) {
      this.maximumShownFeatureInfos = 1;
    } else {
      this.maximumShownFeatureInfos = parameters.feature_count - 1;
    }
  } else {
    parameters.feature_count = this.maximumShownFeatureInfos + 1;
  }

  if (
    defined(this.styles) &&
    (!defined(parameters.styles) || parameters.styles.length === 0)
  ) {
    parameters.styles = this.styles;
  }

  if (
    defined(this.colorScaleMinimum) &&
    defined(this.colorScaleMaximum) &&
    !defined(parameters.colorscalerange)
  ) {
    parameters.colorscalerange = [
      this.colorScaleMinimum,
      this.colorScaleMaximum
    ].join(",");
  }

  var maximumLevel = scaleDenominatorToLevel(this.minScaleDenominator);

  if (
    defined(this.dimensions) &&
    (!defined(parameters.dimensions) || parameters.dimensions.length === 0)
  ) {
    for (var dimensionName in this.dimensions) {
      if (this.dimensions.hasOwnProperty(dimensionName)) {
        // elevation is specified as simply elevation.
        // Other (custom) dimensions are prefixed with 'dim_'.
        // See WMS 1.3.0 spec section C.3.2 and C.3.3.
        if (dimensionName.toLowerCase() === "elevation") {
          parameters.elevation = this.dimensions[dimensionName];
        } else {
          parameters["dim_" + dimensionName] = this.dimensions[dimensionName];
        }
      }
    }
  }

  const imageryOptions = {
    url: cleanAndProxyUrl(this, this.url),
    layers: this.layers,
    getFeatureInfoFormats: this.getFeatureInfoFormats,
    parameters: parameters,
    getFeatureInfoParameters: parameters,
    tilingScheme: defined(this.tilingScheme)
      ? this.tilingScheme
      : new WebMercatorTilingScheme(),
    maximumLevel: maximumLevel
  };

  if (this.hideLayerAfterMinScaleDenominator) {
    imageryOptions.maximumLevel = maximumLevel + 1;
  }

  var imageryProvider = new WebMapServiceImageryProvider(imageryOptions);

  if (this.hideLayerAfterMinScaleDenominator) {
    var realRequestImage = imageryProvider.requestImage;
    var messageDisplayed = false;

    var that = this;
    imageryProvider.requestImage = function(x, y, level) {
      if (level > maximumLevel) {
        if (!messageDisplayed) {
          that.terria.error.raiseEvent(
            new TerriaError({
              title: "Dataset will not be shown at this scale",
              message:
                'The "' +
                that.name +
                '" dataset will not be shown when zoomed in this close to the map because the data custodian has ' +
                "indicated that the data is not intended or suitable for display at this scale.  Click the dataset's Info button on the " +
                "Now Viewing tab for more information about the dataset and the data custodian."
            })
          );
          messageDisplayed = true;
        }
        return ImageryProvider.loadImage(
          imageryProvider,
          that.terria.baseUrl + "images/blank.png"
        );
      }
      return realRequestImage.call(imageryProvider, x, y, level);
    };
  }

  return imageryProvider;
};

WebMapServiceCatalogItem.prototype.exportData = function() {
  // Use linked WCS to export data
  if (!defined(this.linkedWcsUrl)) {
    return undefined;
  }
  callWebCoverageService(this);
};

WebMapServiceCatalogItem.defaultParameters = {
  transparent: true,
  format: "image/png",
  exceptions: "application/vnd.ogc.se_xml",
  styles: "",
  tiled: true
};

function cleanAndProxyUrl(catalogItem, url) {
  return proxyCatalogItemUrl(catalogItem, cleanUrl(url));
}

function cleanUrl(url) {
  // Strip off the search portion of the URL
  var uri = new URI(url);
  uri.search("");
  return uri.toString();
}

function scaleDenominatorToLevel(minScaleDenominator) {
  if (!defined(minScaleDenominator) || minScaleDenominator <= 0.0) {
    return undefined;
  }

  var metersPerPixel = 0.00028; // from WMS 1.3.0 spec section 7.2.4.6.9
  var tileWidth = 256;

  var circumferenceAtEquator = 2 * Math.PI * Ellipsoid.WGS84.maximumRadius;
  var distancePerPixelAtLevel0 = circumferenceAtEquator / tileWidth;
  var level0ScaleDenominator = distancePerPixelAtLevel0 / metersPerPixel;

  // 1e-6 epsilon from WMS 1.3.0 spec, section 7.2.4.6.9.
  var ratio = level0ScaleDenominator / (minScaleDenominator - 1e-6);
  var levelAtMinScaleDenominator = Math.log(ratio) / Math.log(2);
  return levelAtMinScaleDenominator | 0;
}

function getRectangleFromLayer(layer) {
  var egbb = layer.EX_GeographicBoundingBox; // required in WMS 1.3.0
  if (defined(egbb)) {
    return Rectangle.fromDegrees(
      egbb.westBoundLongitude,
      egbb.southBoundLatitude,
      egbb.eastBoundLongitude,
      egbb.northBoundLatitude
    );
  } else {
    var llbb = layer.LatLonBoundingBox; // required in WMS 1.0.0 through 1.1.1
    if (defined(llbb)) {
      return Rectangle.fromDegrees(llbb.minx, llbb.miny, llbb.maxx, llbb.maxy);
    }
  }
  return undefined;
}

function getRectangleFromLayers(layers) {
  if (!Array.isArray(layers)) {
    return getRectangleFromLayer(layers);
  }

  return unionRectangleArray(
    layers.map(function(item) {
      return getRectangleFromLayer(item);
    })
  );
}

function updateIntervalsFromIsoSegments(intervals, isoSegments, time, wmsItem) {
<<<<<<< HEAD
    // Note parseZone will create a moment with the original specified UTC offset if there is one,
    // but if not, it will create a moment in UTC.
    const originalDateHasTime = isoSegments[0].indexOf("T") >= 0;
    var start = parseISO(isoSegments[0]);
    var stop = parseISO(isoSegments[1]);

    if (isoSegments.length === 2) {
        // Does this situation ever arise?  The standard is confusing:
        // Section 7.2.4.6.10 of the standard, defining getCapabilities, refers to sections 6.7.5 through 6.7.7.
        // Section 6.7.6 is about Temporal CS, and says in full:
        //     Some geographic information may be available at multiple times (for example, an hourly weather map). A WMS
        //     may announce available times in its service metadata, and the GetMap operation includes a parameter for
        //     requesting a particular time. The format of a time string is specified in Annex D. Depending on the context, time
        //     values may appear as a single value, a list of values, or an interval, as specified in Annex C. When providing
        //     temporal information, a server should declare a default value in service metadata, and a server shall respond with
        //     the default value if one has been declared and the client request does not include a value.
        // Annex D says only moments and periods are allowed - it does not mention intervals.
        // Annex C describes how to request layers - not what getCapabilities returns: but it does allow for intervals.
        //     In either case, value uses the format described in Table C.2 to provide a single value, a comma-separated list, or
        //     an interval of the form start/end without a resolution... An interval in a request
        //     value is a request for all the data from the start value up to and including the end value.
        // This seems to imply getCapabilities should only return dates or periods, but that you can request a period, and receive
        // a server-defined aggregation of the layers in that period.
        //
        // But MapServer actually gives an example getCapabilities which contains a period:
        //     http://mapserver.org/ogc/wms_time.html#getcapabilities-output
        //     <Extent name="time" default="2004-01-01 14:10:00" nearestValue="0">2004-01-01/2004-02-01</Extent>
        // The standard defines nearestValue such that: 0 = request value(s) must correspond exactly to declared extent value(s),
        // and yet the default is not exactly a declared extend value.
        // So it looks like Map Server defines a period in GetCapabilities, but actually wants it requested using a date,
        // not a period, and that any date in that interval will return the same thing.
        intervals.addInterval(new TimeInterval({
            start: JulianDate.fromIso8601(formatDateToIsoString(start, originalDateHasTime)),
            stop: JulianDate.fromIso8601(formatDateToIsoString(stop, originalDateHasTime)),
            data: formatDateToIsoString(start)  // Convert the period to a date for requests (see discussion above).
        }));
    } else {
        // Note WMS uses extension ISO19128 of ISO8601; ISO 19128 allows start/end/periodicity
        // and does not use the "R[n]/" prefix for repeated intervals
        // eg. Data refreshed every 30 min: 2000-06-18T14:30Z/2000-06-18T14:30Z/PT30M
        // See 06-042_OpenGIS_Web_Map_Service_WMS_Implementation_Specification.pdf section D.4
        var duration = isoDuration.parse(isoSegments[2]);
        if (duration.seconds > 0 || duration.minutes > 0 ||
            duration.hours > 0 || duration.days > 0 || duration.weeks > 0 ||
            duration.months > 0 || duration.years > 0) {
            
            var thisStop = start;
            var prevStop = start;
            var stopDate = stop;
            var count = 0;

            // Add intervals starting at start until:
            //    we go past the stop date, or
            //    we go past the max limit
            while (thisStop && (isEqual(prevStop, stopDate) || isBefore(prevStop, stopDate)) && count < wmsItem.maxRefreshIntervals) {
                if (duration.seconds > 0) thisStop = addSeconds(thisStop, duration.seconds);
                if (duration.minutes > 0) thisStop = addMinutes(thisStop, duration.minutes);
                if (duration.hours > 0) thisStop = addHours(thisStop, duration.hours);
                if (duration.days > 0) thisStop = addDays(thisStop, duration.days);
                if (duration.weeks > 0) thisStop = addWeeks(thisStop, duration.weeks);
                if (duration.months > 0) thisStop = addMonths(thisStop, duration.months);
                if (duration.years > 0) thisStop = addYears(thisStop, duration.years);

                intervals.addInterval(new TimeInterval({
                    start: JulianDate.fromIso8601(formatDateToIsoString(prevStop, true)),
                    stop: JulianDate.fromIso8601(formatDateToIsoString(thisStop, true)),
                    data: formatDateToStringForWmsRequest(prevStop, duration, originalDateHasTime) // used to form the web request
                }));
                prevStop = thisStop;
                ++count;
            }
        } else {
            wmsItem.terria.error.raiseEvent(new TerriaError({
                title: 'Badly formatted periodicity',
                message: 'The "' + wmsItem.name + '" dataset has a badly formed periodicity, "' + isoSegments[2] +
                         '".  Click the dataset\'s Info button for more information about the dataset and the data custodian.'
            }));
        }
    }
}

function formatDateToIsoString(date, originalDateHasTime) {
    return originalDateHasTime ? formatDateToString(date, "yyyy-MM-dd'T'HH:mm:ss'Z'") : formatDateToString(date, "yyyy-MM-dd");
}

function formatDateToStringForWmsRequest(date, duration, originalDateHasTime) {
  // If the original date only contained a date (not a time), and the
=======
  // Note parseZone will create a moment with the original specified UTC offset if there is one,
  // but if not, it will create a moment in UTC.
  var start = moment.parseZone(isoSegments[0]);
  var stop = moment.parseZone(isoSegments[1]);

  if (isoSegments.length === 2) {
    // Does this situation ever arise?  The standard is confusing:
    // Section 7.2.4.6.10 of the standard, defining getCapabilities, refers to sections 6.7.5 through 6.7.7.
    // Section 6.7.6 is about Temporal CS, and says in full:
    //     Some geographic information may be available at multiple times (for example, an hourly weather map). A WMS
    //     may announce available times in its service metadata, and the GetMap operation includes a parameter for
    //     requesting a particular time. The format of a time string is specified in Annex D. Depending on the context, time
    //     values may appear as a single value, a list of values, or an interval, as specified in Annex C. When providing
    //     temporal information, a server should declare a default value in service metadata, and a server shall respond with
    //     the default value if one has been declared and the client request does not include a value.
    // Annex D says only moments and periods are allowed - it does not mention intervals.
    // Annex C describes how to request layers - not what getCapabilities returns: but it does allow for intervals.
    //     In either case, value uses the format described in Table C.2 to provide a single value, a comma-separated list, or
    //     an interval of the form start/end without a resolution... An interval in a request
    //     value is a request for all the data from the start value up to and including the end value.
    // This seems to imply getCapabilities should only return dates or periods, but that you can request a period, and receive
    // a server-defined aggregation of the layers in that period.
    //
    // But MapServer actually gives an example getCapabilities which contains a period:
    //     http://mapserver.org/ogc/wms_time.html#getcapabilities-output
    //     <Extent name="time" default="2004-01-01 14:10:00" nearestValue="0">2004-01-01/2004-02-01</Extent>
    // The standard defines nearestValue such that: 0 = request value(s) must correspond exactly to declared extent value(s),
    // and yet the default is not exactly a declared extend value.
    // So it looks like Map Server defines a period in GetCapabilities, but actually wants it requested using a date,
    // not a period, and that any date in that interval will return the same thing.
    intervals.addInterval(
      new TimeInterval({
        start: JulianDate.fromIso8601(start.format()),
        stop: JulianDate.fromIso8601(stop.format()),
        data: start // Convert the period to a date for requests (see discussion above).
      })
    );
  } else {
    // Note WMS uses extension ISO19128 of ISO8601; ISO 19128 allows start/end/periodicity
    // and does not use the "R[n]/" prefix for repeated intervals
    // eg. Data refreshed every 30 min: 2000-06-18T14:30Z/2000-06-18T14:30Z/PT30M
    // See 06-042_OpenGIS_Web_Map_Service_WMS_Implementation_Specification.pdf section D.4
    var duration = moment.duration(isoSegments[2]);
    if (
      duration.isValid() &&
      (duration.milliseconds() > 0 ||
        duration.seconds() > 0 ||
        duration.minutes() > 0 ||
        duration.hours() > 0 ||
        duration.days() > 0 ||
        duration.weeks() > 0 ||
        duration.months() > 0 ||
        duration.years() > 0)
    ) {
      var thisStop = start.clone();
      var prevStop = start;
      var stopDate = stop;
      var count = 0;

      // Add intervals starting at start until:
      //    we go past the stop date, or
      //    we go past the max limit
      while (
        thisStop &&
        prevStop.isSameOrBefore(stopDate) &&
        count < wmsItem.maxRefreshIntervals
      ) {
        thisStop.add(duration);
        intervals.addInterval(
          new TimeInterval({
            start: JulianDate.fromIso8601(prevStop.format()),
            stop: JulianDate.fromIso8601(thisStop.format()),
            data: formatMomentForWms(prevStop, duration) // used to form the web request
          })
        );
        prevStop = thisStop.clone();
        ++count;
      }
    } else {
      wmsItem.terria.error.raiseEvent(
        new TerriaError({
          title: "Badly formatted periodicity",
          message:
            'The "' +
            wmsItem.name +
            '" dataset has a badly formed periodicity, "' +
            isoSegments[2] +
            "\".  Click the dataset's Info button for more information about the dataset and the data custodian."
        })
      );
    }
  }
}

function formatMomentForWms(m, duration) {
  // If the original moment only contained a date (not a time), and the
>>>>>>> 1b40857d
  // duration doesn't include hours, minutes, or seconds, format as a date
  // only instead of a date+time.  Some WMS servers get confused when
  // you add a time on them.
  if (
<<<<<<< HEAD
    duration.hours > 0 ||
    duration.minutes > 0 ||
    duration.seconds > 0
  ) {
    return formatDateToIsoString(date, true);
  } else if (originalDateHasTime) {
    return formatDateToIsoString(date, true);
  } else {
    return formatDateToIsoString(date, false);
=======
    duration.hours() > 0 ||
    duration.minutes() > 0 ||
    duration.seconds() > 0 ||
    duration.milliseconds() > 0
  ) {
    return m.format();
  } else if (m.creationData().format.indexOf("T") >= 0) {
    return m.format();
  } else {
    return m.format(m.creationData().format);
>>>>>>> 1b40857d
  }
}

function updateIntervalsFromTimes(result, times, index, defaultDuration) {
  var start = JulianDate.fromIso8601(times[index]);
  var stop;

  if (defaultDuration) {
    stop = JulianDate.addMinutes(start, defaultDuration, new JulianDate());
  } else if (index < times.length - 1) {
    // if the next date has a slash in it, just use the first part of it
    var nextTimeIsoSegments = times[index + 1].split("/");
    stop = JulianDate.fromIso8601(nextTimeIsoSegments[0]);
  } else if (result.length > 0) {
    var previousInterval = result.get(result.length - 1);
    var duration = JulianDate.secondsDifference(
      previousInterval.stop,
      previousInterval.start
    );
    stop = JulianDate.addSeconds(start, duration, new JulianDate());
  } else {
    // There's exactly one timestamp, so we set stop = start.
    stop = start;
  }
  result.addInterval(
    new TimeInterval({
      start: start,
      stop: stop,
      data: times[index]
    })
  );
}

function getIntervalsFromLayer(wmsItem, layer) {
  var dimensions = wmsItem.availableDimensions[layer.Name];

  if (!defined(dimensions)) {
    return undefined;
  }

  if (!(dimensions instanceof Array)) {
    dimensions = [dimensions];
  }

  var result = new TimeIntervalCollection();

  for (var i = 0; i < dimensions.length; ++i) {
    var dimension = dimensions[i];

    if (dimension.name && dimension.name.toLowerCase() !== "time") {
      continue;
    }

    var times = dimension.options;

    for (var j = 0; j < times.length; ++j) {
      var isoSegments = times[j].split("/");
      if (isoSegments.length > 1) {
        updateIntervalsFromIsoSegments(result, isoSegments, times[j], wmsItem);
      } else {
        updateIntervalsFromTimes(result, times, j, wmsItem.displayDuration);
      }
    }
  }

  return result;
}

function getFeatureInfoFormats(capabilities) {
  var supportsJsonGetFeatureInfo = false;
  var supportsXmlGetFeatureInfo = false;
  var supportsHtmlGetFeatureInfo = false;
  var xmlContentType = "text/xml";

  if (
    defined(capabilities.Capability.Request) &&
    defined(capabilities.Capability.Request.GetFeatureInfo) &&
    defined(capabilities.Capability.Request.GetFeatureInfo.Format)
  ) {
    var format = capabilities.Capability.Request.GetFeatureInfo.Format;
    if (format === "application/json") {
      supportsJsonGetFeatureInfo = true;
    } else if (
      defined(format.indexOf) &&
      format.indexOf("application/json") >= 0
    ) {
      supportsJsonGetFeatureInfo = true;
    }

    if (format === "text/xml" || format === "application/vnd.ogc.gml") {
      supportsXmlGetFeatureInfo = true;
      xmlContentType = format;
    } else if (defined(format.indexOf) && format.indexOf("text/xml") >= 0) {
      supportsXmlGetFeatureInfo = true;
      xmlContentType = "text/xml";
    } else if (
      defined(format.indexOf) &&
      format.indexOf("application/vnd.ogc.gml") >= 0
    ) {
      supportsXmlGetFeatureInfo = true;
      xmlContentType = "application/vnd.ogc.gml";
    } else if (defined(format.indexOf) && format.indexOf("text/html") >= 0) {
      supportsHtmlGetFeatureInfo = true;
    }
  }

  var result = [];

  if (supportsJsonGetFeatureInfo) {
    result.push(new GetFeatureInfoFormat("json"));
  }
  if (supportsXmlGetFeatureInfo) {
    result.push(new GetFeatureInfoFormat("xml", xmlContentType));
  }
  if (supportsHtmlGetFeatureInfo) {
    result.push(new GetFeatureInfoFormat("html"));
  }

  return result;
}

function requestMetadata(wmsItem) {
  var result = new Metadata();

  result.isLoading = true;

  result.promise = when(wmsItem.load())
    .then(function() {
      var json = wmsItem._rawMetadata;
      if (json && json.Service) {
        populateMetadataGroup(result.serviceMetadata, json.Service);
      } else {
        result.serviceErrorMessage =
          "Service information not found in GetCapabilities operation response.";
      }

      if (wmsItem._thisLayerInRawMetadata) {
        populateMetadataGroup(
          result.dataSourceMetadata,
          wmsItem._thisLayerInRawMetadata
        );
      } else {
        result.dataSourceErrorMessage =
          "Layer information not found in GetCapabilities operation response.";
      }

      result.isLoading = false;
    })
    .otherwise(function() {
      result.dataSourceErrorMessage =
        "An error occurred while invoking the GetCapabilities service.";
      result.serviceErrorMessage =
        "An error occurred while invoking the GetCapabilities service.";
      result.isLoading = false;
    });

  return result;
}

/* Given a comma-separated string of layer names, returns the layer objects corresponding to them. */
function findLayers(startLayer, names) {
  return names.split(",").map(function(name) {
    // Look for an exact match on the name.
    let match = findLayer(startLayer, name, false);

    if (!match) {
      const colonIndex = name.indexOf(":");
      if (colonIndex >= 0) {
        // This looks like a namespaced name.  Such names will (usually?) show up in GetCapabilities
        // as just their name without the namespace qualifier.
        const nameWithoutNamespace = name.substring(colonIndex + 1);
        match = findLayer(startLayer, nameWithoutNamespace, false);
      }
    }

    if (!match) {
      // Try matching by title.
      match = findLayer(startLayer, name, true);
    }

    return match;
  });
}

function findLayer(startLayer, name, allowMatchByTitle) {
  if (
    startLayer.Name === name ||
    (allowMatchByTitle && startLayer.Title === name && defined(startLayer.Name))
  ) {
    return startLayer;
  }

  var layers = startLayer.Layer;
  if (!defined(layers)) {
    return undefined;
  }

  var found = findLayer(layers, name, allowMatchByTitle);
  for (var i = 0; !found && i < layers.length; ++i) {
    var layer = layers[i];
    found = findLayer(layer, name, allowMatchByTitle);
  }

  return found;
}

function populateMetadataGroup(metadataGroup, sourceMetadata) {
  if (typeof sourceMetadata === "string" || sourceMetadata instanceof String) {
    return;
  }

  for (var name in sourceMetadata) {
    if (sourceMetadata.hasOwnProperty(name) && name !== "_parent") {
      var value = sourceMetadata[name];

      var dest;
      if (name === "BoundingBox" && value instanceof Array) {
        for (var i = 0; i < value.length; ++i) {
          var subValue = value[i];

          dest = new MetadataItem();
          dest.name = name + " (" + subValue.CRS + ")";
          dest.value = subValue;

          populateMetadataGroup(dest, subValue);

          metadataGroup.items.push(dest);
        }
      } else {
        dest = new MetadataItem();
        dest.name = name;
        dest.value = value;

        populateMetadataGroup(dest, value);

        metadataGroup.items.push(dest);
      }
    }
  }
}

function updateInfoSection(item, overwrite, sectionName, sectionValue) {
  if (!defined(sectionValue) || sectionValue.length === 0) {
    return;
  }

  var section = item.findInfoSection(sectionName);
  if (!defined(section)) {
    item.info.push({
      name: sectionName,
      content: sectionValue
    });
  } else if (overwrite) {
    section.content = sectionValue;
  }
}

function updateValue(item, overwrite, propertyName, propertyValue) {
  if (!defined(propertyValue)) {
    return;
  }

  if (overwrite || !defined(item[propertyName])) {
    item[propertyName] = propertyValue;
  }
}

function crsIsMatch(crs, matchValue) {
  if (crs === matchValue) {
    return true;
  }

  if (crs instanceof Array && crs.indexOf(matchValue) >= 0) {
    return true;
  }

  return false;
}

function getInheritableProperty(layer, name, appendValues) {
  var value = [];
  while (defined(layer)) {
    if (defined(layer[name])) {
      if (appendValues) {
        value = value.concat(
          layer[name] instanceof Array ? layer[name] : [layer[name]]
        );
      } else {
        return layer[name];
      }
    }
    layer = layer._parent;
  }

  return value.length > 0 ? value : undefined;
}

function capabilitiesXmlToJson(item, capabilitiesXml) {
  var json = xml2json(capabilitiesXml);
  if (!defined(json.Capability)) {
    throw new TerriaError({
      title: "Missing data",
      message:
        'The WMS dataset "' +
        item.name +
        '" did not return any data.' +
        "\n\nEither the catalog file has been set up incorrectly, or the server address has changed." +
        '\n\nPlease report this error by emailing <a href="mailto:' +
        item.terria.supportEmail +
        '">' +
        item.terria.supportEmail +
        "</a>."
    });
  }
  updateParentReference(json.Capability);
  return json;
}

function updateParentReference(capabilitiesJson, parent) {
  capabilitiesJson._parent = parent;

  var layers = capabilitiesJson.Layer;

  if (layers instanceof Array) {
    for (var i = 0; i < layers.length; ++i) {
      updateParentReference(layers[i], capabilitiesJson);
    }
  } else if (defined(layers)) {
    updateParentReference(layers, capabilitiesJson);
  }
}

function getServiceContactInformation(capabilities) {
  if (defined(capabilities.Service.ContactInformation)) {
    var contactInfo = capabilities.Service.ContactInformation;

    var text = "";

    var primary = contactInfo.ContactPersonPrimary;
    if (defined(primary)) {
      if (
        defined(primary.ContactOrganization) &&
        primary.ContactOrganization.length > 0
      ) {
        text += primary.ContactOrganization + "<br/>";
      }
    }

    if (
      defined(contactInfo.ContactElectronicMailAddress) &&
      contactInfo.ContactElectronicMailAddress.length > 0
    ) {
      text +=
        "[" +
        contactInfo.ContactElectronicMailAddress +
        "](mailto:" +
        contactInfo.ContactElectronicMailAddress +
        ")";
    }

    return text;
  } else {
    return undefined;
  }
}

// This is copied directly from Cesium's WebMapServiceImageryProvider.
function objectToLowercase(obj) {
  var result = {};
  for (var key in obj) {
    if (obj.hasOwnProperty(key)) {
      result[key.toLowerCase()] = obj[key];
    }
  }
  return result;
}

function computeLegendUrls(catalogItem) {
  var result = [];
  var layers = catalogItem._allLayersInRawMetadata;
  if (!defined(layers)) {
    return result;
  }

  var styles = catalogItem.styles.split(",");

  if (styles.length === 1 && styles[0] === "") {
    styles = [];
  }

  // Find or create a legend for each layer we're using
  for (var i = 0; i < layers.length; ++i) {
    var legend = computeLegendForLayer(catalogItem, layers[i], styles[i]);
    if (defined(legend)) {
      result.push(legend);
    }
  }

  return result;
}

function computeLegendForLayer(catalogItem, thisLayer, styleName) {
  var legendUri, legendMimeType;

  // If we're using a specific styleName, use the legend associated with that style (if any).
  // Otherwise, use the legend associated with the first style in the list.
  var style = Array.isArray(thisLayer.Style)
    ? thisLayer.Style[0]
    : thisLayer.Style;
  if (defined(styleName)) {
    if (Array.isArray(thisLayer.Style)) {
      for (var i = 0; i < thisLayer.Style.length; ++i) {
        if (thisLayer.Style[i].Name === styleName) {
          style = thisLayer.Style[i];
        }
      }
    } else {
      if (defined(thisLayer.Style) && thisLayer.Style.styleName === styleName) {
        style = thisLayer.Style;
      }
    }
  }

  if (defined(style) && defined(style.LegendURL)) {
    // Use the legend from the style.
    // According to the WMS schema, LegendURL is unbounded.  Use the first legend in the style.
    var legendUrl = Array.isArray(style.LegendURL)
      ? style.LegendURL[0]
      : style.LegendURL;
    if (
      defined(legendUrl) &&
      defined(legendUrl.OnlineResource) &&
      defined(legendUrl.OnlineResource["xlink:href"])
    ) {
      legendUri = new URI(
        decodeURIComponent(legendUrl.OnlineResource["xlink:href"])
      );
      legendMimeType = legendUrl.Format;
    }
  }

  if (!defined(legendUri)) {
    // Construct a GetLegendGraphic request.
    legendUri = new URI(
      cleanUrl(catalogItem.url) +
        "?service=WMS&version=1.1.0&request=GetLegendGraphic&format=image/png&transparent=True&layer=" +
        encodeURIComponent(thisLayer.Name)
    );
    legendMimeType = "image/png";
  }

  if (defined(legendUri)) {
    // Tweak the URL to produce a better looking legend when possible.
    if (legendUri.toString().match(/GetLegendGraphic/i)) {
      if (catalogItem.isGeoServer) {
        legendUri.setQuery("version", "1.1.0");
        var legendOptions = "fontSize:14;forceLabels:on;fontAntiAliasing:true";
        legendUri.setQuery("transparent", "True"); // remove if our background is no longer light
        // legendOptions += ';fontColor:0xDDDDDD' // enable if we can ensure a dark background
        // legendOptions += ';dpi:182';           // enable if we can scale the image back down by 50%.
        legendUri.setQuery("LEGEND_OPTIONS", legendOptions);
      } else if (catalogItem.isEsri) {
        // This sets the total dimensions of the legend, but if we don't know how many styles are included, we could make it worse
        // In some cases (eg few styles), we could increase the height to give them more room. But if we always force the height
        // and there are many styles, they'll end up very cramped. About the only solution would be to fetch the default legend, and then ask
        // for a legend that's a bit bigger than the default.
        // uri.setQuery('width', '300');
        // uri.setQuery('height', '300');
      }

      // Include all of the parameters in the legend URI as well.
      if (defined(catalogItem.parameters)) {
        for (var key in catalogItem.parameters) {
          if (catalogItem.parameters.hasOwnProperty(key)) {
            legendUri.setQuery(key, catalogItem.parameters[key]);
          }
        }
      }

      if (
        defined(catalogItem.colorScaleMinimum) &&
        defined(catalogItem.colorScaleMaximum) &&
        !defined(catalogItem.parameters.colorscalerange)
      ) {
        legendUri.setQuery(
          "colorscalerange",
          [catalogItem.colorScaleMinimum, catalogItem.colorScaleMaximum].join(
            ","
          )
        );
      }
    }

    return new LegendUrl(
      addToken(
        legendUri.toString(),
        catalogItem.tokenParameterName,
        catalogItem._lastToken
      ),
      legendMimeType
    );
  }

  return undefined;
}

module.exports = WebMapServiceCatalogItem;<|MERGE_RESOLUTION|>--- conflicted
+++ resolved
@@ -1,58 +1,19 @@
 "use strict";
 
 /*global require*/
-<<<<<<< HEAD
-var URI = require('urijs');
-var parseISO = require('date-fns/parseISO').default;
-var formatDateToString = require('date-fns/format').default;
-var isBefore = require('date-fns/isBefore').default;
-var isEqual = require('date-fns/isEqual').default;
-var addSeconds = require('date-fns/addSeconds').default;
-var addMinutes = require('date-fns/addMinutes').default;
-var addHours = require('date-fns/addHours').default;
-var addDays = require('date-fns/addDays').default;
-var addWeeks = require('date-fns/addWeeks').default;
-var addMonths = require('date-fns/addMonths').default;
-var addYears = require('date-fns/addYears').default;
-var isoDuration = require('iso8601-duration');
-
-var clone = require('terriajs-cesium/Source/Core/clone');
-var combine = require('terriajs-cesium/Source/Core/combine');
-var defaultValue = require('terriajs-cesium/Source/Core/defaultValue');
-var defined = require('terriajs-cesium/Source/Core/defined');
-var defineProperties = require('terriajs-cesium/Source/Core/defineProperties');
-var Ellipsoid = require('terriajs-cesium/Source/Core/Ellipsoid');
-var freezeObject = require('terriajs-cesium/Source/Core/freezeObject');
-var GeographicTilingScheme = require('terriajs-cesium/Source/Core/GeographicTilingScheme');
-var GetFeatureInfoFormat = require('terriajs-cesium/Source/Scene/GetFeatureInfoFormat');
-var getToken = require('./getToken');
-var ImageryProvider = require('terriajs-cesium/Source/Scene/ImageryProvider');
-var JulianDate = require('terriajs-cesium/Source/Core/JulianDate');
-var knockout = require('terriajs-cesium/Source/ThirdParty/knockout');
-var loadXML = require('../Core/loadXML');
-var Rectangle = require('terriajs-cesium/Source/Core/Rectangle');
-var TimeInterval = require('terriajs-cesium/Source/Core/TimeInterval');
-var TimeIntervalCollection = require('terriajs-cesium/Source/Core/TimeIntervalCollection');
-var UrlTemplateImageryProvider = require('terriajs-cesium/Source/Scene/UrlTemplateImageryProvider');
-var WebMapServiceImageryProvider = require('terriajs-cesium/Source/Scene/WebMapServiceImageryProvider');
-var WebMercatorTilingScheme = require('terriajs-cesium/Source/Core/WebMercatorTilingScheme');
-var when = require('terriajs-cesium/Source/ThirdParty/when');
-
-var containsAny = require('../Core/containsAny');
-var Metadata = require('./Metadata');
-var MetadataItem = require('./MetadataItem');
-var TerriaError = require('../Core/TerriaError');
-var ImageryLayerCatalogItem = require('./ImageryLayerCatalogItem');
-var inherit = require('../Core/inherit');
-var overrideProperty = require('../Core/overrideProperty');
-var proxyCatalogItemUrl = require('./proxyCatalogItemUrl');
-var unionRectangleArray = require('../Map/unionRectangleArray');
-var xml2json = require('../ThirdParty/xml2json');
-var LegendUrl = require('../Map/LegendUrl');
-var callWebCoverageService = require('./callWebCoverageService');
-=======
 var URI = require("urijs");
-var moment = require("moment");
+var parseISO = require("date-fns/parseISO").default;
+var formatDateToString = require("date-fns/format").default;
+var isBefore = require("date-fns/isBefore").default;
+var isEqual = require("date-fns/isEqual").default;
+var addSeconds = require("date-fns/addSeconds").default;
+var addMinutes = require("date-fns/addMinutes").default;
+var addHours = require("date-fns/addHours").default;
+var addDays = require("date-fns/addDays").default;
+var addWeeks = require("date-fns/addWeeks").default;
+var addMonths = require("date-fns/addMonths").default;
+var addYears = require("date-fns/addYears").default;
+var isoDuration = require("iso8601-duration");
 
 var clone = require("terriajs-cesium/Source/Core/clone");
 var combine = require("terriajs-cesium/Source/Core/combine");
@@ -88,7 +49,6 @@
 var xml2json = require("../ThirdParty/xml2json");
 var LegendUrl = require("../Map/LegendUrl");
 var callWebCoverageService = require("./callWebCoverageService");
->>>>>>> 1b40857d
 
 /**
  * A {@link ImageryLayerCatalogItem} representing a layer from a Web Map Service (WMS) server.
@@ -1615,99 +1575,11 @@
 }
 
 function updateIntervalsFromIsoSegments(intervals, isoSegments, time, wmsItem) {
-<<<<<<< HEAD
-    // Note parseZone will create a moment with the original specified UTC offset if there is one,
-    // but if not, it will create a moment in UTC.
-    const originalDateHasTime = isoSegments[0].indexOf("T") >= 0;
-    var start = parseISO(isoSegments[0]);
-    var stop = parseISO(isoSegments[1]);
-
-    if (isoSegments.length === 2) {
-        // Does this situation ever arise?  The standard is confusing:
-        // Section 7.2.4.6.10 of the standard, defining getCapabilities, refers to sections 6.7.5 through 6.7.7.
-        // Section 6.7.6 is about Temporal CS, and says in full:
-        //     Some geographic information may be available at multiple times (for example, an hourly weather map). A WMS
-        //     may announce available times in its service metadata, and the GetMap operation includes a parameter for
-        //     requesting a particular time. The format of a time string is specified in Annex D. Depending on the context, time
-        //     values may appear as a single value, a list of values, or an interval, as specified in Annex C. When providing
-        //     temporal information, a server should declare a default value in service metadata, and a server shall respond with
-        //     the default value if one has been declared and the client request does not include a value.
-        // Annex D says only moments and periods are allowed - it does not mention intervals.
-        // Annex C describes how to request layers - not what getCapabilities returns: but it does allow for intervals.
-        //     In either case, value uses the format described in Table C.2 to provide a single value, a comma-separated list, or
-        //     an interval of the form start/end without a resolution... An interval in a request
-        //     value is a request for all the data from the start value up to and including the end value.
-        // This seems to imply getCapabilities should only return dates or periods, but that you can request a period, and receive
-        // a server-defined aggregation of the layers in that period.
-        //
-        // But MapServer actually gives an example getCapabilities which contains a period:
-        //     http://mapserver.org/ogc/wms_time.html#getcapabilities-output
-        //     <Extent name="time" default="2004-01-01 14:10:00" nearestValue="0">2004-01-01/2004-02-01</Extent>
-        // The standard defines nearestValue such that: 0 = request value(s) must correspond exactly to declared extent value(s),
-        // and yet the default is not exactly a declared extend value.
-        // So it looks like Map Server defines a period in GetCapabilities, but actually wants it requested using a date,
-        // not a period, and that any date in that interval will return the same thing.
-        intervals.addInterval(new TimeInterval({
-            start: JulianDate.fromIso8601(formatDateToIsoString(start, originalDateHasTime)),
-            stop: JulianDate.fromIso8601(formatDateToIsoString(stop, originalDateHasTime)),
-            data: formatDateToIsoString(start)  // Convert the period to a date for requests (see discussion above).
-        }));
-    } else {
-        // Note WMS uses extension ISO19128 of ISO8601; ISO 19128 allows start/end/periodicity
-        // and does not use the "R[n]/" prefix for repeated intervals
-        // eg. Data refreshed every 30 min: 2000-06-18T14:30Z/2000-06-18T14:30Z/PT30M
-        // See 06-042_OpenGIS_Web_Map_Service_WMS_Implementation_Specification.pdf section D.4
-        var duration = isoDuration.parse(isoSegments[2]);
-        if (duration.seconds > 0 || duration.minutes > 0 ||
-            duration.hours > 0 || duration.days > 0 || duration.weeks > 0 ||
-            duration.months > 0 || duration.years > 0) {
-            
-            var thisStop = start;
-            var prevStop = start;
-            var stopDate = stop;
-            var count = 0;
-
-            // Add intervals starting at start until:
-            //    we go past the stop date, or
-            //    we go past the max limit
-            while (thisStop && (isEqual(prevStop, stopDate) || isBefore(prevStop, stopDate)) && count < wmsItem.maxRefreshIntervals) {
-                if (duration.seconds > 0) thisStop = addSeconds(thisStop, duration.seconds);
-                if (duration.minutes > 0) thisStop = addMinutes(thisStop, duration.minutes);
-                if (duration.hours > 0) thisStop = addHours(thisStop, duration.hours);
-                if (duration.days > 0) thisStop = addDays(thisStop, duration.days);
-                if (duration.weeks > 0) thisStop = addWeeks(thisStop, duration.weeks);
-                if (duration.months > 0) thisStop = addMonths(thisStop, duration.months);
-                if (duration.years > 0) thisStop = addYears(thisStop, duration.years);
-
-                intervals.addInterval(new TimeInterval({
-                    start: JulianDate.fromIso8601(formatDateToIsoString(prevStop, true)),
-                    stop: JulianDate.fromIso8601(formatDateToIsoString(thisStop, true)),
-                    data: formatDateToStringForWmsRequest(prevStop, duration, originalDateHasTime) // used to form the web request
-                }));
-                prevStop = thisStop;
-                ++count;
-            }
-        } else {
-            wmsItem.terria.error.raiseEvent(new TerriaError({
-                title: 'Badly formatted periodicity',
-                message: 'The "' + wmsItem.name + '" dataset has a badly formed periodicity, "' + isoSegments[2] +
-                         '".  Click the dataset\'s Info button for more information about the dataset and the data custodian.'
-            }));
-        }
-    }
-}
-
-function formatDateToIsoString(date, originalDateHasTime) {
-    return originalDateHasTime ? formatDateToString(date, "yyyy-MM-dd'T'HH:mm:ss'Z'") : formatDateToString(date, "yyyy-MM-dd");
-}
-
-function formatDateToStringForWmsRequest(date, duration, originalDateHasTime) {
-  // If the original date only contained a date (not a time), and the
-=======
   // Note parseZone will create a moment with the original specified UTC offset if there is one,
   // but if not, it will create a moment in UTC.
-  var start = moment.parseZone(isoSegments[0]);
-  var stop = moment.parseZone(isoSegments[1]);
+  const originalDateHasTime = isoSegments[0].indexOf("T") >= 0;
+  var start = parseISO(isoSegments[0]);
+  var stop = parseISO(isoSegments[1]);
 
   if (isoSegments.length === 2) {
     // Does this situation ever arise?  The standard is confusing:
@@ -1736,9 +1608,13 @@
     // not a period, and that any date in that interval will return the same thing.
     intervals.addInterval(
       new TimeInterval({
-        start: JulianDate.fromIso8601(start.format()),
-        stop: JulianDate.fromIso8601(stop.format()),
-        data: start // Convert the period to a date for requests (see discussion above).
+        start: JulianDate.fromIso8601(
+          formatDateToIsoString(start, originalDateHasTime)
+        ),
+        stop: JulianDate.fromIso8601(
+          formatDateToIsoString(stop, originalDateHasTime)
+        ),
+        data: formatDateToIsoString(start) // Convert the period to a date for requests (see discussion above).
       })
     );
   } else {
@@ -1746,19 +1622,17 @@
     // and does not use the "R[n]/" prefix for repeated intervals
     // eg. Data refreshed every 30 min: 2000-06-18T14:30Z/2000-06-18T14:30Z/PT30M
     // See 06-042_OpenGIS_Web_Map_Service_WMS_Implementation_Specification.pdf section D.4
-    var duration = moment.duration(isoSegments[2]);
+    var duration = isoDuration.parse(isoSegments[2]);
     if (
-      duration.isValid() &&
-      (duration.milliseconds() > 0 ||
-        duration.seconds() > 0 ||
-        duration.minutes() > 0 ||
-        duration.hours() > 0 ||
-        duration.days() > 0 ||
-        duration.weeks() > 0 ||
-        duration.months() > 0 ||
-        duration.years() > 0)
+      duration.seconds > 0 ||
+      duration.minutes > 0 ||
+      duration.hours > 0 ||
+      duration.days > 0 ||
+      duration.weeks > 0 ||
+      duration.months > 0 ||
+      duration.years > 0
     ) {
-      var thisStop = start.clone();
+      var thisStop = start;
       var prevStop = start;
       var stopDate = stop;
       var count = 0;
@@ -1768,18 +1642,34 @@
       //    we go past the max limit
       while (
         thisStop &&
-        prevStop.isSameOrBefore(stopDate) &&
+        (isEqual(prevStop, stopDate) || isBefore(prevStop, stopDate)) &&
         count < wmsItem.maxRefreshIntervals
       ) {
-        thisStop.add(duration);
+        if (duration.seconds > 0)
+          thisStop = addSeconds(thisStop, duration.seconds);
+        if (duration.minutes > 0)
+          thisStop = addMinutes(thisStop, duration.minutes);
+        if (duration.hours > 0) thisStop = addHours(thisStop, duration.hours);
+        if (duration.days > 0) thisStop = addDays(thisStop, duration.days);
+        if (duration.weeks > 0) thisStop = addWeeks(thisStop, duration.weeks);
+        if (duration.months > 0)
+          thisStop = addMonths(thisStop, duration.months);
+        if (duration.years > 0) thisStop = addYears(thisStop, duration.years);
+
         intervals.addInterval(
           new TimeInterval({
-            start: JulianDate.fromIso8601(prevStop.format()),
-            stop: JulianDate.fromIso8601(thisStop.format()),
-            data: formatMomentForWms(prevStop, duration) // used to form the web request
+            start: JulianDate.fromIso8601(
+              formatDateToIsoString(prevStop, true)
+            ),
+            stop: JulianDate.fromIso8601(formatDateToIsoString(thisStop, true)),
+            data: formatDateToStringForWmsRequest(
+              prevStop,
+              duration,
+              originalDateHasTime
+            ) // used to form the web request
           })
         );
-        prevStop = thisStop.clone();
+        prevStop = thisStop;
         ++count;
       }
     } else {
@@ -1798,35 +1688,23 @@
   }
 }
 
-function formatMomentForWms(m, duration) {
-  // If the original moment only contained a date (not a time), and the
->>>>>>> 1b40857d
+function formatDateToIsoString(date, originalDateHasTime) {
+  return originalDateHasTime
+    ? formatDateToString(date, "yyyy-MM-dd'T'HH:mm:ss'Z'")
+    : formatDateToString(date, "yyyy-MM-dd");
+}
+
+function formatDateToStringForWmsRequest(date, duration, originalDateHasTime) {
+  // If the original date only contained a date (not a time), and the
   // duration doesn't include hours, minutes, or seconds, format as a date
   // only instead of a date+time.  Some WMS servers get confused when
   // you add a time on them.
-  if (
-<<<<<<< HEAD
-    duration.hours > 0 ||
-    duration.minutes > 0 ||
-    duration.seconds > 0
-  ) {
+  if (duration.hours > 0 || duration.minutes > 0 || duration.seconds > 0) {
     return formatDateToIsoString(date, true);
   } else if (originalDateHasTime) {
     return formatDateToIsoString(date, true);
   } else {
     return formatDateToIsoString(date, false);
-=======
-    duration.hours() > 0 ||
-    duration.minutes() > 0 ||
-    duration.seconds() > 0 ||
-    duration.milliseconds() > 0
-  ) {
-    return m.format();
-  } else if (m.creationData().format.indexOf("T") >= 0) {
-    return m.format();
-  } else {
-    return m.format(m.creationData().format);
->>>>>>> 1b40857d
   }
 }
 
