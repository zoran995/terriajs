import { action, autorun, computed, IReactionDisposer, observable } from "mobx";
import ClockRange from "terriajs-cesium/Source/Core/ClockRange";
import JulianDate from "terriajs-cesium/Source/Core/JulianDate";
import filterOutUndefined from "../Core/filterOutUndefined";
import ReferenceMixin from "../ModelMixins/ReferenceMixin";
<<<<<<< HEAD
import Clock from "terriajs-cesium/Source/Core/Clock";
import CesiumEvent from "terriajs-cesium/Source/Core/Event";
=======
import TimeVarying from "../ModelMixins/TimeVarying";
import CommonStrata from "./CommonStrata";
>>>>>>> 8954f7ca

/**
 * Manages a stack of all the time-varying datasets currently attached to the timeline. Provides
 * access to the current top dataset so that it can be displayed to the user.
 *
 * @constructor
 */
export default class TimelineStack {
  /**
   * The stratum of each layer in the stack in which to store the current time as the clock ticks.
   */
  tickStratumId: string = CommonStrata.user;

  @observable
  items: TimeVarying[] = [];

  @observable
  defaultTimeVarying: TimeVarying | undefined;

  private _disposeClockAutorun: IReactionDisposer;
<<<<<<< HEAD
  private _disposeTickSubscription: CesiumEvent.RemoveCallback;
=======
  private _disposeTickSubscription: Cesium.Event.RemoveCallback | undefined;
>>>>>>> 8954f7ca

  constructor(readonly clock: Clock) {
    // Keep the Cesium clock in sync with the top layer's clock.
    this._disposeClockAutorun = autorun(() => {
      const topLayer = this.top;
      if (!topLayer || !topLayer.currentTimeAsJulianDate) {
        this.clock.shouldAnimate = false;
        return;
      }

      this.clock.currentTime = JulianDate.clone(
        topLayer.currentTimeAsJulianDate,
        this.clock.currentTime
      );
      this.clock.startTime = offsetIfUndefined(
        -43200.0,
        topLayer.currentTimeAsJulianDate,
        topLayer.startTimeAsJulianDate,
        this.clock.startTime
      );
      this.clock.stopTime = offsetIfUndefined(
        43200.0,
        topLayer.currentTimeAsJulianDate,
        topLayer.stopTimeAsJulianDate,
        this.clock.stopTime
      );
      if (topLayer.multiplier !== undefined) {
        this.clock.multiplier = topLayer.multiplier;
      } else {
        this.clock.multiplier = 60.0;
      }
      this.clock.shouldAnimate = !topLayer.isPaused;
      this.clock.clockRange = ClockRange.LOOP_STOP;

      if (this._disposeTickSubscription === undefined) {
        // We should start synchronizing only after first run of this autorun so that
        // the clock parameters are set correctly.
        this._disposeTickSubscription = this.clock.onTick.addEventListener(
          () => {
            this.syncToClock(this.tickStratumId);
          }
        );
      }
    });
  }

  destroy() {
    if (this._disposeClockAutorun) {
      this._disposeClockAutorun();
    }
    if (this._disposeTickSubscription) {
      this._disposeTickSubscription();
    }
  }

  /**
   * The topmost time-series layer, or undefined if there is no such layer in the stack.
   */
  @computed
  get top(): TimeVarying | undefined {
    // Find the first item with a current, start, and stop time.
    // Use the default if there isn't one.
    return (
      this.items.find(item => {
        const dereferenced: TimeVarying =
          ReferenceMixin.is(item) && item.target
            ? (item.target as TimeVarying)
            : item;
        return (
          dereferenced.currentTimeAsJulianDate !== undefined &&
          dereferenced.startTimeAsJulianDate !== undefined &&
          dereferenced.stopTimeAsJulianDate !== undefined
        );
      }) || this.defaultTimeVarying
    );
  }

  @computed
  get itemIds(): readonly string[] {
    return filterOutUndefined(this.items.map(item => item.uniqueId));
  }

  /**
   * Determines if the stack contains a given item.
   * @param item The item to check.
   * @returns True if the stack contains the item; otherwise, false.
   */
  contains(item: TimeVarying): boolean {
    return this.items.indexOf(item) >= 0;
  }

  /**
   * Adds the supplied {@link TimeVarying} to the top of the stack. If the item is already in the stack, it will be moved
   * rather than added twice.
   *
   * @param item
   */
  @action
  addToTop(item: TimeVarying) {
    var currentIndex = this.items.indexOf(item);
    this.items.unshift(item);
    if (currentIndex > -1) {
      this.items.splice(currentIndex, 1);
    }
  }

  /**
   * Removes a layer from the stack, no matter what its location. If the layer is currently at the top, the value of
   * {@link TimelineStack#topLayer} will change.
   *
   * @param item;
   */
  @action
  remove(item: TimeVarying) {
    var index = this.items.indexOf(item);
    this.items.splice(index, 1);
  }

  /**
   * Promotes the supplied {@link CatalogItem} to the top of the stack if it is already in the stack. If the item is not
   * already in the stack it won't be added.
   *
   * @param item
   */
  @action
  promoteToTop(item: TimeVarying) {
    var currentIndex = this.items.indexOf(item);
    if (currentIndex > -1) {
      this.addToTop(item);
    }
  }

  /**
   * Synchronizes all layers in the stack to the current time and the paused state of the provided clock.
   * Synchronizes the {@link TimelineStack#top} to the clock's `startTime`, `endTime`, and `multiplier`.
   * @param stratumId The stratum in which to modify properties.
   * @param clock The clock to sync to.
   */
  @action
  syncToClock(stratumId: string) {
    const clock = this.clock;
    const currentTime = JulianDate.toIso8601(clock.currentTime);
    const isPaused = !clock.shouldAnimate;

    if (this.top) {
      this.top.setTrait(
        stratumId,
        "startTime",
        JulianDate.toIso8601(clock.startTime)
      );
      this.top.setTrait(
        stratumId,
        "stopTime",
        JulianDate.toIso8601(clock.stopTime)
      );
      this.top.setTrait(stratumId, "multiplier", clock.multiplier);
    }

    for (let i = 0; i < this.items.length; ++i) {
      const layer = this.items[i];
      layer.setTrait(stratumId, "currentTime", currentTime);
      layer.setTrait(stratumId, "isPaused", isPaused);
    }

    if (this.defaultTimeVarying) {
      this.defaultTimeVarying.setTrait(stratumId, "currentTime", currentTime);
      this.defaultTimeVarying.setTrait(stratumId, "isPaused", isPaused);
    }
  }
}

function offsetIfUndefined(
  offsetSeconds: number,
  baseTime: JulianDate,
  time: JulianDate | undefined,
  result?: JulianDate
): JulianDate {
  if (time === undefined) {
    return JulianDate.addSeconds(
      baseTime,
      offsetSeconds,
      result || new JulianDate()
    );
  } else {
    return JulianDate.clone(time, result);
  }
}<|MERGE_RESOLUTION|>--- conflicted
+++ resolved
@@ -3,13 +3,10 @@
 import JulianDate from "terriajs-cesium/Source/Core/JulianDate";
 import filterOutUndefined from "../Core/filterOutUndefined";
 import ReferenceMixin from "../ModelMixins/ReferenceMixin";
-<<<<<<< HEAD
 import Clock from "terriajs-cesium/Source/Core/Clock";
 import CesiumEvent from "terriajs-cesium/Source/Core/Event";
-=======
 import TimeVarying from "../ModelMixins/TimeVarying";
 import CommonStrata from "./CommonStrata";
->>>>>>> 8954f7ca
 
 /**
  * Manages a stack of all the time-varying datasets currently attached to the timeline. Provides
@@ -30,11 +27,7 @@
   defaultTimeVarying: TimeVarying | undefined;
 
   private _disposeClockAutorun: IReactionDisposer;
-<<<<<<< HEAD
-  private _disposeTickSubscription: CesiumEvent.RemoveCallback;
-=======
-  private _disposeTickSubscription: Cesium.Event.RemoveCallback | undefined;
->>>>>>> 8954f7ca
+  private _disposeTickSubscription: CesiumEvent.RemoveCallback | undefined;
 
   constructor(readonly clock: Clock) {
     // Keep the Cesium clock in sync with the top layer's clock.
