'use strict';

/*global require*/

var defaultValue = require('terriajs-cesium/Source/Core/defaultValue');
var defined = require('terriajs-cesium/Source/Core/defined');
var defineProperties = require('terriajs-cesium/Source/Core/defineProperties');
var DeveloperError = require('terriajs-cesium/Source/Core/DeveloperError');
var freezeObject = require('terriajs-cesium/Source/Core/freezeObject');
var knockout = require('terriajs-cesium/Source/ThirdParty/knockout');
var when = require('terriajs-cesium/Source/ThirdParty/when');

/**
 * A member of a {@link CatalogGroup}.  A member may be a {@link CatalogItem} or a
 * {@link CatalogGroup}.
 *
 * @alias CatalogMember
 * @constructor
 * @abstract
 *
 * @param {Terria} terria The Terria instance.
 */
var CatalogMember = function(terria) {
    if (!defined(terria)) {
         throw new DeveloperError('terria is required');
    }

    this._terria = terria;

    /**
     * Gets or sets the name of the item.  This property is observable.
     * @type {String}
     */
    this.name = 'Unnamed Item';

    /**
     * Gets or sets the description of the item.  This property is observable.
     * @type {String}
     */
    this.description = '';

    /**
    * Gets or sets the array of section titles and contents for display in the layer info panel.
    * In future this may replace 'description' above - this list should not contain
    * sections named 'description' or 'Description' if the 'description' property
    * is also set as both will be displayed.
    * The object is of the form {name:string, content:string}.
    * Content will be rendered as Markdown with HTML.
    * This property is observable.
    * @type {Array}
    * @default []
    */
    this.info = [];

    /**
     * Gets or sets the array of section titles definining the display order of info sections.  If this property
     * is not defined, {@link CatalogItemInfoViewModel.infoSectionOrder} is used.  This property is observable.
     * @type {String[]}
     */
    this.infoSectionOrder = undefined;

    /**
     * Gets or sets a value indicating whether this member was supplied by the user rather than loaded from one of the
     * {@link Terria#initSources}.  User-supplied members must be serialized completely when, for example,
     * serializing enabled members for sharing.  This property is observable.
     * @type {Boolean}
     * @default true
     */
    this.isUserSupplied = true;

    /**
     * Gets or sets a value indicating whether this item is kept above other non-promoted items.
     * This property is observable.
     * @type {Boolean}
     * @default false
     */
    this.isPromoted = false;

    /**
     * Gets or sets a value indicating whether this item is hidden from the catalog.  This
     * property is observable.
     * @type {Boolean}
     * @default false
     */
    this.isHidden = false;

    /**
     * A message object that is presented to the user when an item or group is initially clicked
     * The object is of the form {title:string, content:string, key: string}.
     * This property is observable.
     * @type {Object}
     */
    this.initialMessage = undefined;

    /**
     * Gets or sets the cache duration to use for proxied URLs for this catalog member.  If undefined, proxied URLs are effectively cachable
     * forever.  The duration is expressed as a Varnish-like duration string, such as '1d' (one day) or '10000s' (ten thousand seconds).
     * @type {String}
     */
    this.cacheDuration = undefined;

    knockout.track(this, ['name', 'info', 'infoSectionOrder', 'description', 'isUserSupplied', 'isPromoted', 'initialMessage', 'isHidden', 'cacheDuration']);
};

var descriptionRegex = /description/i;

defineProperties(CatalogMember.prototype, {
    /**
     * Gets the type of data item represented by this instance.
     * @memberOf CatalogMember.prototype
     * @type {String}
     */
    type : {
        get : function() {
            throw new DeveloperError('Types derived from CatalogMember must implement a "type" property.');
        }
    },

    /**
     * Gets a human-readable name for this type of data source, such as 'Web Map Service (WMS)'.
     * @memberOf CatalogMember.prototype
     * @type {String}
     */
    typeName : {
        get : function() {
            throw new DeveloperError('Types derived from CatalogMember must implement a "typeName" property.');
        }
    },

    /**
<<<<<<< HEAD
     * Gets a value that tells the UI whether this is a group. 
=======
     * Gets a value that tells the UI whether this is a group.
>>>>>>> 41e47c21
     * Groups, when clicked, expand to show their constituent items.
     * @memberOf CatalogMember.prototype
     * @type {Boolean}
     */
    isGroup : {
        get : function() {
            return false;
        }
    },

    /**
      * Gets the Terria instance.
     * @memberOf CatalogMember.prototype
     * @type {Terria}
     */
    terria : {
        get : function() {
            return this._terria;
        }
    },

    /**
     * Gets the set of functions used to update individual properties in {@link CatalogMember#updateFromJson}.
     * When a property name in the returned object literal matches the name of a property on this instance, the value
     * will be called as a function and passed a reference to this instance, a reference to the source JSON object
     * literal, and the name of the property.  If part of the update happens asynchronously, the updater function should
     * return a Promise that resolves when it is complete.
     * @memberOf CatalogMember.prototype
     * @type {Object}
     */
    updaters : {
        get : function() {
            return CatalogMember.defaultUpdaters;
        }
    },

    /**
     * Gets the set of functions used to serialize individual properties in {@link CatalogMember#serializeToJson}.
     * When a property name on the model matches the name of a property in the serializers object lieral,
     * the value will be called as a function and passed a reference to the model, a reference to the destination
     * JSON object literal, and the name of the property.
     * @memberOf CatalogMember.prototype
     * @type {Object}
     */
    serializers : {
        get : function() {
            return CatalogMember.defaultSerializers;
        }
    },

    /**
     * Gets the set of names of the properties to be serialized for this object when {@link CatalogMember#serializeToJson} is called
     * and the `serializeForSharing` flag is set in the options.
     * @memberOf CatalogMember.prototype
     * @type {String[]}
     */
    propertiesForSharing : {
        get : function() {
            return CatalogMember.defaultPropertiesForSharing;
        }
    },

    /**
    * Tests whether a description is available, either in the 'description' property
    * or as a member of the 'info' array.
    * @memberOf CatalogMember.prototype
    * @type bool
    */
    hasDescription : {
        get : function() {
            return this.description ||
                (this.info &&
                 this.info.some(function(i){
                    return descriptionRegex.test(i.name);
                }));
        }
    }
});

/**
 * Gets or sets the set of default updater functions to use in {@link CatalogMember#updateFromJson}.  Types derived from this type
 * should expose this instance - cloned and modified if necesary - through their {@link CatalogMember#updaters} property.
 * @type {Object}
 */
CatalogMember.defaultUpdaters = {
};

freezeObject(CatalogMember.defaultUpdaters);

/**
 * Gets or sets the set of default serializer functions to use in {@link CatalogMember#serializeToJson}.  Types derived from this type
 * should expose this instance - cloned and modified if necesary - through their {@link CatalogMember#serializers} property.
 * @type {Object}
 */
CatalogMember.defaultSerializers = {
};

freezeObject(CatalogMember.defaultSerializers);

/**
 * Gets or sets the default set of properties that are serialized when serializing a {@link CatalogMember}-derived object with the
 * `serializeForSharing` flag set in the options.
 * @type {String[]}
 */
CatalogMember.defaultPropertiesForSharing = [
    'name'
];

freezeObject(CatalogMember.defaultPropertiesForSharing);

/**
 * Updates the catalog member from a JSON object-literal description of it.
 * Existing collections with the same name as a collection in the JSON description are
 * updated.  If the description contains a collection with a name that does not yet exist,
 * it is created.  Because parts of the update may happen asynchronously, this method
 * returns at Promise that will resolve when the update is completely done.
 *
 * @param {Object} json The JSON description.  The JSON should be in the form of an object literal, not a string.
 * @param {Object} [options] Object with the following properties:
 * @param {Boolean} [options.onlyUpdateExistingItems] true to only update existing items and never create new ones, or false is new items
 *                                                    may be created by this update.
 * @param {Boolean} [options.isUserSupplied] If specified, sets the {@link CatalogMember#isUserSupplied} property of updated catalog members
 *                                           to the given value.  If not specified, the property is left unchanged.
  * @returns {Promise} A promise that resolves when the update is complete.
*/
CatalogMember.prototype.updateFromJson = function(json, options) {
    if (defined(options) && defined(options.isUserSupplied)) {
        this.isUserSupplied = options.isUserSupplied;
    }

    var promises = [];

    for (var propertyName in this) {
        if (this.hasOwnProperty(propertyName) && defined(json[propertyName]) && propertyName.length > 0 && propertyName[0] !== '_') {
            if (this.updaters && this.updaters[propertyName]) {
                promises.push(this.updaters[propertyName](this, json, propertyName, options));
            } else {
                this[propertyName] = json[propertyName];
            }
        }
    }

    return when.all(promises);
};

/**
 * Serializes the data item to JSON.
 *
 * @param {Object} [options] Object with the following properties:
 * @param {Boolean} [options.enabledItemsOnly=false] true if only enabled data items (and their groups) should be serialized,
 *                  or false if all data items should be serialized.
 * @param {CatalogMember[]} [options.itemsSkippedBecauseTheyAreNotEnabled] An array that, if provided, is populated on return with
 *        all of the data items that were not serialized because they were not enabled.  The array will be empty if
 *        options.enabledItemsOnly is false.
 * @param {Boolean} [options.skipItemsWithLocalData=false] true if items with a serializable 'data' property should be skipped entirely.
 *                  This is useful to avoid creating a JSON data structure with potentially very large embedded data.
 * @param {CatalogMember[]} [options.itemsSkippedBecauseTheyHaveLocalData] An array that, if provided, is populated on return
 *        with all of the data items that were not serialized because they have a serializable 'data' property.  The array will be empty
 *        if options.skipItemsWithLocalData is false.
 * @param {Boolean} [options.serializeForSharing=false] true to only serialize properties that are typically necessary for sharing this member
 *                                                      with other users, such as {@link CatalogGroup#isOpen}, {@link CatalogItem#isEnabled},
 *                                                      {@link CatalogItem#isLegendVisible}, and {@link ImageryLayerCatalogItem#opacity},
 *                                                      rather than serializing all properties needed to completely recreate the catalog.  The set of properties
 *                                                      that is serialized when this property is true is given by each model's
 *                                                      {@link CatalogMember#propertiesForSharing} property.
 * @param {Boolean} [options.userSuppliedOnly=false] true to only serialize catalog members (and their containing groups) that have been identified as having been
 *                  supplied by the user ({@link CatalogMember#isUserSupplied} is true); false to serialize all catalog members.
 * @return {Object} The serialized JSON object-literal.
 */
CatalogMember.prototype.serializeToJson = function(options) {
    options = defaultValue(options, defaultValue.EMPTY_OBJECT);

    var enabledItemsOnly = defaultValue(options.enabledItemsOnly, false);

    if (defaultValue(options.userSuppliedOnly, false) && !this.isUserSupplied) {
        return undefined;
    }

    if (enabledItemsOnly && this.isEnabled === false) {
        if (defined(options.itemsSkippedBecauseTheyAreNotEnabled)) {
            options.itemsSkippedBecauseTheyAreNotEnabled.push(this);
        }
        return undefined;
    }

    if (defaultValue(options.skipItemsWithLocalData, false) && defined(this.data)) {
        if (defined(options.itemsSkippedBecauseTheyHaveLocalData)) {
            options.itemsSkippedBecauseTheyHaveLocalData.push(this);
        }
        return undefined;
    }

    var result = {};

    var filterFunction = function() { return true; };
    if (options.serializeForSharing) {
        var that = this;
        filterFunction = function(propertyName) {
            return that.propertiesForSharing.indexOf(propertyName) >= 0;
        };
    } else {
        result.type = this.type;
    }

    var promises = [];

    for (var propertyName in this) {
        if (this.hasOwnProperty(propertyName) && propertyName.length > 0 && propertyName[0] !== '_' && filterFunction(propertyName)) {
            if (this.serializers && this.serializers[propertyName]) {
                promises.push(this.serializers[propertyName](this, result, propertyName, options));
            } else {
                result[propertyName] = this[propertyName];
            }
        }
    }

    // Only serialize a group if the group has items in it.
    if (enabledItemsOnly && defined(this.items) && (!defined(result.items) || result.items.length === 0)) {
        return undefined;
    }

    return result;
};

/**
 * Finds an {@link CatalogMember#info} section by name.
 * @param {String} sectionName The name of the section to find.
 * @return {Object} The section, or undefined if no section with that name exists.
 */
CatalogMember.prototype.findInfoSection = function(sectionName) {
    for (var i = 0; i < this.info.length; ++i) {
        if (this.info[i].name === sectionName) {
            return this.info[i];
        }
    }
    return undefined;
};

module.exports = CatalogMember;<|MERGE_RESOLUTION|>--- conflicted
+++ resolved
@@ -128,11 +128,7 @@
     },
 
     /**
-<<<<<<< HEAD
-     * Gets a value that tells the UI whether this is a group. 
-=======
      * Gets a value that tells the UI whether this is a group.
->>>>>>> 41e47c21
      * Groups, when clicked, expand to show their constituent items.
      * @memberOf CatalogMember.prototype
      * @type {Boolean}
