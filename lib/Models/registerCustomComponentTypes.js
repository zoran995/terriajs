--- conflicted
+++ resolved
@@ -74,6 +74,8 @@
  * - [id]:           An id for the chart; give different charts from the same feature different ids.
  * - [styling]:      Defaults to 'feature-info'. Can also be 'histogram'. TODO: improve.
  * - [highlight-x]:  An x-coordinate to highlight.
+ * - [poll-src]:     The URL to poll every [poll-seconds] seconds. Returned data is merged into existing data and shown.
+ * - [poll-seconds]: See [poll-src]. Required if poll-src is present.
  *
  * Provide the data in one of these four ways:
  * - [sources]:      Comma-separated URLs for data at each available time range. The first in the list is shown in the feature info panel preview.
@@ -99,47 +101,7 @@
  * See CustomComponentType for more details.
  */
 const registerCustomComponentTypes = function(terria) {
-<<<<<<< HEAD
-    //
-    // A <chart> can have the following attributes. Currently only csv data is implemented.
-    // Note if you change any of these, also update the chartAttributes array above, or they won't make it here.
-    //
-    // - [x-column]:     The x column name or number to show in the preview, if not the first appropriate column. NOT FULLY IMPLEMENTED YET.
-    // - [y-column]:     The y column name or number to show in the preview, if not the first scalar column.
-    // - [y-columns]:    Comma-separated list of y column names or numbers to show in the preview. Overrides "y-column" if provided.
-    // - [column-names]: Comma-separated list of column names to override those in the source data; empty strings retain the original column name.
-    //                   Eg. column-names="Time,Height,Speed"
-    // - [column-units]: Comma-separated list of the units for each column. Empty strings are ok.
-    //                   Eg. column-units=",m,km/h"
-    // - [preview-x-label]: The preview chart x-axis label. Defaults to empty string. Eg. long-names="Last 24 hours,Last 5 days,Time".
-    // - [id]:           An id for the chart; give different charts from the same feature different ids.
-    // - [styling]:      Defaults to 'feature-info'. Can also be 'histogram'. TODO: improve.
-    // - [highlight-x]:  An x-coordinate to highlight.
-    // - [poll-src]:     The URL to poll every [poll-seconds] seconds. Returned data is merged into existing data and shown.
-    // - [poll-seconds]: See [poll-src]. Required if poll-src is present.
-    //
-    // Provide the data in one of these four ways:
-    // - [sources]:      Comma-separated URLs for data at each available time range. The first in the list is shown in the feature info panel preview.
-    //                   Eg. sources="http://example.com/series?offset=1d,http://example.com/series?offset=5d,http://example.com/series?all"
-    // - [source-names]: Comma-separated display names for each available time range, used in the expand-chart dropdown button.
-    //                   Eg. source-names="1d,5d,30d".
-    // - [downloads]:    Same as sources, but for download only. Defaults to the same as sources.
-    //                   Eg. sources="http://example.com/series?offset=1d,http://example.com/series?offset=5d,http://example.com/series?all"
-    // - [download-names]: Same as source-names, but for download only. Defaults to the same as source-names.
-    //                   Eg. source-names="1d,5d,30d,max".
-    // Or:
-    // - [src]:          The URL of the data to show in the chart panel, once "expand" is clicked. Eg. src="http://example.com/full_time_series.csv".
-    // - [src-preview]:  The URL of the data to show in the feature info panel. Defaults to src. Eg. src-preview="http://example.com/preview_time_series.csv".
-    // Or:
-    // - [data]:         csv-formatted data, with \n for newlines. Eg. data="time,a,b\n2016-01-01,2,3\n2016-01-02,5,6".
-    //                   or json-formatted string data, with \quot; for quotes, eg. data="[[\quot;a\quot;,\quot;b\quot;],[2,3],[5,6]]".
-    // Or:
-    // - None of the above, but supply csv-formatted data as the content of the chart data, with \n for newlines.
-    //                   Eg. <chart>time,a,b\n2016-01-01,2,3\n2016-01-02,5,6</chart>.
-    //
-=======
-
->>>>>>> 51f4604c
+
     function processChartNode(catalogItem, feature, node, children) {
         checkAllPropertyKeys(node.attribs, chartAttributes);
         const columnNames = splitStringIfDefined(node.attribs['column-names']);
