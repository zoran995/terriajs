--- conflicted
+++ resolved
@@ -23,11 +23,7 @@
 
   destroy() {}
 
-<<<<<<< HEAD
-  doZoomTo(v: CameraView | Rectangle | Mappable, t: any) {
-=======
-  zoomTo(v: CameraView | Rectangle | MappableMixin.MappableMixin, t: any) {
->>>>>>> ab494852
+  doZoomTo(v: CameraView | Rectangle | MappableMixin.MappableMixin, t: any) {
     if (v instanceof CameraView) {
       this._currentView = v;
     } else if (v instanceof Rectangle) {
