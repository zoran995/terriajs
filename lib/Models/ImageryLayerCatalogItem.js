'use strict';

/*global require*/
var clone = require('terriajs-cesium/Source/Core/clone');
var DataSourceClock = require('terriajs-cesium/Source/DataSources/DataSourceClock');
var defaultValue = require('terriajs-cesium/Source/Core/defaultValue');
var defined = require('terriajs-cesium/Source/Core/defined');
var defineProperties = require('terriajs-cesium/Source/Core/defineProperties');
var DeveloperError = require('terriajs-cesium/Source/Core/DeveloperError');
var formatError = require('terriajs-cesium/Source/Core/formatError');
var freezeObject = require('terriajs-cesium/Source/Core/freezeObject');
var ImagerySplitDirection = require('terriajs-cesium/Source/Scene/ImagerySplitDirection');
var JulianDate = require('terriajs-cesium/Source/Core/JulianDate');
var knockout = require('terriajs-cesium/Source/ThirdParty/knockout');
var TimeInterval = require('terriajs-cesium/Source/Core/TimeInterval');
var TimeIntervalCollection = require('terriajs-cesium/Source/Core/TimeIntervalCollection');

var CatalogItem = require('./CatalogItem');
var CompositeCatalogItem = require('./CompositeCatalogItem');
var inherit = require('../Core/inherit');
var TerriaError = require('../Core/TerriaError');
var overrideProperty = require('../Core/overrideProperty');
import moment from 'moment';

/**
 * A {@link CatalogItem} that is added to the map as a rasterized imagery layer.
 *
 * @alias ImageryLayerCatalogItem
 * @constructor
 * @extends CatalogItem
 * @abstract
 *
 * @param {Terria} terria The Terria instance.
 */
var ImageryLayerCatalogItem = function(terria) {
     CatalogItem.call(this, terria);

    this._imageryLayer = undefined;
    this._clock = undefined;
    this._clockTickUnsubscribe = undefined;
    this._currentIntervalIndex = -1;
    this._nextIntervalIndex = undefined;
    this._nextLayer = undefined;

    /**
     * Gets or sets the opacity (alpha) of the data item, where 0.0 is fully transparent and 1.0 is
     * fully opaque.  This property is observable.
     * @type {Number}
     * @default 0.6
     */
    this.opacity = 0.6;

    /**
     * Gets or sets a value indicating whether a 404 response code when requesting a tile should be
     * treated as an error.  If false, 404s are assumed to just be missing tiles and need not be
     * reported to the user.
     * @type {Boolean}
     * @default false
     */
    this.treat404AsError = false;

    /**
     * Gets or sets a value indicating whether a 403 response code when requesting a tile should be
     * treated as an error.  If false, 403s are assumed to just be missing tiles and need not be
     * reported to the user.
     * @type {Boolean}
     * @default false
     */
    this.treat403AsError = true;

    /**
     * Gets or sets a value indicating whether non-specific (no HTTP status code) tile errors should be ignored. This is a
     * last resort, for dealing with odd cases such as data sources that return non-images (eg XML) with a 200 status code.
     * No error messages will be shown to the user.
     * @type {Boolean}
     * @default false
     */
    this.ignoreUnknownTileErrors = false;

    /**
     * Gets or sets the {@link TimeIntervalCollection} defining the intervals of distinct imagery.  If this catalog item
     * is not time-dynamic, property is undefined.  This property is observable.
     * @type {ImageryLayerInterval[]}
     * @default undefined
     */
    this.intervals = undefined;

    /**
     * Keeps the layer on top of all other imagery layers.  This property is observable.
     * @type {Boolean}
     * @default false
     */
    this.keepOnTop = false;

    /**
     * Gets or sets a value indicating whether this dataset should be clipped to the {@link CatalogItem#rectangle}.
     * If true, no part of the dataset will be displayed outside the rectangle.  This property is true by default,
     * leading to better performance and avoiding tile request errors that might occur when requesting tiles outside the
     * server-specified rectangle.  However, it may also cause features to be cut off in some cases, such as if a server
     * reports an extent that does not take into account that the representation of features sometimes require a larger
     * spatial extent than the features themselves.  For example, if a point feature on the edge of the extent is drawn
     * as a circle with a radius of 5 pixels, half of that circle will be cut off.
     * @type {Boolean}
     * @default false
     */
    this.clipToRectangle = true;

    /**
     * Gets or sets a value indicating whether tiles of this catalog item are required to be loaded before terrain
     * tiles to which they're attached can be rendered.  This should usually be set to true for base layers and
     * false for all others.
     * @type {Boolean}
     * @default false
     */
    this.isRequiredForRendering = false;

    /**
     * Options for the value of the animation timeline at start. Valid options in config file are:
     *     initialTimeSource: "present"                            // closest to today's date
     *     initialTimeSource: "start"                              // start of time range of animation
     *     initialTimeSource: "end"                                // end of time range of animation
     *     initialTimeSource: An ISO8601 date e.g. "2015-08-08"    // specified date or nearest if date is outside range
     * @type {String}
     */
    this.initialTimeSource = undefined;

    /**
     * Gets or sets which side of the splitter (if present) to display this imagery layer on.  Defaults to both sides.
     * This property is observable.
     * @type {ImagerySplitDirection}
     */
    this.splitDirection = ImagerySplitDirection.NONE;  // NONE means show on both sides of the splitter, if there is one.

    /**
     * Gets or sets a flag indicating whether a datetime-picker should be shown to select from the available
     * datetimes for this data item.  Default false.
     * @type {Boolean}
     */
    this.showDatetimePicker = false;

    /**
     * Gets or sets a flag indicating whether imagery should be displayed using this item's own clock (currentTime, multiplier),
     * or, if false, the terria clock (whose current time is shown in the timeline UI). Default false.
     * This property is observable.
     * @type {Boolean}
     */
    this.useOwnClock = false;

    // Need to track initialTimeSource so we can set it in the specs after setting intervals, and then have the current time update (via the clock property).
    knockout.track(this, ['_clock', 'opacity', 'treat404AsError', 'ignoreUnknownTileErrors', 'intervals', 'clipToRectangle', 'splitDirection', 'useOwnClock', 'initialTimeSource']);

    overrideProperty(this, 'clock', {
        get : function() {
            var clock = this._clock;
            if (!clock && this.intervals && this.intervals.length > 0) {
                var startTime = this.intervals.start;
                var stopTime = this.intervals.stop;

                // Average about 5 seconds per interval.
                var totalDuration = JulianDate.secondsDifference(stopTime, startTime);
                var numIntervals = this.intervals.length;
                var averageDuration = totalDuration / numIntervals;
                var timePerSecond = averageDuration / 5;

                clock = new DataSourceClock();
                clock.startTime = startTime;
                clock.stopTime = stopTime;
                clock.multiplier = timePerSecond;

                setClockCurrentTime(clock, this.initialTimeSource);
            }
            return clock;
        },
        set : function(value) {
            this._clock = value;
        }
    });

    knockout.getObservable(this, 'opacity').subscribe(function() {
        updateOpacity(this);
    }, this);

    // Subscribe to isShown changing and add/remove the clock tick subscription as necessary.
    knockout.getObservable(this, 'isShown').subscribe(function() {
        updateClockSubscription(this);
    }, this);

    knockout.getObservable(this, 'clock').subscribe(function() {
        updateClockSubscription(this);
    }, this);

    knockout.getObservable(this, 'splitDirection').subscribe(function() {
        updateSplitDirection(this);
    }, this);

    knockout.getObservable(this, 'useOwnClock').subscribe(function() {
        forceUpdateToClockSubscription(this);
    }, this);
};

inherit(CatalogItem, ImageryLayerCatalogItem);

defineProperties(ImageryLayerCatalogItem.prototype, {
    /**
     * Gets a value indicating whether this {@link ImageryLayerCatalogItem} supports the {@link ImageryLayerCatalogItem#intervals}
     * property for configuring time-dynamic imagery.
     * @type {Boolean}
     */
    supportsIntervals : {
        get : function() {
            return false;
        }
    },

    /**
     * Gets the Cesium or Leaflet imagery layer object associated with this data source.
     * This property is undefined if the data source is not enabled.
     * @memberOf ImageryLayerCatalogItem.prototype
     * @type {Object}
     */
    imageryLayer : {
        get : function() {
            return this._imageryLayer;
        }
    },

    /**
     * Gets a value indicating whether this data source, when enabled, can be reordered with respect to other data sources.
     * Data sources that cannot be reordered are typically displayed above reorderable data sources.
     * @memberOf ImageryLayerCatalogItem.prototype
     * @type {Boolean}
     */
    supportsReordering : {
        get : function() {
            return !this.keepOnTop;
        }
    },

    /**
     * Gets a value indicating whether the opacity of this data source can be changed.
     * @memberOf ImageryLayerCatalogItem.prototype
     * @type {Boolean}
     */
    supportsOpacity : {
        get : function() {
            return true;
        }
    },

    /**
     * Gets the set of functions used to update individual properties in {@link CatalogMember#updateFromJson}.
     * When a property name in the returned object literal matches the name of a property on this instance, the value
     * will be called as a function and passed a reference to this instance, a reference to the source JSON object
     * literal, and the name of the property.
     * @memberOf ImageryLayerCatalogItem.prototype
     * @type {Object}
     */
    updaters : {
        get : function() {
            return ImageryLayerCatalogItem.defaultUpdaters;
        }
    },

    /**
     * Gets the set of functions used to serialize individual properties in {@link CatalogMember#serializeToJson}.
     * When a property name on the model matches the name of a property in the serializers object literal,
     * the value will be called as a function and passed a reference to the model, a reference to the destination
     * JSON object literal, and the name of the property.
     * @memberOf ImageryLayerCatalogItem.prototype
     * @type {Object}
     */
    serializers : {
        get : function() {
            return ImageryLayerCatalogItem.defaultSerializers;
        }
    },

    /**
     * Gets the set of names of the properties to be serialized for this object when {@link CatalogMember#serializeToJson} is called
     * for a share link.
     * @memberOf ImageryLayerCatalogItem.prototype
     * @type {String[]}
     */
    propertiesForSharing : {
        get : function() {
            return ImageryLayerCatalogItem.defaultPropertiesForSharing;
        }
    },

    /**
     * Gets the clock whose currentTime and other properties are relevant for display. This returns either a Clock or DataSourceClock,
     * which are quite different things, but have in common these properties:
     * startTime
     * stopTime
     * currentTime
     * multiplier
     * clockStep
     * clockRange
     * @memberOf ImageryLayerCatalogItem.prototype
     * @type {DataSourceClock|Clock}
     */
    clockForDisplay : {
        get : function() {
            if (this.useOwnClock) {
                return this.clock;
            } else {
                return this.terria.clock;
            }
        }
    }

});

ImageryLayerCatalogItem.defaultUpdaters = clone(CatalogItem.defaultUpdaters);

ImageryLayerCatalogItem.defaultUpdaters.intervals = function(catalogItem, json, propertyName) {
    if (!defined(json.intervals)) {
        return;
    }

    if (!catalogItem.supportsIntervals) {
        throw new TerriaError({
            sender: catalogItem,
            title: 'Intervals not supported',
            message: 'Sorry, ' + catalogItem.typeName + ' (' + catalogItem.type + ') catalog items cannot currently be made time-varying by specifying the "intervals" property.'
        });
    }

    var result = new TimeIntervalCollection();

    for (var i = 0; i < json.intervals.length; ++i) {
        var interval = json.intervals[i];
        result.addInterval(TimeInterval.fromIso8601({
            iso8601: interval.interval,
            data: interval.data
        }));
    }

    catalogItem.intervals = result;
};

freezeObject(ImageryLayerCatalogItem.defaultUpdaters);

ImageryLayerCatalogItem.defaultSerializers = clone(CatalogItem.defaultSerializers);

ImageryLayerCatalogItem.defaultSerializers.intervals = function(catalogItem, json, propertyName) {
    if (defined(catalogItem.intervals)) {
        var result = [];
        for (var i = 0; i < catalogItem.intervals.length; ++i) {
            var interval = catalogItem.intervals.get(i);
            result.push({
                interval: TimeInterval.toIso8601(interval),
                data: interval.data
            });
        }
        json.intervals = result;
    }
};

// Do not serialize the original intialTimeSource - serialize the current time.
// That way if the item is shared, the desired time is used.
ImageryLayerCatalogItem.defaultSerializers.initialTimeSource = function(catalogItem, json, propertyName) {
    if (defined(catalogItem.clock)) {
        json.initialTimeSource = JulianDate.toIso8601(catalogItem.clock.currentTime);
    } else {
        json.initialTimeSource = catalogItem.initialTimeSource;
    }
};

ImageryLayerCatalogItem.defaultSerializers.clock = function() {
    // Do not serialize the clock when duplicating the item.
    // Since this is not shared, it is not serialized for sharing anyway.
};

freezeObject(ImageryLayerCatalogItem.defaultSerializers);

/**
 * Gets or sets the default set of properties that are serialized when serializing a {@link CatalogItem}-derived object
 * for a share link.
 * @type {String[]}
 */
ImageryLayerCatalogItem.defaultPropertiesForSharing = clone(CatalogItem.defaultPropertiesForSharing);
ImageryLayerCatalogItem.defaultPropertiesForSharing.push('opacity');
ImageryLayerCatalogItem.defaultPropertiesForSharing.push('keepOnTop');

freezeObject(ImageryLayerCatalogItem.defaultPropertiesForSharing);

/**
 * Creates the {@link ImageryProvider} for this catalog item.
 * @param {ImageryLayerTime} [time] The time for which to create an imagery provider.  In layers that are not time-dynamic,
 *                                  this parameter is ignored.
 * @return {ImageryProvider} The created imagery provider.
 */
ImageryLayerCatalogItem.prototype.createImageryProvider = function(time) {
    var result = this._createImageryProvider(time);
    return result;
};

/**
 * When implemented in a derived class, creates the {@link ImageryProvider} for this catalog item.
 * @abstract
 * @protected
 * @param {ImageryLayerTime} [time] The time for which to create an imagery provider.  In layers that are not time-dynamic,
 *                                  this parameter is ignored.
 * @return {ImageryProvider} The created imagery provider.
 */
ImageryLayerCatalogItem.prototype._createImageryProvider = function(time) {
    throw new DeveloperError('_createImageryProvider must be implemented in the derived class.');
};

ImageryLayerCatalogItem.prototype._enable = function(layerIndex) {
    if (defined(this._imageryLayer)) {
        return;
    }
    var isTimeDynamic = false;
    var currentTimeIdentifier;
    var nextTimeIdentifier;

    if (defined(this.intervals) && this.intervals.length > 0) {
        isTimeDynamic = true;

        var clock = this.clockForDisplay;
        var index = this.intervals.indexOf(clock.currentTime);

        var nextIndex;
        if (index < 0) {
            this._currentIntervalIndex = -1;
            currentTimeIdentifier = undefined;

            nextIndex = ~index;
            if (clock.multiplier < 0.0) {
                --nextIndex;
            }
        } else {
            this._currentIntervalIndex = index;
            currentTimeIdentifier = this.intervals.get(index).data;

            if (clock.multiplier < 0.0) {
                nextIndex = index - 1;
            } else {
                nextIndex = index + 1;
            }
        }

        if (nextIndex >= 0 && nextIndex < this.intervals.length) {
            this._nextIntervalIndex = nextIndex;
            nextTimeIdentifier = this.intervals.get(nextIndex).data;
        } else {
            this._nextIntervalIndex = -1;
        }
    }

    if (!isTimeDynamic || defined(currentTimeIdentifier)) {
        var currentImageryProvider = this.createImageryProvider(currentTimeIdentifier);
        this._imageryLayer = ImageryLayerCatalogItem.enableLayer(this, currentImageryProvider, this.opacity, layerIndex);
        updateSplitDirection(this);  // Enable layer is also called from afterViewerChanged, and in that case we need to make sure the splitDirection is set up.
    }

    if (defined(nextTimeIdentifier)) {
        var nextImageryProvider = this.createImageryProvider(nextTimeIdentifier);

        // Do not allow picking from the preloading layer.
        nextImageryProvider.enablePickFeatures = false;

        this._nextLayer = ImageryLayerCatalogItem.enableLayer(this, nextImageryProvider, 0.0, layerIndex + 1);
    }
};

ImageryLayerCatalogItem.prototype._disable = function() {
    ImageryLayerCatalogItem.disableLayer(this, this._imageryLayer);
    this._imageryLayer = undefined;

    ImageryLayerCatalogItem.disableLayer(this, this._nextLayer);
    this._nextLayer = undefined;
};

ImageryLayerCatalogItem.prototype._show = function() {
    ImageryLayerCatalogItem.showLayer(this, this._imageryLayer);
    ImageryLayerCatalogItem.showLayer(this, this._nextLayer);
};

ImageryLayerCatalogItem.prototype._hide = function() {
    ImageryLayerCatalogItem.hideLayer(this, this._imageryLayer);
    ImageryLayerCatalogItem.hideLayer(this, this._nextLayer);
};

ImageryLayerCatalogItem.prototype.showOnSeparateMap = function(globeOrMap) {
    var imageryProvider = this._createImageryProvider();
    var layer = ImageryLayerCatalogItem.enableLayer(this, imageryProvider, this.opacity, undefined, globeOrMap);
    ImageryLayerCatalogItem.showLayer(this, layer, globeOrMap);

    var that = this;
    return function() {
        ImageryLayerCatalogItem.hideLayer(that, layer, globeOrMap);
        ImageryLayerCatalogItem.disableLayer(that, layer, globeOrMap);
    };
};

/**
 * Refreshes this layer on the map.  This is useful when, for example, parameters that went into
 * {@link ImageryLayerCatalogItem#_createImageryProvider} change.
 */
ImageryLayerCatalogItem.prototype.refresh = function() {
    if (!defined(this._imageryLayer)) {
        return;
    }

    var currentIndex;
    if (defined(this.terria.cesium)) {
        var imageryLayers = this.terria.cesium.scene.imageryLayers;
        currentIndex = imageryLayers.indexOf(this._imageryLayer);
    }

    this._hide();
    this._disable();

    if (this.isEnabled) {
        this._enable(currentIndex);
        if (this.isShown) {
            this._show();
        }
    }

    this.terria.currentViewer.notifyRepaintRequired();
};

<<<<<<< HEAD
function updateOpacity(item) {
    if (defined(item._imageryLayer) && item.isEnabled && item.isShown) {
        if (defined(item._imageryLayer.alpha)) {
            item._imageryLayer.alpha = item.opacity;
=======
/**
 * Return strings describing the discrete times (or time intervals) available for this item.
 * @return {String[]} An array of discrete times or intervals available for this item.
 */
ImageryLayerCatalogItem.prototype.getAvailableTimeObjects = function() {
    const datetimes = [];
    // Only show the start of each interval. If only time instants were given, this is the instant.
    for (let i = 0; i < this.intervals.length; i++) {
        datetimes.push(JulianDate.toDate(this.intervals.get(i).start, 3));
    }
    return datetimes;
};

function updateOpacity(imageryLayerItem) {
    if (defined(imageryLayerItem._imageryLayer) && imageryLayerItem.isEnabled && imageryLayerItem.isShown) {
        if (defined(imageryLayerItem._imageryLayer.alpha)) {
            imageryLayerItem._imageryLayer.alpha = imageryLayerItem.opacity;
>>>>>>> bab8c8bd
        }

        if (defined(item._imageryLayer.setOpacity)) {
            item._imageryLayer.setOpacity(item.opacity);
        }
        item.terria.currentViewer.notifyRepaintRequired();
    }
}

function updateSplitDirection(item) {
    item.terria.currentViewer.updateItemForSplitter(item);
}

ImageryLayerCatalogItem.enableLayer = function(catalogItem, imageryProvider, opacity, layerIndex, globeOrMap) {
    globeOrMap = defaultValue(globeOrMap, catalogItem.terria.currentViewer);

    const layer = globeOrMap.addImageryProvider({
        imageryProvider: imageryProvider,
        rectangle: catalogItem.rectangle,
        clipToRectangle: catalogItem.clipToRectangle,
        opacity: opacity,
        layerIndex: layerIndex,
        treat403AsError: catalogItem.treat403AsError,
        treat404AsError: catalogItem.treat404AsError,
        ignoreUnknownTileErrors: catalogItem.ignoreUnknownTileErrors,
        isRequiredForRendering: catalogItem.isRequiredForRendering,
        onLoadError: function(e) {
            if (defined(layer) && (layer.show === true || !defined(layer.show))) {

                if (catalogItem === catalogItem.terria.baseMap ||
                    catalogItem.terria.baseMap instanceof CompositeCatalogItem && catalogItem.terria.baseMap.items.indexOf(catalogItem) >= 0) {

                    globeOrMap.terria.error.raiseEvent(new TerriaError({
                        sender: catalogItem,
                        title: 'Error accessing base map',
                        message: '\
An error occurred while attempting to download tiles for base map ' + catalogItem.terria.baseMap.name + '.  This may indicate that there is a \
problem with your internet connection, that the base map is temporarily unavailable, or that the base map \
is invalid.  Please select a different base map using the Map button in the top-right corner.  Further technical details may be found below.<br/><br/>\
<pre>' + formatError(e) + '</pre>'
                    }));

                    layer.show = false;
                    catalogItem.terria.baseMap = undefined;

                    // Don't use this base map again on startup.
                    catalogItem.terria.setLocalProperty('basemap', undefined);
                } else {
                    globeOrMap.terria.error.raiseEvent(new TerriaError({
                        sender: catalogItem,
                        title: 'Error accessing catalogue item',
                        message: '\
An error occurred while attempting to download tiles for catalogue item ' + catalogItem.name + '.  This may indicate that there is a \
problem with your internet connection, that the catalogue item is temporarily unavailable, or that the catalogue item \
is invalid.  The catalogue item has been hidden from the map.  You may re-show it in the Now Viewing panel to try again.  Further technical details may be found below.<br/><br/>\
<pre>' + formatError(e) + '</pre>'
                    }));

                    if (globeOrMap === catalogItem.terria.currentViewer) {
                        catalogItem.isShown = false;
                    } else {
                        globeOrMap.hideImageryLayer({
                            layer: layer
                        });
                    }
                }
            }
        },
        onProjectionError: function() {
            // If the TileLayer experiences an error, hide the catalog item and inform the user.
            globeOrMap.terria.error.raiseEvent({
                sender: catalogItem,
                title: 'Unable to display dataset',
                message: '\
"' + catalogItem.name + '" cannot be shown in 2D because it does not support the standard Web Mercator (EPSG:3857) projection.  \
Please switch to 3D if it is supported on your system, update the dataset to support the projection, or use a different dataset.'
            });

            if (globeOrMap === catalogItem.terria.currentViewer) {
                catalogItem.isShown = false;
            } else {
                globeOrMap.hideImageryLayer({
                    layer: layer
                });
            }
        }
    });

    return layer;
};

ImageryLayerCatalogItem.disableLayer = function(catalogItem, layer, globeOrMap) {
    if (!defined(layer)) {
        return;
    }

    globeOrMap = defaultValue(globeOrMap, catalogItem.terria.currentViewer);
    globeOrMap.removeImageryLayer({
        layer: layer
    });
};

function updateClockSubscription(catalogItem) {
    if (catalogItem.isShown && defined(catalogItem.clock)) {
        // Subscribe, if we're using the global terria clock, and we don't already have a subscription.
        if (!catalogItem.useOwnClock && !defined(catalogItem._clockTickSubscription)) {
            catalogItem._clockTickSubscription = catalogItem.terria.clock.onTick.addEventListener(onClockTick.bind(undefined, catalogItem));
        }
    } else {
        // Unsubscribe
        if (defined(catalogItem._clockTickSubscription)) {
            catalogItem._clockTickSubscription();
            catalogItem._clockTickSubscription = undefined;
        }
    }
}

function forceUpdateToClockSubscription(catalogItem) {
    // This is called when the user switches between the global terria clock and the datasource's own clock, so we always unsubscribe first.
    if (catalogItem.isShown && defined(catalogItem.clock)) {
        // Always unsubscribe.
        if (defined(catalogItem._clockTickSubscription)) {
            catalogItem._clockTickSubscription();
            catalogItem._clockTickSubscription = undefined;
        }
        if (catalogItem.useOwnClock) {
            // If using own clock, there is no equivalent to 'onTick', so no need for an event listener.
            // Instead, explicitly update the imagery layer (if there is one).
            // (An important case where there is no imageryLayer is when the catalogItem is created from json, and this function is
            // triggered when useOwnClock is set, before all the rest of the catalogItem has been set yet - eg. layers.)
            if (catalogItem._imageryLayer) {
                catalogItem.showDataForTime(catalogItem.clock.currentTime);
            }
        } else {
            catalogItem._clockTickSubscription = catalogItem.terria.clock.onTick.addEventListener(onClockTick.bind(undefined, catalogItem));
        }
    }
}

ImageryLayerCatalogItem.prototype.showDataForTime = function(currentTime) {
    var catalogItem = this;
    var intervals = catalogItem.intervals;
    if (!defined(intervals) || !catalogItem.isEnabled || !catalogItem.isShown) {
        return;
    }
    var index = catalogItem._currentIntervalIndex;

    if (index < 0 || index >= intervals.length || !TimeInterval.contains(intervals.get(index), currentTime)) {
        // Find the interval containing the current time.
        index = intervals.indexOf(currentTime);
        if (index < 0) {
            // No interval contains this time, so do not show imagery at this time.
            ImageryLayerCatalogItem.disableLayer(catalogItem, catalogItem._imageryLayer);
            catalogItem._imageryLayer = undefined;
            catalogItem._currentIntervalIndex = -1;
            return;
        }
        // If the "next" layer is not applicable to this time, throw it away and create a new one.
        if (index !== catalogItem._nextIntervalIndex) {
            // Throw away the "next" layer, since it's not applicable.
            ImageryLayerCatalogItem.disableLayer(catalogItem, catalogItem._nextLayer);
            catalogItem._nextLayer = undefined;
            catalogItem._nextIntervalIndex = -1;

            // Create the new "next" layer
            var imageryProvider = catalogItem.createImageryProvider(catalogItem.intervals.get(index).data);
            imageryProvider.enablePickFeatures = false;
            catalogItem._nextLayer = ImageryLayerCatalogItem.enableLayer(catalogItem, imageryProvider, 0.0);
            ImageryLayerCatalogItem.showLayer(catalogItem, catalogItem._nextLayer);
        }

        // At this point we can assume that _nextLayer is applicable to this time.
        // Make it visible
        setOpacity(catalogItem, catalogItem._nextLayer, catalogItem.opacity);
        fixNextLayerOrder(catalogItem);
        ImageryLayerCatalogItem.disableLayer(catalogItem, catalogItem._imageryLayer);
        catalogItem._imageryLayer = catalogItem._nextLayer;
        if (defined(catalogItem._nextLayer))
        {
            catalogItem._imageryLayer.imageryProvider.enablePickFeatures = true;
        }
        catalogItem._nextLayer = undefined;
        catalogItem._nextIntervalIndex = -1;
        catalogItem._currentIntervalIndex = index;
    }
};

function onClockTick(catalogItem, clock) {
    var intervals = catalogItem.intervals;
    if (!defined(intervals) || !catalogItem.isEnabled || !catalogItem.isShown) {
        return;
    }
    catalogItem.showDataForTime(clock.currentTime);
    // Prefetch the (predicted) next layer.
    var index = catalogItem._currentIntervalIndex;
    var nextIndex = clock.multiplier >= 0.0 ? index + 1 : index - 1;
    if (nextIndex < 0 || nextIndex >= intervals.length || nextIndex === catalogItem._nextIntervalIndex) {
        return;
    }
    var nextImageryProvider = catalogItem.createImageryProvider(catalogItem.intervals.get(nextIndex).data);
    nextImageryProvider.enablePickFeatures = false;
    catalogItem._nextLayer = ImageryLayerCatalogItem.enableLayer(catalogItem, nextImageryProvider, 0.0);
    ImageryLayerCatalogItem.showLayer(catalogItem, catalogItem._nextLayer);
    catalogItem._nextIntervalIndex = nextIndex;
}

function setOpacity(catalogItem, layer, opacity) {
    if (!defined(layer)) {
        return;
    }

    if (defined(catalogItem.terria.cesium)) {
        layer.alpha = opacity;
    }

    if (defined(catalogItem.terria.leaflet)) {
        layer.setOpacity(opacity);
    }
}

ImageryLayerCatalogItem.showLayer = function(catalogItem, layer, globeOrMap) {
    if (!defined(layer)) {
        return;
    }

    globeOrMap = defaultValue(globeOrMap, catalogItem.terria.currentViewer);
    globeOrMap.showImageryLayer({
        layer: layer
    });
};

ImageryLayerCatalogItem.hideLayer = function(catalogItem, layer, globeOrMap) {
    if (!defined(layer)) {
        return;
    }

    globeOrMap = defaultValue(globeOrMap, catalogItem.terria.currentViewer);
    globeOrMap.hideImageryLayer({
        layer: layer
    });
};

function fixNextLayerOrder(catalogItem) {
    if (!defined(catalogItem._imageryLayer) || !defined(catalogItem._nextLayer)) {
        return;
    }

    if (defined(catalogItem.terria.cesium)) {
        var imageryLayers = catalogItem.terria.cesium.scene.imageryLayers;

        var currentIndex = imageryLayers.indexOf(catalogItem._imageryLayer);
        var nextIndex = imageryLayers.indexOf(catalogItem._nextLayer);
        if (currentIndex < 0 || nextIndex < 0) {
            return;
        }

        while (nextIndex < currentIndex - 1) {
            imageryLayers.raise(catalogItem._nextLayer);
            ++nextIndex;
        }

        while (nextIndex > currentIndex + 1) {
            imageryLayers.lower(catalogItem._nextLayer);
            --nextIndex;
        }
    }
}

/**
 * Set time to nearest time to specified (may be start or end of time range if time is not in range).
 * @param {DataSourceClock} clock The datasource clock to set timeslider current time on
 * @param {JulianDate} date to set
 * @private
 */
function setTimeIfInRange(clock, timeToSet)
{
    if (JulianDate.lessThan(timeToSet, clock.startTime)) {
        clock.currentTime = clock.startTime.clone(clock.currentTime);
    }
    else if (JulianDate.greaterThan(timeToSet, clock.stopTime)) {
        clock.currentTime = clock.stopTime.clone(clock.currentTime);

    } else {
        clock.currentTime = timeToSet.clone(clock.currentTime);
    }
}

/**
 * Sets the current time of the clock, so the animation starts at a point which can be user defined.
 * Valid options in config file are:
 *     initialTimeSource: "present"                            // closest to today's date
 *     initialTimeSource: "start"                              // start of time range of animation
 *     initialTimeSource: "end"                                // end of time range of animation
 *     initialTimeSource: An ISO8601 date e.g. "2015-08-08"    // specified date or nearest if date is outside range
 * @param {DataSourceClock} clock The clock to set timeslider current time on
 * @param {String} [initialTimeSource] One of "present", "start", "end", or an ISO8601 date.
 * @private
 */
function setClockCurrentTime(clock, initialTimeSource)
{
    // This is our default. Start at the nearest instant in time.
    var now = JulianDate.now();
    setTimeIfInRange(clock, now);

    // if (!defined(initialTimeSource)) {
    //     initialTimeSource = "present";
    // }
    switch(initialTimeSource)
    {
        case "start":
            clock.currentTime = clock.startTime.clone(clock.currentTime);
            break;
        case "end":
            clock.currentTime = clock.stopTime.clone(clock.currentTime);
            break;
        case "present":
            break; // Set to present by default.
        case undefined:
            break; // Undefined defaults to present.
        default:
            // Note that if it's not an ISO8601 timestamp, it ends up being set to present.
            // Find out whether it's an ISO8601 timestamp.
            var timestamp;
            try {
                timestamp = JulianDate.fromIso8601(initialTimeSource);

                // Cesium no longer validates dates in the release build.
                // So convert to a JavaScript date as a cheesy means of checking if the date is valid.
                if (isNaN(JulianDate.toDate(timestamp))) {
                    throw new Error('Invalid Date');
                }
            }
            catch (e) {
                throw new TerriaError('Invalid initialTimeSource specified: ' + initialTimeSource);
            }
            if (defined(timestamp)) {
                setTimeIfInRange(clock, timestamp);
            }
    }
}


module.exports = ImageryLayerCatalogItem;<|MERGE_RESOLUTION|>--- conflicted
+++ resolved
@@ -524,12 +524,6 @@
     this.terria.currentViewer.notifyRepaintRequired();
 };
 
-<<<<<<< HEAD
-function updateOpacity(item) {
-    if (defined(item._imageryLayer) && item.isEnabled && item.isShown) {
-        if (defined(item._imageryLayer.alpha)) {
-            item._imageryLayer.alpha = item.opacity;
-=======
 /**
  * Return strings describing the discrete times (or time intervals) available for this item.
  * @return {String[]} An array of discrete times or intervals available for this item.
@@ -543,13 +537,11 @@
     return datetimes;
 };
 
-function updateOpacity(imageryLayerItem) {
-    if (defined(imageryLayerItem._imageryLayer) && imageryLayerItem.isEnabled && imageryLayerItem.isShown) {
-        if (defined(imageryLayerItem._imageryLayer.alpha)) {
-            imageryLayerItem._imageryLayer.alpha = imageryLayerItem.opacity;
->>>>>>> bab8c8bd
-        }
-
+function updateOpacity(item) {
+    if (defined(item._imageryLayer) && item.isEnabled && item.isShown) {
+        if (defined(item._imageryLayer.alpha)) {
+            item._imageryLayer.alpha = item.opacity;
+        }
         if (defined(item._imageryLayer.setOpacity)) {
             item._imageryLayer.setOpacity(item.opacity);
         }
