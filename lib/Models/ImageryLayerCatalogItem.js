"use strict";

/*global require*/
var CesiumMath = require("terriajs-cesium/Source/Core/Math").default;
var ClockRange = require("terriajs-cesium/Source/Core/ClockRange").default;
var clone = require("terriajs-cesium/Source/Core/clone").default;
var DataSourceClock = require("terriajs-cesium/Source/DataSources/DataSourceClock")
  .default;
var defaultValue = require("terriajs-cesium/Source/Core/defaultValue").default;
var defined = require("terriajs-cesium/Source/Core/defined").default;
var defineProperties = require("terriajs-cesium/Source/Core/defineProperties")
  .default;
var DeveloperError = require("terriajs-cesium/Source/Core/DeveloperError")
  .default;
var Ellipsoid = require("terriajs-cesium/Source/Core/Ellipsoid").default;
var formatError = require("terriajs-cesium/Source/Core/formatError").default;
var freezeObject = require("terriajs-cesium/Source/Core/freezeObject").default;
var ImagerySplitDirection = require("terriajs-cesium/Source/Scene/ImagerySplitDirection")
  .default;
var JulianDate = require("terriajs-cesium/Source/Core/JulianDate").default;
var knockout = require("terriajs-cesium/Source/ThirdParty/knockout").default;
var Rectangle = require("terriajs-cesium/Source/Core/Rectangle").default;
var Resource = require("terriajs-cesium/Source/Core/Resource").default;
var retry = require("retry");
var TimeInterval = require("terriajs-cesium/Source/Core/TimeInterval").default;
var TimeIntervalCollection = require("terriajs-cesium/Source/Core/TimeIntervalCollection")
  .default;
var when = require("terriajs-cesium/Source/ThirdParty/when").default;

var CatalogItem = require("./CatalogItem");
var CompositeCatalogItem = require("./CompositeCatalogItem");
var getUrlForImageryTile = require("../Map/getUrlForImageryTile");
var inherit = require("../Core/inherit");
var TerriaError = require("../Core/TerriaError");
var overrideProperty = require("../Core/overrideProperty");
var { setOpacity, fixNextLayerOrder } = require("./ImageryLayerPreloadHelpers");
var setClockCurrentTime = require("./setClockCurrentTime");
var ChartData = require("../Charts/ChartData");
var VarType = require("../Map/VarType");
var TableColumn = require("../Map/TableColumn");
var MapInteractionMode = require("./MapInteractionMode");
var runLater = require("../Core/runLater");

import i18next from "i18next";

/**
 * A {@link CatalogItem} that is added to the map as a rasterized imagery layer.
 *
 * @alias ImageryLayerCatalogItem
 * @constructor
 * @extends CatalogItem
 * @abstract
 *
 * @param {Terria} terria The Terria instance.
 */
var ImageryLayerCatalogItem = function(terria) {
  CatalogItem.call(this, terria);

  this._imageryLayer = undefined;
  this._clock = undefined;
  this._currentIntervalIndex = -1;
  this._currentInterval = undefined;
  this._nextIntervalIndex = undefined;
  this._nextInterval = undefined;
  this._nextLayer = undefined;

  /**
   * Gets or sets the opacity (alpha) of the data item, where 0.0 is fully transparent and 1.0 is
   * fully opaque.  This property is observable.
   * @type {Number}
   * @default 0.6
   */
  this.opacity = 0.6;

  /**
   * Gets or sets a value indicating whether a 404 response code when requesting a tile should be
   * treated as an error.  If false, 404s are assumed to just be missing tiles and need not be
   * reported to the user.
   * @type {Boolean}
   * @default false
   */
  this.treat404AsError = false;

  /**
   * Gets or sets a value indicating whether a 403 response code when requesting a tile should be
   * treated as an error.  If false, 403s are assumed to just be missing tiles and need not be
   * reported to the user.
   * @type {Boolean}
   * @default false
   */
  this.treat403AsError = true;

  /**
   * Gets or sets a value indicating whether non-specific (no HTTP status code) tile errors should be ignored. This is a
   * last resort, for dealing with odd cases such as data sources that return non-images (eg XML) with a 200 status code.
   * No error messages will be shown to the user.
   * @type {Boolean}
   * @default false
   */
  this.ignoreUnknownTileErrors = false;

  /**
   * Keeps the layer on top of all other imagery layers.  This property is observable.
   * @type {Boolean}
   * @default false
   */
  this.keepOnTop = false;

  /**
   * Gets or sets a value indicating whether this dataset should be clipped to the {@link CatalogItem#rectangle}.
   * If true, no part of the dataset will be displayed outside the rectangle.  This property is true by default,
   * leading to better performance and avoiding tile request errors that might occur when requesting tiles outside the
   * server-specified rectangle.  However, it may also cause features to be cut off in some cases, such as if a server
   * reports an extent that does not take into account that the representation of features sometimes require a larger
   * spatial extent than the features themselves.  For example, if a point feature on the edge of the extent is drawn
   * as a circle with a radius of 5 pixels, half of that circle will be cut off.
   * @type {Boolean}
   * @default false
   */
  this.clipToRectangle = true;

  /**
   * Gets or sets a value indicating whether tiles of this catalog item are required to be loaded before terrain
   * tiles to which they're attached can be rendered.  This should usually be set to true for base layers and
   * false for all others.
   * @type {Boolean}
   * @default false
   */
  this.isRequiredForRendering = false;

  /**
   * Options for the value of the animation timeline at start. Valid options in config file are:
   *     initialTimeSource: "present"                            // closest to today's date
   *     initialTimeSource: "start"                              // start of time range of animation
   *     initialTimeSource: "end"                                // end of time range of animation
   *     initialTimeSource: An ISO8601 date e.g. "2015-08-08"    // specified date or nearest if date is outside range
   * @type {String}
   */
  this.initialTimeSource = undefined;

  /**
   * Gets or sets which side of the splitter (if present) to display this imagery layer on.  Defaults to both sides.
   * This property is observable.
   * @type {ImagerySplitDirection}
   */
  this.splitDirection = ImagerySplitDirection.NONE; // NONE means show on both sides of the splitter, if there is one.

  /**
   * Whether to show imagery availability on charts.
   * @type {Boolean}
   * @default false
   */
  this.showOnChart = false;

  /**
   * Whether this layer is sufficient to warrant a chart.
   * @type {Boolean}
   * @default false
   */
  this.dontChartAlone = false;

  /**
   * Gets or sets the color of how the dataset will displayed on the chart
   * @type {String}
   * @default '#44C99F'
   */
  this.chartColor = "#44C99F";

  /**
   * Gets or sets the name style of how the item will be rendered on the chart
   * @type {String}
   * @default 'moment'
   */
  this.chartType = "moment";

  /**
   * Gets or sets the name of a property in a feature returned from this layer's feature query service
   * that indicates the times at which this layer covers this position. For example, historical and
   * near-real-time satellite imagery often comes as daily swaths, with a given area on the globe
   * potentially only covered every number of days.
   * @type {String}
   */
  this.featureTimesProperty = undefined;

  this._allIntervals = undefined;

  this.intervalFilterFeature = undefined;
  this._intervalFilterCoordinates = undefined;

  this.leafletUpdateInterval = 100;

  // Need to track initialTimeSource so we can set it in the specs after setting intervals, and then have the current time update (via the clock property).
  knockout.track(this, [
    "_clock",
    "opacity",
    "treat404AsError",
    "ignoreUnknownTileErrors",
    "intervals",
    "clipToRectangle",
    "splitDirection",
    "initialTimeSource",
    "showOnChart",
    "dontChartAlone",
    "featureTimesProperty",
    "_allIntervals",
    "intervalFilterFeature",
    "_intervalFilterCoordinates"
  ]);

  overrideProperty(this, "_filteredIntervals", {
    get: function() {
      if (!defined(this.intervalFilterFeature)) {
        return undefined;
      }

      const featureTimesProperty = this.intervalFilterFeature.properties[
        this.featureTimesProperty
      ];
      if (!defined(featureTimesProperty)) {
        return undefined;
      }

      const featureTimes = featureTimesProperty.getValue(this.currentTime);
      return new TimeIntervalCollection(
        featureTimes
          .map(time => {
            return this._allIntervals.findIntervalContainingDate(
              JulianDate.fromIso8601(time)
            );
          })
          .filter(i => i !== undefined)
      );
    }
  });

  /**
   * Gets or sets the {@link TimeIntervalCollection} defining the intervals of distinct imagery.  If this catalog item
   * is not time-dynamic, property is undefined.  This property is observable.
   * @type {TimeIntervalCollection}
   * @default undefined
   * @member {TimeIntervalCollection} intervals
   * @memberOf ImageryLayerCatalogItem.prototype
   */
  overrideProperty(this, "intervals", {
    get: function() {
      if (defined(this._filteredIntervals)) {
        return this._filteredIntervals;
      }
      return this._allIntervals;
    },
    set: function(value) {
      this._allIntervals = value;
    }
  });

  overrideProperty(this, "clock", {
    get: function() {
      var clock = this._clock;
      if (!clock && this.intervals && this.intervals.length > 0) {
        var startTime = this.intervals.start;
        var stopTime = this.intervals.stop;

        // Average about 5 seconds per interval.
        var totalDuration = JulianDate.secondsDifference(stopTime, startTime);
        var numIntervals = this.intervals.length;
        var averageDuration = totalDuration / numIntervals;
        var timePerSecond = averageDuration / 5;

        clock = new DataSourceClock();
        clock.startTime = startTime;
        clock.stopTime = stopTime;
        clock.multiplier = timePerSecond;

        setClockCurrentTime(clock, this.initialTimeSource);

        this._clock = clock;
      }
      return clock;
    },
    set: function(value) {
      this._clock = value;
    }
  });

  /**
   * Gets javascript dates describing the discrete datetimes (or intervals) available for this item.
   * By declaring this as a knockout defined property, it is cached.
   * @member {Date[]} availableDates
   * @memberOf ImageryLayerCatalogItem.prototype
   */
  knockout.defineProperty(
    this,
    "availableDates",
    {
      get: function() {
        const intervals = this.intervals;
        if (defined(intervals)) {
          // Only show the start of each interval. If only time instants were given, this is the instant.
          const datetimes = [];
          for (let i = 0; i < intervals.length; i++) {
            datetimes.push(JulianDate.toDate(intervals.get(i).start));
          }
          return datetimes;
        }
        return [];
      }
    },
    this
  );

  overrideProperty(this, "xAxis", {
    get: function() {
      if (this.showOnChart) {
        return new TableColumn("Date", this.availableDates, {
          type: VarType.TIME,
          units: "Date"
        });
      } else {
        return undefined;
      }
    }
  });

  knockout.getObservable(this, "opacity").subscribe(function() {
    updateOpacity(this);
  }, this);

  knockout.getObservable(this, "splitDirection").subscribe(function() {
    updateSplitDirection(this);
  }, this);
};

inherit(CatalogItem, ImageryLayerCatalogItem);

defineProperties(ImageryLayerCatalogItem.prototype, {
  /**
   * Gets a value indicating whether this {@link ImageryLayerCatalogItem} supports the {@link ImageryLayerCatalogItem#intervals}
   * property for configuring time-dynamic imagery.
   * @type {Boolean}
   */
  supportsIntervals: {
    get: function() {
      return false;
    }
  },

  /**
   * Gets the Cesium or Leaflet imagery layer object associated with this data source.
   * This property is undefined if the data source is not enabled.
   * @memberOf ImageryLayerCatalogItem.prototype
   * @type {Object}
   */
  imageryLayer: {
    get: function() {
      return this._imageryLayer;
    }
  },

  /**
   * Gets a value indicating whether this data source, when enabled, can be reordered with respect to other data sources.
   * Data sources that cannot be reordered are typically displayed above reorderable data sources.
   * @memberOf ImageryLayerCatalogItem.prototype
   * @type {Boolean}
   */
  supportsReordering: {
    get: function() {
      return !this.keepOnTop;
    }
  },

  /**
   * Gets a value indicating whether the opacity of this data source can be changed.
   * @memberOf ImageryLayerCatalogItem.prototype
   * @type {Boolean}
   */
  supportsOpacity: {
    get: function() {
      return true;
    }
  },

  /**
   * Gets a value indicating whether this layer can be split so that it is
   * only shown on the left or right side of the screen.
   * @memberOf ImageryLayerCatalogItem.prototype
   */
  supportsSplitting: {
    get: function() {
      return true;
    }
  },

  /**
   * Gets the set of functions used to update individual properties in {@link CatalogMember#updateFromJson}.
   * When a property name in the returned object literal matches the name of a property on this instance, the value
   * will be called as a function and passed a reference to this instance, a reference to the source JSON object
   * literal, and the name of the property.
   * @memberOf ImageryLayerCatalogItem.prototype
   * @type {Object}
   */
  updaters: {
    get: function() {
      return ImageryLayerCatalogItem.defaultUpdaters;
    }
  },

  /**
   * Gets the set of functions used to serialize individual properties in {@link CatalogMember#serializeToJson}.
   * When a property name on the model matches the name of a property in the serializers object literal,
   * the value will be called as a function and passed a reference to the model, a reference to the destination
   * JSON object literal, and the name of the property.
   * @memberOf ImageryLayerCatalogItem.prototype
   * @type {Object}
   */
  serializers: {
    get: function() {
      return ImageryLayerCatalogItem.defaultSerializers;
    }
  },

  /**
   * Gets the set of names of the properties to be serialized for this object when {@link CatalogMember#serializeToJson} is called
   * for a share link.
   * @memberOf ImageryLayerCatalogItem.prototype
   * @type {String[]}
   */
  propertiesForSharing: {
    get: function() {
      return ImageryLayerCatalogItem.defaultPropertiesForSharing;
    }
  },

  /**
   * Gets a value indicating whether this catalog item can filter its
   * {@link ImageryLayerCatalogItem#intervals} by feature.
   * @memberOf ImageryLayerCatalogItem.prototype
   * @type {Boolean}
   */
  canFilterIntervalsByFeature: {
    get: function() {
      return defined(this.featureTimesProperty);
    }
  }
});

ImageryLayerCatalogItem.defaultUpdaters = clone(CatalogItem.defaultUpdaters);

ImageryLayerCatalogItem.defaultUpdaters.intervals = function(
  catalogItem,
  json,
  propertyName
) {
  if (!defined(json.intervals)) {
    return;
  }

  if (!catalogItem.supportsIntervals) {
    throw new TerriaError({
      sender: catalogItem,
      title: i18next.t("models.imageryLayer.intervalSupportErrorTitle"),
      message: i18next.t("models.imageryLayer.intervalSupportErrorTitle", {
        typeName: catalogItem.typeName,
        type: catalogItem.type
      })
    });
  }

  var result = new TimeIntervalCollection();

  for (var i = 0; i < json.intervals.length; ++i) {
    var interval = json.intervals[i];
    result.addInterval(
      TimeInterval.fromIso8601({
        iso8601: interval.interval,
        data: interval.data
      })
    );
  }

  catalogItem.intervals = result;
};

ImageryLayerCatalogItem.defaultUpdaters.initialTimeSource = function(
  catalogItem,
  json,
  propertyName
) {
  catalogItem.initialTimeSource = json.initialTimeSource;
  if (defined(catalogItem.clock)) {
    setClockCurrentTime(catalogItem.clock, catalogItem.initialTimeSource);
  }
};

ImageryLayerCatalogItem.defaultUpdaters.availableDates = function() {
  // Do not update/serialize availableDates.
};

ImageryLayerCatalogItem.defaultUpdaters.xAxis = function() {
  // Do not update/serialize xAxis.
};

ImageryLayerCatalogItem.defaultUpdaters.intervalFilterFeature = function(
  catalogItem,
  json,
  propertyName
) {
  if (defined(json.intervalFilterFeature)) {
    let mapPromise = runLater(() => {});
    if (catalogItem.terria.currentViewer === catalogItem.terria._noViewer) {
      // We can't resolve the feature until we have a map.
      const deferred = when.defer();
      const removeViewerChangedListener = catalogItem.terria.afterViewerChanged.addEventListener(
        () => {
          if (
            catalogItem.terria.currentViewer !== catalogItem.terria._noViewer
          ) {
            removeViewerChangedListener();
            deferred.resolve();
          }
        }
      );
      mapPromise = deferred.promise;
    }

    mapPromise.then(() => {
<<<<<<< HEAD
      const resolveFilterFeature = new MapInteractionMode({
        message: i18next.t("models.imageryLayer.resolvingAvailability"),
        onCancel: () => {
          catalogItem.terria.mapInteractionModeStack.pop();
        }
      });
      catalogItem.terria.mapInteractionModeStack.push(resolveFilterFeature);

      catalogItem._intervalFilterCoordinates = {
        level: json.intervalFilterFeature.level,
        x: json.intervalFilterFeature.x,
        y: json.intervalFilterFeature.y
      };
=======
      if (!catalogItem.isEnabled) {
        // This will cause intervalFilterFeature to be ignored on a
        //  catalog item with isEnabled set to false
        return;
      }
      return when(catalogItem.load()).then(() => {
        const resolveFilterFeature = new MapInteractionMode({
          message: "Resolving availability at a location...",
          onCancel: () => {
            catalogItem.terria.mapInteractionModeStack.pop();
          }
        });
        catalogItem.terria.mapInteractionModeStack.push(resolveFilterFeature);

        catalogItem._intervalFilterCoordinates = {
          level: json.intervalFilterFeature.level,
          x: json.intervalFilterFeature.x,
          y: json.intervalFilterFeature.y
        };
        catalogItem.terria.currentViewer.pickFromLocation(
          {
            lng: json.intervalFilterFeature.longitude,
            lat: json.intervalFilterFeature.latitude,
            height: json.intervalFilterFeature.height
          },
          {
            [catalogItem._imageryLayer.imageryProvider.url]:
              catalogItem._intervalFilterCoordinates
          },
          undefined,
          true
        );
>>>>>>> b4d1694f

        catalogItem.terria.mapInteractionModeStack.pop();

        const pickedFeatures = resolveFilterFeature.pickedFeatures;
        return pickedFeatures.allFeaturesAvailablePromise.then(() => {
          const thisLayerFeature = resolveFilterFeature.pickedFeatures.features.filter(
            feature => {
              return feature.imageryLayer === catalogItem.imageryLayer;
            }
          )[0];

          if (thisLayerFeature !== undefined) {
            try {
              catalogItem.filterIntervalsByFeature(
                thisLayerFeature,
                pickedFeatures
              );
            } catch (e) {}
          }

          catalogItem.terria.mapInteractionModeStack.pop();
        });
      });
    });
  }
};

freezeObject(ImageryLayerCatalogItem.defaultUpdaters);

ImageryLayerCatalogItem.defaultSerializers = clone(
  CatalogItem.defaultSerializers
);

ImageryLayerCatalogItem.defaultSerializers.intervals = function(
  catalogItem,
  json,
  propertyName
) {
  if (defined(catalogItem.intervals)) {
    var result = [];
    for (var i = 0; i < catalogItem.intervals.length; ++i) {
      var interval = catalogItem.intervals.get(i);
      result.push({
        interval: TimeInterval.toIso8601(interval),
        data: interval.data
      });
    }
    json.intervals = result;
  }
};

// Do not serialize the original intialTimeSource - serialize the current time.
// That way if the item is shared, the desired time is used.
ImageryLayerCatalogItem.defaultSerializers.initialTimeSource = function(
  catalogItem,
  json,
  propertyName
) {
  if (defined(catalogItem.clock)) {
    json.initialTimeSource = JulianDate.toIso8601(
      catalogItem.clock.currentTime
    );
  } else {
    json.initialTimeSource = catalogItem.initialTimeSource;
  }
};

ImageryLayerCatalogItem.defaultSerializers.clock = function() {
  // Do not serialize the clock when duplicating the item.
  // Since this is not shared, it is not serialized for sharing anyway.
};

ImageryLayerCatalogItem.defaultSerializers.availableDates = function() {
  // Do not update/serialize availableDates.
};

ImageryLayerCatalogItem.defaultSerializers.xAxis = function() {
  // Do not update/serialize xAxis.
};

ImageryLayerCatalogItem.defaultSerializers.intervalFilterFeature = function(
  catalogItem,
  json,
  propertyName
) {
  if (
    defined(catalogItem.intervalFilterFeature) &&
    defined(catalogItem._intervalFilterCoordinates) &&
    defined(catalogItem.intervalFilterFeature.position)
  ) {
    const position = catalogItem.intervalFilterFeature.position.getValue(
      this.currentTime
    );
    const cartographic = Ellipsoid.WGS84.cartesianToCartographic(position);
    json.intervalFilterFeature = {
      level: catalogItem._intervalFilterCoordinates.level,
      x: catalogItem._intervalFilterCoordinates.x,
      y: catalogItem._intervalFilterCoordinates.y,
      longitude: CesiumMath.toDegrees(cartographic.longitude),
      latitude: CesiumMath.toDegrees(cartographic.latitude),
      height: cartographic.height
    };
  }
};

freezeObject(ImageryLayerCatalogItem.defaultSerializers);

/**
 * Gets or sets the default set of properties that are serialized when serializing a {@link CatalogItem}-derived object
 * for a share link.
 * @type {String[]}
 */
ImageryLayerCatalogItem.defaultPropertiesForSharing = clone(
  CatalogItem.defaultPropertiesForSharing
);
ImageryLayerCatalogItem.defaultPropertiesForSharing.push("opacity");
ImageryLayerCatalogItem.defaultPropertiesForSharing.push("keepOnTop");
ImageryLayerCatalogItem.defaultPropertiesForSharing.push("initialTimeSource");
ImageryLayerCatalogItem.defaultPropertiesForSharing.push("splitDirection");
ImageryLayerCatalogItem.defaultPropertiesForSharing.push(
  "intervalFilterFeature"
);
ImageryLayerCatalogItem.defaultPropertiesForSharing.push("showOnChart");

freezeObject(ImageryLayerCatalogItem.defaultPropertiesForSharing);

/**
 * Creates the {@link ImageryProvider} for this catalog item.
 * @param {ImageryLayerTime} [time] The time for which to create an imagery provider.  In layers that are not time-dynamic,
 *                                  this parameter is ignored.
 * @return {ImageryProvider} The created imagery provider.
 */
ImageryLayerCatalogItem.prototype.createImageryProvider = function(time) {
  var result = this._createImageryProvider(time);
  result._leafletUpdateInterval = this.leafletUpdateInterval;
  return result;
};

/**
 * When implemented in a derived class, creates the {@link ImageryProvider} for this catalog item.
 * @abstract
 * @protected
 * @param {ImageryLayerTime} [time] The time for which to create an imagery provider.  In layers that are not time-dynamic,
 *                                  this parameter is ignored.
 * @return {ImageryProvider} The created imagery provider.
 */
ImageryLayerCatalogItem.prototype._createImageryProvider = function(time) {
  throw new DeveloperError(
    "_createImageryProvider must be implemented in the derived class."
  );
};

ImageryLayerCatalogItem.prototype._enable = function(layerIndex) {
  if (defined(this._imageryLayer)) {
    return;
  }
  var isTimeDynamic =
    defined(this.intervals) && this.intervals.length > 0 && defined(this.clock);
  var currentTimeIdentifier;
  var nextTimeIdentifier;

  if (isTimeDynamic) {
    var index = this.intervals.indexOf(this.clock.currentTime);

    // Here we use the terria clock because we want to optimize for the case where the item is playing on the
    // timeline (which is linked to the terria clock) and preload the layer at the next time that the timeslider
    // will move to.
    const multiplier = this.terria.clock.multiplier;

    var nextIndex;
    if (index < 0) {
      // No imagery matches the current time. ~index is the next available time.
      this._currentIntervalIndex = -1;
      this._currentInterval = undefined;
      currentTimeIdentifier = undefined;
      nextIndex = ~index + (multiplier < 0.0 ? -1 : 0);
    } else {
      // There is imagery for the current time
      this._currentIntervalIndex = index;
      this._currentInterval = this.intervals.get(index);
      currentTimeIdentifier = this._currentInterval.data;

      nextIndex = index + (multiplier < 0.0 ? -1 : 1);
    }

    // Ideally we should also check (this.terria.clock.clockRange === ClockRange.LOOP_STOP) here (to save preloading
    // where it won't be used), but due to initaliseation order this.terria.clock.clockRange is not necessarily in
    // the state that it will be when nextIndex is needed. So we make the assumption that this is the most likely
    // case and optomise for this (since for the other cases UNBOUNDED / CLAMPED there is nothing to effectively preload).
    if (nextIndex === this.intervals.length) {
      nextIndex = 0;
    }

    if (nextIndex >= 0 && nextIndex < this.intervals.length) {
      this._nextIntervalIndex = nextIndex;
      this._nextInterval = this.intervals.get(nextIndex);
      nextTimeIdentifier = this._nextInterval.data;
    } else {
      this._nextIntervalIndex = -1;
      this._nextInterval = undefined;
    }

    this._currentTimeSubscription = knockout
      .getObservable(this, "currentTime")
      .subscribe(function() {
        onClockTick(this);
      }, this);
  }

  if (!isTimeDynamic || defined(currentTimeIdentifier)) {
    var currentImageryProvider = this.createImageryProvider(
      currentTimeIdentifier
    );
    this._imageryLayer = ImageryLayerCatalogItem.enableLayer(
      this,
      currentImageryProvider,
      this.opacity,
      layerIndex,
      undefined,
      currentTimeIdentifier
    );
  }

  if (defined(nextTimeIdentifier)) {
    var nextImageryProvider = this.createImageryProvider(nextTimeIdentifier);

    // Do not allow picking from the preloading layer.
    nextImageryProvider.enablePickFeatures = false;

    this._nextLayer = ImageryLayerCatalogItem.enableLayer(
      this,
      nextImageryProvider,
      0.0,
      layerIndex + 1,
      undefined,
      nextTimeIdentifier
    );
  }
  updateSplitDirection(this);
};

ImageryLayerCatalogItem.prototype._disable = function() {
  if (defined(this._currentTimeSubscription)) {
    this._currentTimeSubscription.dispose();
    this._currentTimeSubscription = undefined;
  }

  ImageryLayerCatalogItem.disableLayer(this, this._imageryLayer);
  this._imageryLayer = undefined;

  ImageryLayerCatalogItem.disableLayer(this, this._nextLayer);
  this._nextLayer = undefined;
};

ImageryLayerCatalogItem.prototype._show = function() {
  // When the layer is not shown .showDataForTime() has no effect so if someone has updated the currentTime while the
  // item was not shown update the layer now.
  showDataForTime(this, this.currentTime);

  ImageryLayerCatalogItem.showLayer(this, this._imageryLayer);
  ImageryLayerCatalogItem.showLayer(this, this._nextLayer);

  if (this.terria.catalog.chartableItems.indexOf(this) < 0) {
    this.terria.catalog.addChartableItem(this);
  }
};

ImageryLayerCatalogItem.prototype._hide = function() {
  ImageryLayerCatalogItem.hideLayer(this, this._imageryLayer);
  ImageryLayerCatalogItem.hideLayer(this, this._nextLayer);

  this.terria.catalog.removeChartableItem(this);
};

ImageryLayerCatalogItem.prototype.showOnSeparateMap = function(globeOrMap) {
  var imageryProvider = this._createImageryProvider();
  var layer = ImageryLayerCatalogItem.enableLayer(
    this,
    imageryProvider,
    this.opacity,
    undefined,
    globeOrMap,
    undefined
  );
  globeOrMap.updateItemForSplitter(this); // equivalent to updateSplitDirection(catalogItem), but for any viewer (globeOrMap).
  ImageryLayerCatalogItem.showLayer(this, layer, globeOrMap);

  var that = this;
  return function() {
    ImageryLayerCatalogItem.hideLayer(that, layer, globeOrMap);
    ImageryLayerCatalogItem.disableLayer(that, layer, globeOrMap);
  };
};

/**
 * Refreshes this layer on the map.  This is useful when, for example, parameters that went into
 * {@link ImageryLayerCatalogItem#_createImageryProvider} change.
 */
ImageryLayerCatalogItem.prototype.refresh = function() {
  if (!defined(this._imageryLayer)) {
    return;
  }

  var currentIndex;
  if (defined(this.terria.cesium)) {
    var imageryLayers = this.terria.cesium.scene.imageryLayers;
    currentIndex = imageryLayers.indexOf(this._imageryLayer);
  }

  this._hide();
  this._disable();

  if (this.isEnabled) {
    this._enable(currentIndex);
    if (this.isShown) {
      this._show();
    }
  }

  this.terria.currentViewer.notifyRepaintRequired();
};

function updateOpacity(item) {
  if (defined(item._imageryLayer) && item.isEnabled && item.isShown) {
    if (defined(item._imageryLayer.alpha)) {
      item._imageryLayer.alpha = item.opacity;
    }
    if (defined(item._imageryLayer.setOpacity)) {
      item._imageryLayer.setOpacity(item.opacity);
    }
    item.terria.currentViewer.notifyRepaintRequired();
  }
}

function updateSplitDirection(item) {
  item.terria.currentViewer.updateItemForSplitter(item);
}

ImageryLayerCatalogItem.enableLayer = function(
  catalogItem,
  imageryProvider,
  opacity,
  layerIndex,
  globeOrMap,
  time
) {
  globeOrMap = defaultValue(globeOrMap, catalogItem.terria.currentViewer);

  let tileFailures = 0;
  let tileRetriesByMap = {};
  const layer = globeOrMap.addImageryProvider({
    imageryProvider: imageryProvider,
    rectangle: catalogItem.rectangle,
    clipToRectangle: catalogItem.clipToRectangle,
    opacity: opacity,
    layerIndex: layerIndex,
    treat403AsError: catalogItem.treat403AsError,
    treat404AsError: catalogItem.treat404AsError,
    ignoreUnknownTileErrors: catalogItem.ignoreUnknownTileErrors,
    isRequiredForRendering: catalogItem.isRequiredForRendering,
    /*
          Handling tile errors is really complicated because:
          1) things go wrong for a variety of weird reasons including server misconfiguration, servers that are flakey but not totally broken, etc.
          2) we want to fail as gracefully as possible, and give flakey servers every chance chance to shine
          3) we don't generally have enough information the first time something fails.

          There are several mechanisms in play here:
          - Cesium's Resource automatically keeps trying to load any resource that fails until told to stop, but tells us each time.
          - The "retry" library knows how to pace the retries, and when to actually stop.
        */
    onLoadError: function(tileProviderError) {
      if (!defined(layer) || !globeOrMap.isImageryLayerShown({ layer })) {
        // If the layer is no longer shown, ignore errors and don't retry.
        return undefined;
      }

      if (tileProviderError.timesRetried === 0) {
        // There was an intervening success, so restart our count of the tile failures.
        tileFailures = 0;
        tileRetriesByMap = {};
      }

      tileProviderError.retry = undefined;

      // deferred.reject = stop trying to load this tile
      // deferred.resolve = retry loading this tile
      const deferred = when.defer();

      // operation has methods attempt, retry, stop.
      const operation = retry.operation({
        retries: 8,
        minTimeout: 200,
        randomize: true
      });

      let error = tileProviderError.error;

      function fetchImage() {
        // Attempt to fetch the image again.
        const tileUrl = getUrlForImageryTile(
          imageryProvider,
          tileProviderError.x,
          tileProviderError.y,
          tileProviderError.level
        );
        if (tileUrl) {
          return Resource.fetchImage({
            url: tileUrl,
            preferBlob: true
          });
        } else {
          // We can't get a URL, so we can't retry this. Let it fail with an unknown error.
          return when.reject();
        }
      }

      function tellMapToRetry() {
        operation.stop();
        deferred.resolve();
      }

      function tellMapToSilentlyGiveUp() {
        operation.stop();
        deferred.reject();
      }

      function retryWithBackoff(e) {
        // Clear the existing error.
        error = undefined;

        if (!operation.retry(e)) {
          failTile(e);
        }
      }

      // Give up loading this (definitively, unexpectedly bad) tile and possibly give up on this layer entirely.
      function failTile(e) {
        ++tileFailures;

        if (
          tileFailures > 5 &&
          defined(layer) &&
          globeOrMap.isImageryLayerShown({ layer })
        ) {
          // Too many failures, display an error message and hide the layer.
          if (
            catalogItem === catalogItem.terria.baseMap ||
            (catalogItem.terria.baseMap instanceof CompositeCatalogItem &&
              catalogItem.terria.baseMap.items.indexOf(catalogItem) >= 0)
          ) {
            globeOrMap.terria.error.raiseEvent(
              new TerriaError({
                sender: catalogItem,
                title: i18next.t(
                  "models.imageryLayer.accessingBaseMapErrorTitle"
                ),
                message:
                  i18next.t(
                    "models.imageryLayer.accessingBaseMapErrorMessage",
                    { name: catalogItem.terria.baseMap.name }
                  ) +
                  "<pre>" +
                  formatError(e) +
                  "</pre>"
              })
            );

            globeOrMap.hideImageryLayer({
              layer: layer
            });
            catalogItem.terria.baseMap = undefined;

            // Don't use this base map again on startup.
            catalogItem.terria.setLocalProperty("basemap", undefined);
          } else {
            globeOrMap.terria.error.raiseEvent(
              new TerriaError({
                sender: catalogItem,
                title: i18next.t(
                  "models.imageryLayer.accessingCatalogItemErrorTitle"
                ),
                message:
                  i18next.t(
                    "models.imageryLayer.accessingCatalogItemErrorMessage",
                    { name: catalogItem.name }
                  ) +
                  "<pre>" +
                  formatError(e) +
                  "</pre>"
              })
            );

            if (globeOrMap === catalogItem.terria.currentViewer) {
              catalogItem.isShown = false;
            } else {
              globeOrMap.hideImageryLayer({
                layer: layer
              });
            }
          }
        }

        tellMapToSilentlyGiveUp();
      }

      operation.attempt(function() {
        if (!defined(layer) || !globeOrMap.isImageryLayerShown({ layer })) {
          // If the layer is no longer shown, ignore errors and don't retry.
          tellMapToSilentlyGiveUp();
          return;
        }

        // Browsers don't tell us much about a failed image load, so we do an XHR to get more information if needed.
        let maybeXhr =
          defined(error) && defined(error.statusCode)
            ? when.reject(error)
            : fetchImage();
        if (catalogItem.handleTileError !== undefined) {
          // Give the catalog item a chance to handle this error.
          maybeXhr = catalogItem.handleTileError(
            maybeXhr,
            imageryProvider,
            tileProviderError.x,
            tileProviderError.y,
            tileProviderError.level
          );
        }

        maybeXhr
          .then(function() {
            // Be careful: it's conceivable that a request here will always succeed while a request made by the map will
            // always fail, e.g. as a result of different request headers. We must not get stuck repeating the request
            // forever in that scenario. Instead, we should give up after a few attempts.
            let key = `L${tileProviderError.level}X${tileProviderError.x}Y${
              tileProviderError.y
            }`;
            if (time) {
              key += "T" + time;
            }
            tileRetriesByMap[key] = tileRetriesByMap[key] || 0;

            if (++tileRetriesByMap[key] > 5) {
              failTile({
                name: i18next.t("models.imageryLayer.tileErrorTitle"),
                message: i18next.t("models.imageryLayer.tileErrorMessage", {
                  url: getUrlForImageryTile(
                    imageryProvider,
                    tileProviderError.x,
                    tileProviderError.y,
                    tileProviderError.level
                  )
                })
              });
            } else {
              // Either:
              // - the XHR request for more information surprisingly worked this time, let's hope the good luck continues when Cesium/Leaflet retries.
              // - the ImageryCatalogItem looked at the error and said we should try again.
              tellMapToRetry();
            }
          })
          .otherwise(function(e) {
            // This attempt failed. We'll either retry or give up depending on the status code.
            e = e || {};

            // We're only concerned about failures for tiles that actually overlap this item's extent.
            if (defined(catalogItem.rectangle)) {
              var tilingScheme = imageryProvider.tilingScheme;
              var tileExtent = tilingScheme.tileXYToRectangle(
                tileProviderError.x,
                tileProviderError.y,
                tileProviderError.level
              );
              var intersection = Rectangle.intersection(
                tileExtent,
                catalogItem.rectangle
              );
              if (!defined(intersection)) {
                tellMapToSilentlyGiveUp();
                return;
              }
            }

            if (e.statusCode >= 400 && e.statusCode < 500) {
              if (
                catalogItem.treat404AsError === false &&
                e.statusCode === 404
              ) {
                tellMapToSilentlyGiveUp();
              } else if (
                catalogItem.treat403AsError === false &&
                e.statusCode === 403
              ) {
                tellMapToSilentlyGiveUp();
              } else {
                // Server doesn't like what we're asking for or how we're asking. Very unlikely to get better.
                failTile(e);
              }
            } else if (e.statusCode >= 500 && e.statusCode < 600) {
              // Poor server is stressed maybe. Wait and then retry.
              retryWithBackoff(e);
            } else if (!defined(e.statusCode) && defined(e.target)) {
              // This is a failed image element, which means we got a 200 response but
              // could not load it as an image.
              failTile({
                name: i18next.t("models.imageryLayer.tileErrorTitle"),
                message: i18next.t("models.imageryLayer.tileErrorMessageII", {
                  url: getUrlForImageryTile(
                    imageryProvider,
                    tileProviderError.x,
                    tileProviderError.y,
                    tileProviderError.level
                  )
                })
              });
            } else if (!defined(e.statusCode)) {
              // On a modern-ish browser, this is probably a CORS problem, but can also be a
              // domain name lookup failure or a general network failure.
              // Note that ignoreUnknownTileErrors is only for genuinely unknown (no status code) errors.
              if (catalogItem.ignoreUnknownTileErrors) {
                tellMapToSilentlyGiveUp();
              } else {
                failTile({
                  name: i18next.t("models.imageryLayer.unknownTileErrorTitle"),
                  message: i18next.t(
                    "models.imageryLayer.unknownTileErrorMessage",
                    {
                      url: getUrlForImageryTile(
                        imageryProvider,
                        tileProviderError.x,
                        tileProviderError.y,
                        tileProviderError.level
                      )
                    }
                  )
                });
              }
            } else {
              // Some HTTP error other than 4xx or 5xx
              failTile(e);
            }
          });
      });

      tileProviderError.retry = deferred.promise;
    },
    onProjectionError: function() {
      // If the TileLayer experiences an error, hide the catalog item and inform the user.
      globeOrMap.terria.error.raiseEvent({
        sender: catalogItem,
        title: i18next.t("models.imageryLayer.unableToDisplayTitle"),
        message: i18next.t("models.imageryLayer.unableToDisplayMessage", {
          name: catalogItem.name
        })
      });

      if (globeOrMap === catalogItem.terria.currentViewer) {
        catalogItem.isShown = false;
      } else {
        globeOrMap.hideImageryLayer({
          layer: layer
        });
      }
    }
  });

  return layer;
};

ImageryLayerCatalogItem.disableLayer = function(
  catalogItem,
  layer,
  globeOrMap
) {
  if (!defined(layer)) {
    return;
  }

  globeOrMap = defaultValue(globeOrMap, catalogItem.terria.currentViewer);
  globeOrMap.removeImageryLayer({
    layer: layer
  });
};
/*
    Switches to and displays the imagery layer appropriate for the given time. Uses a pre-fetched
    layer if possible, and fetches the next one.
*/
function showDataForTime(catalogItem, currentTime, preloadNext = true) {
  function clearCurrent() {
    catalogItem._imageryLayer = undefined;
    catalogItem._currentIntervalIndex = -1;
    catalogItem._currentInterval = undefined;
  }

  function clearNext() {
    catalogItem._nextLayer = undefined;
    catalogItem._nextIntervalIndex = -1;
    catalogItem._nextInterval = undefined;
  }

  function replaceCurrentWithNext() {
    // Make the new one visible
    setOpacity(catalogItem, catalogItem._nextLayer, catalogItem.opacity);
    fixNextLayerOrder(
      catalogItem,
      catalogItem._imageryLayer,
      catalogItem._nextLayer
    );

    // Get rid of the old one.
    ImageryLayerCatalogItem.disableLayer(
      catalogItem,
      catalogItem._imageryLayer
    );
    catalogItem._imageryLayer = catalogItem._nextLayer;
    if (defined(catalogItem._imageryLayer)) {
      catalogItem._imageryLayer.imageryProvider.enablePickFeatures = true;
    }
    clearNext();
  }
  // Given an interval index, set up an imagery provider and layer.
  function nextLayerFromIndex(index) {
    const nextTimeIdentifier = catalogItem.intervals.get(index).data;
    const imageryProvider = catalogItem.createImageryProvider(
      nextTimeIdentifier
    );
    imageryProvider.enablePickFeatures = false;
    catalogItem._nextLayer = ImageryLayerCatalogItem.enableLayer(
      catalogItem,
      imageryProvider,
      0.0,
      undefined,
      undefined,
      nextTimeIdentifier
    );
    updateSplitDirection(catalogItem);
    ImageryLayerCatalogItem.showLayer(catalogItem, catalogItem._nextLayer);
  }

  const intervals = catalogItem.intervals;
  if (
    !defined(currentTime) ||
    !defined(intervals) ||
    !catalogItem.isEnabled ||
    !catalogItem.isShown
  ) {
    return;
  }

  const oldIndex = catalogItem._currentIntervalIndex;
  if (
    oldIndex >= 0 &&
    oldIndex < intervals.length &&
    TimeInterval.contains(intervals.get(oldIndex), currentTime) &&
    TimeInterval.equals(intervals.get(oldIndex), catalogItem._currentInterval)
  ) {
    // the currently shown imagery's interval contains the requested time, so nothing to do.
    return;
  }
  // Find the interval containing the current time.
  const currentTimeIndex = intervals.indexOf(currentTime);
  if (currentTimeIndex < 0) {
    // No interval contains this time, so do not show imagery at this time.
    ImageryLayerCatalogItem.disableLayer(
      catalogItem,
      catalogItem._imageryLayer
    );
    clearCurrent();
    return;
  } else if (
    currentTimeIndex !== catalogItem._nextIntervalIndex ||
    !TimeInterval.equals(
      intervals.get(currentTimeIndex),
      catalogItem._nextInterval
    )
  ) {
    // We have a "next" layer, but it's not the right one, so discard it.
    ImageryLayerCatalogItem.disableLayer(catalogItem, catalogItem._nextLayer);

    // Create the new "next" layer, which we will immediately use
    nextLayerFromIndex(currentTimeIndex);
  }

  // At this point we can assume that _nextLayer is applicable to this time.
  replaceCurrentWithNext();
  catalogItem._currentIntervalIndex = currentTimeIndex;
  catalogItem._currentInterval = intervals.get(currentTimeIndex);

  if (preloadNext) {
    // Prefetch the (predicted) next layer.
    // Here we use the terria clock because we want to optimise for the case where the item is playing on the
    // timeline (which is linked to the terria clock) and preload the layer at the next time that the timeslider
    // will move to.
    let nextIndex =
      currentTimeIndex + (catalogItem.terria.clock.multiplier >= 0.0 ? 1 : -1);
    if (
      nextIndex === intervals.length &&
      catalogItem.terria.clock.clockRange === ClockRange.LOOP_STOP
    ) {
      nextIndex = 0;
    }
    if (
      nextIndex >= 0 &&
      nextIndex < intervals.length &&
      (nextIndex !== catalogItem._nextIntervalIndex ||
        !TimeInterval.equals(
          catalogItem._nextInterval,
          intervals.get(nextIndex)
        ))
    ) {
      // Yes, we have found a non-cached, valid time index.
      nextLayerFromIndex(nextIndex);
      catalogItem._nextIntervalIndex = nextIndex;
      catalogItem._nextInterval = intervals.get(nextIndex);
    }
  }
}

function onClockTick(catalogItem) {
  var intervals = catalogItem.intervals;
  if (
    !defined(intervals) ||
    !catalogItem.isEnabled ||
    !catalogItem.isShown ||
    !defined(catalogItem.clock)
  ) {
    return;
  }
  showDataForTime(catalogItem, catalogItem.clock.currentTime);
}

ImageryLayerCatalogItem.showLayer = function(catalogItem, layer, globeOrMap) {
  if (!defined(layer)) {
    return;
  }

  globeOrMap = defaultValue(globeOrMap, catalogItem.terria.currentViewer);
  globeOrMap.showImageryLayer({
    layer: layer
  });
};

ImageryLayerCatalogItem.hideLayer = function(catalogItem, layer, globeOrMap) {
  if (!defined(layer)) {
    return;
  }

  globeOrMap = defaultValue(globeOrMap, catalogItem.terria.currentViewer);
  globeOrMap.hideImageryLayer({
    layer: layer
  });
};
/**
 *
 * @param {IntervalCollection} intervals Set of intervals to snap to.
 * @param {JulianDate} time
 * @return {JulianDate} Nearest start or end of an interval.
 */
ImageryLayerCatalogItem.snapNearestAvailableTime = function(intervals, time) {
  // note: not considering whether start/end included in each interval, for now.
  const index = intervals.indexOf(time);
  if (intervals.length === 0) {
    // probably never happens
    return undefined;
  } else if (~index === intervals.length) {
    // after the last interval, snap to the end
    return intervals.get(intervals.length - 1).stop;
  } else if (~index === 0) {
    // before the first interval, go to its start.
    return intervals.get(~index).start;
  } else if (index < 0) {
    // in a gap between two intervals
    const prev = intervals.get(~index - 1).start;
    const next = intervals.get(~index).start;
    if (
      JulianDate.secondsDifference(time, prev) <
      JulianDate.secondsDifference(next, time)
    ) {
      return prev;
    } else {
      return next;
    }
  } else {
    const interval = intervals.get(index);
    return interval.start;
  }
};

/**
 * Filters this layers {@link ImageryLayerCatalogItem#intervals} according to availability at a location
 * determined by a feature.
 * @param {Feature} feature The feature to use to filter.
 */
ImageryLayerCatalogItem.prototype.filterIntervalsByFeature = function(
  feature,
  pickedFeatures
) {
  if (feature === undefined) {
    // Clear a previous filter.
    this.intervalFilterFeature = undefined;
    return;
  }

  if (!defined(this.featureTimesProperty)) {
    return;
  }

  const featureTimes = defined(feature.properties)
    ? feature.properties[this.featureTimesProperty]
    : undefined;
  if (!defined(featureTimes)) {
    throw new TerriaError({
      sender: this,
      title: i18next.t("models.imageryLayer.unableToShowLocTitle"),
      message: i18next.t("models.imageryLayer.unableToShowLocMessage", {
        name: this.name,
        featureTimesProperty: this.featureTimesProperty
      })
    });
  }

  this.intervalFilterFeature = feature;

  if (
    pickedFeatures &&
    pickedFeatures.providerCoords &&
    this._imageryLayer &&
    this._imageryLayer.imageryProvider &&
    this._imageryLayer.imageryProvider.url
  ) {
    const coords =
      pickedFeatures.providerCoords[this._imageryLayer.imageryProvider.url];
    if (coords) {
      this._intervalFilterCoordinates = {
        level: coords.level,
        x: coords.x,
        y: coords.y
      };
    }
  }

  // Make sure that the current time is still in range.
  if (this.intervals.length > 0) {
    const index = this.intervals.indexOf(this.currentTime);
    if (index < 0) {
      let nextIndex = ~index;
      if (nextIndex < 0) {
        nextIndex = 0;
      }
      if (nextIndex >= this.intervals.length) {
        nextIndex = this.intervals.length - 1;
      }
      this.currentTime = JulianDate.clone(this.intervals.get(nextIndex).start);
    }
  }
};

/**
 * Return the imagery availability dates as a data series for charting.
 */
ImageryLayerCatalogItem.prototype.chartData = function() {
  if (!this.showOnChart) {
    return undefined;
  }

  const points = this.availableDates.map(date => ({ x: date, y: 1 }));
  const item = this;

  const chartData = new ChartData(points, {
    id: this.uniqueid + "-availability",
    name: this.name,
    categoryName: this.name,
    type: this.chartType ? this.chartType : "moment",
    showAll: false, // availability is not important enough to expand the chart for it.
    yAxisMin: 0,
    yAxisMax: 1,
    color: item.chartColor,
    selectedIndex: item.intervals.indexOf(item.currentTime),
    onClick: time => {
      // Make this catalog item use its own clock. Otherwise, we might not be able to set the time if whatever
      // catalog item owns the clock doesn't have data at this time.
      item.useOwnClock = true;

      item.currentTime = ImageryLayerCatalogItem.snapNearestAvailableTime(
        item.intervals,
        JulianDate.fromDate(time)
      );

      showDataForTime(item, item.currentTime);
    }
  });
  if (item._currentChartData) {
    chartData.renderer = item._currentChartData.renderer;
  }
  item._currentChartData = chartData;
  return chartData;
};

module.exports = ImageryLayerCatalogItem;<|MERGE_RESOLUTION|>--- conflicted
+++ resolved
@@ -523,21 +523,6 @@
     }
 
     mapPromise.then(() => {
-<<<<<<< HEAD
-      const resolveFilterFeature = new MapInteractionMode({
-        message: i18next.t("models.imageryLayer.resolvingAvailability"),
-        onCancel: () => {
-          catalogItem.terria.mapInteractionModeStack.pop();
-        }
-      });
-      catalogItem.terria.mapInteractionModeStack.push(resolveFilterFeature);
-
-      catalogItem._intervalFilterCoordinates = {
-        level: json.intervalFilterFeature.level,
-        x: json.intervalFilterFeature.x,
-        y: json.intervalFilterFeature.y
-      };
-=======
       if (!catalogItem.isEnabled) {
         // This will cause intervalFilterFeature to be ignored on a
         //  catalog item with isEnabled set to false
@@ -545,7 +530,7 @@
       }
       return when(catalogItem.load()).then(() => {
         const resolveFilterFeature = new MapInteractionMode({
-          message: "Resolving availability at a location...",
+          message: i18next.t("models.imageryLayer.resolvingAvailability"),
           onCancel: () => {
             catalogItem.terria.mapInteractionModeStack.pop();
           }
@@ -570,7 +555,6 @@
           undefined,
           true
         );
->>>>>>> b4d1694f
 
         catalogItem.terria.mapInteractionModeStack.pop();
 
