--- conflicted
+++ resolved
@@ -332,13 +332,8 @@
             hoverHeight = maximumHeight;
         }
 
-<<<<<<< HEAD
         that.hover(hoverHeight, position, flyTo);
-    };
-=======
-        that.hover(hoverHeight, position);
-    }
->>>>>>> def8ed64
+    }
 
     // Get the ground surface height at this location and offset the height by it.
     if ((!defined(this._terria.cesium) ||
