--- conflicted
+++ resolved
@@ -321,14 +321,12 @@
 
   relatedMaps?: RelatedMap[];
 
-<<<<<<< HEAD
   /**
    * Optional plugin configuration
    */
   pluginsConf?: Record<string, any>;
-=======
+
   aboutButtonHrefUrl?: string | null;
->>>>>>> 5b850de4
 }
 
 interface StartOptions {
@@ -540,11 +538,8 @@
     enableConsoleAnalytics: undefined,
     googleAnalyticsOptions: undefined,
     relatedMaps: defaultRelatedMaps,
-<<<<<<< HEAD
+    aboutButtonHrefUrl: "about.html",
     pluginsConf: undefined
-=======
-    aboutButtonHrefUrl: "about.html"
->>>>>>> 5b850de4
   };
 
   @observable
