--- conflicted
+++ resolved
@@ -101,12 +101,9 @@
 } from "./Internationalization";
 import MapInteractionMode from "./MapInteractionMode";
 import NoViewer from "./NoViewer";
-<<<<<<< HEAD
 import SearchProviderFactory from "./SearchProviders/SearchProviderFactory";
 import upsertSearchProviderFromJson from "./SearchProviders/upsertSearchProviderFromJson";
-=======
 import CatalogIndex from "./SearchProviders/CatalogIndex";
->>>>>>> 62c69365
 import ShareDataService from "./ShareDataService";
 import TimelineStack from "./TimelineStack";
 import ViewerMode from "./ViewerMode";
@@ -381,13 +378,8 @@
 }
 
 export default class Terria {
-<<<<<<< HEAD
-  private models = observable.map<string, BaseModel>();
+  private readonly models = observable.map<string, BaseModel>();
   private locationSearchProviders = observable.map<string, BaseModel>();
-=======
-  private readonly models = observable.map<string, BaseModel>();
-
->>>>>>> 62c69365
   /** Map from share key -> id */
   readonly shareKeysMap = observable.map<string, string>();
   /** Map from id -> share keys */
