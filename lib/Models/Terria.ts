import { action, computed, observable, runInAction, toJS } from "mobx";
import { createTransformer } from "mobx-utils";
import Clock from "terriajs-cesium/Source/Core/Clock";
import defaultValue from "terriajs-cesium/Source/Core/defaultValue";
import defined from "terriajs-cesium/Source/Core/defined";
import DeveloperError from "terriajs-cesium/Source/Core/DeveloperError";
import CesiumEvent from "terriajs-cesium/Source/Core/Event";
import queryToObject from "terriajs-cesium/Source/Core/queryToObject";
import RuntimeError from "terriajs-cesium/Source/Core/RuntimeError";
import ImagerySplitDirection from "terriajs-cesium/Source/Scene/ImagerySplitDirection";
import URI from "urijs";
import AsyncLoader from "../Core/AsyncLoader";
import Class from "../Core/Class";
import ConsoleAnalytics from "../Core/ConsoleAnalytics";
import CorsProxy from "../Core/CorsProxy";
import filterOutUndefined from "../Core/filterOutUndefined";
import GoogleAnalytics from "../Core/GoogleAnalytics";
import instanceOf from "../Core/instanceOf";
import isDefined from "../Core/isDefined";
import JsonValue, {
  isJsonObject,
  isJsonString,
  JsonObject,
  isJsonBoolean,
  isJsonNumber
} from "../Core/Json";
import loadJson5 from "../Core/loadJson5";
import ServerConfig from "../Core/ServerConfig";
import TerriaError from "../Core/TerriaError";
import { getUriWithoutPath } from "../Core/uriHelpers";
import PickedFeatures, {
  featureBelongsToCatalogItem
} from "../Map/PickedFeatures";
import GroupMixin from "../ModelMixins/GroupMixin";
import ReferenceMixin from "../ModelMixins/ReferenceMixin";
import TimeVarying from "../ModelMixins/TimeVarying";
import { BaseMapViewModel } from "../ViewModels/BaseMapViewModel";
import TerriaViewer from "../ViewModels/TerriaViewer";
import CameraView from "./CameraView";
import CatalogGroup from "./CatalogGroupNew";
import CatalogMemberFactory from "./CatalogMemberFactory";
import Catalog from "./CatalogNew";
import CommonStrata from "./CommonStrata";
import Feature from "./Feature";
import GlobeOrMap from "./GlobeOrMap";
import InitSource, { isInitOptions, isInitUrl } from "./InitSource";
import MagdaReference, { MagdaReferenceHeaders } from "./MagdaReference";
import MapInteractionMode from "./MapInteractionMode";
import Mappable from "./Mappable";
import { BaseModel } from "./Model";
import ShareDataService from "./ShareDataService";
import TimelineStack from "./TimelineStack";
import updateModelFromJson from "./updateModelFromJson";
import upsertModelFromJson from "./upsertModelFromJson";
import ViewerMode from "./ViewerMode";
import Workbench from "./Workbench";
import openGroup from "./openGroup";
import getDereferencedIfExists from "../Core/getDereferencedIfExists";
import SplitItemReference from "./SplitItemReference";
import overrides from "../Overrides/defaults.jsx";

interface ConfigParameters {
  [key: string]: ConfigParameters[keyof ConfigParameters];
  appName?: string;
  supportEmail?: string;
  defaultMaximumShownFeatureInfos?: number;
  regionMappingDefinitionsUrl: string;
  conversionServiceBaseUrl?: string;
  proj4ServiceBaseUrl?: string;
  corsProxyBaseUrl?: string;
  proxyableDomainsUrl?: string;
  serverConfigUrl?: string;
  shareUrl?: string;
  feedbackUrl?: string;
  initFragmentPaths: string[];
  storyEnabled: boolean;
  interceptBrowserPrint?: boolean;
  tabbedCatalog?: boolean;
  useCesiumIonTerrain?: boolean;
  cesiumIonAccessToken?: string;
  hideTerriaLogo?: boolean;
  useCesiumIonBingImagery?: boolean;
  bingMapsKey?: string;
  brandBarElements?: string[];
  disableMyLocation?: boolean;
  experimentalFeatures?: boolean;
  magdaReferenceHeaders?: MagdaReferenceHeaders;
  locationSearchBoundingBox?: number[];
  googleAnalyticsKey?: string;
  rollbarAccessToken?: string;
<<<<<<< HEAD
  showWelcomeMessage?: boolean;
=======
  helpContent?: any[];
>>>>>>> 7f4ed1f5
}

interface StartOptions {
  configUrl: string;
  configUrlHeaders?: {
    [key: string]: string;
  };
  applicationUrl?: Location;
  shareDataService?: ShareDataService;
}

type Analytics = any;

interface TerriaOptions {
  baseUrl?: string;
  analytics?: Analytics;
}

interface ApplyInitDataOptions {
  initData: JsonObject;
  replaceStratum?: boolean;
}

interface HomeCameraInit {
  [key: string]: HomeCameraInit[keyof HomeCameraInit];
  north: number;
  east: number;
  south: number;
  west: number;
}

export default class Terria {
  private models = observable.map<string, BaseModel>();

  readonly baseUrl: string = "build/TerriaJS/";
  readonly error = new CesiumEvent();
  readonly workbench = new Workbench();
  readonly overlays = new Workbench();
  readonly catalog = new Catalog(this);
  readonly timelineClock = new Clock({ shouldAnimate: false });
  readonly overrides: any = overrides; // TODO: add options.functionOverrides like in master

  @observable
  readonly mainViewer = new TerriaViewer(
    this,
    computed(() =>
      filterOutUndefined(
        this.overlays.items
          .map(item => (Mappable.is(item) ? item : undefined))
          .concat(
            this.workbench.items.map(item =>
              Mappable.is(item) ? item : undefined
            )
          )
      )
    )
  );

  appName: string = "TerriaJS App";
  supportEmail: string = "support@terria.io";

  /**
   * Gets or sets the {@link this.corsProxy} used to determine if a URL needs to be proxied and to proxy it if necessary.
   * @type {CorsProxy}
   */
  corsProxy: CorsProxy = new CorsProxy();

  /**
   * Gets or sets the instance to which to report Google Analytics-style log events.
   * If a global `ga` function is defined, this defaults to `GoogleAnalytics`.  Otherwise, it defaults
   * to `ConsoleAnalytics`.
   */
  readonly analytics: Analytics;

  /**
   * Gets the stack of layers active on the timeline.
   */
  readonly timelineStack = new TimelineStack(this.timelineClock);

  @observable
  readonly configParameters: ConfigParameters = {
    appName: "TerriaJS App",
    supportEmail: "info@terria.io",
    defaultMaximumShownFeatureInfos: 100,
    regionMappingDefinitionsUrl: "build/TerriaJS/data/regionMapping.json",
    conversionServiceBaseUrl: "convert/",
    proj4ServiceBaseUrl: "proj4/",
    corsProxyBaseUrl: "proxy/",
    proxyableDomainsUrl: "proxyabledomains/",
    serverConfigUrl: "serverconfig/",
    shareUrl: "share",
    feedbackUrl: undefined,
    initFragmentPaths: ["init/"],
    storyEnabled: true,
    interceptBrowserPrint: true,
    tabbedCatalog: false,
    useCesiumIonTerrain: true,
    cesiumIonAccessToken: undefined,
    hideTerriaLogo: false,
    useCesiumIonBingImagery: undefined,
    bingMapsKey: undefined,
    brandBarElements: undefined,
    disableMyLocation: undefined,
    experimentalFeatures: undefined,
    magdaReferenceHeaders: undefined,
    locationSearchBoundingBox: undefined,
    googleAnalyticsKey: undefined,
    rollbarAccessToken: undefined,
<<<<<<< HEAD
    showWelcomeMessage: false
=======
    helpContent: []
>>>>>>> 7f4ed1f5
  };

  @observable
  baseMaps: BaseMapViewModel[] = [];

  @observable
  pickedFeatures: PickedFeatures | undefined;

  @observable
  selectedFeature: Feature | undefined;

  @observable
  allowFeatureInfoRequests: boolean = true;

  /**
   * Gets or sets the stack of map interactions modes.  The mode at the top of the stack
   * (highest index) handles click interactions with the map
   */
  @observable
  mapInteractionModeStack: MapInteractionMode[] = [];

  baseMapContrastColor: string = "#ffffff";

  @observable
  readonly userProperties = new Map<string, any>();

  @observable
  readonly initSources: InitSource[] = [];
  private _initSourceLoader = new AsyncLoader(
    this.forceLoadInitSources.bind(this)
  );

  @observable serverConfig: any; // TODO
  @observable shareDataService: ShareDataService | undefined;

  /* Splitter controls */
  @observable showSplitter = false;
  @observable splitPosition = 0.5;
  @observable splitPositionVertical = 0.5;
  @observable terrainSplitDirection: ImagerySplitDirection =
    ImagerySplitDirection.NONE;

  @observable depthTestAgainstTerrainEnabled = false;

  @observable stories: any[] = [];

  // TODO: this is duplicated with properties on ViewState, which is
  //       kind of terrible.
  /**
   * Gets or sets the ID of the catalog member that is currently being
   * previewed.
   */
  @observable previewedItemId: string | undefined;

  /**
   * Base ratio for maximumScreenSpaceError
   * @type {number}
   */
  @observable baseMaximumScreenSpaceError = 2;

  /**
   * Gets or sets whether to use the device's native resolution (sets cesium.viewer.resolutionScale to a ratio of devicePixelRatio)
   * @type {boolean}
   */
  @observable useNativeResolution = false;

  /**
   * Whether we think all references in the catalog have been loaded
   * @type {boolean}
   */
  @observable catalogReferencesLoaded: boolean = false;

  constructor(options: TerriaOptions = {}) {
    if (options.baseUrl) {
      if (options.baseUrl.lastIndexOf("/") !== options.baseUrl.length - 1) {
        this.baseUrl = options.baseUrl + "/";
      } else {
        this.baseUrl = options.baseUrl;
      }
    }

    this.analytics = options.analytics;
    if (!defined(this.analytics)) {
      if (typeof window !== "undefined" && defined((<any>window).ga)) {
        this.analytics = new GoogleAnalytics();
      } else {
        this.analytics = new ConsoleAnalytics();
      }
    }
  }

  @computed
  get currentViewer(): GlobeOrMap {
    return this.mainViewer.currentViewer;
  }

  @computed
  get cesium(): import("./Cesium").default | undefined {
    if (
      isDefined(this.mainViewer) &&
      this.mainViewer.currentViewer.type === "Cesium"
    ) {
      return this.mainViewer.currentViewer as import("./Cesium").default;
    }
  }

  @computed
  get leaflet(): import("./Leaflet").default | undefined {
    if (
      isDefined(this.mainViewer) &&
      this.mainViewer.currentViewer.type === "Leaflet"
    ) {
      return this.mainViewer.currentViewer as import("./Leaflet").default;
    }
  }

  @computed
  get modelIds() {
    return Array.from(this.models.keys());
  }

  getModelById<T extends BaseModel>(type: Class<T>, id: string): T | undefined {
    const model = this.models.get(id);
    if (instanceOf(type, model)) {
      return model;
    }

    // Model does not have the requested type.
    return undefined;
  }

  @action
  addModel(model: BaseModel) {
    if (model.uniqueId === undefined) {
      throw new DeveloperError("A model without a `uniqueId` cannot be added.");
    }

    if (this.models.has(model.uniqueId)) {
      throw new RuntimeError("A model with the specified ID already exists.");
    }

    this.models.set(model.uniqueId, model);
  }

  /**
   * Remove references to a model from Terria.
   */
  @action
  removeModelReferences(model: BaseModel) {
    const pickedFeatures = this.pickedFeatures;
    if (pickedFeatures) {
      // Remove picked features that belong to the catalog item
      pickedFeatures.features.forEach((feature, i) => {
        if (featureBelongsToCatalogItem(<Feature>feature, model)) {
          pickedFeatures?.features.splice(i, 1);
        }
      });
    }
    this.workbench.remove(model);
    if (model.uniqueId) {
      this.models.delete(model.uniqueId);
    }
  }

  start(options: StartOptions) {
    this.shareDataService = options.shareDataService;

    const baseUri = new URI(options.configUrl).filename("");

    const launchUrlForAnalytics =
      options.applicationUrl?.href || getUriWithoutPath(baseUri);
    return loadJson5(options.configUrl, options.configUrlHeaders)
      .then((config: any) => {
        runInAction(() => {
          if (config.parameters) {
            this.updateParameters(config.parameters);
          }

          if (config.aspects) {
            return this.loadMagdaConfig(options.configUrl, config);
          }

          const initializationUrls: string[] = config.initializationUrls || [];
          const initSources = initializationUrls.map(url =>
            generateInitializationUrl(
              baseUri,
              this.configParameters.initFragmentPaths,
              url
            )
          );

          this.initSources.push(...initSources);
        });
      })
      .then(() => {
        this.analytics?.start(this.configParameters);
        this.analytics?.logEvent("launch", "url", launchUrlForAnalytics);
        this.serverConfig = new ServerConfig();
        return this.serverConfig.init(this.configParameters.serverConfigUrl);
      })
      .then((serverConfig: any) => {
        return this.initCorsProxy(this.configParameters, serverConfig);
      })
      .then(() => {
        if (this.shareDataService && this.serverConfig.config) {
          this.shareDataService.init(this.serverConfig.config);
        }
        this.loadPersistedMapSettings();
        if (options.applicationUrl) {
          return this.updateApplicationUrl(options.applicationUrl.href);
        }
      });
  }

  loadPersistedMapSettings(): void {
    const persistViewerMode = defaultValue(
      this.configParameters.persistViewerMode,
      true
    );
    const mainViewer = this.mainViewer;
    const viewerMode = this.getLocalProperty("viewermode");
    if (persistViewerMode && defined(viewerMode)) {
      if (viewerMode === "3d" || viewerMode === "3dsmooth") {
        mainViewer.viewerMode = ViewerMode.Cesium;
        mainViewer.viewerOptions.useTerrain = viewerMode === "3d";
      } else if (viewerMode === "2d") {
        mainViewer.viewerMode = ViewerMode.Leaflet;
      } else {
        console.error(
          `Trying to select ViewerMode ${viewerMode} that doesn't exist`
        );
      }
    }
  }

  @action
  updateBaseMaps(baseMaps: BaseMapViewModel[]): void {
    this.baseMaps.push(...baseMaps);
    if (!this.mainViewer.baseMap) {
      this.loadPersistedBaseMap();
    }
  }

  @action
  loadPersistedBaseMap(): void {
    const persistedBaseMapId = this.getLocalProperty("basemap");
    const baseMapSearch = this.baseMaps.find(
      baseMap => baseMap.mappable.uniqueId === persistedBaseMapId
    );
    if (baseMapSearch) {
      this.mainViewer.baseMap = baseMapSearch.mappable;
    } else {
      console.error(
        `Couldn't find a basemap for unique id ${persistedBaseMapId}`
      );
    }
  }

  get isLoadingInitSources(): boolean {
    return this._initSourceLoader.isLoading;
  }

  /**
   * Asynchronously loads init sources
   */
  loadInitSources(): Promise<void> {
    return this._initSourceLoader.load();
  }

  dispose() {
    this._initSourceLoader.dispose();
  }

  updateFromStartData(startData: any) {
    interpretStartData(this, startData);
    return this.loadInitSources();
  }

  updateApplicationUrl(newUrl: string) {
    const uri = new URI(newUrl);
    const hash = uri.fragment();
    const hashProperties = queryToObject(hash);

    return interpretHash(
      this,
      hashProperties,
      this.userProperties,
      new URI(newUrl)
        .filename("")
        .query("")
        .hash("")
    ).then(() => {
      return this.loadInitSources();
    });
  }

  @action
  updateParameters(parameters: ConfigParameters): void {
    Object.keys(parameters).forEach((key: string) => {
      if (this.configParameters.hasOwnProperty(key)) {
        this.configParameters[key] = parameters[key];
      }
    });

    this.appName = defaultValue(this.configParameters.appName, this.appName);
    this.supportEmail = defaultValue(
      this.configParameters.supportEmail,
      this.supportEmail
    );
  }

  protected forceLoadInitSources(): Promise<void> {
    const initSourcePromises = this.initSources.map(initSource => {
      return loadInitSource(initSource).catch(e => {
        this.error.raiseEvent(e);
        return undefined;
      });
    });

    return Promise.all(initSourcePromises).then(initSources => {
      return runInAction(() => {
        const promises = filterOutUndefined(initSources).map(initSource =>
          this.applyInitData({
            initData: initSource
          })
        );
        return Promise.all(promises);
      }).then(() => undefined);
    });
  }

  private loadModelStratum(
    modelId: string,
    stratumId: string,
    allModelStratumData: JsonObject,
    replaceStratum: boolean
  ): Promise<BaseModel> {
    const thisModelStratumData = allModelStratumData[modelId] || {};
    if (!isJsonObject(thisModelStratumData)) {
      throw new TerriaError({
        sender: this,
        title: "Invalid model traits",
        message: "The traits of a model must be a JSON object."
      });
    }

    const cleanStratumData = { ...thisModelStratumData };
    delete cleanStratumData.dereferenced;
    delete cleanStratumData.knownContainerUniqueIds;

    let promise: Promise<void>;

    const containerIds = thisModelStratumData.knownContainerUniqueIds;
    if (Array.isArray(containerIds)) {
      // Groups that contain this item must be loaded before this item.
      const containerPromises = containerIds.map(containerId => {
        if (typeof containerId !== "string") {
          return Promise.resolve(undefined);
        }
        return this.loadModelStratum(
          containerId,
          stratumId,
          allModelStratumData,
          replaceStratum
        ).then(container => {
          const dereferenced = ReferenceMixin.is(container)
            ? container.target
            : container;
          if (GroupMixin.isMixedInto(dereferenced)) {
            return dereferenced.loadMembers();
          }
        });
      });
      promise = Promise.all(containerPromises).then(() => undefined);
    } else {
      promise = Promise.resolve();
    }

    // If this model is a `SplitItemReference` we must load the source item first
    const splitSourceId = cleanStratumData.splitSourceItemId;
    if (
      cleanStratumData.type === SplitItemReference.type &&
      typeof splitSourceId === "string"
    ) {
      promise = promise.then(() =>
        this.loadModelStratum(
          splitSourceId,
          stratumId,
          allModelStratumData,
          replaceStratum
        ).then(() => undefined)
      );
    }

    return promise
      .then(() => {
        const loadedModel = upsertModelFromJson(
          CatalogMemberFactory,
          this,
          "/",
          undefined,
          stratumId,
          {
            ...cleanStratumData,
            id: modelId
          },
          replaceStratum
        );

        if (Array.isArray(containerIds)) {
          containerIds.forEach(containerId => {
            if (
              typeof containerId === "string" &&
              loadedModel.knownContainerUniqueIds.indexOf(containerId) < 0
            ) {
              loadedModel.knownContainerUniqueIds.push(containerId);
            }
          });
        }

        // If we're replacing the stratum and the existing model is already
        // dereferenced, we need to replace the dereferenced stratum, too,
        // even if there's no trace of it in the load data.
        let dereferenced = thisModelStratumData.dereferenced;
        if (
          replaceStratum &&
          dereferenced === undefined &&
          ReferenceMixin.is(loadedModel) &&
          loadedModel.target !== undefined
        ) {
          dereferenced = {};
        }

        if (ReferenceMixin.is(loadedModel)) {
          return loadedModel.loadReference().then(() => {
            if (isDefined(loadedModel.target)) {
              updateModelFromJson(
                loadedModel.target,
                stratumId,
                dereferenced || {},
                replaceStratum
              );
            }
            return loadedModel;
          });
        } else if (dereferenced) {
          throw new TerriaError({
            sender: this,
            title: "Model cannot be dereferenced",
            message:
              "The stratum has a `dereferenced` property, but the model cannot be dereferenced."
          });
        }

        return loadedModel;
      })
      .then(loadedModel => {
        const dereferenced = getDereferencedIfExists(loadedModel);
        if (GroupMixin.isMixedInto(dereferenced)) {
          return openGroup(dereferenced, dereferenced.isOpen).then(
            () => loadedModel
          );
        } else {
          return loadedModel;
        }
      });
  }

  @action
  applyInitData({
    initData,
    replaceStratum = false
  }: ApplyInitDataOptions): Promise<void> {
    initData = toJS(initData);
    const stratumId =
      typeof initData.stratum === "string"
        ? initData.stratum
        : CommonStrata.definition;

    // Extract the list of CORS-ready domains.
    if (Array.isArray(initData.corsDomains)) {
      this.corsProxy.corsDomains.push(...(<string[]>initData.corsDomains));
    }

    if (initData.catalog !== undefined) {
      this.catalog.group.addMembersFromJson(stratumId, initData.catalog);
    }

    if (Array.isArray(initData.stories)) {
      this.stories = initData.stories;
    }

    if (isJsonString(initData.viewerMode)) {
      switch (initData.viewerMode.toLowerCase()) {
        case "3d".toLowerCase():
          this.mainViewer.viewerOptions.useTerrain = true;
          this.mainViewer.viewerMode = ViewerMode.Cesium;
          break;
        case "3dSmooth".toLowerCase():
          this.mainViewer.viewerOptions.useTerrain = false;
          this.mainViewer.viewerMode = ViewerMode.Cesium;
          break;
        case "2d".toLowerCase():
          this.mainViewer.viewerMode = ViewerMode.Leaflet;
          break;
      }
    }

    if (isJsonObject(initData.homeCamera)) {
      this.loadHomeCamera(initData.homeCamera);
    }

    if (isJsonObject(initData.initialCamera)) {
      const initialCamera = CameraView.fromJson(initData.initialCamera);
      this.currentViewer.zoomTo(initialCamera, 2.0);
    }

    if (isJsonBoolean(initData.showSplitter)) {
      this.showSplitter = initData.showSplitter;
    }

    if (isJsonNumber(initData.splitPosition)) {
      this.splitPosition = initData.splitPosition;
    }

    // Copy but don't yet load the workbench.
    const workbench = Array.isArray(initData.workbench)
      ? initData.workbench.slice()
      : [];

    const timeline = Array.isArray(initData.timeline)
      ? initData.timeline.slice()
      : [];

    // Load the models
    let promise: Promise<void>;

    const models = initData.models;
    if (isJsonObject(models)) {
      promise = Promise.all(
        Object.keys(models).map(modelId => {
          return this.loadModelStratum(
            modelId,
            stratumId,
            models,
            replaceStratum
          ).catch(e => {
            // TODO: deal with shared models that can't be loaded because, e.g. because they are private
            console.log(e);
            return Promise.resolve();
          });
        })
      ).then(() => undefined);
    } else {
      promise = Promise.resolve();
    }

    return promise.then(() => {
      return runInAction(() => {
        if (isJsonString(initData.previewedItemId)) {
          this.previewedItemId = initData.previewedItemId;
        }

        const promises: Promise<void>[] = [];

        // Set the new contents of the workbench.
        const newItems = filterOutUndefined(
          workbench.map(modelId => {
            if (typeof modelId !== "string") {
              throw new TerriaError({
                sender: this,
                title: "Invalid model ID in workbench",
                message: "A model ID in the workbench list is not a string."
              });
            }

            return this.getModelById(BaseModel, modelId);
          })
        );

        this.workbench.items = newItems;

        // TODO: the timelineStack should be populated from the `timeline` property,
        // not from the workbench.
        this.timelineStack.items = this.workbench.items
          .filter(item => {
            return item.uniqueId && timeline.indexOf(item.uniqueId) >= 0;
            // && TODO: what is a good way to test if an item is of type TimeVarying.
          })
          .map(item => <TimeVarying>item);

        // Load the items on the workbench
        for (let model of newItems) {
          if (ReferenceMixin.is(model)) {
            promises.push(model.loadReference());
            model = model.target || model;
          }

          if (Mappable.is(model)) {
            promises.push(model.loadMapItems());
          }
        }

        return Promise.all(promises).then(() => undefined);
      });
    });
  }

  @action
  loadHomeCamera(homeCameraInit: JsonObject | HomeCameraInit) {
    this.mainViewer.homeCamera = CameraView.fromJson(homeCameraInit);
  }

  async loadMagdaConfig(configUrl: string, config: any) {
    const magdaRoot = new URI(configUrl)
      .path("")
      .query("")
      .toString();

    const aspects = config.aspects;
    const configParams =
      aspects["terria-config"] && aspects["terria-config"].parameters;

    if (configParams) {
      this.updateParameters(configParams);
    }

    const initObj = aspects["terria-init"];
    if (isJsonObject(initObj)) {
      await this.applyInitData({
        initData: initObj as any
      });
    }

    if (aspects.group && aspects.group.members) {
      const id = config.id;

      let existingReference = this.getModelById(MagdaReference, id);
      if (existingReference === undefined) {
        existingReference = new MagdaReference(id, this);
        this.addModel(existingReference);
      }

      const reference = existingReference;

      reference.setTrait(CommonStrata.definition, "url", magdaRoot);
      reference.setTrait(CommonStrata.definition, "recordId", config.id);
      reference.setTrait(CommonStrata.definition, "magdaRecord", config);
      await reference.loadReference().then(() => {
        if (reference.target instanceof CatalogGroup) {
          runInAction(() => {
            this.catalog.group = <CatalogGroup>reference.target;
          });
        }
      });
    }
  }

  initCorsProxy(config: any, serverConfig: any): Promise<void> {
    // All the "proxyableDomains" bits here are due to a pre-serverConfig mechanism for whitelisting domains.
    // We should deprecate it.s

    // If a URL was specified in the config parameters to get the proxyable domains from, get them from that
    var pdu = this.configParameters.proxyableDomainsUrl;
    const proxyableDomainsPromise: Promise<JsonValue | void> = pdu
      ? loadJson5(pdu)
      : Promise.resolve();
    return proxyableDomainsPromise.then((proxyableDomains: any | void) => {
      if (proxyableDomains) {
        // format of proxyableDomains JSON file slightly differs from serverConfig format.
        proxyableDomains.allowProxyFor =
          proxyableDomains.allowProxyFor || proxyableDomains.proxyableDomains;
      }

      // If there isn't anything there, check the server config
      if (typeof serverConfig === "object") {
        serverConfig = serverConfig.config; // if server config is unavailable, this remains undefined.
      }

      this.corsProxy.init(
        proxyableDomains || serverConfig,
        this.configParameters.corsProxyBaseUrl,
        config.proxyDomains // fall back to local config
      );
    });
  }

  getUserProperty(key: string) {
    return undefined;
  }

  getLocalProperty(key: string): string | boolean | null {
    try {
      if (!defined(window.localStorage)) {
        return null;
      }
    } catch (e) {
      // SecurityError can arise if 3rd party cookies are blocked in Chrome and we're served in an iFrame
      return null;
    }
    var v = window.localStorage.getItem(this.appName + "." + key);
    if (v === "true") {
      return true;
    } else if (v === "false") {
      return false;
    }
    return v;
  }

  setLocalProperty(key: string, value: string | boolean): boolean {
    try {
      if (!defined(window.localStorage)) {
        return false;
      }
    } catch (e) {
      return false;
    }
    window.localStorage.setItem(this.appName + "." + key, value.toString());
    return true;
  }
}

function generateInitializationUrl(
  baseUri: uri.URI,
  initFragmentPaths: string[],
  url: string
): InitSource {
  if (url.toLowerCase().substring(url.length - 5) !== ".json") {
    return {
      options: initFragmentPaths.map(fragmentPath => {
        return {
          initUrl: URI.joinPaths(fragmentPath, url + ".json")
            .absoluteTo(baseUri)
            .toString()
        };
      })
    };
  }
  return {
    initUrl: new URI(url).absoluteTo(baseUri).toString()
  };
}

const loadInitSource = createTransformer(
  (initSource: InitSource): Promise<JsonObject | undefined> => {
    let promise: Promise<JsonValue | undefined>;

    if (isInitUrl(initSource)) {
      promise = loadJson5(initSource.initUrl);
    } else if (isInitOptions(initSource)) {
      promise = initSource.options.reduce((previousOptionPromise, option) => {
        return previousOptionPromise
          .then(json => {
            if (json === undefined) {
              return loadInitSource(option);
            }
            return json;
          })
          .catch(_ => {
            return loadInitSource(option);
          });
      }, Promise.resolve<JsonObject | undefined>(undefined));
    } else {
      promise = Promise.resolve(initSource.data);
    }

    return promise.then(jsonValue => {
      if (isJsonObject(jsonValue)) {
        return jsonValue;
      }
      return undefined;
    });
  }
);

function interpretHash(
  terria: Terria,
  hashProperties: any,
  userProperties: Map<string, any>,
  baseUri: uri.URI
) {
  // Resolve #share=xyz with the share data service.
  const promise =
    hashProperties.share !== undefined && terria.shareDataService !== undefined
      ? terria.shareDataService.resolveData(hashProperties.share)
      : Promise.resolve({});

  return promise.then((shareProps: any) => {
    runInAction(() => {
      Object.keys(hashProperties).forEach(function(property) {
        const propertyValue = hashProperties[property];
        if (property === "clean") {
          terria.initSources.splice(0, terria.initSources.length);
        } else if (property === "start") {
          // a share link that hasn't been shortened: JSON embedded in URL (only works for small quantities of JSON)
          const startData = JSON.parse(propertyValue);
          interpretStartData(terria, startData);
        } else if (defined(propertyValue) && propertyValue.length > 0) {
          userProperties.set(property, propertyValue);
        } else {
          const initSourceFile = generateInitializationUrl(
            baseUri,
            terria.configParameters.initFragmentPaths,
            property
          );
          terria.initSources.push(initSourceFile);
        }
      });

      if (shareProps) {
        interpretStartData(terria, shareProps);
      }
    });
  });
}

function interpretStartData(terria: Terria, startData: any) {
  // TODO: version check, filtering, etc.

  if (startData.initSources) {
    terria.initSources.push(
      ...startData.initSources.map((initSource: any) => {
        return {
          data: initSource
        };
      })
    );
  }

  // if (defined(startData.version) && startData.version !== latestStartVersion) {
  //   adjustForBackwardCompatibility(startData);
  // }

  // if (defined(terria.filterStartDataCallback)) {
  //   startData = terria.filterStartDataCallback(startData) || startData;
  // }

  // // Include any initSources specified in the URL.
  // if (defined(startData.initSources)) {
  //   for (var i = 0; i < startData.initSources.length; ++i) {
  //     var initSource = startData.initSources[i];
  //     // avoid loading terria.json twice
  //     if (
  //       temporaryInitSources.indexOf(initSource) < 0 &&
  //       !initFragmentExists(temporaryInitSources, initSource)
  //     ) {
  //       temporaryInitSources.push(initSource);
  //       // Only add external files to the application's list of init sources.
  //       if (
  //         typeof initSource === "string" &&
  //         persistentInitSources.indexOf(initSource) < 0
  //       ) {
  //         persistentInitSources.push(initSource);
  //       }
  //     }
  //   }
  // }
}<|MERGE_RESOLUTION|>--- conflicted
+++ resolved
@@ -88,11 +88,8 @@
   locationSearchBoundingBox?: number[];
   googleAnalyticsKey?: string;
   rollbarAccessToken?: string;
-<<<<<<< HEAD
   showWelcomeMessage?: boolean;
-=======
   helpContent?: any[];
->>>>>>> 7f4ed1f5
 }
 
 interface StartOptions {
@@ -201,11 +198,8 @@
     locationSearchBoundingBox: undefined,
     googleAnalyticsKey: undefined,
     rollbarAccessToken: undefined,
-<<<<<<< HEAD
-    showWelcomeMessage: false
-=======
+    showWelcomeMessage: false,
     helpContent: []
->>>>>>> 7f4ed1f5
   };
 
   @observable
