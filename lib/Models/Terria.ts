--- conflicted
+++ resolved
@@ -97,13 +97,9 @@
   showWelcomeMessage?: boolean;
   welcomeMessageVideo?: any;
   showInAppGuides?: boolean;
-<<<<<<< HEAD
-  helpContent?: any[];
-  languageConfiguration?: LanguageConfiguration;
-=======
   helpContent?: HelpContentItem[];
   helpContentTerms?: Term[];
->>>>>>> 11920b7a
+  languageConfiguration?: LanguageConfiguration;
 }
 
 interface StartOptions {
@@ -223,11 +219,8 @@
     },
     showInAppGuides: false,
     helpContent: [],
-<<<<<<< HEAD
+    helpContentTerms: defaultTerms,
     languageConfiguration: undefined
-=======
-    helpContentTerms: defaultTerms
->>>>>>> 11920b7a
   };
 
   @observable
