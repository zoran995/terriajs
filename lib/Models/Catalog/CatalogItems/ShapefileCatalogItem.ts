--- conflicted
+++ resolved
@@ -43,35 +43,8 @@
     this._file = file;
   }
 
-<<<<<<< HEAD
-  protected async loadFromUrl(url: string): Promise<any> {
-    if (this.zipFileRegex.test(url)) {
-      if (typeof FileReader === "undefined") {
-        throw new TerriaError({
-          title: i18next.t("models.userData.fileApiNotSupportedTitle"),
-          message: i18next.t("models.userData.fileApiNotSupportedTitle", {
-            appName: this.terria.configParameters.appName,
-            chrome:
-              '<a href="http://www.google.com/chrome" target="_blank">' +
-              i18next.t("models.userData.chrome") +
-              "</a>",
-            firefox:
-              '<a href="http://www.mozilla.org/firefox" target="_blank">' +
-              i18next.t("models.userData.firefox") +
-              "</a>",
-            edge:
-              '<a href="http://www.microsoft.com/edge" target="_blank">' +
-              i18next.t("models.userData.edge") +
-              "</a>"
-          })
-        });
-      }
-      return loadZipFileFromUrl(proxyCatalogItemUrl(this, url));
-    }
-=======
   @computed get hasLocalData(): boolean {
     return isDefined(this._file);
->>>>>>> 0aea0e18
   }
 
   protected async forceLoadGeojsonData() {
