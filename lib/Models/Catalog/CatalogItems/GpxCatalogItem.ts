import i18next from "i18next";
<<<<<<< HEAD
import isDefined from "../../../Core/isDefined";
import loadText from "../../../Core/loadText";
import readText from "../../../Core/readText";
import TerriaError from "../../../Core/TerriaError";
import CatalogMemberMixin from "../../../ModelMixins/CatalogMemberMixin";
import GeoJsonMixin from "../../../ModelMixins/GeojsonMixin";
=======
import { computed } from "mobx";
import getFilenameFromUri from "terriajs-cesium/Source/Core/getFilenameFromUri";
import isDefined from "../../../Core/isDefined";
import loadText from "../../../Core/loadText";
import readText from "../../../Core/readText";
import { networkRequestError } from "../../../Core/TerriaError";
import CatalogMemberMixin from "../../../ModelMixins/CatalogMemberMixin";
import GeoJsonMixin, {
  FeatureCollectionWithCrs
} from "../../../ModelMixins/GeojsonMixin";
import UrlMixin from "../../../ModelMixins/UrlMixin";
>>>>>>> d2798f0b
import GpxCatalogItemTraits from "../../../Traits/TraitsClasses/GpxCatalogItemTraits";
import CreateModel from "../../Definition/CreateModel";
import proxyCatalogItemUrl from "../proxyCatalogItemUrl";

const toGeoJSON = require("@mapbox/togeojson");

class GpxCatalogItem extends GeoJsonMixin(
<<<<<<< HEAD
  CatalogMemberMixin(CreateModel(GpxCatalogItemTraits))
=======
  UrlMixin(CatalogMemberMixin(CreateModel(GpxCatalogItemTraits)))
>>>>>>> d2798f0b
) {
  static readonly type = "gpx";

  get type() {
    return GpxCatalogItem.type;
  }

  get typeName() {
    return i18next.t("models.gpx.name");
  }

<<<<<<< HEAD
  private parseGpxText(text: string) {
=======
  private _gpxFile?: File;

  setFileInput(file: File) {
    this._gpxFile = file;
  }

  @computed
  get hasLocalData(): boolean {
    return isDefined(this._gpxFile);
  }

  private loadGpxText(text: string) {
>>>>>>> d2798f0b
    var dom = new DOMParser().parseFromString(text, "text/xml");
    return toGeoJSON.gpx(dom);
  }

<<<<<<< HEAD
  protected async loadFromFile(file: File): Promise<string | undefined> {
    try {
      return this.parseGpxText(await readText(file));
    } catch (e) {
      throw TerriaError.from(e, {
        title: i18next.t("models.gpx.errorLoadingTitle"),
        message: i18next.t("models.gpx.errorLoadingMessage")
      });
    }
  }

  protected async loadFromUrl(url: string): Promise<string | undefined> {
    try {
      return this.parseGpxText(await loadText(proxyCatalogItemUrl(this, url)));
    } catch (e) {
      throw TerriaError.from(e, {
        title: i18next.t("models.gpx.errorLoadingTitle"),
        message: i18next.t("models.gpx.errorLoadingMessage")
      });
    }
  }

  protected async dataLoader() {
    if (isDefined(this.gpxString)) {
      return this.parseGpxText(this.gpxString);
    } else {
      return super.dataLoader();
=======
  protected async forceLoadGeojsonData(): Promise<FeatureCollectionWithCrs> {
    let data: string | undefined;
    if (isDefined(this.gpxString)) {
      data = this.gpxString;
    } else if (isDefined(this._gpxFile)) {
      data = await readText(this._gpxFile);
    } else if (isDefined(this.url)) {
      data = await loadText(proxyCatalogItemUrl(this, this.url));
    }

    if (!data) {
      throw networkRequestError({
        sender: this,
        title: i18next.t("models.gpx.errorLoadingTitle"),
        message: i18next.t("models.gpx.errorLoadingMessage", {
          appName: this.terria.appName
        })
      });
    }

    return this.loadGpxText(data);
  }

  protected forceLoadMetadata(): Promise<void> {
    return Promise.resolve();
  }

  @computed get name() {
    if (this.url && super.name === this.url) {
      return getFilenameFromUri(this.url);
>>>>>>> d2798f0b
    }
  }
}

export default GpxCatalogItem;<|MERGE_RESOLUTION|>--- conflicted
+++ resolved
@@ -1,12 +1,4 @@
 import i18next from "i18next";
-<<<<<<< HEAD
-import isDefined from "../../../Core/isDefined";
-import loadText from "../../../Core/loadText";
-import readText from "../../../Core/readText";
-import TerriaError from "../../../Core/TerriaError";
-import CatalogMemberMixin from "../../../ModelMixins/CatalogMemberMixin";
-import GeoJsonMixin from "../../../ModelMixins/GeojsonMixin";
-=======
 import { computed } from "mobx";
 import getFilenameFromUri from "terriajs-cesium/Source/Core/getFilenameFromUri";
 import isDefined from "../../../Core/isDefined";
@@ -18,7 +10,6 @@
   FeatureCollectionWithCrs
 } from "../../../ModelMixins/GeojsonMixin";
 import UrlMixin from "../../../ModelMixins/UrlMixin";
->>>>>>> d2798f0b
 import GpxCatalogItemTraits from "../../../Traits/TraitsClasses/GpxCatalogItemTraits";
 import CreateModel from "../../Definition/CreateModel";
 import proxyCatalogItemUrl from "../proxyCatalogItemUrl";
@@ -26,11 +17,7 @@
 const toGeoJSON = require("@mapbox/togeojson");
 
 class GpxCatalogItem extends GeoJsonMixin(
-<<<<<<< HEAD
-  CatalogMemberMixin(CreateModel(GpxCatalogItemTraits))
-=======
   UrlMixin(CatalogMemberMixin(CreateModel(GpxCatalogItemTraits)))
->>>>>>> d2798f0b
 ) {
   static readonly type = "gpx";
 
@@ -42,9 +29,6 @@
     return i18next.t("models.gpx.name");
   }
 
-<<<<<<< HEAD
-  private parseGpxText(text: string) {
-=======
   private _gpxFile?: File;
 
   setFileInput(file: File) {
@@ -57,40 +41,10 @@
   }
 
   private loadGpxText(text: string) {
->>>>>>> d2798f0b
     var dom = new DOMParser().parseFromString(text, "text/xml");
     return toGeoJSON.gpx(dom);
   }
 
-<<<<<<< HEAD
-  protected async loadFromFile(file: File): Promise<string | undefined> {
-    try {
-      return this.parseGpxText(await readText(file));
-    } catch (e) {
-      throw TerriaError.from(e, {
-        title: i18next.t("models.gpx.errorLoadingTitle"),
-        message: i18next.t("models.gpx.errorLoadingMessage")
-      });
-    }
-  }
-
-  protected async loadFromUrl(url: string): Promise<string | undefined> {
-    try {
-      return this.parseGpxText(await loadText(proxyCatalogItemUrl(this, url)));
-    } catch (e) {
-      throw TerriaError.from(e, {
-        title: i18next.t("models.gpx.errorLoadingTitle"),
-        message: i18next.t("models.gpx.errorLoadingMessage")
-      });
-    }
-  }
-
-  protected async dataLoader() {
-    if (isDefined(this.gpxString)) {
-      return this.parseGpxText(this.gpxString);
-    } else {
-      return super.dataLoader();
-=======
   protected async forceLoadGeojsonData(): Promise<FeatureCollectionWithCrs> {
     let data: string | undefined;
     if (isDefined(this.gpxString)) {
@@ -121,8 +75,8 @@
   @computed get name() {
     if (this.url && super.name === this.url) {
       return getFilenameFromUri(this.url);
->>>>>>> d2798f0b
     }
+    return super.name;
   }
 }
 
