/*global require*/
"use strict";

var Cartesian3 = require('terriajs-cesium/Source/Core/Cartesian3');
var Color = require('terriajs-cesium/Source/Core/Color');
var createGuid = require('terriajs-cesium/Source/Core/createGuid');
// var defaultValue = require('terriajs-cesium/Source/Core/defaultValue');
var defined = require('terriajs-cesium/Source/Core/defined');
var defineProperties = require('terriajs-cesium/Source/Core/defineProperties');
var destroyObject = require('terriajs-cesium/Source/Core/destroyObject');
var DeveloperError = require('terriajs-cesium/Source/Core/DeveloperError');
var Entity = require('terriajs-cesium/Source/DataSources/Entity');
var EntityCollection = require('terriajs-cesium/Source/DataSources/EntityCollection');
var CesiumEvent = require('terriajs-cesium/Source/Core/Event');
var knockout = require('terriajs-cesium/Source/ThirdParty/knockout');
var HorizontalOrigin = require('terriajs-cesium/Source/Scene/HorizontalOrigin');
var Iso8601 = require('terriajs-cesium/Source/Core/Iso8601');
// var JulianDate = require('terriajs-cesium/Source/Core/JulianDate');
var Rectangle = require('terriajs-cesium/Source/Core/Rectangle');
var TimeInterval = require('terriajs-cesium/Source/Core/TimeInterval');
var TimeIntervalCollectionProperty = require('terriajs-cesium/Source/DataSources/TimeIntervalCollectionProperty');
var VerticalOrigin = require('terriajs-cesium/Source/Scene/VerticalOrigin');

var LegendHelper = require('../Map/LegendHelper');
var TableStructure = require('../Core/TableStructure');
var TableStyle = require('../Models/TableStyle');
var VarType = require('../Map/VarType');

var defaultEntityName = 'Site Data';

/**
* A DataSource for table-based data where each row corresponds to a single feature or point - not region-mapped.
* Generates Cesium entities for each row.
* Displaying the points requires a legend.
*
* @name TableDataSource
*
* @alias TableDataSource
* @constructor
* @param {TableStructure} [tableStructure] The Table Structure instance; defaults to a new one.
* @param {TableStyle} [tableStyle] The table style; defaults to undefined.
*/
var TableDataSource = function(tableStructure, tableStyle) {
    this._name = '';
    this._changed = new CesiumEvent();
    this._error = new CesiumEvent();
    this._loading = new CesiumEvent();
    this._entityCollection = new EntityCollection(this);

    this._tableStructure = defined(tableStructure) ? tableStructure : new TableStructure();
    if (defined(tableStyle) && !(tableStyle instanceof TableStyle)) {
        throw new DeveloperError('Please pass a TableStyle object.');
    }

    /**
     * Gets the TableStyle object showing how to style the data.
     * @memberof TableDataSource.prototype
     * @type {TableStyle}
     */
    this.tableStyle = tableStyle;  // Can be undefined.

    this._legendHelper = undefined;
    this._legendUrl = undefined;
    this._extent = undefined;

    this.loadingData = false;

    // Track _tableStructure so that csvCatalogItem's concepts are maintained.
    // Track _legendUrl so that csvCatalogItem can update the legend if it changes.
    knockout.track(this, ['_tableStructure', '_legendUrl']);

    // Whenever the active item is changed, recalculate the legend and the display of all the entities.
    // This is triggered both on deactivation and on reactivation, ie. twice per change; it would be nicer to trigger once.
    knockout.getObservable(this._tableStructure, 'activeItems').subscribe(changedActiveItems.bind(null, this), this);
};

// TODO: do we need to stop this.tableStyle from being serialized/updated?

defineProperties(TableDataSource.prototype, {
    /**
     * Gets a human-readable name for this instance.
     * @memberof TableDataSource.prototype
     * @type {String}
     */
    name : {
        get : function() {
            return this._name;
        }
    },
    /**
     * Gets the clock settings defined by the loaded data.  If
     * only static data exists, this value is undefined.
     * @memberof TableDataSource.prototype
     * @type {DataSourceClock}
     */
   clock : {
        get : function() {
            var timeColumn = this._tableStructure.columnsByType[VarType.TIME][0];
            if (defined(timeColumn)) {
                return timeColumn.clock;
            }
        }
    },
    /**
     * Gets the collection of {@link Entity} instances.
     * @memberof TableDataSource.prototype
     * @type {EntityCollection}
     */
   entities : {
        get : function() {
            return this._entityCollection;
        }
    },
    /**
     * Gets a value indicating if the data source is currently loading data.
     * @memberof TableDataSource.prototype
     * @type {Boolean}
     */
   isLoading : {
        get : function() {
            return this.loadingData;
        }
    },
    /**
     * Gets a CesiumEvent that will be raised when the underlying data changes.
     * @memberof TableDataSource.prototype
     * @type {CesiumEvent}
     */
   changedEvent : {
        get : function() {
            return this._changed;
        }
    },
    /**
     * Gets a CesiumEvent that will be raised if an error is encountered during processing.
     * @memberof TableDataSource.prototype
     * @type {CesiumEvent}
     */
   errorEvent : {
        get : function() {
            return this._error;
        }
    },
    /**
     * Gets a CesiumEvent that will be raised when the data source either starts or stops loading.
     * @memberof TableDataSource.prototype
     * @type {CesiumEvent}
     */
    loadingEvent : {
        get : function() {
            return this._loading;
        }
    },

    /**
     * Gets the TableStructure object holding all the data.
     * @memberof TableDataSource.prototype
     * @type {TableStructure}
     */
    tableStructure : {
        get : function() {
            return this._tableStructure;
        }
    },

    /**
     * Gets a Rectangle covering the extent of the data, based on lat & lon columns. (It could be based on regions too eventually.)
     * @type {Rectangle}
     */
    extent: {
        get: function() {
            return this._extent;
        }
    },

    /**
     * Gets a URL for the legend for this data.
     * @type {String}
     */
    legendUrl: {
        get: function() {
            return this._legendUrl;
        }
    }

});

/**
 * Creates a table structure from the csv provided, and attaches it to this datasource.
 * @param  {String} csvString Csv-formatted string.
 */
<<<<<<< HEAD
TableDataSource.prototype.loadFromCsv = function(csvString, tableStyle) {
    var that = this;
    // Keep our own reference to tableStyle, although it is on the catalogItem too.
    if (defined(tableStyle) && !(tableStyle instanceof TableStyle)) {
        throw new DeveloperError('Please pass a TableStyle object.');
    }
    that._tableStyle = tableStyle;
    var tableStructure = that._tableStructure;
    tableStructure.loadFromCsv(csvString);
    that._dataReady = when(); // The data is loaded and ready to check.
    // Note that dataSource._tableStructure.loadFromCsv changes activeItems, which triggers a knockout.getObservable call, which
    // triggers updateEntitiesAndExtent and the region-mapping equivalent, possibly before this ever happens.
    // However, when we activate a column below, those will all happen again, this time with availabilities defined.
    // TODO: Can we stop this double-triggering?
    that.setupClock();
    that.activateColumnFromTableStyle();
    if (that.hasLatitudeAndLongitude) {
        // If it has lat & lon, just choose a sensible active column, if one is not already set.        
        ensureActiveColumn(tableStructure);
    } else {
        // If it doesn't, it may be a region mapped csv. This is an async check.
        that.regionPromise.then(function(regionDetails) {
            if (regionDetails) {
                TableDataSource.setRegionColumnType(regionDetails);
                ensureActiveColumn(tableStructure); // This needed to wait until we know which column is the region.
            } else {
                console.log('No lat & lon or regional columns found in csv file.');
            }
        });
    }
};

/**
 * Creates a clock if there is a time column.  Assume the first time column is the one.
 * Also caches the time intervals for each entry (in this._availabilities).
 */
TableDataSource.prototype.setupClock = function() {
    var that = this;
    var tableStructure = this._tableStructure;
    if (tableStructure.columnsByType[VarType.TIME].length > 0) {
        var timeColumn = tableStructure.columnsByType[VarType.TIME][0];
        this._availabilities = timeColumn.values.map(function(value, index) {
            return calculateAvailability(index, timeColumn, that._tableStyle);
        });
        var availabilityCollection = new TimeIntervalCollection();
        this._availabilities.forEach(function(availability) {
            availabilityCollection.addInterval(availability);
        });
        updateClock(this, availabilityCollection);
    }
};

/**
 * Activates the column specified in the table style's "dataVariable" parameter, if any.
 */
TableDataSource.prototype.activateColumnFromTableStyle = function() {
    var tableStyle = this._tableStyle;
    if (defined(tableStyle) && defined(tableStyle.dataVariable)) {
        var columnToActivate = this._tableStructure.getColumnWithName(tableStyle.dataVariable);
        if (columnToActivate) {
            columnToActivate.toggleActive();
        }
    }
};

/**
 * Set the region column type. Note this is on the class TableDataSource itself, not on an instance.
 * Currently we only use the first possible region column, and leave any others as they are.
 * Only call this if you know it has a region column, ie. inside: this.regionPromise.then(function(regionDetails) {if (regionDetails) {...}});
 * @param {Object[]} regionDetails The data source's regionDetails array.
 */
TableDataSource.setRegionColumnType = function(regionDetails) {
    var regionDetail = regionDetails[0];
    console.log('Found region match based on ' + regionDetail.column.name + (defined(regionDetail.disambigColumn) ? (' and ' + regionDetail.disambigColumn.name) : ''));
    regionDetail.column.type = VarType.REGION;
    if (defined(regionDetail.disambigColumn)) {
        regionDetail.disambigColumn.type = VarType.REGION;
    }
=======
TableDataSource.prototype.loadFromCsv = function(csvString) {
    this._tableStructure.loadFromCsv(csvString);
>>>>>>> d23736aa
};

function reviseLegendHelper(dataSource) {
    // Currently we only use the first possible region column.
    var activeColumn = dataSource._tableStructure.activeItems[0];
    var regionProvider = defined(dataSource._regionDetails) ? dataSource._regionDetails[0].regionProvider : undefined;
    dataSource._legendHelper = new LegendHelper(activeColumn, dataSource.tableStyle, regionProvider);
    dataSource._legendUrl = dataSource._legendHelper.legendUrl();
}

/**
 * Call when the active column changes, or when the table data source is first shown.
 * Generates a LegendHelper.
 * For lat/lon files, updates entities and extent.
 * For region files, rebuilds and redisplays the regionImageryLayer.
 */
function changedActiveItems(dataSource) {
    reviseLegendHelper(dataSource);
    updateEntitiesAndExtent(dataSource);  // Only does anything if there are lat & lon columns.
<<<<<<< HEAD
    if (defined(dataSource._regionImageryLayer) || defined(dataSource._hadImageryAtLayerIndex)) {
        dataSource.regionPromise.then(function(regionDetails) {
            redisplayRegions(dataSource);
            if (defined(dataSource._regionImageryLayer) && !defined(regionDetails)) {
                // In this case, the region mapping was on, but has been switched off, so disable the imagery layer.
                // Record the fact so that we know to turn it on again if active items change again.
                // dataSource._regionImageryLayer._layerIndex is not always defined, so use "true" in that case.
                dataSource._hadImageryAtLayerIndex = dataSource._regionImageryLayer._layerIndex;  // Would prefer not to access an internal variable of imageryLayer.
                if (!defined(dataSource._hadImageryAtLayerIndex)) {
                    dataSource._hadImageryAtLayerIndex = true;
                }
                ImageryLayerCatalogItem.hideLayer(dataSource._catalogItem, dataSource._regionImageryLayer);
                ImageryLayerCatalogItem.disableLayer(dataSource._catalogItem, dataSource._regionImageryLayer);
                dataSource._regionImageryLayer = undefined;
            }
        });
    }
}

// The functions enable, disable, show and hide are required for region mapping.
TableDataSource.prototype.enable = function(layerIndex) {
    var that = this;
    this.regionPromise.then(function(regionDetails) {
        if (regionDetails) {
            updateClockSubscription(that);
            // If you go through TableDataSource.loadFromCsv this check is redundant.  TODO: check this statement.
            if (!defined(that._legendHelper)) { // TODO: possibly this will pull an old legend??
                reviseLegendHelper(that);
            }
            setNewRegionImageryLayer(that, layerIndex);
        }
    });
};

TableDataSource.prototype.disable = function() {
    var that = this;
    this.regionPromise.then(function(regionDetails) {
        if (regionDetails) {
            updateClockSubscription(that);
            ImageryLayerCatalogItem.disableLayer(that._catalogItem, that._regionImageryLayer);
            that._regionImageryLayer = undefined;
        }
    });
};

TableDataSource.prototype.show = function() {
    var that = this;
    this.regionPromise.then(function(regionDetails) {
        if (regionDetails) {
            updateClockSubscription(that);
            ImageryLayerCatalogItem.showLayer(that._catalogItem, that._regionImageryLayer);
        } else {
            var dataSources = that._catalogItem.terria.dataSources;
            if (dataSources.contains(that)) {
                throw new DeveloperError('This data source is already shown.');
            }
            dataSources.add(that);
        }
    });
};

TableDataSource.prototype.hide = function() {
    var that = this;
    this.regionPromise.then(function(regionDetails) {
        if (regionDetails) {
            updateClockSubscription(that);
            ImageryLayerCatalogItem.hideLayer(that._catalogItem, that._regionImageryLayer);
        } else {
            var dataSources = that._catalogItem.terria.dataSources;
            if (!dataSources.contains(that)) {
                throw new DeveloperError('This data source is not shown.');
            }
            dataSources.remove(that, false);
        }
    });
};

TableDataSource.prototype.updateOpacity = function(opacity) {
    if (defined(this._regionImageryLayer)) {
        if (defined(this._regionImageryLayer.alpha)) {
            this._regionImageryLayer.alpha = opacity;
        }

        if (defined(this._regionImageryLayer.setOpacity)) {
            this._regionImageryLayer.setOpacity(opacity);
        }
    }
};

function ensureActiveColumn(tableStructure) {
    // Find and activate the first SCALAR or ENUM column, if no columns are active.
    if (tableStructure.activeItems.length === 0) {
        var suitableColumns = tableStructure.columns.filter(function(col) {
            return ([VarType.SCALAR, VarType.ENUM].indexOf(col.type) >= 0);
        });
        if (suitableColumns.length > 0) {
            suitableColumns[0].toggleActive();
        }
    }
}

var endScratch = new JulianDate();

/**
 * Builds a promise which resolves to either:
 *   undefined if no regions;
 *   An array of objects with regionProvider, column and disambigColumn properties.
 * It also caches this object in dataSource._regionDetails.
 *
 * The steps involved are:
 * 0. Wait for the data to be ready, if needed. (For loaded csvs, this is trivially true, but it might be constructed elsewhere.)
 * 1. Get the region provider list (asynchronously).
 * 2. Use this list to find all the possible region identifiers for this table, eg. 'postcode' or 'sa4_code'.
 *    If the user specified a prefered region variable name/type, put this to the front of the list.
 *    Elsewhere, we only offer the user the first region mapping possibility.
 * 3. Load the region ids of each possible region identifier (asynchronously), eg. ['2001', '2002', ...].
 * 4. Once all of these are known, cache and return all the details of all the possible region mapping approaches.
 *
 * These steps are sequenced using a series of promise.thens, so that the caller only sees a promise resolving to the end result.
 *
 * It is safe to call this multiple times, as each asynchronous call returns a cached promise if it exists.
 *
 * @param  {TableDataSource} dataSource The TableDataSource instance.
 * @return {Promise} The promise.
 */
function buildRegionPromise(dataSource) {
    return dataSource._dataReady.then(function() {
        // This returns a cached version if available.
        return RegionProviderList.fromUrl(dataSource._regionMappingDefinitionsUrl);
    }).then(function(regionProviderList) {
        var targetRegionVariableName, targetRegionType;
        if (defined(dataSource._tableStyle)) {
            targetRegionVariableName = dataSource._tableStyle.regionVariable;
            targetRegionType = dataSource._tableStyle.regionType;
        }
        // We have a region provider list, now get the region provider and load its region ids (another async job).
        // Provide the user-specified region variable name and type. If specified, getRegionDetails will return them as the first object in the returned array.
        var rawRegionDetails = regionProviderList.getRegionDetails(dataSource._tableStructure.getColumnNames(), targetRegionVariableName, targetRegionType);
        if (rawRegionDetails.length > 0) {
            return loadRegionIds(dataSource, rawRegionDetails);
        }
    });
}

function loadRegionIds(dataSource, rawRegionDetails) {
    var promises = rawRegionDetails.map(function(rawRegionDetail) { return rawRegionDetail.regionProvider.loadRegionIDs(); });
    return when.all(promises).then(function() {
        // Cache the details in a nicer format, storing the actual columns rather than just the column names.
        var regionDetails = rawRegionDetails.map(function(rawRegionDetail) {
            return {
                regionProvider: rawRegionDetail.regionProvider,
                column: dataSource._tableStructure.getColumnWithName(rawRegionDetail.variableName),
                disambigColumn: dataSource._tableStructure.getColumnWithName(rawRegionDetail.disambigVariableName),
            };
        });
        if (defined(dataSource._regionDetails)) {
            // The region provider may have changed.
            // Use this as a proxy for when the entire tableStructure has been changed, which the AbsIttCatalogItem can do.
            // Check if we need to renew clock (as the availabilities may be different).
            dataSource.setupClock();
        }
        dataSource._regionDetails = regionDetails;
        return regionDetails;
    }).otherwise(function(e) {
        console.log('error loading region ids', e);
    });
=======
    dataSource._changed.raiseEvent(dataSource);
>>>>>>> d23736aa
}


/**
 * Calculate the "show" interval collection property, given the availability.
 * The show property has data=true/false over the period it is visible/invisible.
 * If availability is undefined, it has data=false over all possible time.
 *
 * @param  {TimeIntervalCollection} [availability] The availability interval, used to get the start and stop dates. Only the first interval in the collection is used.
 * @return {TimeIntervalCollectionProperty} Has data=false/true over the period this entry is invisible/visible (even if timeColumn is undefined).
 */
function calculateShow(availability) {
    var show = new TimeIntervalCollectionProperty();
    if (!defined(availability)) {
        show.intervals.addInterval(new TimeInterval({start: Iso8601.MINIMUM_VALUE, stop: Iso8601.MAXIMUM_VALUE, data: true}));
    } else {
        var start = availability.findInterval(0).start;
        var stop = availability.findInterval(0).stop;
        show.intervals.addInterval(new TimeInterval({start: Iso8601.MINIMUM_VALUE, stop: Iso8601.MAXIMUM_VALUE, data: false}));
        show.intervals.addInterval(new TimeInterval({start: start, stop: stop, data: true}));
    }
    return show;
}

// Adds a point of the given scale, color and show (availability) to the entity.
// If there is an image defined in the tableStyle, use a billboard instead.
function addPointToEntity(entity, tableStyle, scale, color, show) {
    //no image so use point
    if (!defined(tableStyle) || !defined(tableStyle.imageUrl) || tableStyle.imageUrl === '') {
        entity.point = {
            outlineColor: new Color(0, 0, 0, 1),
            outlineWidth: 1,
            pixelSize: 8 * scale,
            color: color,
            show: show
        };
    } else {
        entity.billboard = {
            horizontalOrigin : HorizontalOrigin.CENTER,
            verticalOrigin : VerticalOrigin.BOTTOM,
            image : tableStyle.imageUrl,
            scale : scale,
            color : color,
            show : show
        };
    }
}

// Effectively just does entity.properties = properties, but adding the property 'properties' to entity if needed.
function setEntityProperties(entity, properties) {
    if (entity.propertyNames.indexOf('properties') === -1) {
        // not defined yet, but could be in future
        entity.addProperty('properties');
    }
    entity.properties = properties;
}

// Set the features (entities) on this data source, using tableColumn to provide values and tableStyle for styling.
// Set the extent based on those entities.
function updateEntitiesAndExtent(dataSource) {
    var tableStructure = dataSource._tableStructure;
    var legendHelper = dataSource._legendHelper;
    var tableColumn = legendHelper.tableColumn;
    var tableStyle = legendHelper.tableStyle;
    var longitudeColumn = tableStructure.columnsByType[VarType.LON][0];
    var latitudeColumn = tableStructure.columnsByType[VarType.LAT][0];
    if (defined(longitudeColumn) && defined(latitudeColumn)) {
        // remove existing entities first
        dataSource._entityCollection.removeAll();

        var heightColumn = tableStructure.columnsByType[VarType.ALT][0];
        var timeColumn = tableStructure.columnsByType[VarType.TIME][0];

        var rowObjects = tableStructure.toRowObjects();
        var fallbackNameField = chooseFallbackNameField(tableStructure.getColumnNames());
        var rowDescriptions = tableStructure.toRowDescriptions(dataSource.tableStyle && dataSource.tableStyle.featureInfoFields);

        for (var i = 0; i < rowObjects.length; i++) {
            var rowObject = rowObjects[i];
            var objectId = createGuid();
            var entity = new Entity({
                id: objectId,
                name: rowObject.title || rowObject[fallbackNameField] || defaultEntityName
            });
            entity.description = rowDescriptions[i];
            entity.position = Cartesian3.fromDegrees(
                longitudeColumn.values[i],
                latitudeColumn.values[i],
                defined(heightColumn) ? heightColumn.values[i] : undefined
            );
            setEntityProperties(entity, rowObject);

            var value = defined(tableColumn) ? tableColumn.indicesOrNumericalValues[i] : undefined;
            var color = legendHelper.getColorFromValue(value);
            var scale = legendHelper.getScaleFromValue(value);
            entity.availability = timeColumn && timeColumn.availabilities && timeColumn.availabilities[i];
            var show = calculateShow(entity.availability);
            addPointToEntity(entity, tableStyle, scale, color, show);
            dataSource._entityCollection.add(entity);
        }

        dataSource._extent = Rectangle.fromDegrees(
            longitudeColumn.minimumValue, latitudeColumn.minimumValue, longitudeColumn.maximumValue, latitudeColumn.maximumValue
        );
    }
}


function chooseFallbackNameField(keys) {
    // Choose a name field by the same logic as Cesium's GeoJsonDataSource.
    // Following Cesium's approach, we override this with 'title' if it is truthy.
    //1) The first case-insensitive property with the name 'title',
    //2) The first case-insensitive property with the name 'name',
    //3) The first property containing the word 'title'.
    //4) The first property containing the word 'name',
    var nameProperty;
    var namePropertyPrecedence = Number.MAX_VALUE;
    for (var i = 0; i < keys.length; i++) {
        var key = keys[i];
        var lowerKey = key.toLowerCase();
        if (namePropertyPrecedence > 1 && lowerKey === 'title') {
            namePropertyPrecedence = 1;
            nameProperty = key;
            break;
        } else if (namePropertyPrecedence > 2 && lowerKey === 'name') {
            namePropertyPrecedence = 2;
            nameProperty = key;
        } else if (namePropertyPrecedence > 3 && /title/i.test(key)) {
            namePropertyPrecedence = 3;
            nameProperty = key;
        } else if (namePropertyPrecedence > 4 && /name/i.test(key)) {
            namePropertyPrecedence = 4;
            nameProperty = key;
        }
    }
    return nameProperty;
}

/**
* Destroy the object and release resources
*
*/
TableDataSource.prototype.destroy = function() {
    // Do we need to explicitly unsubscribe from the clock?
    return destroyObject(this);
};

module.exports = TableDataSource;<|MERGE_RESOLUTION|>--- conflicted
+++ resolved
@@ -189,89 +189,9 @@
  * Creates a table structure from the csv provided, and attaches it to this datasource.
  * @param  {String} csvString Csv-formatted string.
  */
-<<<<<<< HEAD
-TableDataSource.prototype.loadFromCsv = function(csvString, tableStyle) {
-    var that = this;
-    // Keep our own reference to tableStyle, although it is on the catalogItem too.
-    if (defined(tableStyle) && !(tableStyle instanceof TableStyle)) {
-        throw new DeveloperError('Please pass a TableStyle object.');
-    }
-    that._tableStyle = tableStyle;
-    var tableStructure = that._tableStructure;
-    tableStructure.loadFromCsv(csvString);
-    that._dataReady = when(); // The data is loaded and ready to check.
-    // Note that dataSource._tableStructure.loadFromCsv changes activeItems, which triggers a knockout.getObservable call, which
-    // triggers updateEntitiesAndExtent and the region-mapping equivalent, possibly before this ever happens.
-    // However, when we activate a column below, those will all happen again, this time with availabilities defined.
-    // TODO: Can we stop this double-triggering?
-    that.setupClock();
-    that.activateColumnFromTableStyle();
-    if (that.hasLatitudeAndLongitude) {
-        // If it has lat & lon, just choose a sensible active column, if one is not already set.        
-        ensureActiveColumn(tableStructure);
-    } else {
-        // If it doesn't, it may be a region mapped csv. This is an async check.
-        that.regionPromise.then(function(regionDetails) {
-            if (regionDetails) {
-                TableDataSource.setRegionColumnType(regionDetails);
-                ensureActiveColumn(tableStructure); // This needed to wait until we know which column is the region.
-            } else {
-                console.log('No lat & lon or regional columns found in csv file.');
-            }
-        });
-    }
-};
-
-/**
- * Creates a clock if there is a time column.  Assume the first time column is the one.
- * Also caches the time intervals for each entry (in this._availabilities).
- */
-TableDataSource.prototype.setupClock = function() {
-    var that = this;
-    var tableStructure = this._tableStructure;
-    if (tableStructure.columnsByType[VarType.TIME].length > 0) {
-        var timeColumn = tableStructure.columnsByType[VarType.TIME][0];
-        this._availabilities = timeColumn.values.map(function(value, index) {
-            return calculateAvailability(index, timeColumn, that._tableStyle);
-        });
-        var availabilityCollection = new TimeIntervalCollection();
-        this._availabilities.forEach(function(availability) {
-            availabilityCollection.addInterval(availability);
-        });
-        updateClock(this, availabilityCollection);
-    }
-};
-
-/**
- * Activates the column specified in the table style's "dataVariable" parameter, if any.
- */
-TableDataSource.prototype.activateColumnFromTableStyle = function() {
-    var tableStyle = this._tableStyle;
-    if (defined(tableStyle) && defined(tableStyle.dataVariable)) {
-        var columnToActivate = this._tableStructure.getColumnWithName(tableStyle.dataVariable);
-        if (columnToActivate) {
-            columnToActivate.toggleActive();
-        }
-    }
-};
-
-/**
- * Set the region column type. Note this is on the class TableDataSource itself, not on an instance.
- * Currently we only use the first possible region column, and leave any others as they are.
- * Only call this if you know it has a region column, ie. inside: this.regionPromise.then(function(regionDetails) {if (regionDetails) {...}});
- * @param {Object[]} regionDetails The data source's regionDetails array.
- */
-TableDataSource.setRegionColumnType = function(regionDetails) {
-    var regionDetail = regionDetails[0];
-    console.log('Found region match based on ' + regionDetail.column.name + (defined(regionDetail.disambigColumn) ? (' and ' + regionDetail.disambigColumn.name) : ''));
-    regionDetail.column.type = VarType.REGION;
-    if (defined(regionDetail.disambigColumn)) {
-        regionDetail.disambigColumn.type = VarType.REGION;
-    }
-=======
+
 TableDataSource.prototype.loadFromCsv = function(csvString) {
     this._tableStructure.loadFromCsv(csvString);
->>>>>>> d23736aa
 };
 
 function reviseLegendHelper(dataSource) {
@@ -291,176 +211,7 @@
 function changedActiveItems(dataSource) {
     reviseLegendHelper(dataSource);
     updateEntitiesAndExtent(dataSource);  // Only does anything if there are lat & lon columns.
-<<<<<<< HEAD
-    if (defined(dataSource._regionImageryLayer) || defined(dataSource._hadImageryAtLayerIndex)) {
-        dataSource.regionPromise.then(function(regionDetails) {
-            redisplayRegions(dataSource);
-            if (defined(dataSource._regionImageryLayer) && !defined(regionDetails)) {
-                // In this case, the region mapping was on, but has been switched off, so disable the imagery layer.
-                // Record the fact so that we know to turn it on again if active items change again.
-                // dataSource._regionImageryLayer._layerIndex is not always defined, so use "true" in that case.
-                dataSource._hadImageryAtLayerIndex = dataSource._regionImageryLayer._layerIndex;  // Would prefer not to access an internal variable of imageryLayer.
-                if (!defined(dataSource._hadImageryAtLayerIndex)) {
-                    dataSource._hadImageryAtLayerIndex = true;
-                }
-                ImageryLayerCatalogItem.hideLayer(dataSource._catalogItem, dataSource._regionImageryLayer);
-                ImageryLayerCatalogItem.disableLayer(dataSource._catalogItem, dataSource._regionImageryLayer);
-                dataSource._regionImageryLayer = undefined;
-            }
-        });
-    }
-}
-
-// The functions enable, disable, show and hide are required for region mapping.
-TableDataSource.prototype.enable = function(layerIndex) {
-    var that = this;
-    this.regionPromise.then(function(regionDetails) {
-        if (regionDetails) {
-            updateClockSubscription(that);
-            // If you go through TableDataSource.loadFromCsv this check is redundant.  TODO: check this statement.
-            if (!defined(that._legendHelper)) { // TODO: possibly this will pull an old legend??
-                reviseLegendHelper(that);
-            }
-            setNewRegionImageryLayer(that, layerIndex);
-        }
-    });
-};
-
-TableDataSource.prototype.disable = function() {
-    var that = this;
-    this.regionPromise.then(function(regionDetails) {
-        if (regionDetails) {
-            updateClockSubscription(that);
-            ImageryLayerCatalogItem.disableLayer(that._catalogItem, that._regionImageryLayer);
-            that._regionImageryLayer = undefined;
-        }
-    });
-};
-
-TableDataSource.prototype.show = function() {
-    var that = this;
-    this.regionPromise.then(function(regionDetails) {
-        if (regionDetails) {
-            updateClockSubscription(that);
-            ImageryLayerCatalogItem.showLayer(that._catalogItem, that._regionImageryLayer);
-        } else {
-            var dataSources = that._catalogItem.terria.dataSources;
-            if (dataSources.contains(that)) {
-                throw new DeveloperError('This data source is already shown.');
-            }
-            dataSources.add(that);
-        }
-    });
-};
-
-TableDataSource.prototype.hide = function() {
-    var that = this;
-    this.regionPromise.then(function(regionDetails) {
-        if (regionDetails) {
-            updateClockSubscription(that);
-            ImageryLayerCatalogItem.hideLayer(that._catalogItem, that._regionImageryLayer);
-        } else {
-            var dataSources = that._catalogItem.terria.dataSources;
-            if (!dataSources.contains(that)) {
-                throw new DeveloperError('This data source is not shown.');
-            }
-            dataSources.remove(that, false);
-        }
-    });
-};
-
-TableDataSource.prototype.updateOpacity = function(opacity) {
-    if (defined(this._regionImageryLayer)) {
-        if (defined(this._regionImageryLayer.alpha)) {
-            this._regionImageryLayer.alpha = opacity;
-        }
-
-        if (defined(this._regionImageryLayer.setOpacity)) {
-            this._regionImageryLayer.setOpacity(opacity);
-        }
-    }
-};
-
-function ensureActiveColumn(tableStructure) {
-    // Find and activate the first SCALAR or ENUM column, if no columns are active.
-    if (tableStructure.activeItems.length === 0) {
-        var suitableColumns = tableStructure.columns.filter(function(col) {
-            return ([VarType.SCALAR, VarType.ENUM].indexOf(col.type) >= 0);
-        });
-        if (suitableColumns.length > 0) {
-            suitableColumns[0].toggleActive();
-        }
-    }
-}
-
-var endScratch = new JulianDate();
-
-/**
- * Builds a promise which resolves to either:
- *   undefined if no regions;
- *   An array of objects with regionProvider, column and disambigColumn properties.
- * It also caches this object in dataSource._regionDetails.
- *
- * The steps involved are:
- * 0. Wait for the data to be ready, if needed. (For loaded csvs, this is trivially true, but it might be constructed elsewhere.)
- * 1. Get the region provider list (asynchronously).
- * 2. Use this list to find all the possible region identifiers for this table, eg. 'postcode' or 'sa4_code'.
- *    If the user specified a prefered region variable name/type, put this to the front of the list.
- *    Elsewhere, we only offer the user the first region mapping possibility.
- * 3. Load the region ids of each possible region identifier (asynchronously), eg. ['2001', '2002', ...].
- * 4. Once all of these are known, cache and return all the details of all the possible region mapping approaches.
- *
- * These steps are sequenced using a series of promise.thens, so that the caller only sees a promise resolving to the end result.
- *
- * It is safe to call this multiple times, as each asynchronous call returns a cached promise if it exists.
- *
- * @param  {TableDataSource} dataSource The TableDataSource instance.
- * @return {Promise} The promise.
- */
-function buildRegionPromise(dataSource) {
-    return dataSource._dataReady.then(function() {
-        // This returns a cached version if available.
-        return RegionProviderList.fromUrl(dataSource._regionMappingDefinitionsUrl);
-    }).then(function(regionProviderList) {
-        var targetRegionVariableName, targetRegionType;
-        if (defined(dataSource._tableStyle)) {
-            targetRegionVariableName = dataSource._tableStyle.regionVariable;
-            targetRegionType = dataSource._tableStyle.regionType;
-        }
-        // We have a region provider list, now get the region provider and load its region ids (another async job).
-        // Provide the user-specified region variable name and type. If specified, getRegionDetails will return them as the first object in the returned array.
-        var rawRegionDetails = regionProviderList.getRegionDetails(dataSource._tableStructure.getColumnNames(), targetRegionVariableName, targetRegionType);
-        if (rawRegionDetails.length > 0) {
-            return loadRegionIds(dataSource, rawRegionDetails);
-        }
-    });
-}
-
-function loadRegionIds(dataSource, rawRegionDetails) {
-    var promises = rawRegionDetails.map(function(rawRegionDetail) { return rawRegionDetail.regionProvider.loadRegionIDs(); });
-    return when.all(promises).then(function() {
-        // Cache the details in a nicer format, storing the actual columns rather than just the column names.
-        var regionDetails = rawRegionDetails.map(function(rawRegionDetail) {
-            return {
-                regionProvider: rawRegionDetail.regionProvider,
-                column: dataSource._tableStructure.getColumnWithName(rawRegionDetail.variableName),
-                disambigColumn: dataSource._tableStructure.getColumnWithName(rawRegionDetail.disambigVariableName),
-            };
-        });
-        if (defined(dataSource._regionDetails)) {
-            // The region provider may have changed.
-            // Use this as a proxy for when the entire tableStructure has been changed, which the AbsIttCatalogItem can do.
-            // Check if we need to renew clock (as the availabilities may be different).
-            dataSource.setupClock();
-        }
-        dataSource._regionDetails = regionDetails;
-        return regionDetails;
-    }).otherwise(function(e) {
-        console.log('error loading region ids', e);
-    });
-=======
     dataSource._changed.raiseEvent(dataSource);
->>>>>>> d23736aa
 }
 
 
