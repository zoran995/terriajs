import { Feature as GeoJSONFeature, Position } from "geojson";
import { action, observable, runInAction } from "mobx";
import Cartesian2 from "terriajs-cesium/Source/Core/Cartesian2";
import Cartesian3 from "terriajs-cesium/Source/Core/Cartesian3";
import clone from "terriajs-cesium/Source/Core/clone";
import Color from "terriajs-cesium/Source/Core/Color";
import createGuid from "terriajs-cesium/Source/Core/createGuid";
import DeveloperError from "terriajs-cesium/Source/Core/DeveloperError";
import Ellipsoid from "terriajs-cesium/Source/Core/Ellipsoid";
import Rectangle from "terriajs-cesium/Source/Core/Rectangle";
import ColorMaterialProperty from "terriajs-cesium/Source/DataSources/ColorMaterialProperty";
import ConstantPositionProperty from "terriajs-cesium/Source/DataSources/ConstantPositionProperty";
import ConstantProperty from "terriajs-cesium/Source/DataSources/ConstantProperty";
import Entity from "terriajs-cesium/Source/DataSources/Entity";
import ImageryLayerFeatureInfo from "terriajs-cesium/Source/Scene/ImageryLayerFeatureInfo";
import ImagerySplitDirection from "terriajs-cesium/Source/Scene/ImagerySplitDirection";
import isDefined from "../Core/isDefined";
import LatLonHeight from "../Core/LatLonHeight";
import featureDataToGeoJson from "../Map/featureDataToGeoJson";
import MapboxVectorTileImageryProvider from "../Map/MapboxVectorTileImageryProvider";
import { ProviderCoordsMap } from "../Map/PickedFeatures";
import MappableMixin from "../ModelMixins/MappableMixin";
import TimeVarying from "../ModelMixins/TimeVarying";
import MouseCoords from "../ReactViewModels/MouseCoords";
import CameraView from "./CameraView";
import Cesium3DTilesCatalogItem from "./Catalog/CatalogItems/Cesium3DTilesCatalogItem";
import CommonStrata from "./Definition/CommonStrata";
import Feature from "./Feature";
import GeoJsonCatalogItem from "./Catalog/CatalogItems/GeoJsonCatalogItem";
import Terria from "./Terria";

require("./ImageryLayerFeatureInfo"); // overrides Cesium's prototype.configureDescriptionFromProperties

export default abstract class GlobeOrMap {
  abstract readonly type: string;
  abstract readonly terria: Terria;
  abstract readonly canShowSplitter: boolean;
  protected static _featureHighlightName = "___$FeatureHighlight&__";

  private _removeHighlightCallback?: () => Promise<void> | void;
  private _highlightPromise: Promise<void> | undefined;
  private _tilesLoadingCountMax: number = 0;
  protected supportsPolylinesOnTerrain?: boolean;

  // True if zoomTo() was called and the map is currently zooming to dataset
  @observable isMapZooming = false;

  // An internal id to track an in progress call to zoomTo()
  _currentZoomId?: string;

  // This is updated by Leaflet and Cesium objects.
  // Avoid duplicate mousemove events.  Why would we get duplicate mousemove events?  I'm glad you asked:
  // http://stackoverflow.com/questions/17818493/mousemove-event-repeating-every-second/17819113
  // I (Kevin Ring) see this consistently on my laptop when Windows Media Player is running.
  @observable mouseCoords: MouseCoords = new MouseCoords();

  abstract destroy(): void;

  abstract doZoomTo(
    target: CameraView | Rectangle | MappableMixin.Instance,
    flightDurationSeconds: number
  ): Promise<void>;

  /**
   * Zoom map to a dataset or the given bounds.
   *
   * @param target A bounds item to zoom to
   * @param flightDurationSeconds Optional time in seconds for the zoom animation to complete
   * @returns A promise that resolves when the zoom animation is complete
   */
  @action
  zoomTo(
<<<<<<< HEAD
    target: CameraView | Rectangle | MappableMixin.MappableMixin,
    flightDurationSeconds: number = 3.0
=======
    target: CameraView | Rectangle | MappableMixin.Instance,
    flightDurationSeconds: number
>>>>>>> 5352f308
  ): Promise<void> {
    this.isMapZooming = true;
    const zoomId = createGuid();
    this._currentZoomId = zoomId;
    return this.doZoomTo(target, flightDurationSeconds).finally(
      action(() => {
        // Unset isMapZooming only if the local zoomId matches _currentZoomId.
        // If they do not match, it means there was another call to zoomTo which
        // could still be in progress and it will handle unsetting isMapZooming.
        if (zoomId === this._currentZoomId) {
          this.isMapZooming = false;
          this._currentZoomId = undefined;
          if (MappableMixin.isMixedInto(target) && TimeVarying.is(target)) {
            // Set the target as the source for timeline
            this.terria.timelineStack.promoteToTop(target);
          }
        }
      })
    );
  }

  abstract getCurrentCameraView(): CameraView;

  /* Gets the current container element.
   */
  abstract getContainer(): Element | undefined;

  abstract pauseMapInteraction(): void;
  abstract resumeMapInteraction(): void;

  abstract notifyRepaintRequired(): void;

  /**
   * Picks features based off a latitude, longitude and (optionally) height.
   * @param latLngHeight The position on the earth to pick.
   * @param providerCoords A map of imagery provider urls to the coords used to get features for those imagery
   *     providers - i.e. x, y, level
   * @param existingFeatures An optional list of existing features to concatenate the ones found from asynchronous picking to.
   */
  abstract pickFromLocation(
    latLngHeight: LatLonHeight,
    providerCoords: ProviderCoordsMap,
    existingFeatures: Feature[]
  ): void;

  /**
   * Return features at a latitude, longitude and (optionally) height for the given imagery layers.
   * @param latLngHeight The position on the earth to pick
   * @param providerCoords A map of imagery provider urls to the tile coords used to get features for those imagery
   * @returns A flat array of all the features for the given tiles that are currently on the map
   */
  abstract getFeaturesAtLocation(
    latLngHeight: LatLonHeight,
    providerCoords: ProviderCoordsMap
  ): Promise<Entity[] | undefined> | void;

  /**
   * Creates a {@see Feature} (based on an {@see Entity}) from a {@see ImageryLayerFeatureInfo}.
   * @param imageryFeature The imagery layer feature for which to create an entity-based feature.
   * @return The created feature.
   */
  protected _createFeatureFromImageryLayerFeature(
    imageryFeature: ImageryLayerFeatureInfo
  ) {
    const feature = new Feature({
      id: imageryFeature.name
    });
    feature.name = imageryFeature.name;
    if (imageryFeature.description) {
      feature.description = new ConstantProperty(imageryFeature.description); // already defined by the new Entity
    }
    feature.properties = imageryFeature.properties;
    feature.data = imageryFeature.data;
    feature.imageryLayer = imageryFeature.imageryLayer;

    if (imageryFeature.position) {
      feature.position = new ConstantPositionProperty(
        Ellipsoid.WGS84.cartographicToCartesian(imageryFeature.position)
      );
    }

    (<any>feature).coords = (<any>imageryFeature).coords;

    return feature;
  }

  /**
   * Adds loading progress for cesium
   */
  protected _updateTilesLoadingCount(tilesLoadingCount: number): void {
    if (tilesLoadingCount > this._tilesLoadingCountMax) {
      this._tilesLoadingCountMax = tilesLoadingCount;
    } else if (tilesLoadingCount === 0) {
      this._tilesLoadingCountMax = 0;
    }

    this.terria.tileLoadProgressEvent.raiseEvent(
      tilesLoadingCount,
      this._tilesLoadingCountMax
    );
  }

  /**
   * Returns the side of the splitter the `position` lies on.
   *
   * @param The screen position.
   * @return The side of the splitter on which `position` lies.
   */
  protected _getSplitterSideForScreenPosition(
    position: Cartesian2 | Cartesian3
  ): ImagerySplitDirection | undefined {
    const container = this.terria.currentViewer.getContainer();
    if (!isDefined(container)) {
      return;
    }

    const splitterX = container.clientWidth * this.terria.splitPosition;
    if (position.x <= splitterX) {
      return ImagerySplitDirection.LEFT;
    } else {
      return ImagerySplitDirection.RIGHT;
    }
  }

  abstract _addVectorTileHighlight(
    imageryProvider: MapboxVectorTileImageryProvider,
    rectangle: Rectangle
  ): () => void;

  async _highlightFeature(feature: Feature | undefined) {
    if (isDefined(this._removeHighlightCallback)) {
      await this._removeHighlightCallback();
      this._removeHighlightCallback = undefined;
      this._highlightPromise = undefined;
    }

    if (isDefined(feature)) {
      let hasGeometry = false;

      if (isDefined(feature._cesium3DTileFeature)) {
        const originalColor = feature._cesium3DTileFeature.color;
        const defaultColor = Color.fromCssColorString("#fffffe");

        // Get the highlight color from the catalogItem trait or default to baseMapContrastColor
        const catalogItem = feature._catalogItem;
        let highlightColor;
        if (catalogItem instanceof Cesium3DTilesCatalogItem) {
          highlightColor =
            Color.fromCssColorString(
              runInAction(() => catalogItem.highlightColor)
            ) ?? defaultColor;
        } else {
          highlightColor =
            Color.fromCssColorString(this.terria.baseMapContrastColor) ??
            defaultColor;
        }

        // highlighting doesn't work if the highlight colour is full white
        // so in this case use something close to white instead
        feature._cesium3DTileFeature.color = Color.equals(
          highlightColor,
          Color.WHITE
        )
          ? defaultColor
          : highlightColor;

        this._removeHighlightCallback = function() {
          if (
            isDefined(feature._cesium3DTileFeature) &&
            !feature._cesium3DTileFeature.tileset.isDestroyed()
          ) {
            feature._cesium3DTileFeature.color = originalColor;
          }
        };
      } else if (isDefined(feature.polygon)) {
        hasGeometry = true;

        const cesiumPolygon = feature.cesiumEntity || feature;

        const polygonOutline = cesiumPolygon.polygon!.outline;
        const polygonOutlineColor = cesiumPolygon.polygon!.outlineColor;
        const polygonMaterial = cesiumPolygon.polygon!.material;

        cesiumPolygon.polygon!.outline = new ConstantProperty(true);
        cesiumPolygon.polygon!.outlineColor = new ConstantProperty(
          Color.fromCssColorString(this.terria.baseMapContrastColor) ??
            Color.GRAY
        );
        cesiumPolygon.polygon!.material = new ColorMaterialProperty(
          new ConstantProperty(
            (
              Color.fromCssColorString(this.terria.baseMapContrastColor) ??
              Color.LIGHTGRAY
            ).withAlpha(0.75)
          )
        );

        this._removeHighlightCallback = function() {
          if (cesiumPolygon.polygon) {
            cesiumPolygon.polygon.outline = polygonOutline;
            cesiumPolygon.polygon.outlineColor = polygonOutlineColor;
            cesiumPolygon.polygon.material = polygonMaterial;
          }
        };
      } else if (isDefined(feature.polyline)) {
        hasGeometry = true;

        const cesiumPolyline = feature.cesiumEntity || feature;

        const polylineMaterial = cesiumPolyline.polyline!.material;
        const polylineWidth = cesiumPolyline.polyline!.width;

        (<any>cesiumPolyline).polyline.material =
          Color.fromCssColorString(this.terria.baseMapContrastColor) ??
          Color.LIGHTGRAY;
        cesiumPolyline.polyline!.width = new ConstantProperty(2);

        this._removeHighlightCallback = function() {
          if (cesiumPolyline.polyline) {
            cesiumPolyline.polyline.material = polylineMaterial;
            cesiumPolyline.polyline.width = polylineWidth;
          }
        };
      }

      if (!hasGeometry) {
        if (
          feature.imageryLayer &&
          feature.imageryLayer.imageryProvider instanceof
            MapboxVectorTileImageryProvider
        ) {
          const featureId =
            feature.data?.id ?? feature.properties?.id?.getValue?.();
          if (isDefined(featureId)) {
            const highlightImageryProvider = feature.imageryLayer.imageryProvider.createHighlightImageryProvider(
              featureId
            );
            this._removeHighlightCallback = this.terria.currentViewer._addVectorTileHighlight(
              highlightImageryProvider,
              feature.imageryLayer.imageryProvider.rectangle
            );
          }
        } else if (
          !isDefined(this.supportsPolylinesOnTerrain) ||
          this.supportsPolylinesOnTerrain
        ) {
          let geoJson: GeoJSONFeature | undefined = featureDataToGeoJson(
            feature.data
          );

          // Show geometry associated with the feature.
          // Don't show points; the targeting cursor is sufficient.
          if (
            geoJson &&
            geoJson.geometry &&
            geoJson.geometry.type !== "Point"
          ) {
            // Turn Polygons into MultiLineStrings, because we're only showing the outline.
            if (
              geoJson.geometry.type === "Polygon" ||
              geoJson.geometry.type === "MultiPolygon"
            ) {
              geoJson = <GeoJSONFeature>clone(geoJson);
              geoJson.geometry = clone(geoJson.geometry);

              if (geoJson.geometry.type === "MultiPolygon") {
                const newCoordinates: Position[][] = [];
                geoJson.geometry.coordinates.forEach(polygon => {
                  newCoordinates.push(...polygon);
                });
                (<any>geoJson).geometry.coordinates = newCoordinates;
              }

              geoJson.geometry.type = "MultiLineString";
            }

            const catalogItem = new GeoJsonCatalogItem(
              GlobeOrMap._featureHighlightName,
              this.terria
            );

            catalogItem.setTrait(
              CommonStrata.user,
              "name",
              GlobeOrMap._featureHighlightName
            );
            catalogItem.setTrait(
              CommonStrata.user,
              "geoJsonData",
              <any>geoJson
            );
            catalogItem.setTrait(CommonStrata.user, "clampToGround", true);
            catalogItem.setTrait(CommonStrata.user, "style", {
              "stroke-width": 2,
              stroke: this.terria.baseMapContrastColor,
              fill: undefined,
              "fill-opacity": 0,
              "marker-color": this.terria.baseMapContrastColor,
              "marker-size": undefined,
              "marker-symbol": undefined,
              "marker-opacity": undefined,
              "stroke-opacity": undefined,
              "marker-url": undefined
            });

            const removeCallback = (this._removeHighlightCallback = () => {
              if (!isDefined(this._highlightPromise)) {
                return;
              }
              return this._highlightPromise
                .then(() => {
                  if (removeCallback !== this._removeHighlightCallback) {
                    return;
                  }
                  catalogItem.setTrait(CommonStrata.user, "show", false);
                  this.terria.overlays.remove(catalogItem);
                })
                .catch(function() {});
            });

            catalogItem.setTrait(CommonStrata.user, "show", true);

            this._highlightPromise = this.terria.overlays.add(catalogItem);
          }
        }
      }
    }
  }

  /**
   * Captures a screenshot of the map.
   * @return A promise that resolves to a data URL when the screenshot is ready.
   */
  captureScreenshot(): Promise<string> {
    throw new DeveloperError(
      "captureScreenshot must be implemented in the derived class."
    );
  }
}<|MERGE_RESOLUTION|>--- conflicted
+++ resolved
@@ -24,9 +24,9 @@
 import MouseCoords from "../ReactViewModels/MouseCoords";
 import CameraView from "./CameraView";
 import Cesium3DTilesCatalogItem from "./Catalog/CatalogItems/Cesium3DTilesCatalogItem";
+import GeoJsonCatalogItem from "./Catalog/CatalogItems/GeoJsonCatalogItem";
 import CommonStrata from "./Definition/CommonStrata";
 import Feature from "./Feature";
-import GeoJsonCatalogItem from "./Catalog/CatalogItems/GeoJsonCatalogItem";
 import Terria from "./Terria";
 
 require("./ImageryLayerFeatureInfo"); // overrides Cesium's prototype.configureDescriptionFromProperties
@@ -70,13 +70,8 @@
    */
   @action
   zoomTo(
-<<<<<<< HEAD
-    target: CameraView | Rectangle | MappableMixin.MappableMixin,
+    target: CameraView | Rectangle | MappableMixin.Instance,
     flightDurationSeconds: number = 3.0
-=======
-    target: CameraView | Rectangle | MappableMixin.Instance,
-    flightDurationSeconds: number
->>>>>>> 5352f308
   ): Promise<void> {
     this.isMapZooming = true;
     const zoomId = createGuid();
