<<<<<<< HEAD
import { autorun, observable, runInAction } from "mobx";
=======
import { autorun, computed, observable, runInAction } from "mobx";
import { fromPromise } from "mobx-utils";
>>>>>>> ae1fb8f6
import {
  Category,
  SearchAction
} from "../../Core/AnalyticEvents/analyticEvents";
import { TerriaErrorSeverity } from "../../Core/TerriaError";
import GroupMixin from "../../ModelMixins/GroupMixin";
import ReferenceMixin from "../../ModelMixins/ReferenceMixin";
import SearchProviderMixin from "../../ModelMixins/SearchProviders/SearchProviderMixin";
import CatalogSearchProviderTraits from "../../Traits/SearchProviders/CatalogSearchProviderTraits";
import CommonStrata from "../Definition/CommonStrata";
import CreateModel from "../Definition/CreateModel";
import { BaseModel } from "../Definition/Model";
import Terria from "../Terria";
import SearchProviderResults from "./SearchProviderResults";
import SearchResult from "./SearchResult";

type UniqueIdString = string;
type ResultMap = Map<UniqueIdString, boolean>;

export function loadAndSearchCatalogRecursively(
  models: BaseModel[],
  searchTextLowercase: string,
  searchResults: SearchProviderResults,
  resultMap: ResultMap,
  iteration: number = 0
): Promise<void> {
  // checkTerriaAgainstResults(terria, searchResults)
  // don't go further than 10 deep, but also if we have references that never
  // resolve to a target, might overflow
  if (iteration > 10) {
    return Promise.resolve();
  }
  // add some public interface for terria's `models`?
  const referencesAndGroupsToLoad: any[] = models.filter((model: any) => {
    if (resultMap.get(model.uniqueId) === undefined) {
      const modelToSave = model.target || model;
      // Use a flattened string of definition data later,
      // without only checking name/id/descriptions?
      // saveModelToJson(modelToSave, {
      //   includeStrata: [CommonStrata.definition]
      // });
      autorun(reaction => {
        const searchString = `${modelToSave.name} ${modelToSave.uniqueId} ${modelToSave.description}`;
        const matchesString =
          searchString.toLowerCase().indexOf(searchTextLowercase) !== -1;
        resultMap.set(model.uniqueId, matchesString);
        if (matchesString) {
          runInAction(() => {
            searchResults.results.push(
              new SearchResult({
                name: name,
                catalogItem: modelToSave
              })
            );
          });
        }
        reaction.dispose();
      });
    }

    if (ReferenceMixin.isMixedInto(model) || GroupMixin.isMixedInto(model)) {
      return true;
    }
    // Could also check for loadMembers() here, but will be even slower
    // (relies on external non-magda services to be performant)

    return false;
  });

  // If we have no members to load
  if (referencesAndGroupsToLoad.length === 0) {
    return Promise.resolve();
  }
  return new Promise((resolve, reject) => {
    autorun(reaction => {
      Promise.all(
        referencesAndGroupsToLoad.map(async model => {
          if (ReferenceMixin.isMixedInto(model)) {
            // TODO: could handle errors better here
            (await model.loadReference()).throwIfError();
          }
          // TODO: investigate performant route for calling loadMembers on additional groupmixins
          // else if (GroupMixin.isMixedInto(model)) {
          //   return model.loadMembers();
          // }
        })
      )
        .then(() => {
          // Then call this function again to see if new child references were loaded in
          resolve(
            loadAndSearchCatalogRecursively(
              models,
              searchTextLowercase,
              searchResults,
              resultMap,
              iteration + 1
            )
          );
        })
        .catch(error => {
          reject(error);
        });
      reaction.dispose();
    });
  });
}

export default class CatalogSearchProvider extends SearchProviderMixin(
  CreateModel(CatalogSearchProviderTraits)
) {
  static readonly type = "catalog-search-provider";
  @observable isSearching: boolean = false;
  @observable debounceDurationOnceLoaded: number = 300;

  constructor(id: string | undefined, terria: Terria) {
    super(id, terria);
    this.setTrait(
      CommonStrata.defaults,
      "minCharacters",
      terria.configParameters.searchBarModel!.minCharacters
    );
  }

  get type() {
    return CatalogSearchProvider.type;
  }

<<<<<<< HEAD
  protected logEvent(searchText: string) {
    this.terria.analytics?.logEvent(
      Category.search,
      SearchAction.catalog,
      searchText
=======
  @computed get resultsAreReferences() {
    return (
      isDefined(this.terria.catalogIndex?.loadPromise) &&
      fromPromise(this.terria.catalogIndex!.loadPromise).state === "fulfilled"
>>>>>>> ae1fb8f6
    );
  }

  protected async doSearch(
    searchText: string,
    searchResults: SearchProviderResults
  ): Promise<void> {
    runInAction(() => (this.isSearching = true));

    searchResults.results.length = 0;
    searchResults.message = undefined;

    if (searchText === undefined || /^\s*$/.test(searchText)) {
      runInAction(() => (this.isSearching = false));
      return Promise.resolve();
    }

<<<<<<< HEAD
=======
    // Load catalogIndex if needed
    if (this.terria.catalogIndex && !this.terria.catalogIndex.loadPromise) {
      try {
        await this.terria.catalogIndex.load();
      } catch (e) {
        this.terria.raiseErrorToUser(
          e,
          "Failed to load catalog index. Searching may be slow/inaccurate"
        );
      }
    }

    this.terria.analytics?.logEvent(
      Category.search,
      SearchAction.catalog,
      searchText
    );
>>>>>>> ae1fb8f6
    const resultMap: ResultMap = new Map();

    try {
      if (this.terria.catalogIndex?.searchIndex) {
        const results = await this.terria.catalogIndex.search(searchText);
        runInAction(() => (searchResults.results = results));
      } else {
        await loadAndSearchCatalogRecursively(
          this.terria.modelValues,
          searchText.toLowerCase(),
          searchResults,
          resultMap
        );
      }

      runInAction(() => {
        this.isSearching = false;
      });

      if (searchResults.isCanceled) {
        // A new search has superseded this one, so ignore the result.
        return;
      }

      runInAction(() => {
        this.terria.catalogReferencesLoaded = true;
      });

      if (searchResults.results.length === 0) {
        searchResults.message = {
          content: "translate#viewModels.searchErrorOccurred"
        };
      }
    } catch (e) {
      this.terria.raiseErrorToUser(e, {
        message: "An error occurred while searching",
        severity: TerriaErrorSeverity.Warning
      });
      if (searchResults.isCanceled) {
        // A new search has superseded this one, so ignore the result.
        return;
      }

      searchResults.message = {
        content: "translate#viewModels.searchErrorOccurred"
      };
    }
  }
}<|MERGE_RESOLUTION|>--- conflicted
+++ resolved
@@ -1,9 +1,5 @@
-<<<<<<< HEAD
-import { autorun, observable, runInAction } from "mobx";
-=======
 import { autorun, computed, observable, runInAction } from "mobx";
 import { fromPromise } from "mobx-utils";
->>>>>>> ae1fb8f6
 import {
   Category,
   SearchAction
@@ -19,6 +15,7 @@
 import Terria from "../Terria";
 import SearchProviderResults from "./SearchProviderResults";
 import SearchResult from "./SearchResult";
+import isDefined from "../../Core/isDefined";
 
 type UniqueIdString = string;
 type ResultMap = Map<UniqueIdString, boolean>;
@@ -131,18 +128,18 @@
     return CatalogSearchProvider.type;
   }
 
-<<<<<<< HEAD
+  @computed get resultsAreReferences() {
+    return (
+      isDefined(this.terria.catalogIndex?.loadPromise) &&
+      fromPromise(this.terria.catalogIndex!.loadPromise).state === "fulfilled"
+    );
+  }
+  
   protected logEvent(searchText: string) {
     this.terria.analytics?.logEvent(
       Category.search,
       SearchAction.catalog,
       searchText
-=======
-  @computed get resultsAreReferences() {
-    return (
-      isDefined(this.terria.catalogIndex?.loadPromise) &&
-      fromPromise(this.terria.catalogIndex!.loadPromise).state === "fulfilled"
->>>>>>> ae1fb8f6
     );
   }
 
@@ -160,8 +157,6 @@
       return Promise.resolve();
     }
 
-<<<<<<< HEAD
-=======
     // Load catalogIndex if needed
     if (this.terria.catalogIndex && !this.terria.catalogIndex.loadPromise) {
       try {
@@ -174,12 +169,18 @@
       }
     }
 
-    this.terria.analytics?.logEvent(
-      Category.search,
-      SearchAction.catalog,
-      searchText
-    );
->>>>>>> ae1fb8f6
+    // Load catalogIndex if needed
+    if (this.terria.catalogIndex && !this.terria.catalogIndex.loadPromise) {
+      try {
+        await this.terria.catalogIndex.load();
+      } catch (e) {
+        this.terria.raiseErrorToUser(
+          e,
+          "Failed to load catalog index. Searching may be slow/inaccurate"
+        );
+      }
+    }
+
     const resultMap: ResultMap = new Map();
 
     try {
