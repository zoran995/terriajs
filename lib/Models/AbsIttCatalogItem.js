--- conflicted
+++ resolved
@@ -289,11 +289,7 @@
         this.regionConcept = this.regionConcept || 'region_id';
     }
     else {
-<<<<<<< HEAD
-        var baseUrl = cleanAndProxyUrl(this.terria, this.url, this.forceProxy);
-=======
         var baseUrl = cleanAndProxyUrl(this, this.url);
->>>>>>> 79bfc839
         var parameters = {
             method: 'GetDatasetConcepts',
             datasetid: this.dataSetID,
@@ -515,13 +511,8 @@
 
 };
 
-<<<<<<< HEAD
-function cleanAndProxyUrl(terria, url, force) {
-    return proxyUrl(terria, cleanUrl(url), force);
-=======
 function cleanAndProxyUrl(catalogItem, url) {
     return proxyCatalogItemUrl(catalogItem, cleanUrl(url));
->>>>>>> 79bfc839
 }
 
 function cleanUrl(url) {
@@ -531,17 +522,6 @@
     return uri.toString();
 }
 
-<<<<<<< HEAD
-function proxyUrl(terria, url, force) {
-    if (defined(terria.corsProxy) && (terria.corsProxy.shouldUseProxy(url) || force)) {
-        return terria.corsProxy.getURL(url);
-    }
-
-    return url;
-}
-
-=======
->>>>>>> 79bfc839
 function updateAbsResults(absItem) {
     if (!defined(absItem._absDataset) || absItem._isCaching) {
         return;
@@ -716,11 +696,7 @@
     var promises = [];
 
     var currentFilterList = [];
-<<<<<<< HEAD
-    var baseUrl = cleanAndProxyUrl(absItem.terria, absItem.url, absItem.forceProxy);
-=======
     var baseUrl = cleanAndProxyUrl(absItem, absItem.url);
->>>>>>> 79bfc839
 //    function cacheFeedback(){ console.log('loading', queryFilters.length); }
     for (var i = 0; i < queryFilters.length; ++i) {
         var filterItem = {
