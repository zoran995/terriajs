--- conflicted
+++ resolved
@@ -55,9 +55,6 @@
     this.displayDuration = props.displayDuration;
 
     /**
-<<<<<<< HEAD
-     * Values to replace with null, eg. ['-', 'na', 'NA'].
-=======
      * Values to replace with null, eg. ['-', ''].
      * @type {Array}
      */
@@ -65,7 +62,6 @@
 
     /**
      * Values to replace with null, eg. ['na', 'NA'].
->>>>>>> 6180d5a7
      * @type {Array}
      */
     this.replaceWithNullValues = props.replaceWithNullValues;
