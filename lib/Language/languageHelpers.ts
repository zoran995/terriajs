--- conflicted
+++ resolved
@@ -1,4 +1,4 @@
-import { i18n } from "i18next";
+import { TOptions, i18n } from "i18next";
 import { isJsonString } from "../Core/Json";
 
 export const TRANSLATE_KEY_PREFIX = "translate#";
@@ -14,23 +14,10 @@
  * @param keyOrString Either a prefixed translation key or a string
  * @param i18n An i18next instance
  */
-<<<<<<< HEAD
-export function useTranslationIfExists(
-  keyOrString: string = "",
-  options?: { [key: string]: string | number | undefined }
-) {
-  if (keyOrString.indexOf("translate#") === 0) {
-    const translationKey = keyOrString.substr("translate#".length);
-    return i18next.exists(translationKey)
-      ? i18next.t(translationKey, options)
-      : translationKey;
-  } else {
-    return keyOrString;
-=======
 export function applyTranslationIfExists(
   keyOrString: string,
   i18n: i18n,
-  options?: { [key: string]: string }
+  options?: TOptions
 ): string {
   // keyOrString could be undefined in some cases even if we type it as string
   if (isJsonString(keyOrString as unknown)) {
@@ -42,7 +29,6 @@
     } else {
       return keyOrString;
     }
->>>>>>> ae1fb8f6
   }
   // Return an empty string if keyOrString was undefined. All functions that call this require a string to be returned
   return "";
