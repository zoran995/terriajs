{
  "general": {
    "close": "Close",
    "open": "Open",
    "prev": "Prev",
    "next": "Next",
    "skip": "Skip"
  },
  "measure": {
    "measureTool": "Measure Tool",
    "measureToolTitle": "Line Measure",
    "measureDistance": "Measure distance between locations"
  },
  "location": {
    "errorGettingLocation": "Error getting location",
    "browserCannotProvide": "Your browser cannot provide your location.",
    "myLocation": "My Location",
    "location": "Location",
    "originError": "Your browser can only provide your location when using https. You may be able to use {{secureUrl}} instead.",
    "centreMap": "Centre map at your current location"
  },
  "splitterTool": {
    "toggleSplitterToolTitle": "Compare",
    "toggleSplitterTool": "Enable side-by-side comparison between two different sets of data",
    "title": "Drag left or right to adjust views",
    "workbench": {
      "goleftTitle": "Show on the left side",
      "goleft": "Left",
      "bothTitle": "Show on both sides",
      "both": "Both",
      "gorightTitle": "Show on the right side",
      "goright": "Right",
      "copyName": "{{name}} (copy)"
    }
  },
  "zoomCotrol": {
    "zoomIn": "Zoom in",
    "zoomReset": "Reset zoom",
    "zoomOut": "Zoom out"
  },
  "compass": {
    "description": "Drag outer ring: rotate view.\nDrag inner gyroscope: free orbit.\nDouble-click: reset view.\nTIP: You can also free orbit by holding the CTRL key and dragging the map.",
    "title": "Click and drag to rotate the camera"
  },
  "AR": {
    "title": "Experimental Feature: Augmented Reality",
    "experimentalFeatureMessage": "Augmented Reality mode is currently in beta. This mode is only designed for use on the latest high end mobile devices. <br /><br />WARNING: This mode can consume a lot of data, please be mindful of data usage charges from your network provider. <br /><br />The accuracy of this mode depends on the accuracy of your mobile devices internal compass.",
    "confirmText": "Got it",
    "manualAlignmentTitle": "Manual Alignment",
    "manualAlignmentMessage": "Align your mobile device so that it corresponds with the maps current alignment, then click the blinking compass. If no landmarks to align with are currently visible on the map, you can move the map using drag and pinch actions until a recognisable landmark is visible before aligning the device with the map. <br /><div>{{img}}</div> <br />Tip: The sun or moon are often good landmarks to align with if you are in a location you aren't familiar with (be careful not to look at the sun - it can hurt your eyes).",
    "resetAlignmentTitle": "Reset Alignment",
    "resetAlignmentMessage": "Resetting to compass alignment. If the alignment doesn't match the real world try waving your device in a figure 8 motion to recalibrate device. This can be done at any time.<br /> <br />Avoid locations with magnetic fields or metal objects as these may disorient the devices compass.",
    "arTool": "augmented reality tool",
    "btnHover": "toggle hover height",
    "btnRealign": "toggle manual alignment",
    "btnResetRealign": "reset compass alignment"
  },
  "legend": {
    "lat": "Lat",
    "lon": "Lon",
    "zone": "ZONE",
    "e": "E",
    "n": "N",
    "elev": "Elev"
  },
  "share": {
    "browserPrint": "For better printed results, please use {{appName}}'s Print button instead of your web browser's print feature.",
    "shortLinkShortening": "Shortening...",
    "shortLinkError": "An error occurred while attempting to shorten the URL.  Please check your internet connection and try again.",
    "localDataNote": "<0><0>Note:</0></0><1>The following data sources will NOT be shared because they include data from this local system. To share these data sources, publish their data on a web server and <2>add them using a url</2>.</1>",
    "generatingUrl": "Generating share URL...",
    "printTitle": "Print Map",
    "printExplanation": "Open a printable version of this map.",
    "printButton": "Print",
    "printViewButton": "Show Print View",
    "creatingPrintView": "Creating print view...",
    "btnAdvanced": "Advanced options",
    "embedTitle": "To embed, copy this code to embed this map into an HTML page:",
    "shortenUsingService": "Shorten the share URL using a web service",
    "btnCatalogShareText": "Share",
    "btnMapShareText": "Share / Print",
    "btnCatalogShareTitle": "Share your catalogue with others",
    "btnMapShareTitle": "Share your map with others"
  },
  "countDatasets": {
    "btnText": "Start",
    "loadError": "failed to load.",
    "countingMessage": "Counting, please wait...",
    "totals": "<div>The catalog contains {{items}} items in {{groups}} groups.</div>",
    "subTotals": "<div> {{name}}: {{items}} items / {{groups}} groups</div>",
    "recount": "Recount",
    "title": "Count Datasets",
    "btnCount": "Count datasets"
  },
  "toolsPanel": {
    "btnText": "Tool",
    "btnTitle": "Advanced toolbox"
  },
  "settingPanel": {
    "none": "(None)",
    "viewerModeLabels": {
      "CesiumTerrain": "3D Terrain",
      "CesiumEllipsoid": "3D Smooth",
      "Leaflet": "2D"
    },
    "qualityLabels": {
      "maximumPerformance": "Maximum performance, lower quality",
      "balancedPerformance": "Balanced performance & quality",
      "lowerPerformance": "Maximum quality, lower performance"
    },
    "nativeResolutionLabel": "Press to stop using {{resolution1}} resolution and start using {{resolution2}} resolution",
    "native": "native",
    "screen": "screen",
    "btnTitle": "Change view",
    "btnText": "Map Settings",
    "mapView": "Map View",
    "baseMap": "Base Map",
    "imageOptimisation": "Image Optimisation",
    "nativeResolutionHeader": "Use native device resolution",
    "mapQuality": "Raster Map Quality:",
    "qualityLabel": "Quality",
    "performanceLabel": "Performance"
  },
  "feedback": {
    "feedbackPreamble": "We would love to hear from you!",
    "title": "Feedback",
    "close": "close feedback",
    "yourName": "Your name (optional)",
    "email": "Email address (optional)<br/><2>We can't follow up without it!</2>",
    "commentQuestion": "Comment or question",
    "shareWithDevelopers": "Share my map view with {{appName}} developers",
    "captionText": "This helps us to troubleshoot issues by letting us see what you're seeing",
    "cancel": "Cancel",
    "sending": "Sending...",
    "send": "Send",
    "feedbackBtnText": "Give Feedback"
  },
  "helpMenu": {
    "btnText": "Help",
    "btnTitle": "get help",
    "helpMenuHeader": "What would you like to do?",
    "helpMenuOpenWelcome": "Show welcome message",
    "helpMenuSatelliteGuideTitle": "View satellite imagery guide",
    "helpMenuMoreHelpTitle": "More help",
    "done": "DONE",
    "next": "NEXT"
  },
  "sui": {
    "notifications": {
      "title": "This map contains a story",
      "message": "Would you like to view it now?",
      "confirmText": "Yes",
      "denyText": "Maybe later"
    },
    "showWorkbench": "Show Workbench",
    "hideWorkbench": "Hide Workbench"
  },
  "featureInfo": {
    "catalogItem": {
      "moreThanMax": "More than {{maximum}} {{catalogItemName}} features were found.",
      "featuresFound": "{{featCount}} {catalogItemName} features were found.",
      "featureInfoShown": "The first {{maximum}} are shown below."
    },
    "download": "Download this Table",
    "pickLocation": "Pick Location",
    "clickMap": "Click on the map to learn more about a location",
    "noDataAvailable": "No data is available here - try another location.",
    "clickToAddData": "Click '$t(addData.addDataBtnText)' to add data to the map.",
    "userSelection": "User Selection",
    "panelHeading": "Feature Information",
    "btnCloseFeature": "Close data panel",
    "satelliteSuggestionBtn": "Show {{catalogItemName}} at this location",
    "locationMarker": "Location Marker",
    "noInfoAvailable": "No information available",
    "siteData": "Site Data",
    "latLon": "Lat / Lon "
  },
  "welcomeMessage": {
    "title": "Spatial data made <2>easy.</2>",
    "WelcomeMessage": "Access rich spatial data from multiple data sources, all from one convenient location.",
    "WelcomeMessagePrimaryBtn": "Explore Data",
    "WelcomeMessageSecondaryBtn": "Take a tour",
    "WelcomeMessageDissmissText": "Don't show me this again"
  },
  "story": {
    "viewStory": "view",
    "view": "View",
    "editStory": "edit",
    "edit": "Edit",
    "recaptureStory": "re-capture",
    "recapture": "Recapture",
    "deleteStory": "delete",
    "delete": "Delete",
    "untitledScene": "untitled scene",
    "doesNotExist": "Story does not exist",
    "message": "<2>This is your story editor</2><1>Create and share interactive stories directly from your map<1><0><0></0>Getting Started </0></1></1>",
    "removeAllStories": "Remove All",
    "preview": "preview stories",
    "play": "Play Story",
    "captureSceneTitle": "capture current scene",
    "captureScene": "Capture Scene",
    "editor": {
      "placeholder": "Enter a title here",
      "cancelBtn": "cancel",
      "cancelEditing": "Cancel",
      "saveBtn": "save",
      "saveStory": "Save"
    },
    "locationBtn": "center scene",
    "exitBtn": "exit story",
    "previousBtn": "go to previous scene",
    "untitled": "untitled scene",
    "navBtn": "go to story {{title}}",
    "nextBtn": "go to next scene",
    "navBtnMobile": "go to story {{title}}",
    "promptHtml1": "<0>You can view and create stories at any time by clicking here.</0>",
    "promptHtml2": "<0><0>INTRODUCING</0><1>Data Stories</1><2>Create and share interactive stories directly from your map.</2></0>",
    "story": "Story",
    "dismissText": "Got it, thanks!",
    "mobileViewStory": "View Stories {{storiesLength}}"
  },
  "satelliteGuidance": {
    "menuTitle": "You can access map guides at any time by looking in the <0>help menu</0>.",
    "dismissText": "Got it, thanks!",
    "titleI": "Satellite Imagery: How do I…?",
    "bodyI": "A super-quick guide to getting the most out of historical satellite imagery.",
    "prevI": "No thanks",
    "nextI": "View guide",
    "titleII": "Where is my satellite imagery?",
    "bodyII": "You may need to adjust your zoom level to make satellite imagery visible on the map.",
    "titleIII": "Loading historical imagery",
    "bodyIII": "In your data workbench, click on the capture date dropdown and select from available times to load historical imagery.",
    "titleIV": "Filtering imagery by location",
    "bodyIV": "Satellite imagery may not always be available at your preferred time and location. If you only want to view imagery for a particular location, click ‘filter by location’ in your data workbench.",
    "titleV": "How do I view false-colour imagery?",
    "bodyV": "You can apply a range of styles, such as false-colour, to satellite imagery by clicking on the styles dropdown in your data workbench."
  },
  "addData": {
    "addDataBtnText": "Explore map data",
    "btnHide": "Hide",
    "load": "Load local/web data",
    "closeDataPanel": "Close data panel",
    "done": "Done",
    "myData": "My Data",
    "dataCatalogue": "Data Catalogue",
    "searchPlaceholderWhole": "Search whole catalogue",
    "searchPlaceholder": "Search the catalogue",
    "localAdd": "Add local file",
    "localFileType": "<0>Step 1:</0> Select file type (optional)",
    "localFile": "<0>Step 2:</0> Select file",
    "webAdd": "Add web data",
    "webFileType": "<0>Step 1:</0> Select file type (optional)",
    "webFile": "<0>Step 2:</0> Enter the URL of the data file or web service",
    "urlInputBtn": "Add",
    "browse": "Browse...",
    "localTitle": "Add Local Data",
    "webTitle": "Add Web Data",
    "dragDrop": "Drag and Drop",
    "infoText": "<0>Drag and drop a file here to view it locally on the map</0><1>(it won’t be saved or uploaded to the internet)</1>",
    "back": "Back",
    "note": "<0>Note: </0>Data added in this way is not saved or made visible to others."
  },
  "search": {
    "resultsLabel": "Search Results",
    "done": "Done",
    "data": "Data",
    "searchInDataCatalog": "Search <1>'{{locationSearchText}}'</1> in the Data Catalogue",
    "search": "Search '{{searchText}}' in the Data Catalogue",
    "viewLess": "View less {{name}} results",
    "viewMore": "View more {{name}} results",
    "placeholder": "Search for locations",
    "searchCatalogue": "Search the catalogue"
  },
  "mobile": {
    "toggleNavigation": "toggle navigation"
  },
  "preview": {
    "doesNotContainGeospatialData": "This file does not contain geospatial data.",
    "selectToPreview": "<0>Select a dataset to see a preview </0><1>- OR -</1><2>Go to the map</2>",
    "loading": "PREVIEW LOADING...",
    "preview": "{{appName}} preview",
    "noPreviewAvailable": "NO PREVIEW AVAILABLE",
    "dataPreviewLoading": "DATA PREVIEW LOADING...",
    "dataPreview": "DATA PREVIEW",
    "dataPreviewError": "DATA PREVIEW ERROR",
    "removeFromMap": "Remove from the map",
    "addToMap": "Add to the map",
    "disclaimer": "Disclaimer",
    "dataDescription": "Data Description",
    "datasetDescription": "Dataset Description",
    "serviceDescription": "Service Description",
    "resourceDescription": "Resource Description",
    "licence": "Licence",
    "accessConstraints": "Access Constraints",
    "author": "Author",
    "contact": "Contact",
    "created": "Created",
    "modified": "Modified",
    "updateFrequency": "Update Frequency",
    "dataCustodian": "Data Custodian",
    "mayBeExperiencingIssues": "<0>This dataset may currently be experiencing issues</0>"
  },
  "description": {
    "name": "Description",
    "dataLocal": "This file only exists in your browser. To share it, you must load it onto a public web server.",
    "dataNotLocal": "Please contact the provider of this data for more information, including information about usage rights and constraints.",
    "wms": "This is a <1>WMS service</1>, which generates map images on request. It can be used in GIS software with this URL:",
    "wfs": "This is a <1>WFS service</1>, which transfers raw spatial data on request. It can be used in GIS software with this URL:",
    "layerName": "Layer name",
    "typeName": "Type name",
    "metadataUrl": "Metadata URL",
    "dataUrl": "Data URL",
    "useLinkBelow": "Use the link below to download the data. See the {{link}} for more information on customising URL query parameters.",
    "downloadInFormat": "Download the currently selected data in {{format}} format",
    "downloadNotSupported": "Unfortunately your browser does not support the functionality needed to download this data as a file. Please use Chrome, Firefox or Safari to download this data.",
    "useTheLinkToDownload": "Use the link below to download the data directly.",
    "downloadData": "Download Data",
    "dataSourceDetails": "Data Source Details",
    "dataServiceDetails": "Data Service Details",
    "dataCustodian": "Data Custodian"
  },
  "workbench": {
    "colorScaleRangeTitle": "Invalid color scale range",
    "colorScaleRangeMin": "The minimum value must be a number.",
    "colorScaleRangeMax": "The maximum value must be a number.",
    "colorScaleRangeMinSmallerThanMax": "The minimum value of the color scale range must be less than the maximum value.",
    "colorScaleRange": "Color Scale Range",
    "rangeMax": "Maximum:",
    "rangeMin": "Minimum:",
    "colorScaleUpdateRange": "Update Range",
    "displayPercent": "Display as a percentage of regional total",
    "opacity": "Opacity: {{opacity}} %",
    "zoomToTitle": "Zoom to extent",
    "zoomTo": "Ideal Zoom",
    "openFeatureTitle": "Zoom to data",
    "openFeature": "Zoom to",
    "previewItemTitle": "About this data",
    "showMoreActionsTitle": "Show more actions",
    "previewItem": "About Data",
    "splitItemTitle": "Duplicate and show splitter",
    "splitItem": "Compare",
    "exportDataTitle": "Export map data",
    "exportData": "Export",
    "removeFromMapTitle": "Remove this data",
    "removeFromMap": "Remove",
    "label": "Data sets",
    "removeAll": "Remove All",
    "collapseAll": "Collapse All",
    "expandAll": "Expand All",
    "toggleVisibility": "Data show/hide",
    "addItemErrorTitle": "Catalog item could not be added to workbench.",
    "addItemErrorMessage": "An error occurred while loading the catalog item."
  },
  "dateTime": {
    "previous": "Previous time",
    "selectTime": "Select a time",
    "outOfRange": "Currently out of range.",
    "next": "Next time",
    "useTimeline": "Use timeline",
    "availableTimeChart": "Show available times on chart",
    "timeline": {
      "textCell": "Name of the dataset whose time range is shown",
      "gotoStart": "Go to beginning",
      "togglePlay": "Play",
      "playSlower": "Play Slower",
      "playFaster": "Play Faster"
    }
  },
  "satellite": {
    "pickPoint": "Select a point by clicking on the map.",
    "querying": "Querying position...",
    "filterByLocation": "Filter by location",
    "infoGroup": "Only showing available capture times for:",
    "removeFilter": "Remove filter",
    "zoomTo": "Zoom to",
    "newLocation": "New location"
  },
  "timer": {
    "nextScheduledUpdateTime": "Next data update at {{scheduledUpdateTime}}",
    "nextScheduledUpdateCountdown": "Next data update in {{timeCountdown}}"
  },
  "concept": {
    "active": {
      "edit": "Edit condition",
      "remove": "Remove condition"
    },
    "inactive": {
      "cancel": "Cancel",
      "newText": "New condition"
    },
    "summary": {
      "addMoreText": "Add a condition",
      "addFirstText": "Add new condition"
    }
  },
  "clipboard": {
    "success": "Copied to clipboard",
    "unsuccessful": "Copy unsuccessful...",
    "shareURL": "Share URL",
    "shareExplanation": "Anyone with this URL will be able to access this map.",
    "copy": "Copy"
  },
  "dragDrop": {
    "text": "<0>Drag & Drop</0><1>Your data anywhere to view on the map<1>",
    "not": "<0>bbbb</0>"
  },
  "loader": {
    "loadingMessage": "Loading"
  },
  "emptyWorkbenchMessage": "<0><0>Your workbench is empty</0><1><strong>Click '$t(addData.addDataBtnText)' above to </strong></1><2><0>Browse the Data Catalogue</0><1>Load your own data onto the map</1></2><3><0></0><strong>TIP.</strong><2>All your active data sets will be listed here</2></3></0>",
  "emptyWorkbench": {
    "emptyArea": "Your workbench is empty",
    "helpfulHints": "Helpful hints",
    "helpfulHintsOne": "All your active data sets will be listed here.",
    "helpfulHintsTwo": "<0>Click <1>'$t(addData.addDataBtnText)'</1> above to browse the Data Catalogue or click <1>'$t(models.catalog.upload)'</1> to load your own data onto the map.</0>"
  },
  "dataCatalog": {
    "groupRemove": "remove this group",
    "groupEmpty": "This group is empty"
  },
  "catalogItem": {
    "privateIndicatorTitle": "Private Dataset",
    "loading": "Loading...",
    "remove": "Remove",
    "add": "Add",
    "trash": "Remove from catalogue",
    "removeFromMap": "Remove from map"
  },
  "chart": {
    "sectionLabel": "Charts",
    "closePanel": "Close Panel",
    "expand": "Expand",
    "download": "Download"
  },
  "viewModels": {
    "searchNoLocations": "Sorry, no locations match your search query.",
    "searchErrorOccurred": "An error occurred while searching.  Please check your internet connection or try again later.",
    "searchAddresses": "Addresses",
    "searchPlaceNames": "Official Place Names",
    "searchNoPlaceNames": "Sorry, no official place names match your search query",
    "searchLocations": "Locations",
    "searchCatalogueItem": "Catalogue Items",
    "searchNoCatalogueItem": "Sorry, no catalogue items match your search query.",
    "inMultipleLocations": "In multiple locations including: ",
    "inDataCatalogue": "In Data Catalogue"
  },
  "terriaViewer": {
    "slowWebGLAvailableTitle": "Poor WebGL performance",
    "slowWebGLAvailableMessage": "Your web browser reports that it has performance issues displaying {{appName}} in 3D, so you will see a limited, 2D-only experience. For the full 3D experience, please try using a different web browser, upgrading your video drivers, or upgrading your operating system.",
    "slowWebGLAvailableMessageII": "{{appName}}  works best with a web browser that supports {{webGL}} including the latest versions of {{chrome}}, {{firefox}}, {{safari}} , and {{internetExplorer}}. Your web browser does not appear to support WebGL, so you will see a limited, 2D-only experience.",
    "internetExplorer": "Internet Explorer 11",
    "chrome": "Google Chrome",
    "firefox": "Mozilla Firefox",
    "safari": "Apple Safari",
    "webGLNotSupportedTitle": "WebGL not supported",
    "webGLNotSupportedOrSlowTitle": "WebGL not supported or too slow",
    "webGLNotSupportedOrSlowMessage": "Your web browser cannot display the map in 3D, either because it does not support WebGL or because your web browser has reported that WebGL will be extremely slow. Please try a different web browser, such as the latest version of {{chrome}}, {{firefox}}, {{safari}}, {{internetExplorer}}.In some cases, you may need to upgrade your computer's video driver or operating system in order to get the 3D view in {{appName}}."
  },
  "analytics": {
    "selectLocation": "Select Location",
    "point": "Point (lat/lon)",
    "polygon": "Polygon",
    "existingPolygon": "Existing Polygon",
    "nothingSelected": "Nothing has been selected, please use the buttons above to make a selection.",
    "runAnalysis": "Run Analysis",
    "clickToDrawLine": "Click to draw line",
    "enterValidCoords": "Please enter valid coordinates (e.g. 131.0361, -25.3450).",
    "selectPoint": "Select a point by clicking on the map.",
    "clickToDrawPolygon": "Click to draw polygon",
    "shiftToDrawRectangle": "Press the SHIFT key and hold down the left mouse button to draw a rectangle",
    "clickToDrawRectangle": "Click to draw rectangle",
    "selectedPolygon": "Selected Polygon",
    "regionName": "Region name",
    "selectExistingPolygon": "Select existing polygon"
  },
  "core": {
    "userAddedData": "User-Added Data",
    "chartData": "Chart Data",
    "dataUri": {
      "errorTitle": "Browser Does Not Support Data Download",
      "errorMessage": "Unfortunately Microsoft browsers (including all versions of Internet Explorer and Edge) do not support the data uri functionality needed to download data as a file. To download, copy the following uri into another browser such as Chrome, Firefox or Safari: {{href}}"
    },
    "dataType": {
      "auto": "Auto-detect (recommended)",
      "wms-group": "Web Map Service (WMS) Server",
      "wmts-group": "Web Map Tile Service (WMTS) Server",
      "wfs-group": "Web Feature Service (WFS) Server",
      "esri-group": "Esri ArcGIS Server",
      "esri-mapServer": "Esri ArcGIS MapServer (single layer)",
      "esri-featureServer": "Esri ArcGIS FeatureServer (single layer)",
      "open-street-map": "Open Street Map Server",
      "geojson": "GeoJSON",
      "kml": "KML or KMZ",
      "csv": "CSV",
      "czml": "CZML",
      "gpx": "GPX",
      "json": "JSON",
      "carto": "Carto",
      "other": "Other (use conversion service)"
    },
    "printWindow": {
      "errorTitle": "Error printing",
      "errorMessage": "Printing did not start within 10 seconds. Maybe this web browser does not support printing?",
      "printMediaStart": "print media start",
      "printMediaEnd": "print media end",
      "onbeforeprint": "onbeforeprint",
      "onafterprint": "onafterprint"
    },
    "consoleAnalytics": {
      "started": "ConsoleAnalytics was started.",
      "startedNoLogToConsole": "ConsoleAnalytics was started, however `userParameters.logToConsole` was not defined or set to false.",
      "logStartedWithGAParameters": "ConsoleAnalytics was started but a `googleAnalyticsKey` or `googleAnalyticsOptions` key was observed on `userParameters`"
    },
    "googleAnalytics": {
      "log": "Google Analytics tracking is disabled because terria.configParameters.googleAnalyticsKey is not specified",
      "logEnabledOnDevelopment": "Google Analytics was initialised in a `development` environment"
    },
    "readText": {
      "fileRequired": "file is require"
    },
    "readXml": {
      "xmlError": "The file does not contain valid XML."
    },
    "serverConfig": {
      "failedToGet": "Failed to get server config from {{serverConfigUrl}}. This means services such as proxy, convert and URL shortening may not work."
    },
    "terriaError": {
      "defaultValue": "An error occurred"
    }
  },
  "map": {
    "addressGeocoder": {
      "devError": "bulkConvertAddresses must be implemented in the derived class."
    },
    "cesium": {
      "devError": "cesium is required.",
      "failedToObtain": "Failed to obtain image tile X: {{x}} Y: {{y}} Level: {{level}}.",
      "notWebMercatorTilingScheme": "This dataset cannot be displayed on the 2D map because it does not support the Web Mercator (EPSG:3857) projection.",
      "unusalTilingScheme": "This dataset cannot be displayed on the 2D map because it uses an unusual tiling scheme that is not supported."
    },
    "computeRingWindingOrder": {
      "devError": "Expected points of type {x:number, y:number}"
    },
    "displayVariablesConcept": {
      "defaultName": "Display Variable"
    },
    "drawExtentHelper": {
      "drawExtent": "Draw Extent",
      "extent": "Extent"
    },
    "gmlToGeoJson": {
      "missingPos": "GML point element is missing a pos element.",
      "missingExteriorRing": "GML polygon is missing its exterior ring.",
      "missingPosList": "GML polygon's exterior ring is missing a posList.",
      "containsUnsupportedFeatureType": "GML contains unsupported feature type: {{type}}"
    },
    "gnafAddressGeocoder": {
      "noAddresses": "This tableStructure has no addresses!",
      "noAddresses2": "Even though the tableStructure reports it has an address column, it has no addresses",
      "suburb": "Suburb",
      "state": "State",
      "postcode": "Postcode",
      "matchedAddresses": "Matched Address",
      "lon": "Lon",
      "lat": "Lat",
      "score": "Score",
      "poBox": "po box",
      "postOfficeBox": "post office box"
    },
    "imageryProviderHooks": {
      "devError": "No context for image recoloring."
    },
    "mapboxVectorTileImageryProvider": {
      "requireLayerName": "MapboxVectorTileImageryProvider requires a layer name passed as options.layerName",
      "requireStyles": "MapboxVectorTileImageryProvider requires a styling function passed as options.styleFunc",
      "moreThanFourTiles": "The imagery provider's rectangle and minimumLevel indicate that there are {{tileCount}} tiles at the minimum level. Imagery providers with more than four tiles at the minimum level are not supported.",
      "maxLevelError": "Maximum level too high for data set"
    },
    "regionProvider": {
      "csvRegionMappingTitle": "CSV region mapping",
      "csvRegionMappingMessageZeroFound": "Zero region names found for region type {{regionType}}",
      "csvRegionMappingMessageZeroBoundariesFound": "Zero region boundaries found for region {{regionName}}",
      "csvRegionMappingMessageLoadError": "Couldn't load region boundaries for region {{regionName}} {{exception}}"
    }
  },
  "models": {
    "abs": {
      "name": "ABS.Stat",
      "nameGroup": "ABS.Stat Dataset List",
      "itemNotAvailableTitle": "Item is not available",
      "itemNotAvailableMessage": "An error occurred while invoking {{methodName}} on the ABS ITT server. <p>This error may indicate that the item you opened is temporarily unavailable or there is a problem with your internet connection.  Try opening the group again, and if the problem persists, please report it by sending an email to {{email}}.</p>",
      "unexpectedFormatTitle": "Unexpected data format",
      "unexpectedFormtMessage": "An error occurred while invoking GetGenericData on the ABS ITT server: the data format has changed. <p>Please report this error by sending an email to {{email}}.</p>",
      "dataMergeErrorTitle": "Data cannot be merged",
      "dataMergeErrorMessage": "An error occurred while invoking GetGenericData on the ABS ITT server: the individual data files cannot be merged. <p>Please report this error by sending an email to {{email}}.</p>",
      "groupNotAvailableTitle": "Group is not available",
      "groupNotAvailableMessage": "An error occurred while invoking GetCodeListValue on the ABS ITT server. <p>This error may indicate that the group you opened is temporarily unavailable or there is a problem with your internet connection.  Try opening the group again, and if the problem persists, please report it by sending an email to {{email}}.</p>"
    },
    "userData": {
      "addingDataErrorTitle": "Data could not be added",
      "addingDataErrorMessage": "The specified data could not be added because it is invalid or does not have the expected format.",
      "fileApiNotSupportedTitle": "File API not supported",
      "fileApiNotSupportedMessage": "Sorry, your web browser does not support the File API, which {{appName}} requires in order to add data from a file on your system.  Please upgrade your web browser.  For the best experience, we recommend {{internetExplorer}} or the latest version of {{chrome}} or {{firefox}}.",
      "internetExplorer": "Internet Explorer 11",
      "chrome": "Google Chrome",
      "firefox": "Mozilla Firefox"
    },
    "arcGisService": {
      "name": "ArcGIS Service Group",
      "invalidServerTitle": "Invalid ArcGIS Server",
      "invalidServerMessage": "An error occurred while invoking the ArcGIS REST service.  The server's response does not appear to be a valid ArcGIS REST document. <p>If you entered the link manually, please verify that the link is correct.</p> <p>If you did not enter this link manually, this error may indicate that the group you opened is temporarily unavailable or there is a problem with your internet connection.  Try opening the group again, and if the problem persists, please report it by sending an email to {{email}}.</p>",
      "groupNotAvailableTitle": "Group is not available",
      "groupNotAvailableMessage": "An error occurred while invoking the ArcGIS REST service. <p>If you entered the link manually, please verify that the link is correct.</p><p>This error may also indicate that the server does not support {{cors}} .  If this is your server, verify that CORS is enabled and enable it if it is not.  If you do not control the server, please contact the administrator of the server and ask them to enable CORS.  Or, contact the {{appName}} team by emailing {{email}} and ask us to add this server to the list of non-CORS-supporting servers that may be proxied by {{appName}} itself. <p>If you did not enter this link manually, this error may indicate that the group you opened is temporarily unavailable or there is a problem with your internet connection.  Try opening the group again, and if the problem persists, please report it by sending an email to {{email}}.</p>"
    },
    "arcGisFeatureServer": {
      "name": "ArcGIS Feature Server",
      "nameGroup": "ArcGIS Feature Server Group",
      "invalidServiceTitle": "Invalid ArcGIS Feature Service",
      "invalidServiceMessage": "An error occurred while invoking the ArcGIS Feature Service.  The server's response does not appear to be a valid Feature Service document. <p>If you entered the link manually, please verify that the link is correct.</p> <p>If you did not enter this link manually, this error may indicate that the group you opened is temporarily unavailable or there is a problem with your internet connection.  Try opening the group again, and if the problem persists, please report it by sending an email to {{email}}.</p>",
      "groupNotAvailableTitle": "Group is not available",
      "groupNotAvailableMessage": "An error occurred while invoking the ArcGIS Feature Service. <p>If you entered the link manually, please verify that the link is correct.</p> <p>This error may also indicate that the server does not support {{cors}}.  If this is your server, verify that CORS is enabled and enable it if it is not.  If you do not control the server, please contact the administrator of the server and ask them to enable CORS.  Or, contact the {{appName}} team by emailing {email} and ask us to add this server to the list of non-CORS-supporting servers that may be proxied by {{appName}} itself. <p>If you did not enter this link manually, this error may indicate that the group you opened is temporarily unavailable or there is a problem with your internet connection.  Try opening the group again, and if the problem persists, please report it by sending an email to {{email}}.</p>"
    },
    "arcGisFeatureServerCatalogGroup": {
      "name": "ArcGIS Feature Server Group",
      "dataDescription": "Data Description",
      "serviceDescription": "Service Description",
      "copyrightText": "Copyright Text",
      "invalidServiceTitle": "Invalid ArcGIS Feature Service",
      "invalidServiceMessage": "An error occurred while invoking the ArcGIS Feature Service.  The server's response does not appear to be a valid Feature Service document. <p>If you entered the link manually, please verify that the link is correct.</p> <p>If you did not enter this link manually, this error may indicate that the group you opened is temporarily unavailable or there is a problem with your internet connection.  Try opening the group again, and if the problem persists, please report it by sending an email to {{email}}.</p>",
      "groupNotAvailableTitle": "Group is not available",
      "groupNotAvailableMessage": "An error occurred while invoking the ArcGIS Feature Service. <p>If you entered the link manually, please verify that the link is correct.</p> <p>This error may also indicate that the server does not support {{cors}}. If this is your server, verify that CORS is enabled and enable it if it is not.  If you do not control the server, please contact the administrator of the server and ask them to enable CORS.  Or, contact the {{appName}} team by emailing {{email}} and ask us to add this server to the list of non-CORS-supporting servers that may be proxied by {{appName}} itself. <p>If you did not enter this link manually, this error may indicate that the group you opened is temporarily unavailable or there is a problem with your internet connection.  Try opening the group again, and if the problem persists, please report it by sending an email to {{email}}.</p>",
      "cors": "CORS"
    },
    "arcGisFeatureServerCatalogItem": {
      "name": "Esri ArcGIS FeatureServer",
      "dataDescription": "Data Description",
      "serviceDescription": "Service Description",
      "copyrightText": "Copyright Text",
      "missingUrlTitle": "Unable to load FeatureServer",
      "missingUrlMessage": "Could not load the ArcGis FeatureServer endpoint because the catalog item does not have a `url`.",
      "invalidServiceTitle": "Invalid ArcGIS Feature Service layer",
      "invalidServiceMessage": "An error occurred while invoking the ArcGIS Feature Service.  The server's response does not appear to be a valid Feature Service layer.",
      "unusableMetadataTitle": "ArcGIS FeatureServer Error",
      "unusableMetadataDefaultMessage": "This dataset returned unusable metadata."
    },
    "arcGisMapServerCatalogGroup": {
      "name": "ArcGIS Map Server Group",
      "invalidServiceTitle": "Invalid ArcGIS Map Service",
      "invalidServiceMessage": "An error occurred while invoking the ArcGIS Map Service.  The server's response does not appear to be a valid Map Service document. <p>If you entered the link manually, please verify that the link is correct.</p> <p>If you did not enter this link manually, this error may indicate that the group you opened is temporarily unavailable or there is a problem with your internet connection.  Try opening the group again, and if the problem persists, please report it by sending an email to {{email}}.</p>",
      "groupNotAvailableTitle": "Group is not available",
      "groupNotAvailableMessage": "An error occurred while invoking the ArcGIS Map Service. <p>If you entered the link manually, please verify that the link is correct.</p> <p>This error may also indicate that the server does not support {{cors}}. If this is your server, verify that CORS is enabled and enable it if it is not.  If you do not control the server, please contact the administrator of the server and ask them to enable CORS.  Or, contact the {{appName}} team by emailing {{email}} and ask us to add this server to the list of non-CORS-supporting servers that may be proxied by {{appName}} itself. <p>If you did not enter this link manually, this error may indicate that the group you opened is temporarily unavailable or there is a problem with your internet connection.  Try opening the group again, and if the problem persists, please report it by sending an email to {{email}}.</p>",
      "cors": "CORS"
    },
    "arcGisMapServerCatalogItem": {
      "name": "Esri ArcGIS MapServer",
      "dataDescription": "Data Description",
      "serviceDescription": "Service Description",
      "copyrightText": "Copyright Text",
      "invalidUrlTitle": "Unable to load MapServer",
      "invalidUrlMessage": "Could not load the ArcGis MapServer endpoint because the catalog item does not have a `url`.",
      "unusableMetadataTitle": "ArcGIS Mapserver Error",
      "unusableMetadataDefaultMessage": "This dataset returned unusable metadata."
    },
<<<<<<< HEAD
    "bing" : {
      "name" : "Bing Maps"
    },
    "wcs" : {
      "asyncResultDescription" : "This is the result of exporting data from {{name}} service at {{timestamp}} with the input parameters below.",
      "exportFailedTitle" : "Data export failed",
      "exportFailedMessage" : "The Web Coverage Service failed",
      "exportFailedMessageII" : "The Web Coverage Service failed: {{error}}"
    },
    "cartoMap" : {
      "name" : "Carto Map",
      "noUrlTitle" : "No URL",
      "noUrlMessage" : "Unable to find a usable URL for the Carto Map layer."
    },
    "cesiumTerrain" : {
      "name" : "Cesium Terrain",
      "name3D" : "Cesium 3D Tiles",
      "notSupportedErrorTitle" : "Not supported in 2D",
      "notSupportedErrorMessage" : "\"{{name}}\" cannot be show in the 2D view.  Switch to 3D and try again.",
      "errorRenderingTitle" : "Error rendering in 3D",
      "errorRenderingMessage" : "<p>An error occurred while rendering in 3D.  This probably indicates a bug in {{appName}} or an incompatibility with your system or web browser.  We'll now switch you to 2D so that you can continue your work. We would appreciate it if you report this error by sending an email to {{email}} with the technical details below.  Thank you!</p>"
    },
    "ckan" : {
      "nameServer" : "CKAN Server",
      "errorLoadingTitle" : "Error loading CKAN catalogue",
      "errorLoadingMessage" : "The definition for this CKAN catalogue does not have a valid filter query.",
      "corsErrorMessage" : "Couldn't retrieve packages from this CKAN server.<br/><br/>If you entered the URL manually, please double-check it.<br/><br/>If it's your server, make sure {{corsLink}} is enabled.<br/><br/> Otherwise, if reloading doesn't fix it, please report the problem by sending an email to {{email}} with the technical details below.  Thank you!<br/><br/>",
      "name" : "CKAN Resource",
      "dataSourceErrorMessage" : "This data source does not have any details available.",
      "serviceErrorMessage" : "This service does not have any details available.",
      "datasetDescription" : "Dataset Description",
      "dataDescription" : "Data Description",
      "resourceDescription" : "Resource Description",
      "datasetCustodian" : "Dataset Custodian",
      "licence" : "Licence",
      "author" : "Author",
      "contact_point" : "Contact",
      "metadata_created" : "Created",
      "metadata_modified" : "Modified",
      "update_freq" : "Update Frequency",
      "idsNotSpecifiedTitle" : "resourceId or datasetId must be specified",
      "idsNotSpecifiedMessage" : "CkanCatalogItem requires that either resourceId or datasetId be specified.",
      "errorRetrievingUrlTitle" : "Error retrieving CKAN URL",
      "errorRetrievingUrlMessage" : "Could not retrieve URL as JSON: {{url}}.",
      "invalidCkanTitle" : "Invalid CKAN resource JSON",
      "invalidCkanMessage" : "The resource returned from the CKAN server does not appear to have a package_id.",
      "notCompatibleTitle" : "No compatible resources found",
      "notCompatibleMessageI" : "The CKAN dataset does not have a resource with the ID {{resourceId}} or it does not have a supported format.",
      "notCompatibleMessageII" : "The CKAN dataset does not have any resources with a supported format."
    },
    "catalog" : {
      "name" : "Unnamed Item",
      "group" : "Group",
      "idForMatchingErrorTitle" : "Missing property",
=======
    "bing": {
      "name": "Bing Maps"
    },
    "wcs": {
      "asyncResultDescription": "This is the result of exporting data from {{name}} service at {{timestamp}} with the input parameters below.",
      "exportFailedTitle": "Data export failed",
      "exportFailedMessage": "The Web Coverage Service failed",
      "exportFailedMessageII": "The Web Coverage Service failed: {{error}}"
    },
    "cartoMap": {
      "name": "Carto Map",
      "noUrlTitle": "No URL",
      "noUrlMessage": "Unable to find a usable URL for the Carto Map layer."
    },
    "cesiumTerrain": {
      "name": "Cesium Terrain",
      "name3D": "Cesium 3D Tiles",
      "notSupportedErrorTitle": "Not supported in 2D",
      "notSupportedErrorMessage": "\"{{name}}\" cannot be show in the 2D view.  Switch to 3D and try again.",
      "errorRenderingTitle": "Error rendering in 3D",
      "errorRenderingMessage": "<p>An error occurred while rendering in 3D.  This probably indicates a bug in {{appName}} or an incompatibility with your system or web browser.  We'll now switch you to 2D so that you can continue your work. We would appreciate it if you report this error by sending an email to {{email}} with the technical details below.  Thank you!</p>"
    },
    "ckan": {
      "nameServer": "ckanServer",
      "errorLoadingTitle": "Error loading CKAN catalogue",
      "errorLoadingMessage": "The definition for this CKAN catalogue does not have a valid filter query.",
      "corsErrorMessage": "Couldn't retrieve packages from this CKAN server.<br/><br/>If you entered the URL manually, please double-check it.<br/><br/>If it's your server, make sure {{corsLink}} is enabled.<br/><br/> Otherwise, if reloading doesn't fix it, please report the problem by sending an email to {{email}} with the technical details below.  Thank you!<br/><br/>",
      "name": "CKAN Resource",
      "dataSourceErrorMessage": "This data source does not have any details available.",
      "serviceErrorMessage": "This service does not have any details available.",
      "datasetDescription": "Dataset Description",
      "dataDescription": "Data Description",
      "resourceDescription": "Resource Description",
      "licence": "Licence",
      "author": "Author",
      "contact_point": "Contact",
      "metadata_created": "Created",
      "metadata_modified": "Modified",
      "update_freq": "Update Frequency",
      "idsNotSpecifiedTitle": "resourceId or datasetId must be specified",
      "idsNotSpecifiedMessage": "CkanCatalogItem requires that either resourceId or datasetId be specified.",
      "errorRetrievingUrlTitle": "Error retrieving CKAN URL",
      "errorRetrievingUrlMessage": "Could not retrieve URL as JSON: {{url}}.",
      "invalidCkanTitle": "Invalid CKAN resource JSON",
      "invalidCkanMessage": "The resource returned from the CKAN server does not appear to have a package_id.",
      "notCompatibleTitle": "No compatible resources found",
      "notCompatibleMessageI": "The CKAN dataset does not have a resource with the ID {{resourceId}} or it does not have a supported format.",
      "notCompatibleMessageII": "The CKAN dataset does not have any resources with a supported format."
    },
    "catalog": {
      "name": "Unnamed Item",
      "group": "Group",
      "idForMatchingErrorTitle": "Missing property",
>>>>>>> 4fd83892
      "idForMatchingErrorMessage": "Model objects must have an `id`, `localId`, or `name` property.",
      "catalogMemberMustHaveName": "A newly created catalog member must have a name.",
      "catalogMemberMustHaveType": "A catalog member must have a type.",
      "userAddedDataGroup": "The group for data that was added by the user via the Add Data panel.",
      "chartDataGroup": "A group for chart data.",
      "dataSourceErrorMessage": "This data source does not have any details available.",
      "serviceErrorMessage": "This service does not have any details available.",
      "unsupportedTypeTitle": "Unknown type",
      "unsupportedTypeMessage": "Could not create unknown model type {{type}}.",
      "unsupportedFileTypeTitle": "Unsupported file type",
      "unsupportedFileTypeMessage": "This file format is not supported by {{appName}}. Supported file formats include: <ul><li>.geojson</li><li>.kml, .kmz</li><li>.csv (in {{link}})</li></ul>",
      "unsupportedFileTypeMessageII": "This file format is not supported by {{appName}}. Directly supported file formats include: <ul><li>.geojson</li><li>.kml, .kmz</li><li>.csv (in {{link}})</li></ul>  File formats supported through the online conversion service include: <ul><li>Shapefile (.zip)</li><li>MapInfo TAB (.zip)</li><li>Possibly other {{linkII}}</li></ul>",
      "getConfirmationMessage": "This file is not directly supported by {{appName}}.\n\nDo you want to try uploading it to the {{appName}} conversion service? This may work for small, zipped Esri Shapefiles or MapInfo TAB files.",
      "readyToUpload": "Ready to upload your file to the {{appName}} conversion service?",
      "upload": "Upload",
      "cancel": "Cancel",
      "useConversion": "Use conversion service?",
      "mustHaveType": "Each item must have a type.",
      "compositesError": "Composites cannot include composite items."
    },
    "createParameter": {
      "unsupportedErrorTitle": "Unsupported function parameter type",
      "unsupportedErrorMessage": "Unknown function parameter type: {{type}}."
    },
    "csv": {
      "name": "Comma-Separated Values (CSV)",
      "dataSourceErrorMessage": "This data source does not have any details available.",
      "serviceErrorMessage": "This service does not have any details available.",
      "unexpectedTypeTitle": "Unexpected type of CSV data",
      "unexpectedTypeMessage": "CsvCatalogItem data is expected to be a Blob, File, or String, but it was not any of these. This may indicate a bug in terriajs or incorrect use of the terriajs API. If you believe it is a bug in {{appName}} please report it by emailing ",
      "unableToLoadTitle": "Unable to load CSV file",
      "unableToLoadMessage": "See the <a href=\"https://github.com/TerriaJS/nationalmap/wiki/csv-geo-au\">csv-geo-au</a> specification for supported CSV formats.\n\n {{message}}",
      "unableToLoadItemTitle": "No CSV available",
      "unableToLoadItemMessage": "The CSV catalog item cannot be loaded because it was not configured with a `url` or `csvString` property."
    },
    "csw": {
      "name": "Catalogue Service (CSW)",
      "unknownError": "The CSW server reported an unknown error.",
      "exceptionMessage": "The CSW server reported an error:\n\n {{exceptionText}}",
      "notUseableTitle": "Catalogue service is not useable",
      "notUseableMessage": "Invalid response obtained when invoking GetDomain on the CSW server. <p>This error may indicate that the catalogue server you specified is temporarily unavailable or there is a problem with your internet connection.  Try opening the processing server again, and if the problem persists, please report it by sending an email to ",
      "checkCORSDomain": "Couldn't execute GetDomain on this CSW server.<br/><br/> If you entered the URL manually, please double-check it.<br/><br/> If it's your server, make sure <a href=\"http://enable-cors.org/\" target=\"_blank\">CORS</a> is enabled.<br/><br/> Otherwise, if reloading doesn't fix it, please report the problem by sending an email to {{email}} with the technical details below.  Thank you!",
      "checkCORSRecords": "Couldn't execute GetRecords on this CSW server.<br/><br/> If it's your server, make sure <a href=\"http://enable-cors.org/\" target=\"_blank\">CORS</a> is enabled.<br/><br/> Otherwise, if reloading doesn't fix it, please report the problem by sending an email to {{email}} with the technical details below.  Thank you!",
      "dataResponsibility": "Data Responsibility",
      "links": "Links",
      "metadataURL": "Metadata Record URL",
      "checkCORS": "Couldn't execute GetRecords on this CSW server.<br/><br/> If you entered the URL manually, please double-check it.<br/><br/> If it's your server, make sure {{cors}} is enabled.<br/><br/> Otherwise, if reloading doesn't fix it, please report the problem by sending an email to {{email}}",
      "cors": "CORS"
    },
    "czml": {
      "name": "Cesium Language (CZML)",
      "dataSourceErrorMessage": "This data source does not have any details available.",
      "serviceErrorMessage": "This service does not have any details available.",
      "errorLoadingTitle": "Could not load CZML",
      "errorLoadingMessage": "An error occurred while loading a CZML file. <p>If you entered the link manually, please verify that the link is correct.</p><p>This error may also indicate that the server does not support {{cors}}.  If this is your server, verify that CORS is enabled and enable it if it is not.  If you do not control the server, please contact the administrator of the server and ask them to enable CORS.  Or, contact the '{{appName}}' team by emailing {{email}} and ask us to add this server to the list of non-CORS-supporting servers that may be proxied by 'appName' itself. <p>If you did not enter this link manually, this error may indicate that the data source you're trying to add is temporarily unavailable or there is a problem with your internet connection.  Try adding the data source again, and if the problem persists, please report it by sending an email to {{email}}. See the technical details below.</p>\n<pre>${stackTrace}</pre>",
      "unableToLoadItemTitle": "No CZML available",
      "unableToLoadItemMessage": "The CZML catalog item cannot be loaded because it was not configured with a `url`, `czmlData`, or `czmlString` property."
    },
    "function": {
      "unknownFormaterTitle": "Unknown formatter",
      "unknownFormaterMessage": "The function parameter formatter {{formatter}} is unknown.\n\nValid formatters are:\n\n"
    },
    "geoJson": {
      "name": "GeoJSON",
      "dataSourceErrorMessage": "This data source does not have any details available.",
      "serviceErrorMessage": "This service does not have any details available.",
      "errorLoadingTitle": "Error loading GeoJSON",
      "errorParsingMessage": "An error occurred parsing the provided data as JSON.  This may indicate that the file is invalid or that it is not supported by {{appName}}. If you would like assistance or further information, please email us at {{email}}",
      "errorLoadingMessage": "An error occurred while loading a GeoJSON file.  This may indicate that the file is invalid or that it is not supported by {{appName}}. If you would like assistance or further information, please email us at {{email}}",
      "couldNotLoadTitle": "Could not load JSON",
      "couldNotLoadMessage": "An error occurred while retrieving JSON data from the provided link. <p>If you entered the link manually, please verify that the link is correct.</p><p>This error may also indicate that the server does not support {{cors}}.  If this is your server, verify that CORS is enabled and enable it if it is not.  If you do not control the server, please contact the administrator of the server and ask them to enable CORS.  Or, contact the '{{appName}}' team by emailing {{email}} and ask us to add this server to the list of non-CORS-supporting servers that may be proxied by 'appName' itself. <p>If you did not enter this link manually, this error may indicate that the data source you're trying to add is temporarily unavailable or there is a problem with your internet connection.  Try adding the data source again, and if the problem persists, please report it by sending an email to {{email}}.</p>",
      "unableToLoadItemTitle": "No GeoJSON available",
      "unableToLoadItemMessage": "The GeoJSON catalog item cannot be loaded because it was not configured with a `url`, `geoJsonData`, or `geoJsonString` property.",
      "unsupportedBrowserTitle": "Unsupported web browser",
      "unsupportedBrowserMessage": "Sorry, your web browser does not support the File API, which {{appName}} requires in order to load this dataset.  Please upgrade your web browser.  For the best experience, we recommend the latest versions of {{chrome}} or {{firefox}} or {{internetExplorer}}.",
      "internetExplorer": "Internet Explorer 11",
      "chrome": "Google Chrome",
      "firefox": "Mozilla Firefox"
    },
    "getToken": {
      "errorTitle": "Token Error",
      "invalidToken": "<p>The token server responded with an invalid token.</p><p>Please report it by sending an email to {{email}}</p>",
      "unableToRequest": "<p>Unable to request a token from the token server.</p><p>Please report it by sending an email to {{email}}</p>"
    },
    "gltf": {
      "name": "GL Transmission Format (glTF)",
      "dataSourceErrorMessage": "This data source does not have any details available.",
      "serviceErrorMessage": "This service does not have any details available.",
      "notSupportedErrorTitle": "Not supported in 2D",
      "notSupportedErrorMessage": "\"{{name}}\" cannot be show in the 2D view.  Switch to 3D and try again.",
      "error": "Error",
      "unableToRetrieve": "Unable to retrieve feature details from:\n\n{{url}}"
    },
    "googleUrlShortener": {
      "unexpectedResult": "Unexpected url shortening result",
      "urlNotLocatedTitle": "Shortened start URL was not located",
      "urlNotLocatedMessage": "The shortened share URL used to launch {{appName}} was not located. This may indicate an error in the link or that the shortening service is unavailable at this time. If you believe it is a bug in {{appName}} , please report it by emailing {{email}}"
    },
    "gpx": {
      "name": "GPX",
      "dataSourceErrorMessage": "This data source does not have any details available.",
      "serviceErrorMessage": "This service does not have any details available.",
      "errorLoadingTitle": "Error loading GPX",
      "errorLoadingMessage": "An error occurred while loading a GPX file.  This may indicate that the file is invalid or that it is not supported by {{appName}}. If you would like assistance or further information, please email us at {{email}}"
    },
    "imageryLayer": {
      "intervalSupportErrorTitle": "Intervals not supported",
      "intervalSupportErrorMessage": "Sorry, {{typeName}} ({{type}}) catalog items cannot currently be made time-varying by specifying the \"intervals\" property.",
      "resolvingAvailability": "Resolving availability at a location...",
      "accessingBaseMapErrorTitle": "Error accessing base map",
      "accessingBaseMapErrorMessage": "An error occurred while attempting to download tiles for base map:<p><center>{{name}} </center></p> This may indicate that there is a problem with your internet connection, that the base map is temporarily unavailable, or that the base map is invalid.  Please select a different base map using the Map button in the top-right corner.  Further technical details may be found below.<br/><br/>",
      "accessingCatalogItemErrorTitle": "Error accessing catalogue item",
      "accessingCatalogItemErrorMessage": "An error occurred while attempting to download tiles for catalogue item:<p><center>{{name}}</center></p> This may indicate that there is a problem with your internet connection, that the catalogue item is temporarily unavailable, or that the catalogue item is invalid.  The catalogue item has been hidden from the map.  You may re-show it in the Now Viewing panel to try again.  Further technical details may be found below.<br/><br/>",
      "tileErrorTitle": "Tile Error",
      "tileErrorMessage": "The tile with the URL:\n{{url}}\n succeeded when loaded with XMLHttpRequest but failed multiple times when loaded directly by Cesium or Leaflet.\n This may indicate that the server is very sensitive to the request headers provided or is simply unreliable.",
      "tileErrorMessageII": "Got a 200 (OK) response from URL:\n{{url}}\nbut it could not be loaded as an image.",
      "unknownTileErrorTitle": "Unknown Tile Error",
      "unknownTileErrorMessage": "While accessing URL:\n{{url}}\nThis probably indicates one of the following:\n* The server hostname could not be resolved,\n* The server did not respond to the request, or\n* The server denied Cross-Origin Resource Sharing (CORS) access to this URL (See https://docs.terria.io/guide/connecting-to-data/cross-origin-resource-sharing/).",
      "unableToDisplayTitle": "Unable to display dataset",
      "unableToDisplayMessage": "{{name}} cannot be shown in 2D because it does not support the standard Web Mercator (EPSG:3857) projection. Please switch to 3D if it is supported on your system, update the dataset to support the projection, or use a different dataset.",
      "unableToShowLocTitle": "Unable to show at this location",
      "unableToShowLocMessage": "{{name}} cannot be shown at this location because the available capture times are unknown. The {{featureTimesProperty}} property was not found."
    },
    "invokeAnalyticsService": {
      "invocationFailedTitle": "Service invocation failed",
      "invocationFailedMessage": "An error occurred on the server while computing {{invocationName}}."
    },
    "ionImagery": {
      "name": "Cesium Ion Imagery"
    },
    "kml": {
      "name": "KML or KMZ",
      "dataSourceErrorMessage": "This data source does not have any details available.",
      "serviceErrorMessage": "This service does not have any details available.",
      "unexpectedTypeTitle": "Unexpected type of KML data",
      "unexpectedTypeMessage": "KmlCatalogItem.data is expected to be an XML Document, Blob, or File, but it was none of these. This may indicate a bug in {{appName}} or incorrect use of the {{appName}} API. If you believe it is a bug in {{appName}}, please report it by emailing {{email}}.",
      "errorLoadingTitle": "Error loading KML or KMZ",
      "errorLoadingMessage": "An error occurred while loading a KML or KMZ file.  This may indicate that the file is invalid or that it is not supported by {{appName}}. If you would like assistance or further information, please email us at {{email}}.",
      "unableToLoadItemTitle": "No KML available",
      "unableToLoadItemMessage": "The KML/KMZ catalog item cannot be loaded because it was not configured with a `url`, `kmlData` or `kmlString` property."
    },
    "magda": {
      "name": "MAGDA Distribution",
      "dataSourceErrorMessage": "This data source does not have any details available.",
      "serviceErrorMessage": "This service does not have any details available.",
      "distributionDesc": "Distribution Description",
      "idsNotSpecifiedTitle": "distributionId or datasetId must be specified",
      "idsNotSpecifiedMessage": "MagdaCatalogItem requires that either distributionId or datasetId be specified.",
      "retrieveErrorTitle": "Error retrieving MAGDA record",
      "retrieveErrorMessage": "No distribution or dataset ID provided",
      "notCompatibleTitle": "No compatible distributions found",
      "notCompatibleMessageI": "The MAGDA dataset does not have a distribution with the ID {{distributionId}} or it does not have a supported format.",
      "notCompatibleMessageII": "The MAGDA dataset does not have any distributions with a supported format."
    },
    "mapboxMap": {
      "name": "Mapbox Map"
    },
    "mapboxVectorTile": {
      "name": "Mapbox Vector Tile"
    },
    "senaps": {
      "name": "Senaps Locations",
      "retrieveErrorTitle": "Error processing Senaps Catalog Item",
      "generalErrorMessage": "Encountered an error processing Senaps data",
      "missingKeyErrorMessage": "A Senaps API Key should be added to the terriajs-server config using the appendParamToQueryString option",
      "locationHeadingFeatureInfo": "Location",
      "availableStreamsHeadingFeatureInfo": "Available Streams",
      "noStreamsMessageFeatureInfo": "No streams at this location."
    },
    "ogr": {
      "name": "Unknown / Converted to GeoJSON",
      "dataSourceErrorMessage": "This data source does not have any details available.",
      "serviceErrorMessage": "This service does not have any details available.",
      "legacyBrowserTitle": "Legacy browser not supported",
      "legacyBrowserMessage": "Sorry, your web browser does not support the \"FormData\" type, which is required by the '{{appName}}' conversion service.  We recommend you upgrade to the latest version of {{chrome}}, {{firefox}}, {{safari}} or {{internetExplorer}}.",
      "internetExplorer": "Internet Explorer 11",
      "chrome": "Google Chrome",
      "firefox": "Mozilla Firefox",
      "safari": "Apple Safari",
      "unsupportedFileTzpe": "Unsupported file type",
      "loadError": "The file size is greater than the {{maxConversionSizeMB}} MB limit of the {{appName}} conversion service",
      "invalidFile": "This may indicate that the file is invalid or that it is not supported by the {{appName}} conversion service.",
      "errorConvertingToGeoJsonTitle": "Error converting file to GeoJson",
      "errorConvertingToGeoJsonMessage": "An error occurred while attempting to convert this file to GeoJson. ",
      "emailUs": "If you would like assistance or further information, please email us at {{email}}"
    },
    "openStreetMap": {
      "name": "Open Street Map"
    },
    "placesLikeMe": {
      "regionsLikeThisName": "Regions like this",
      "regionsLikeThisDescription": "Identifies regions that are _most like_ a given region according to a given set of characteristics.",
      "regionTypeName": "Region Type",
      "regionTypeDescription": "The type of region to analyze.",
      "regionName": "Region",
      "regionDescription": "The region to analyze.  The analysis will determine which regions are most similar to this one.",
      "characteristics": "Characteristics",
      "characteristicsDescription": "The region characteristics to include in the analysis.",
      "name": "Places Like Me",
      "regioNotSelectedName": "Region not selected",
      "regioNotSelectedDescription": "You must select a Region.",
      "placesLike": "Places like {{regionName}}",
      "likenessesError": "The list of likenesses and the list of region codes do not contain the same number of elements."
    },
    "raiseError": {
      "errorTitle": "An error occurred",
      "errorMessage": "{{appName}}  experienced an error.  Please report this by emailing {{email}}. Details of the error are below."
    },
    "regionMapping": {
      "noDataForDate": "No data for the selected date.",
      "noDataForRegion": "No data for the selected region.",
      "outdatedBrowserTitle": "Outdated Web Browser",
      "outdatedBrowserMessage": "You are using a very old web browser that cannot display \"region mapped\" datasets such as this one.  Please upgrade to the latest version of Google Chrome, Mozilla Firefox, Microsoft Edge, Microsoft Internet Explorer 11, or Apple Safari as soon as possible.  Please contact us at {{email}} if you have any concerns.",
      "invalidServerTypeTitle": "Invalid serverType {{serverType}} in regionMapping.json",
      "invalidServerTypeMessage": "Expected serverType to be \"WMS\" or \"vector\" but got \"{{serverType}}\"",
      "notRecognised": "These region names were {{notRecognisedText}} ",
      "notRecognisedText": "not recognised",
      "moreThanOneValue": "These regions had {{moreThanOneValueText}}",
      "moreThanOneValueText": "more than one value",
      "msg": "Consult the {{link}} to see how to format the file.",
      "csvSpecification": "CSV-geo-au specification",
      "issuesLoadingTitle": "Issues loading {{name}}"
    },
    "feedback": {
      "thanksTitle": "Thank you for your feedback!",
      "thanksMessage": "Your feedback helps make {{appName}} better",
      "unableToSendTitle": "Unable to send feedback",
      "unableToSendMessage": "This is really embarrassing, but an error occurred while attempting to send your feedback.  Please email it to {{email}} instead."
    },
    "resultPending": {
      "name": "Result Pending"
    },
    "sensorObservationService": {
      "procedure": "Procedure",
      "property": "Property",
      "sos": "SOS",
      "alreadyLoadingTitle": "Data already loading",
      "alreadyLoadingMessage": "Your data is still loading. You will be able to change the display once it has loaded",
      "unknownError": "The server reported an unknown error.",
      "exceptionMessage": "The server reported an error: \n\n {{exceptionText}}",
      "missingBody": "The server responded with missing body.",
      "noFeatures": "There are no features matching your query.",
      "unknownFormat": "The server responded with an unknown feature format.",
      "noMatchingFeatures": "The Sensor Observation Service did not return any features matching your query."
    },
    "time": {
      "invalidDate": "Invalid Date",
      "invalidInitialTimeSource": "Invalid initialTimeSource specified in config file: {{initialTimeSource}}"
    },
    "shareData": {
      "generateErrorTitle": "Couldn't generate short URL.",
      "generateErrorMessage": "Something went wrong when trying to use the share data service to generate a short URL. If you believe it is a bug in {{appName}}, please report it by emailing {{email}}.",
      "expandErrorTitle": "Couldn't expand URL",
      "expandErrorMessage": "The share data service used to launch {{appName}} was not located. This may indicate an error in the link or that the service is unavailable at this time. If you believe it is a bug in {{appName}}, please report it by emailing {{email}}"
    },
    "socrataServer": {
      "name": "Socrata Server",
      "retrieveErrorMessage": "Couldn't retrieve packages from this Socrata server.<br/><br/>If you entered the URL manually, please double-check it.<br/><br/> Otherwise, if reloading doesn't fix it, please report the problem by sending an email to {{email}} with the technical details below.  Thank you!<br/><br/><pre> {{formatError}}</pre>",
      "description": "Description",
      "licence": "Licence",
      "attributes": "Attributes",
      "tags": "Tags"
    },
    "spatialDetailing": {
      "name": "Spatial Detailing",
      "description": "Predicts the characteristics of fine-grained regions by learning and exploiting correlations of coarse-grained data with Census characteristics.",
      "regionTypeToPredictName": "Region Type to Predict",
      "regionTypeToPredictDescription": "The type of region for which to predict characteristics.",
      "coarseDataRegionTypeName": "Coarse Data Region Type",
      "coarseDataRegionTypeDescription": "The type of region with which the coarse-grained input characteristics are associated.",
      "aggregationName": "Aggregation",
      "aggregationDescription": "Specifies how coarse region values were aggregated.  True if the value is the mean of the values across the region, or False if the value is the sum of the values across the region.",
      "aggregationTrueName": "Mean Aggregation",
      "aggregationTrueDescription": "Coarse region values are the mean of samples in the region.  For example, average household income.",
      "aggregationFalseName": "Sum Aggregation",
      "aggregationFalseDescription": "Coarse region values are the sum of samples in the region.  For example, total population.",
      "characteristicToPredictName": "Characteristic to Predict",
      "characteristicToPredictDescription": "The characteristic to predict for each region.",
      "spatialDetailingOf": "Spatial detailing of {{of}} at {{at}}",
      "wrongNumberOfElements": "The list of values and the list of region codes do not contain the same number of elements"
    },
    "tableData": {
      "unsupportedCharactersTitle": "Invalid characters in latitude and longitude columns",
      "unsupportedCharactersMessage": "Could not interpret latitude and longitude pair {{longitude}}, {{latitude}}",
      "bulkGeocoderInfoTitle": "Bulk Geocoder Information",
      "bulkGeocoderInfoMessage": "The CSV contains addresses, but {{number}} can't be located on the map: ",
      "bulkGeocoderInfo2Message": "{{nullAddresses}} addresses are missing from the CSV.",
      "bulkGeocoderErrorTitle": "Bulk Geocoder Error",
      "bulkGeocoderErrorMessage": "Unable to map addresses to lat-long coordinates, as an error occurred while retrieving address coordinates. Please check your internet connection or try again later."
    },
    "terrainCatalog": {
      "notSupportedErrorTitle": "Not supported in 2D",
      "notSupportedErrorMessage": "{{name}} cannot be show in the 2D view.  Switch to 3D and try again"
    },
    "terria": {
      "initErrorTitle": "Failed to initialize services",
      "initErrorMessage": "A problem occurred with the Terria server. This may cause some layers or the conversion service to be unavailable.",
      "urlLoadErrorTitle": "Problem loading URL",
      "urlLoadErrorMessage": "A problem occurred while initialising Terria with URL parameters.",
      "loadingInitSourceErrorTitle": "Error loading initialization source",
      "loadingInitSourceErrorMessage": "Could not load initialization information from {{fragment}} because no initFragmentPaths are defined.",
      "loadingInitSourceError2Message": "An error occurred while loading initialization information from {{loadSource}}.  This may indicate that you followed an invalid link or that there is a problem with your Internet connection.",
      "disclaimer": "Disclaimer",
      "buttonTitleConfirm": "I Agree"
    },
    "terriaJSONcatalog": {
      "name": "Terria JSON Catalog Function",
      "misconfiguredErrorTitle": "Misconfigured init file",
      "misconfiguredErrorMessage": "Service not configured for TerriaJsonCatalogFunction HTTP 202.",
      "misconfiguredError2Message": "HTTP 202 configuration {{url}} not present in response {{xhr}}",
      "serviceResponseErrorTitle": "Service response not JSON string",
      "serviceResponseErrorMessage": "TerriaJsonCatalogFunction was supposed to receive a JSON string, received {{xhr}}",
      "requestFailedTitle": "Request Failed",
      "requestFailedMessage": "Request failed with status code {{status}}.",
      "asyncResultDescription": "This is the result of invoking the {{name}} process or service at {{timestamp}} with the input parameters below.",
      "loadingInitSourceErrorTitle": "Error loading initialization source",
      "loadingInitSourceErrorMessage": "Error loading initialization source {{fragment}} because no initFragmentPaths are defined.",
      "loadingInitSourceError2Message": "An error occurred while loading initialization information from {{loadSource}}. This may indicate that you followed an invalid link or that there is a problem with your Internet connection.",
      "disclaimer": "Disclaimer",
      "buttonTitleConfirm": "I Agree"
    },
    "urlTemplateMapServer": {
      "name": "URL Template Map Server"
    },
    "userDrawing": {
      "devError": "Terria instance is required.",
      "messageHeader": "Draw on Map",
      "pointEntities": "Points",
      "otherEntities": "Lines and polygons",
      "line": "Line",
      "firstPoint": "First Point",
      "btnCancel": "Cancel",
      "btnDone": "Done",
      "clickToAddFirstPoint": "Click to add a point",
      "clickToAddAnotherPoint": "Click to add another point",
      "anotherPoint": "Another Point",
      "userPolygon": "User polygon"
    },
    "webFeatureServiceCatalogGroup": {
      "wfsServer": "Web Feature Service (WFS) Server",
      "invalidWFSServerTitle": "Invalid WFS server",
      "invalidWFSServerMessage": "An error occurred while invoking GetCapabilities on the WFS server.  The server's response does not appear to be a valid GetCapabilities document. <p>If you entered the link manually, please verify that the link is correct.</p> <p>If you did not enter this link manually, this error may indicate that the group you opened is temporarily unavailable or there is a problem with your internet connection. Try opening the group again, and if the problem persists, please report it by sending an email to {{email}}.</p>",
      "groupNotAvailableTitle": "Group is not available",
      "groupNotAvailableMessage": "An error occurred while invoking GetCapabilities on the WFS server. <p>If you entered the link manually, please verify that the link is correct.</p> <p>This error may also indicate that the server does not support <a href=\"http://enable-cors.org/\" target=\"_blank\">CORS</a>.  If this is your server, verify that CORS is enabled and enable it if it is not.  If you do not control the server, please contact the administrator of the server and ask them to enable CORS.  Or, contact the '{{appName}}' Map team by emailing {{email}} and ask us to add this server to the list of non-CORS-supporting servers that may be proxied by '{{appName}}' itself.</p> <p>If you did not enter this link manually, this error may indicate that the group you opened is temporarily unavailable or there is a problem with your internet connection. Try opening the group again, and if the problem persists, please report it by sending an email to {{email}}.</p>"
    },
    "webFeatureServiceCatalogItem": {
      "wfs": "Web Feature Service (WFS)"
    },
    "webMapServiceCatalogGroup": {
      "wmsServer": "Web Map Service (WMS) Server",
      "invalidWMSServerTitle": "Invalid WMS server",
      "invalidWMSServerMessage": "An error occurred while invoking GetCapabilities on the WMS server. The server's response does not appear to be a valid GetCapabilities document. <p>If you entered the link manually, please verify that the link is correct.</p> <p>If you did not enter this link manually, this error may indicate that the group you opened is temporarily unavailable or there is a problem with your internet connection.  Try opening the group again, and if the problem persists, please report it by sending an email to {{email}}.</p>",
      "groupNotAvailableTitle": "Group is not available",
      "groupNotAvailableMessage": "An error occurred while invoking GetCapabilities on the WMS server. <p>If you entered the link manually, please verify that the link is correct.</p> <p>This error may also indicate that the server does not support <a href=\"http://enable-cors.org/\" target=\"_blank\">CORS</a>.  If this is your server, verify that CORS is enabled and enable it if it is not.  If you do not control the server, please contact the administrator of the server and ask them to enable CORS.  Or, contact the '{{appName}}' Map team by emailing {{email}} and ask us to add this server to the list of non-CORS-supporting servers that may be proxied by '{{appName}}' itself.</p> <p>If you did not enter this link manually, this error may indicate that the group you opened is temporarily unavailable or there is a problem with your internet connection. Try opening the group again, and if the problem persists, please report it by sending an email to {{email}}.</p>",
      "missingUrlTitle": "Unable to load GetCapabilities",
      "missingUrlMessage": "Could not load the Web Map Service (WMS) GetCapabilities document because the catalog item does not have a `url`."
    },
    "webMapServiceCatalogItem": {
      "wms": "Web Map Service (WMS)",
      "dataDescription": "Data Description",
      "serviceDescription": "Service Description",
      "metadataUrls": "Metadata Links",
      "accessConstraints": "Access Constraints",
      "serviceContact": "Service Contact",
      "getCapabilitiesUrl": "GetCapabilities URL",
      "noLayerFoundTitle": "No layer found",
      "noLayerFoundMessage": "The WMS dataset '{{name}}' has no layers matching '{{layers}}'. {{suggested}} {{line}}{{line}}Either the catalog file has been set up incorrectly, or the WMS server has changed.{{line}}{{line}}Please report this error by sending an email to {{email}}.",
      "datasetScaleErrorTitle": "Dataset will not be shown at this scale",
      "datasetScaleErrorMessage": "The {{name}} dataset will not be shown when zoomed in this close to the map because the data custodian has indicated that the data is not intended or suitable for display at this scale.  Click the dataset's Info button on the Now Viewing tab for more information about the dataset and the data custodian.",
      "badlyFormatedTitle": "Badly formatted periodicity",
      "badlyFormatedMessage": "The '{{name}}' dataset has a badly formed periodicity, '{{isoSegments}}'. Click the dataset's Info button for more information about the dataset and the data custodian.",
      "missingDataTitle": "Missing data",
      "missingDataMessage": "The WMS dataset '{{name}}' did not return any data.{{line}}{{line}}Either the catalog file has been set up incorrectly, or the server address has changed.{{line}}{{line}}Please report this error by emailing {{email}}.",
      "missingUrlTitle": "Unable to load GetCapabilities",
      "missingUrlMessage": "Could not load the Web Map Service (WMS) GetCapabilities document because the catalog item does not have a `url`."
    },
    "webMapTileServiceCatalogGroup": {
      "wmtsServer": "Web Map Tile Service (WMTS) Server",
      "invalidWMTSServerTitle": "Invalid WMTS server",
      "invalidWMTSServerMessage": "An error occurred while invoking GetCapabilities on the WMS server. The server's response does not appear to be a valid GetCapabilities document. <p>If you entered the link manually, please verify that the link is correct.</p> <p>If you did not enter this link manually, this error may indicate that the group you opened is temporarily unavailable or there is a problem with your internet connection.  Try opening the group again, and if the problem persists, please report it by sending an email to {{email}}.</p>",
      "groupNotAvailableTitle": "Group is not available",
      "groupNotAvailableMessage": "An error occurred while invoking GetCapabilities on the WMTS server. <p>If you entered the link manually, please verify that the link is correct.</p> <p>This error may also indicate that the server does not support <a href=\"http://enable-cors.org/\" target=\"_blank\">CORS</a>.  If this is your server, verify that CORS is enabled and enable it if it is not.  If you do not control the server, please contact the administrator of the server and ask them to enable CORS.  Or, contact the '{{appName}}' Map team by emailing {{email}} and ask us to add this server to the list of non-CORS-supporting servers that may be proxied by '{{appName}}' itself.</p> <p>If you did not enter this link manually, this error may indicate that the group you opened is temporarily unavailable or there is a problem with your internet connection. Try opening the group again, and if the problem persists, please report it by sending an email to {{email}}.</p>"
    },
    "webMapTileServiceCatalogItem": {
      "wmts": "Web Map Tile Service (WMTS)",
      "dataDescription": "Data Description",
      "serviceDescription": "Service Description",
      "accessConstraints": "Access Constraints"
    },
    "webProcessingService": {
      "wps": "Web Processing Service (WPS)",
      "invalidWPSServerTitle": "Invalid WPS server",
      "invalidWPSServerMessage": "An error occurred while invoking {{endpoint}} on the WPS server for process name {{name}}. The server's response does not appear to be a valid {{endpoint}} document. <p>This error may also indicate that the processing server you specified is temporarily unavailable or there is a problem with your internet connection.  Try opening the processing server again, and if the problem persists, please report it by sending an email to {{email}}.</p>",
      "processDescriptionErrorTitle": "Process does not have a process description",
      "processDescriptionErrorMessage": "The WPS DescribeProcess for this process does not include a ProcessDescription.",
      "processInputErrorTitle": "Process does not have any inputs",
      "processInputErrorMessage": "This WPS process does not specify any inputs.",
      "unsupportedParameterErrorTitle": "Unsupported parameter type",
      "unsupportedParameterErrorMessage": "The parameter {{identifier}} is not a supported type of parameter.",
      "invalidResponseErrorTitle": "Invalid WPS server response",
      "invalidResponseErrorMessage": "An error occurred while accessing the status location on the WPS server for process name {{name}}.  The server's response does not appear to be a valid ExecuteResponse document. <p>This error may also indicate that the processing server you specified is temporarily unavailable or there is a problem with your internet connection.  If the problem persists, please report it by sending an email to {{email}}.</p>",
      "invalidResponseError2Title": "Invalid response from WPS server",
      "invalidResponseError2Message": "The response from the WPS server does not include a Status element.",
      "failureReasonUnknowError": "The reason for failure is unknown.",
      "asyncShortReportFailed": "Web Processing Service invocation failed.  More details are available on the Info panel.",
      "errorDetails": "Error Details",
      "resultPendingDescription": "This is the result of invoking the {{name}} process or service at {{timestamp}} with the input parameters below.",
      "regionTypeDescription": "The type of region to analyze.",
      "regionTypeName": "Region Type",
      "regionParameterName": "Region Parameter",
      "wpsServer": "Web Processing Service (WPS) Server",
      "wpsResult": "Web Processing Service Result"
    },
    "wfsFeatures": {
      "featuresGroup": "Group of features in a Web Feature Service (WFS) Server",
      "queryErrorTitle": "Error querying WFS server",
      "queryErrorMessage": "An error occurred while invoking GetFeature on the WFS server. The server's response does not appear to be a valid GeoJSON document. <p>If you entered the link manually, please verify that the link is correct.</p><p>If you did not enter this link manually, this error may indicate that the group you opened is temporarily unavailable or there is a problem with your internet connection.  Try opening the group again, and if the problem persists, please report it by sending an email to {{email}}.</p>",
      "groupNotAvailableTitle": "Group is not available",
      "groupNotAvailableMessage": "An error occurred while invoking GetFeature on the WFS server. <p>If you entered the link manually, please verify that the link is correct.</p><p>This error may also indicate that the server does not support <a href=\"http://enable-cors.org/\" target=\"_blank\">CORS</a>.  If this is your server, verify that CORS is enabled and enable it if it is not. If you do not control the server, please contact the administrator of the server and ask them to enable CORS.  Or, contact the '{{appName}}' Map team by emailing {{email}} and ask us to add this server to the list of non-CORS-supporting servers that may be proxied by '{{appName}}' itself.</p><p>If you did not enter this link manually, this error may indicate that the group you opened is temporarily unavailable or there is a problem with your internet connection.  Try opening the group again, and if the problem persists, please report it by sending an email to {{email}}.</p>"
    },
    "commonModelErrors": {
      "datasetScaleErrorTitle": "Dataset will not be shown at this scale",
      "datasetScaleErrorMessage": "The {{name}} dataset will not be shown when zoomed in this close to the map because the data custodian has indicated that the data is not intended or suitable for display at this scale.  Click the dataset's Info button on the Now Viewing tab for more information about the dataset and the data custodian."
    }
  }
}<|MERGE_RESOLUTION|>--- conflicted
+++ resolved
@@ -661,62 +661,6 @@
       "unusableMetadataTitle": "ArcGIS Mapserver Error",
       "unusableMetadataDefaultMessage": "This dataset returned unusable metadata."
     },
-<<<<<<< HEAD
-    "bing" : {
-      "name" : "Bing Maps"
-    },
-    "wcs" : {
-      "asyncResultDescription" : "This is the result of exporting data from {{name}} service at {{timestamp}} with the input parameters below.",
-      "exportFailedTitle" : "Data export failed",
-      "exportFailedMessage" : "The Web Coverage Service failed",
-      "exportFailedMessageII" : "The Web Coverage Service failed: {{error}}"
-    },
-    "cartoMap" : {
-      "name" : "Carto Map",
-      "noUrlTitle" : "No URL",
-      "noUrlMessage" : "Unable to find a usable URL for the Carto Map layer."
-    },
-    "cesiumTerrain" : {
-      "name" : "Cesium Terrain",
-      "name3D" : "Cesium 3D Tiles",
-      "notSupportedErrorTitle" : "Not supported in 2D",
-      "notSupportedErrorMessage" : "\"{{name}}\" cannot be show in the 2D view.  Switch to 3D and try again.",
-      "errorRenderingTitle" : "Error rendering in 3D",
-      "errorRenderingMessage" : "<p>An error occurred while rendering in 3D.  This probably indicates a bug in {{appName}} or an incompatibility with your system or web browser.  We'll now switch you to 2D so that you can continue your work. We would appreciate it if you report this error by sending an email to {{email}} with the technical details below.  Thank you!</p>"
-    },
-    "ckan" : {
-      "nameServer" : "CKAN Server",
-      "errorLoadingTitle" : "Error loading CKAN catalogue",
-      "errorLoadingMessage" : "The definition for this CKAN catalogue does not have a valid filter query.",
-      "corsErrorMessage" : "Couldn't retrieve packages from this CKAN server.<br/><br/>If you entered the URL manually, please double-check it.<br/><br/>If it's your server, make sure {{corsLink}} is enabled.<br/><br/> Otherwise, if reloading doesn't fix it, please report the problem by sending an email to {{email}} with the technical details below.  Thank you!<br/><br/>",
-      "name" : "CKAN Resource",
-      "dataSourceErrorMessage" : "This data source does not have any details available.",
-      "serviceErrorMessage" : "This service does not have any details available.",
-      "datasetDescription" : "Dataset Description",
-      "dataDescription" : "Data Description",
-      "resourceDescription" : "Resource Description",
-      "datasetCustodian" : "Dataset Custodian",
-      "licence" : "Licence",
-      "author" : "Author",
-      "contact_point" : "Contact",
-      "metadata_created" : "Created",
-      "metadata_modified" : "Modified",
-      "update_freq" : "Update Frequency",
-      "idsNotSpecifiedTitle" : "resourceId or datasetId must be specified",
-      "idsNotSpecifiedMessage" : "CkanCatalogItem requires that either resourceId or datasetId be specified.",
-      "errorRetrievingUrlTitle" : "Error retrieving CKAN URL",
-      "errorRetrievingUrlMessage" : "Could not retrieve URL as JSON: {{url}}.",
-      "invalidCkanTitle" : "Invalid CKAN resource JSON",
-      "invalidCkanMessage" : "The resource returned from the CKAN server does not appear to have a package_id.",
-      "notCompatibleTitle" : "No compatible resources found",
-      "notCompatibleMessageI" : "The CKAN dataset does not have a resource with the ID {{resourceId}} or it does not have a supported format.",
-      "notCompatibleMessageII" : "The CKAN dataset does not have any resources with a supported format."
-    },
-    "catalog" : {
-      "name" : "Unnamed Item",
-      "group" : "Group",
-      "idForMatchingErrorTitle" : "Missing property",
-=======
     "bing": {
       "name": "Bing Maps"
     },
@@ -740,7 +684,7 @@
       "errorRenderingMessage": "<p>An error occurred while rendering in 3D.  This probably indicates a bug in {{appName}} or an incompatibility with your system or web browser.  We'll now switch you to 2D so that you can continue your work. We would appreciate it if you report this error by sending an email to {{email}} with the technical details below.  Thank you!</p>"
     },
     "ckan": {
-      "nameServer": "ckanServer",
+      "nameServer": "CKAN Server",
       "errorLoadingTitle": "Error loading CKAN catalogue",
       "errorLoadingMessage": "The definition for this CKAN catalogue does not have a valid filter query.",
       "corsErrorMessage": "Couldn't retrieve packages from this CKAN server.<br/><br/>If you entered the URL manually, please double-check it.<br/><br/>If it's your server, make sure {{corsLink}} is enabled.<br/><br/> Otherwise, if reloading doesn't fix it, please report the problem by sending an email to {{email}} with the technical details below.  Thank you!<br/><br/>",
@@ -750,6 +694,7 @@
       "datasetDescription": "Dataset Description",
       "dataDescription": "Data Description",
       "resourceDescription": "Resource Description",
+      "datasetCustodian": "Dataset Custodian",
       "licence": "Licence",
       "author": "Author",
       "contact_point": "Contact",
@@ -770,7 +715,6 @@
       "name": "Unnamed Item",
       "group": "Group",
       "idForMatchingErrorTitle": "Missing property",
->>>>>>> 4fd83892
       "idForMatchingErrorMessage": "Model objects must have an `id`, `localId`, or `name` property.",
       "catalogMemberMustHaveName": "A newly created catalog member must have a name.",
       "catalogMemberMustHaveType": "A catalog member must have a type.",
