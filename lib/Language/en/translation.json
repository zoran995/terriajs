{
  "general": {
    "close": "Close",
    "open": "Open",
    "prev": "Prev",
    "next": "Next",
    "skip": "Skip",
    "back": "Back",
    "delete": "Delete",
    "cancel": "Cancel",
    "confirm": "Confirm"
  },
  "trainer": {
    "expandTrainer": "Show more step detail",
    "collapseTrainer": "Hide step detail",
    "showAllSteps": "Show all steps",
    "hideAllSteps": "Hide all steps"
  },
  "tour": {
    "preface": {
      "title": "Take the tour",
      "content": "Unsure of where to begin? Take a quick tour of the main features of our software, and learn about some of the key functions to help you get on your way.",
      "close": "Maybe later",
      "start": "Start tour"
    },
    "end": "End tour",
    "finish": "Finish",
    "previous": "Previous",
    "locationSearchInput": {
      "content": "## Location search\n\nEnter a locality or address to easily locate a point of interest on the map."
    },
    "exploreMapDataButton": {
      "content": "## Explore map data\n\nBrowse the catalogue of available data and add it to the map here. You can add multiple datasets at any one time, and you’ll see them listed down below in the Workbench."
    },
    "sidePanelUploadButton": {
      "content": "## Upload Data\n\nYou can upload your own data to the map to view it with other data sets. Upload a file or link to an existing online data set or data service. Supported data formats include CSV, GeoJSON, KML, GPX and CZML."
    },
    "menuBarMapSettingsButton": {
      "content": "## Map Settings\n\nCustomise map options such as base maps, map image quality or remove the ground (terrain) to interrogate underground datasets."
    },
    "menuBarStoryButton": {
      "content": "## Stories\n\nStories allow you to add contextual information to a dataset to bring a narrative to life. Create your own data story using the Story Editor, and share it via the ‘Share’ panel once you’re done."
    },
    "mapNavigationCompassOuterRing": {
      "content": "## View controls\n\nHere you can change the view of the map. You can change the orientation of your view by using the outer ring, and you can tilt the camera angle using the inner ring. Double click to reset the view."
    },
    "mapNavigationSplitterIcon": {
      "content": "## Compare\n\nA powerful feature of Terria is the ability to compare datasets using a split screen view. For datasets with a time-series/4D component, you can compare dates backwards and forwards in time using the date picker."
    }
  },
  "measure": {
    "measureTool": "Measure Tool",
    "measureToolTitle": "Line Measure",
    "measureDistance": "Measure distance between locations"
  },
  "location": {
    "errorGettingLocation": "Error getting location",
    "browserCannotProvide": "Your browser cannot provide your location.",
    "myLocation": "My Location",
    "location": "Location",
    "originError": "Your browser can only provide your location when using https. You may be able to use {{secureUrl}} instead.",
    "centreMap": "Centre map at your current location"
  },
  "splitterTool": {
    "toggleSplitterToolTitle": "Compare",
    "toggleSplitterTool": "Enable side-by-side comparison between two different sets of data",
    "toggleSplitterToolDisabled": "Please disable other side-by-side comparison features in order to enable standard compare",
    "title": "Drag left or right to adjust views",
    "workbench": {
      "goleftTitle": "Show on the left side",
      "goleft": "Left",
      "bothTitle": "Show on both sides",
      "both": "Both",
      "gorightTitle": "Show on the right side",
      "goright": "Right",
      "copyName": "{{name}} (copy)"
    }
  },
  "zoomCotrol": {
    "zoomIn": "Zoom in",
    "zoomReset": "Reset zoom",
    "zoomOut": "Zoom out"
  },
  "compass": {
    "description": "Drag outer ring: rotate view.\nDrag inner gyroscope: free orbit.\nDouble-click: reset view.\nTIP: You can also free orbit by holding the CTRL key and dragging the map.",
    "title": "Click and drag to rotate the camera",
    "guidanceBtnTitle": "Gyroscope Guidance",
    "guidanceBtnText": "View detailed instructions on how to use the compass"
  },
  "AR": {
    "title": "Experimental Feature: Augmented Reality",
    "experimentalFeatureMessage": "Augmented Reality mode is currently in beta. This mode is only designed for use on the latest high end mobile devices. <br /><br />WARNING: This mode can consume a lot of data, please be mindful of data usage charges from your network provider. <br /><br />The accuracy of this mode depends on the accuracy of your mobile devices internal compass.",
    "confirmText": "Got it",
    "manualAlignmentTitle": "Manual Alignment",
    "manualAlignmentMessage": "Align your mobile device so that it corresponds with the maps current alignment, then click the blinking compass. If no landmarks to align with are currently visible on the map, you can move the map using drag and pinch actions until a recognisable landmark is visible before aligning the device with the map. <br /><div>{{img}}</div> <br />Tip: The sun or moon are often good landmarks to align with if you are in a location you aren't familiar with (be careful not to look at the sun - it can hurt your eyes).",
    "resetAlignmentTitle": "Reset Alignment",
    "resetAlignmentMessage": "Resetting to compass alignment. If the alignment doesn't match the real world try waving your device in a figure 8 motion to recalibrate device. This can be done at any time.<br /> <br />Avoid locations with magnetic fields or metal objects as these may disorient the devices compass.",
    "arTool": "augmented reality tool",
    "btnHover": "toggle hover height",
    "btnRealign": "toggle manual alignment",
    "btnResetRealign": "reset compass alignment"
  },
  "tool": {
    "closeButtonTitle": "Close {{toolName}} Tool",
    "loadingError": {
      "title": "Error Loading {{toolName}} Tool",
      "message": "An error occurred while trying to load the this tool from the server. Please try again."
    },
    "exitBtnTitle": "Exit",
    "button": {
      "open": "Exit {{toolNameLowerCase}}",
      "closed": "{{toolName}}"
    }
  },
  "diffTool": {
    "title": "Difference",
    "exit": "Exit",
    "instructions": {
      "setDateA": "Set date A",
      "setDateB": "Set date B",
      "changeDates": "Change dates",
      "paneDescription": "Visualise and compare the difference of data between two dates at one location."
    },
    "choosePreview": "Choose a preview style",
    "chooseDifference": "Choose a difference output",
    "differenceResultsTitle": "Change detection results",
    "labels": {
      "area": "Area",
      "dates": "Dates",
      "dateComparisonA": "Date Comparison A",
      "dateComparisonB": "Date Comparison B",
      "sourceDataset": "Source dataset",
      "previewStyle": "Preview style",
      "differenceOutput": "Difference output",
      "generateDiffButtonText": "Generate change detection",
      "disabledButtonPrompt": "Please note: A location and dates must be selected to proceed with change detection",
      "areaFilterSelection": "Area filter selection"
    },
    "locationDisplay": {
      "noLocationSelected": {
        "title": "No location selected",
        "description": "To filter image date picker by location, please select a point on the map"
      },
      "locationSelected": {
        "title": "Location selected & dates filtered",
        "description": "To change, click another point on the map"
      }
    },
    "locationPicker": {
      "initialMessages": {
        "title": "Select a precise location",
        "beforePick": "We need this to run our change detection process.",
        "afterPick": "Click another point to change the selected region"
      },
      "nextMessages": {
        "title": "You have selected the location {{latitude}} {{longitude}}",
        "beforePick": "Click another point to change the selection",
        "afterPick": "Click another point to change the selection"
      },
      "errorMessages": {
        "title": "Select a precise location",
        "beforePick": "Failed to resolve imagery at location! Please choose a different location or zoom-level.",
        "afterPick": "Click another point to change the selection"
      }
    },
    "datePicker": {
      "back": "Go back",
      "previousDateTitle": "Previous date",
      "nextDateTitle": "Next date",
      "dateButtonTitle": "Select a date",
      "dateOutOfRange": "Currently out of range"
    }
  },
  "legend": {
    "lat": "Lat",
    "lon": "Lon",
    "zone": "ZONE",
    "e": "E",
    "n": "N",
    "elev": "Elev"
  },
  "languagePanel": {
    "changeLanguage": "Change Language"
  },
  "share": {
    "browserPrint": "For better printed results, please use {{appName}}'s Print button instead of your web browser's print feature.",
    "shortLinkShortening": "Shortening...",
    "shortLinkError": "An error occurred while attempting to shorten the URL.  Please check your internet connection and try again.",
    "localDataNote": "<0><0>Note:</0></0><1>The following data sources will NOT be shared because they include data from this local system. To share these data sources, publish their data on a web server and <2>add them using a url</2>.</1>",
    "generatingUrl": "Generating share URL...",
    "printTitle": "Print Map",
    "printExplanation": "Open a printable version of this map.",
    "printButton": "Print",
    "printViewButton": "Show Print View",
    "creatingPrintView": "Creating print view...",
    "btnAdvanced": "Advanced options",
    "embedTitle": "To embed, copy this code to embed this map into an HTML page:",
    "shortenUsingService": "Shorten the share URL using a web service",
    "btnCatalogShareText": "Share",
    "btnStoryShareText": "Share",
    "btnMapShareText": "Share / Print",
    "btnCatalogShareTitle": "Share your catalogue with others",
    "btnStoryShareTitle": "Share your story with others",
    "btnMapShareTitle": "Share your map with others",
    "convertNotificationTitle": "Notice: share link upgraded",
    "convertNotificationMessage": "This share link is based on an older version of TerriaJS - the software powering this web map. While best efforts are made to preserve the link, you might encounter issues with visualising the data.  \n\nIf you're a user of the share link, click OK to make the warning message disappear and continue with accessing the data.",
    "convertNotificationHelp": "If you have created the share link, check the Help menu to see tips on updating the share link.",
    "convertNotificationFeedback": "For questions or feedback, click here.",
    "convertNotificationWarningsTitle": "Technical details",
    "convertErrorTitle": "Could not upgrade share link to V8",
    "convertErrorMessage": "<p>This share link is based on an older version of TerriaJS - the software powering this web map. An error has occurred trying to upgrade the share data. Details of the error are below.</p><p><pre>{{error}}</pre></p><p><details><summary>Stack trace:</summary><pre>{{stackTrace}}</pre></details></p><p>Please report it by sending an email to {{email}}.</p>"
  },
  "countDatasets": {
    "btnText": "Start",
    "loadError": "failed to load.",
    "countingMessage": "Counting, please wait...",
    "totals": "<div>The catalog contains {{items}} items in {{groups}} groups.</div>",
    "subTotals": "<div> {{name}}: {{items}} items / {{groups}} groups</div>",
    "recount": "Recount",
    "title": "Count Datasets",
    "btnCount": "Count datasets",
    "noMapDataEnabled": "No map data enabled",
    "mapDataState": "{{count}} dataset enabled on map",
    "mapDataState_plural": "{{count}} datasets enabled on map"
  },
  "toolsPanel": {
    "btnText": "Tool",
    "btnTitle": "Advanced toolbox"
  },
  "settingPanel": {
    "none": "(None)",
    "viewerModeLabels": {
      "CesiumTerrain": "3D Terrain",
      "CesiumEllipsoid": "3D Smooth",
      "Leaflet": "2D"
    },
    "qualityLabels": {
      "maximumPerformance": "Maximum performance, lower quality",
      "balancedPerformance": "Balanced performance & quality",
      "lowerPerformance": "Maximum quality, lower performance"
    },
    "nativeResolutionLabel": "Press to stop using {{resolution1}} resolution and start using {{resolution2}} resolution",
    "native": "native",
    "screen": "screen",
    "btnTitle": "Change view",
    "btnText": "Map Settings",
    "mapView": "Map View",
    "baseMap": "Base Map",
    "imageOptimisation": "Image Optimisation",
    "nativeResolutionHeader": "Use native device resolution",
    "mapQuality": "Raster Map Quality:",
    "qualityLabel": "Quality",
    "performanceLabel": "Performance",
    "timeline": {
      "alwaysShowLabel": "Press to start only showing the timeline when there are time-varying datasets on the workbench",
      "hideLabel": "Press to start always showing the timeline, even when no time-varying datasets are on the workbench",
      "alwaysShow": "Always show"
    },
    "terrain": {
      "hideUnderground": "Terrain hides underground features",
      "showUndergroundFeatures": "Press to start showing features that are underneath the terrain surface",
      "hideUndergroundFeatures": "Press to start hiding features that are underneath the terrain surface",
      "sideLabel": "Show Terrain on the",
      "left": "Left",
      "both": "Both",
      "right": "Right"
    }
  },
  "feedback": {
    "feedbackPreamble": "We would love to hear from you!",
    "title": "Feedback",
    "close": "close feedback",
    "yourName": "Your name (optional)",
    "email": "Email address (optional)<br/><em>We can't follow up without it!</em>",
    "commentQuestion": "Comment or question",
    "shareWithDevelopers": "Share my map view with {{appName}} developers",
    "captionText": "This helps us to troubleshoot issues by letting us see what you're seeing",
    "cancel": "Cancel",
    "sending": "Sending...",
    "send": "Send",
    "feedbackBtnText": "Give Feedback",
    "minLength": "Minimum length of feedback comment is {{minLength}}"
  },
  "helpPanel": {
    "menuPaneTitle": "We're here to help",
    "menuPaneBody": "Find useful tips on how to use TerriaJS by either checking the guides below or by contacting the team at [info@terria.io](mailto:info@terria.io)",
    "promptMessage": "Find the Tour, how-to videos & other help content here",
    "dismissText": "Got it, thanks!",
    "takeTour": "Take the tour"
  },
  "helpMenu": {
    "btnText": "Help",
    "btnTitle": "get help",
    "helpMenuHeader": "What would you like to do?",
    "helpMenuOpenWelcome": "Show welcome message",
    "helpMenuSatelliteGuideTitle": "View satellite imagery guide",
    "helpMenuMoreHelpTitle": "More help",
    "done": "DONE",
    "next": "NEXT"
  },
  "sui": {
    "notifications": {
      "title": "This map contains a story",
      "message": "Would you like to view it now?",
      "confirmText": "Yes",
      "denyText": "Maybe later"
    },
    "showWorkbench": "Show Workbench",
    "hideWorkbench": "Hide Workbench"
  },
  "featureInfo": {
    "catalogItem": {
      "moreThanMax": "More than {{maximum}} {{catalogItemName}} features were found.",
      "featuresFound": "{{featCount}} {catalogItemName} features were found.",
      "featureInfoShown": "The first {{maximum}} are shown below."
    },
    "download": "Download this Table",
    "pickLocation": "Pick Location",
    "clickMap": "Click on the map to learn more about a location",
    "noDataAvailable": "No data is available here - try another location.",
    "clickToAddData": "Click '$t(addData.addDataBtnText)' to add data to the map.",
    "userSelection": "User Selection",
    "panelHeading": "Feature Information",
    "btnCloseFeature": "Close data panel",
    "satelliteSuggestionBtn": "Show {{catalogItemName}} at this location",
    "locationMarker": "Location Marker",
    "noInfoAvailable": "No information available",
    "siteData": "Site Data",
    "latLon": "Lat / Lon "
  },
  "welcomeMessage": {
    "title": "Let's get you started",
    "welcomeMessage": "Interested in data discovery and exploration?<br/>Dive right in and get started or check the following help guide options.",
    "tourBtnText": "Take the tour",
    "helpBtnText": "I'll need some help",
    "exploreDataBtnText": "Explore map data",
    "dismissText": "Close message and don't show me this again"
  },
  "story": {
    "panelTitle": "Story editor",
    "panelBody": "Create and share interactive stories directly from your map",
    "gettingStarted": "Getting started",
    "gettingStartedTitle": "Getting started",
    "badgeBarLabel": "Scenes",
    "share": "Share",
    "shareTitle": "share stories",
    "viewStory": "view",
    "view": "View",
    "editStory": "edit",
    "edit": "Edit",
    "recaptureStory": "re-capture",
    "recapture": "Recapture",
    "deleteStory": "delete",
    "delete": "Delete",
    "untitledScene": "untitled scene",
    "doesNotExist": "Story does not exist",
    "message": "<2>This is your story editor</2><1>Create and share interactive stories directly from your map<1><0><0></0>Getting Started </0></1></1>",
    "removeAllStories": "Remove All",
    "removeAllStoriesDialog": "Are you sure you wish to delete {{ count }} scene?",
    "removeAllStoriesDialog_plural": "Are you sure you wish to delete {{ count }} scenes?",
    "removeStoryDialog": "Are you sure you wish to delete '<1>{{storyName}}</1>'?",
    "preview": "preview stories",
    "play": "Play",
    "captureSceneTitle": "capture current scene",
    "captureScene": "Capture Scene",
    "editor": {
      "placeholder": "Enter a title here",
      "cancelBtn": "cancel",
      "cancelEditing": "Cancel",
      "saveBtn": "save",
      "saveStory": "Save"
    },
    "locationBtn": "center scene",
    "exitBtn": "exit story",
    "previousBtn": "go to previous scene",
    "untitled": "untitled scene",
    "navBtn": "go to story {{title}}",
    "nextBtn": "go to next scene",
    "navBtnMobile": "go to story {{title}}",
    "promptHtml1": "<0>You can view and create stories at any time by clicking here.</0>",
    "promptHtml2": "<0><0>INTRODUCING</0><1>Data Stories</1><2>Create and share interactive stories directly from your map.</2></0>",
    "story": "Story",
    "dismissText": "Got it, thanks!",
    "mobileViewStory": "View Stories {{storiesLength}}",
    "storyEditor": "Story Editor",
    "hideStoryPanel": "hide story builder",
    "loadSceneErrorTitle": "Error loading Story Scene",
    "loadSceneErrorMessage": "An error occurred while loading data for story scene: `{{title}}`."
  },
  "satelliteGuidance": {
    "menuTitle": "You can access map guides at any time by looking in the <2>help menu</2>.",
    "dismissText": "Got it, thanks!",
    "titleI": "Satellite Imagery: How do I…?",
    "bodyI": "A super-quick guide to getting the most out of historical satellite imagery.",
    "prevI": "No thanks",
    "nextI": "View guide",
    "titleII": "Where is my satellite imagery?",
    "bodyII": "You may need to adjust your zoom level to make satellite imagery visible on the map.",
    "titleIII": "Loading historical imagery",
    "bodyIII": "In your data workbench, click on the capture date dropdown and select from available times to load historical imagery.",
    "titleIV": "Filtering imagery by location",
    "bodyIV": "Satellite imagery may not always be available at your preferred time and location. If you only want to view imagery for a particular location, click ‘filter by location’ in your data workbench.",
    "titleV": "How do I view false-colour imagery?",
    "bodyV": "You can apply a range of styles, such as false-colour, to satellite imagery by clicking on the styles dropdown in your data workbench."
  },
  "addData": {
    "addDataBtnText": "Explore map data",
    "btnHide": "Hide",
    "load": "Load local/web data",
    "closeDataPanel": "Close data panel",
    "done": "Done",
    "myData": "My Data",
    "dataCatalogue": "Data Catalogue",
    "searchPlaceholderWhole": "Search whole catalogue",
    "searchPlaceholder": "Search the catalogue",
    "localAdd": "Add local file",
    "localFileType": "<0>Step 1:</0> Select file type (optional)",
    "localFile": "<0>Step 2:</0> Select file",
    "webAdd": "Add web data",
    "webFileType": "<0>Step 1:</0> Select file type (optional)",
    "webFile": "<0>Step 2:</0> Enter the URL of the data file or web service",
    "urlInputBtn": "Add",
    "browse": "Browse...",
    "localTitle": "Add Local Data",
    "webTitle": "Add Web Data",
    "dragDrop": "Drag and Drop",
    "infoText": "<0>Drag and drop a file here to view it locally on the map</0><1>(it won’t be saved or uploaded to the internet)</1>",
    "back": "Back",
    "note": "<0>Note: </0>Data added in this way is not saved or made visible to others."
  },
  "search": {
    "resultsLabel": "Search Results",
    "done": "Done",
    "data": "Data",
    "searchInDataCatalog": "Search <1>'{{locationSearchText}}'</1> in the Data Catalogue",
    "search": "Search '{{searchText}}' in the Data Catalogue",
    "viewLess": "View less {{name}} results",
    "viewMore": "View more {{name}} results",
    "placeholder": "Search for locations",
    "searchCatalogue": "Search the catalogue"
  },
  "mobile": {
    "toggleNavigation": "toggle navigation"
  },
  "preview": {
    "doesNotContainGeospatialData": "This file does not contain geospatial data.",
    "selectToPreview": "<0>Select a dataset to see a preview </0><1>- OR -</1><2>Go to the map</2>",
    "loading": "PREVIEW LOADING...",
    "preview": "{{appName}} preview",
    "noPreviewAvailable": "NO PREVIEW AVAILABLE",
    "dataPreviewLoading": "DATA PREVIEW LOADING...",
    "dataPreview": "DATA PREVIEW",
    "dataPreviewError": "DATA PREVIEW ERROR",
    "removeFromMap": "Remove from the map",
    "addToMap": "Add to the map",
    "disclaimer": "Disclaimer",
    "dataDescription": "Data Description",
    "datasetDescription": "Dataset Description",
    "serviceDescription": "Service Description",
    "resourceDescription": "Resource Description",
    "licence": "Licence",
    "accessConstraints": "Access Constraints",
    "fees": "Fees",
    "author": "Author",
    "contact": "Contact",
    "created": "Created",
    "modified": "Modified",
    "updateFrequency": "Update Frequency",
    "dataCustodian": "Data Custodian",
    "mayBeExperiencingIssues": "This dataset may currently be experiencing issues"
  },
  "description": {
    "name": "Description",
    "dataLocal": "This file only exists in your browser. To share it, you must load it onto a public web server.",
    "dataNotLocal": "Please contact the provider of this data for more information, including information about usage rights and constraints.",
    "wms": "This is a <1>WMS service</1>, which generates map images on request. It can be used in GIS software with this URL:",
    "wfs": "This is a <1>WFS service</1>, which transfers raw spatial data on request. It can be used in GIS software with this URL:",
    "layerName": "Layer name",
    "typeName": "Type name",
    "metadataUrls": "Metadata Links",
    "dataUrl": "Data URL",
    "useLinkBelow": "Use the link below to download the data. See the {{link}} for more information on customising URL query parameters.",
    "downloadInFormat": "Download the currently selected data in {{format}} format",
    "downloadNotSupported": "Unfortunately your browser does not support the functionality needed to download this data as a file. Please use Chrome, Firefox or Safari to download this data.",
    "useTheLinkToDownload": "Use the link below to download the data directly.",
    "downloadData": "Download Data",
    "dataSourceDetails": "Data Source Details",
    "dataServiceDetails": "Data Service Details",
    "dataCustodian": "Data Custodian"
  },
  "workbench": {
    "colorScaleRangeTitle": "Invalid color scale range",
    "colorScaleRangeMin": "The minimum value must be a number.",
    "colorScaleRangeMax": "The maximum value must be a number.",
    "colorScaleRangeMinSmallerThanMax": "The minimum value of the color scale range must be less than the maximum value.",
    "colorScaleRange": "Color Scale Range",
    "rangeMax": "Maximum:",
    "rangeMin": "Minimum:",
    "colorScaleUpdateRange": "Update Range",
    "displayPercent": "Display as a percentage of regional total",
    "opacity": "Opacity: {{opacity}} %",
    "zoomToTitle": "Zoom to extent",
    "zoomTo": "Ideal Zoom",
    "openFeatureTitle": "Zoom to data",
    "openFeature": "Zoom to",
    "previewItemTitle": "About this data",
    "showMoreActionsTitle": "Show more actions",
    "previewItem": "About Data",
    "splitItemTitle": "Duplicate and show splitter",
    "splitItem": "Compare",
    "diffImageTitle": "View image differences between two dates",
    "diffImage": "Difference",
    "exportDataTitle": "Export map data",
    "exportData": "Export",
    "removeFromMapTitle": "Remove this data",
    "removeFromMap": "Remove",
    "label": "Data sets",
    "removeAll": "Remove All",
    "collapseAll": "Collapse All",
    "expandAll": "Expand All",
    "toggleVisibility": "Data show/hide",
    "addItemErrorTitle": "Catalog item could not be added to workbench.",
    "addItemErrorMessage": "An error occurred while loading the catalog item.",
    "dimensionsSelector": {
      "undefinedLabel": "Not specified"
    },
    "searchItem": "Search",
    "searchItemTitle": "Search"
  },
  "dateTime": {
    "back": "Go back",
    "previous": "Previous time",
    "selectTime": "Select a time",
    "outOfRange": "Currently out of range.",
    "next": "Next time",
    "useTimeline": "Use timeline",
    "availableTimeChart": "Show available times on chart",
    "timeline": {
      "textCell": "Name of the dataset whose time range is shown",
      "gotoStart": "Go to beginning",
      "togglePlay": "Play",
      "playSlower": "Play Slower",
      "playFaster": "Play Faster"
    }
  },
  "satellite": {
    "pickPoint": "Select a point by clicking on the map.",
    "querying": "Querying position...",
    "filterByLocation": "Filter by location",
    "infoGroup": "Only showing available capture times for:",
    "removeFilter": "Remove filter",
    "zoomTo": "Zoom to",
    "newLocation": "New location"
  },
  "timer": {
    "nextScheduledUpdateTime": "Next data update at {{scheduledUpdateTime}}",
    "nextScheduledUpdateCountdown": "Next data update in {{timeCountdown}}"
  },
  "concept": {
    "active": {
      "edit": "Edit condition",
      "remove": "Remove condition"
    },
    "inactive": {
      "cancel": "Cancel",
      "newText": "New condition"
    },
    "summary": {
      "addMoreText": "Add a condition",
      "addFirstText": "Add new condition"
    }
  },
  "clipboard": {
    "success": "Copied to clipboard",
    "unsuccessful": "Copy unsuccessful...",
    "shareURL": "Share URL",
    "shareExplanation": "Anyone with this URL will be able to access this map.",
    "copy": "Copy"
  },
  "dragDrop": {
    "text": "<0>Drag & Drop</0><1>Your data anywhere to view on the map<1>",
    "not": "<0>bbbb</0>"
  },
  "loader": {
    "loadingMessage": "Loading"
  },
  "emptyWorkbenchMessage": "<0><0>Your workbench is empty</0><1><strong>Click '$t(addData.addDataBtnText)' above to </strong></1><2><0>Browse the Data Catalogue</0><1>Load your own data onto the map</1></2><3><0></0><strong>TIP.</strong><2>All your active data sets will be listed here</2></3></0>",
  "emptyWorkbench": {
    "emptyArea": "Your workbench is empty",
    "helpfulHints": "Helpful hints",
    "helpfulHintsOne": "Browse available data by selecting ‘Explore map data’ or click ‘Upload’ to add your own data to the map.",
    "helpfulHintsTwo": "Once you’ve added data to the map, your active data sets are listed here in your workbench. The workbench will help you to interact with the data.",
    "helpfulHintsThree": "In the workbench you can toggle data sets on and off, change their opacity, activate the split screen comparison, change styles, and navigate through dates and times, if the data supports this functionality."
  },
  "dataCatalog": {
    "groupRemove": "remove this group",
    "groupEmpty": "This group is empty"
  },
  "catalogItem": {
    "privateIndicatorTitle": "Private Dataset",
    "loading": "Loading...",
    "remove": "Remove",
    "add": "Add",
    "trash": "Remove from catalogue",
    "removeFromMap": "Remove from map"
  },
  "chart": {
    "sectionLabel": "Charts",
    "closePanel": "Close Panel",
    "expand": "Expand",
    "download": "Download"
  },
  "viewModels": {
    "searchNoLocations": "Sorry, no locations match your search query.",
    "searchErrorOccurred": "An error occurred while searching.  Please check your internet connection or try again later.",
    "searchAddresses": "Addresses",
    "searchPlaceNames": "Official Place Names",
    "searchNoPlaceNames": "Sorry, no official place names match your search query.",
    "searchLocations": "Locations",
    "searchCatalogueItem": "Catalogue Items",
    "searchNoCatalogueItem": "Sorry, no catalogue items match your search query.",
    "inMultipleLocations": "In multiple locations including: ",
    "inDataCatalogue": "In Data Catalogue"
  },
  "terriaViewer": {
    "slowWebGLAvailableTitle": "Poor WebGL performance",
    "slowWebGLAvailableMessage": "Your web browser reports that it has performance issues displaying {{appName}} in 3D, so you will see a limited, 2D-only experience. For the full 3D experience, please try using a different web browser, upgrading your video drivers, or upgrading your operating system.",
    "slowWebGLAvailableMessageII": "{{appName}}  works best with a web browser that supports {{webGL}} including the latest versions of {{chrome}}, {{firefox}}, {{safari}} , and {{internetExplorer}}. Your web browser does not appear to support WebGL, so you will see a limited, 2D-only experience.",
    "internetExplorer": "Internet Explorer 11",
    "chrome": "Google Chrome",
    "firefox": "Mozilla Firefox",
    "safari": "Apple Safari",
    "webGLNotSupportedTitle": "WebGL not supported",
    "webGLNotSupportedOrSlowTitle": "WebGL not supported or too slow",
    "webGLNotSupportedOrSlowMessage": "Your web browser cannot display the map in 3D, either because it does not support WebGL or because your web browser has reported that WebGL will be extremely slow. Please try a different web browser, such as the latest version of {{chrome}}, {{firefox}}, {{safari}}, {{internetExplorer}}.In some cases, you may need to upgrade your computer's video driver or operating system in order to get the 3D view in {{appName}}."
  },
  "analytics": {
    "selectLocation": "Select Location",
    "point": "Point (lat/lon)",
    "polygon": "Polygon",
    "existingPolygon": "Existing Polygon",
    "nothingSelected": "Nothing has been selected, please use the buttons above to make a selection.",
    "runAnalysis": "Run Analysis",
    "clickToDrawLine": "Click to draw line",
    "enterValidCoords": "Please enter valid coordinates (e.g. 131.0361, -25.3450).",
    "selectPoint": "Select a point by clicking on the map.",
    "clickToDrawPolygon": "Click to draw polygon",
    "shiftToDrawRectangle": "Press the SHIFT key and hold down the left mouse button to draw a rectangle",
    "clickToDrawRectangle": "Click to draw rectangle",
    "selectedPolygon": "Selected Polygon",
    "regionName": "Region name",
    "selectExistingPolygon": "Select existing polygon"
  },
  "core": {
    "errors": {
      "tooDeepAddedByUser": "Reached 100 catalog items when checking addedByUser and landing on ID: \"{{memberId}}\"? Check that you haven't got a recursive catalog group."
    },
    "userAddedData": "User-Added Data",
    "chartData": "Chart Data",
    "dataUri": {
      "errorTitle": "Browser Does Not Support Data Download",
      "errorMessage": "Unfortunately Microsoft browsers (including all versions of Internet Explorer and Edge) do not support the data uri functionality needed to download data as a file. To download, copy the following uri into another browser such as Chrome, Firefox or Safari: {{href}}"
    },
    "dataType": {
      "auto": "Auto-detect (recommended)",
      "wms-group": "Web Map Service (WMS) Server",
      "wmts-group": "Web Map Tile Service (WMTS) Server",
      "wfs-group": "Web Feature Service (WFS) Server",
      "wps-getCapabilities": "Web Processing Service (WPS) Server",
      "esri-group": "Esri ArcGIS Server",
      "esri-mapServer": "Esri ArcGIS MapServer (single layer)",
      "esri-featureServer": "Esri ArcGIS FeatureServer (single layer)",
      "3d-tiles": "3D Tiles",
      "open-street-map": "Open Street Map Server",
      "geojson": "GeoJSON",
      "geoRss": "GeoRSS",
      "kml": "KML or KMZ",
      "csv": "CSV",
      "czml": "CZML",
      "gpx": "GPX",
      "json": "JSON",
      "carto": "Carto",
      "gltf": "GLTF",
      "shp": "Shapefile (zip)",
      "other": "Other (use conversion service)"
    },
    "printWindow": {
      "errorTitle": "Error printing",
      "errorMessage": "Printing did not start within 10 seconds. Maybe this web browser does not support printing?",
      "printMediaStart": "print media start",
      "printMediaEnd": "print media end",
      "onbeforeprint": "onbeforeprint",
      "onafterprint": "onafterprint"
    },
    "consoleAnalytics": {
      "started": "ConsoleAnalytics was started.",
      "startedNoLogToConsole": "ConsoleAnalytics was started, however `userParameters.logToConsole` was not defined or set to false.",
      "logStartedWithGAParameters": "ConsoleAnalytics was started but a `googleAnalyticsKey` or `googleAnalyticsOptions` key was observed on `userParameters`"
    },
    "googleAnalytics": {
      "log": "Google Analytics tracking is disabled because terria.configParameters.googleAnalyticsKey is not specified",
      "logEnabledOnDevelopment": "Google Analytics was initialised in a `development` environment"
    },
    "readText": {
      "fileRequired": "file is require"
    },
    "readXml": {
      "xmlError": "The file does not contain valid XML."
    },
    "serverConfig": {
      "failedToGet": "Failed to get server config from {{serverConfigUrl}}. This means services such as proxy, convert and URL shortening may not work."
    },
    "terriaError": {
      "defaultTitle": "An error occurred",
      "defaultCombineTitle": "Multiple errors occurred",
      "defaultCombineMessage": "Details of the errors are below"
    }
  },
  "map": {
    "addressGeocoder": {
      "devError": "bulkConvertAddresses must be implemented in the derived class."
    },
    "cesium": {
      "devError": "cesium is required.",
      "failedToObtain": "Failed to obtain image tile X: {{x}} Y: {{y}} Level: {{level}}.",
      "notWebMercatorTilingScheme": "This dataset cannot be displayed on the 2D map because it does not support the Web Mercator (EPSG:3857) projection.",
      "unusalTilingScheme": "This dataset cannot be displayed on the 2D map because it uses an unusual tiling scheme that is not supported."
    },
    "computeRingWindingOrder": {
      "devError": "Expected points of type {x:number, y:number}"
    },
    "displayVariablesConcept": {
      "defaultName": "Display Variable"
    },
    "drawExtentHelper": {
      "drawExtent": "Draw Extent",
      "extent": "Extent"
    },
    "gmlToGeoJson": {
      "missingPos": "GML point element is missing a pos element.",
      "missingExteriorRing": "GML polygon is missing its exterior ring.",
      "missingPosList": "GML polygon's exterior ring is missing a posList.",
      "containsUnsupportedFeatureType": "GML contains unsupported feature type: {{type}}"
    },
    "geoRssToGeoJson": {
      "containsUnsupportedFeatureType": "GeoRSS contains unsupported feature type: {{type}}"
    },
    "w3cToGeoJson": {
      "containsUnsupportedFeatureType": "GeoRSS with W3C geometry contains unsupported feature type: {{type}}"
    },
    "gnafAddressGeocoder": {
      "noAddresses": "This tableStructure has no addresses!",
      "noAddresses2": "Even though the tableStructure reports it has an address column, it has no addresses",
      "suburb": "Suburb",
      "state": "State",
      "postcode": "Postcode",
      "matchedAddresses": "Matched Address",
      "lon": "Lon",
      "lat": "Lat",
      "score": "Score",
      "poBox": "po box",
      "postOfficeBox": "post office box"
    },
    "imageryProviderHooks": {
      "devError": "No context for image recoloring."
    },
    "mapboxVectorTileImageryProvider": {
      "requireLayerName": "MapboxVectorTileImageryProvider requires a layer name passed as options.layerName",
      "requireStyles": "MapboxVectorTileImageryProvider requires a styling function passed as options.styleFunc",
      "moreThanFourTiles": "The imagery provider's rectangle and minimumLevel indicate that there are {{tileCount}} tiles at the minimum level. Imagery providers with more than four tiles at the minimum level are not supported.",
      "maxLevelError": "Maximum level too high for data set"
    },
    "regionProvider": {
      "csvRegionMappingTitle": "CSV region mapping",
      "csvRegionMappingMessageZeroFound": "Zero region names found for region type {{regionType}}",
      "csvRegionMappingMessageZeroBoundariesFound": "Zero region boundaries found for region {{regionName}}",
      "csvRegionMappingMessageLoadError": "Couldn't load region boundaries for region {{regionName}} {{exception}}"
    }
  },
  "models": {
    "abs": {
      "name": "ABS.Stat",
      "nameGroup": "ABS.Stat Dataset List",
      "itemNotAvailableTitle": "Item is not available",
      "itemNotAvailableMessage": "An error occurred while invoking {{methodName}} on the ABS ITT server. <p>This error may indicate that the item you opened is temporarily unavailable or there is a problem with your internet connection.  Try opening the group again, and if the problem persists, please report it by sending an email to {{email}}.</p>",
      "unexpectedFormatTitle": "Unexpected data format",
      "unexpectedFormtMessage": "An error occurred while invoking GetGenericData on the ABS ITT server: the data format has changed. <p>Please report this error by sending an email to {{email}}.</p>",
      "dataMergeErrorTitle": "Data cannot be merged",
      "dataMergeErrorMessage": "An error occurred while invoking GetGenericData on the ABS ITT server: the individual data files cannot be merged. <p>Please report this error by sending an email to {{email}}.</p>",
      "groupNotAvailableTitle": "Group is not available",
      "groupNotAvailableMessage": "An error occurred while invoking GetCodeListValue on the ABS ITT server. <p>This error may indicate that the group you opened is temporarily unavailable or there is a problem with your internet connection.  Try opening the group again, and if the problem persists, please report it by sending an email to {{email}}.</p>"
    },
    "userData": {
      "addingDataErrorTitle": "Data could not be added",
      "addingDataErrorMessage": "The specified data could not be added because it is invalid or does not have the expected format.",
      "fileApiNotSupportedTitle": "File API not supported",
      "fileApiNotSupportedMessage": "Sorry, your web browser does not support the File API, which {{appName}} requires in order to add data from a file on your system.  Please upgrade your web browser.  For the best experience, we recommend the latest version of {{chrome}}, {{firefox}} or {{edge}}.",
      "internetExplorer": "Internet Explorer 11",
      "edge": "Microsoft Edge",
      "chrome": "Google Chrome",
      "firefox": "Mozilla Firefox"
    },
    "arcGisService": {
      "name": "ArcGIS Service Group",
      "invalidServerTitle": "Invalid ArcGIS Server",
      "invalidServerMessage": "An error occurred while invoking the ArcGIS REST service.  The server's response does not appear to be a valid ArcGIS REST document. <p>If you entered the link manually, please verify that the link is correct.</p> <p>If you did not enter this link manually, this error may indicate that the group you opened is temporarily unavailable or there is a problem with your internet connection.  Try opening the group again, and if the problem persists, please report it by sending an email to {{email}}.</p>",
      "groupNotAvailableTitle": "Group is not available",
      "groupNotAvailableMessage": "An error occurred while invoking the ArcGIS REST service. <p>If you entered the link manually, please verify that the link is correct.</p><p>This error may also indicate that the server does not support {{cors}} .  If this is your server, verify that CORS is enabled and enable it if it is not.  If you do not control the server, please contact the administrator of the server and ask them to enable CORS.  Or, contact the {{appName}} team by emailing {{email}} and ask us to add this server to the list of non-CORS-supporting servers that may be proxied by {{appName}} itself. <p>If you did not enter this link manually, this error may indicate that the group you opened is temporarily unavailable or there is a problem with your internet connection.  Try opening the group again, and if the problem persists, please report it by sending an email to {{email}}.</p>"
    },
    "arcGisFeatureServer": {
      "name": "ArcGIS Feature Server",
      "nameGroup": "ArcGIS Feature Server Group",
      "invalidServiceTitle": "Invalid ArcGIS Feature Service",
      "invalidServiceMessage": "An error occurred while invoking the ArcGIS Feature Service.  The server's response does not appear to be a valid Feature Service document. <p>If you entered the link manually, please verify that the link is correct.</p> <p>If you did not enter this link manually, this error may indicate that the group you opened is temporarily unavailable or there is a problem with your internet connection.  Try opening the group again, and if the problem persists, please report it by sending an email to {{email}}.</p>",
      "groupNotAvailableTitle": "Group is not available",
      "groupNotAvailableMessage": "An error occurred while invoking the ArcGIS Feature Service. <p>If you entered the link manually, please verify that the link is correct.</p> <p>This error may also indicate that the server does not support {{cors}}.  If this is your server, verify that CORS is enabled and enable it if it is not.  If you do not control the server, please contact the administrator of the server and ask them to enable CORS.  Or, contact the {{appName}} team by emailing {{email}} and ask us to add this server to the list of non-CORS-supporting servers that may be proxied by {{appName}} itself. <p>If you did not enter this link manually, this error may indicate that the group you opened is temporarily unavailable or there is a problem with your internet connection.  Try opening the group again, and if the problem persists, please report it by sending an email to {{email}}.</p>"
    },
    "arcGisFeatureServerCatalogGroup": {
      "name": "ArcGIS Feature Server Group",
      "dataDescription": "Data Description",
      "serviceDescription": "Service Description",
      "copyrightText": "Copyright Text",
      "invalidServiceTitle": "Invalid ArcGIS Feature Service",
      "invalidServiceMessage": "An error occurred while invoking the ArcGIS Feature Service.  The server's response does not appear to be a valid Feature Service document. <p>If you entered the link manually, please verify that the link is correct.</p> <p>If you did not enter this link manually, this error may indicate that the group you opened is temporarily unavailable or there is a problem with your internet connection.  Try opening the group again, and if the problem persists, please report it by sending an email to {{email}}.</p>",
      "groupNotAvailableTitle": "Group is not available",
      "groupNotAvailableMessage": "An error occurred while invoking the ArcGIS Feature Service. <p>If you entered the link manually, please verify that the link is correct.</p> <p>This error may also indicate that the server does not support {{cors}}. If this is your server, verify that CORS is enabled and enable it if it is not.  If you do not control the server, please contact the administrator of the server and ask them to enable CORS.  Or, contact the {{appName}} team by emailing {{email}} and ask us to add this server to the list of non-CORS-supporting servers that may be proxied by {{appName}} itself. <p>If you did not enter this link manually, this error may indicate that the group you opened is temporarily unavailable or there is a problem with your internet connection.  Try opening the group again, and if the problem persists, please report it by sending an email to {{email}}.</p>",
      "cors": "CORS"
    },
    "arcGisFeatureServerCatalogItem": {
      "name": "Esri ArcGIS FeatureServer",
      "dataDescription": "Data Description",
      "serviceDescription": "Service Description",
      "copyrightText": "Copyright Text",
      "missingUrlTitle": "Unable to load FeatureServer",
      "missingUrlMessage": "Could not load the ArcGis FeatureServer endpoint because the catalog item does not have a `url`.",
      "invalidServiceTitle": "Invalid ArcGIS Feature Service layer",
      "invalidServiceMessage": "An error occurred while invoking the ArcGIS Feature Service.  The server's response does not appear to be a valid Feature Service layer.",
      "reachedMaxFeatureLimit": "Warning: This layer has reached the FeatureService feature limit.",
      "unusableMetadataTitle": "ArcGIS FeatureServer Error",
      "unusableMetadataDefaultMessage": "This dataset returned unusable metadata."
    },
    "arcGisMapServerCatalogGroup": {
      "name": "ArcGIS Map Server Group",
      "dataDescription": "Data Description",
      "serviceDescription": "Service Description",
      "copyrightText": "Copyright Text",
      "invalidServiceTitle": "Invalid ArcGIS Map Service",
      "invalidServiceMessage": "An error occurred while invoking the ArcGIS Map Service.  The server's response does not appear to be a valid Map Service document. <p>If you entered the link manually, please verify that the link is correct.</p> <p>If you did not enter this link manually, this error may indicate that the group you opened is temporarily unavailable or there is a problem with your internet connection.  Try opening the group again, and if the problem persists, please report it by sending an email to {{email}}.</p>",
      "groupNotAvailableTitle": "Group is not available",
      "groupNotAvailableMessage": "An error occurred while invoking the ArcGIS Map Service. <p>If you entered the link manually, please verify that the link is correct.</p> <p>This error may also indicate that the server does not support {{cors}}. If this is your server, verify that CORS is enabled and enable it if it is not.  If you do not control the server, please contact the administrator of the server and ask them to enable CORS.  Or, contact the {{appName}} team by emailing {{email}} and ask us to add this server to the list of non-CORS-supporting servers that may be proxied by {{appName}} itself. <p>If you did not enter this link manually, this error may indicate that the group you opened is temporarily unavailable or there is a problem with your internet connection.  Try opening the group again, and if the problem persists, please report it by sending an email to {{email}}.</p>",
      "cors": "CORS"
    },
    "arcGisMapServerCatalogItem": {
      "name": "Esri ArcGIS MapServer",
      "dataDescription": "Data Description",
      "serviceDescription": "Service Description",
      "copyrightText": "Copyright Text",
      "invalidUrlTitle": "Unable to load MapServer",
      "invalidUrlMessage": "Could not load the ArcGis MapServer endpoint because the catalog item does not have a `url`.",
      "unusableMetadataTitle": "ArcGIS Mapserver Error",
      "unusableMetadataDefaultMessage": "This dataset returned unusable metadata.",
      "noLayersFoundTitle": "Could not load ArcGIS MapServer.",
      "noLayersFoundMessage": "The Esri ArcGIS MapServer '{{name}}' has no layers to show."
    },
    "bing": {
      "name": "Bing Maps"
    },
    "wcs": {
      "asyncResultDescription": "This is the result of exporting data from {{name}} service at {{timestamp}} with the input parameters below.",
      "asyncPendingDescription": "WCS loading:<br/>{{name}} service at {{timestamp}}.",
      "exportFailedTitle": "Data export failed",
      "exportFailedMessage": "The Web Coverage Service failed",
      "exportFailedMessageII": "The Web Coverage Service failed: {{error}}"
    },
    "cartoMap": {
      "name": "Carto Map",
      "noUrlTitle": "No URL",
      "noUrlMessage": "Unable to find a usable URL for the Carto Map layer."
    },
    "cesiumTerrain": {
      "name": "Cesium Terrain",
      "name3D": "Cesium 3D Tiles",
      "notSupportedErrorTitle": "Not supported in 2D",
      "notSupportedErrorMessage": "\"{{name}}\" cannot be show in the 2D view. Switch to 3D and try again.",
      "errorRenderingTitle": "Error rendering in 3D",
      "errorRenderingMessage": "<p>An error occurred while rendering in 3D.  This probably indicates a bug in {{appName}} or an incompatibility with your system or web browser.  We'll now switch you to 2D so that you can continue your work. We would appreciate it if you report this error by sending an email to {{email}} with the technical details below.  Thank you!</p>"
    },
    "ckan": {
      "nameServer": "CKAN Server",
      "errorLoadingTitle": "Error loading CKAN catalogue",
      "errorLoadingMessage": "The definition for this CKAN catalogue does not have a valid filter query.",
      "corsErrorMessage": "Couldn't retrieve packages from this CKAN server.<br/><br/>If you entered the URL manually, please double-check it.<br/><br/>If it's your server, make sure {{corsLink}} is enabled.<br/><br/> Otherwise, if reloading doesn't fix it, please report the problem by sending an email to {{email}} with the technical details below.  Thank you!<br/><br/>",
      "name": "CKAN Resource",
      "dataSourceErrorMessage": "This data source does not have any details available.",
      "serviceErrorMessage": "This service does not have any details available.",
      "datasetDescription": "Dataset Description",
      "dataDescription": "Data Description",
      "resourceDescription": "Resource Description",
      "datasetCustodian": "Dataset Custodian",
      "licence": "Licence",
      "author": "Author",
      "contact_point": "Contact",
      "metadata_created": "Created",
      "metadata_modified": "Modified",
      "update_freq": "Update Frequency",
      "idsNotSpecifiedTitle": "resourceId or datasetId must be specified",
      "idsNotSpecifiedMessage": "CkanCatalogItem requires that either resourceId or datasetId be specified.",
      "errorRetrievingUrlTitle": "Error retrieving CKAN URL",
      "errorRetrievingUrlMessage": "Could not retrieve URL as JSON: {{url}}.",
      "invalidCkanTitle": "Invalid CKAN resource JSON",
      "invalidCkanMessage": "The resource returned from the CKAN server does not appear to have a package_id.",
      "notCompatibleTitle": "No compatible resources found",
      "notCompatibleMessageI": "The CKAN dataset does not have a resource with the ID {{resourceId}} or it does not have a supported format.",
      "notCompatibleMessageII": "The CKAN dataset does not have any resources with a supported format."
    },
    "arcgisPortal": {
      "nameGroup": "ArcGIS Portal Group",
      "errorLoadingTitle": "Error loading ArcGIS Portal catalogue",
      "errorLoadingMessage": "The definition for this ArcGIS Portal catalogue does not have a valid filter query.",
      "corsErrorMessage": "Couldn't retrieve packages from this ArcGIS Portal server.<br/><br/>If you entered the URL manually, please double-check it.<br/><br/>If it's your server, make sure {{corsLink}} is enabled.<br/><br/> Otherwise, if reloading doesn't fix it, please report the problem by sending an email to {{email}} with the technical details below.  Thank you!<br/><br/>",
      "name": "ArcGIS Portal Item",
      "dataSourceErrorMessage": "This data source does not have any details available.",
      "serviceErrorMessage": "This service does not have any details available.",
      "datasetDescription": "Dataset Description",
      "licence": "Licence",
      "openInPortal": "Open in ArcGIS Portal",
      "idsNotSpecifiedTitle": "resourceId or datasetId must be specified",
      "idsNotSpecifiedMessage": "ArcGIS Portal Item requires an itemId to be specified.",
      "errorRetrievingUrlTitle": "Error retrieving ArcGIS Portal URL",
      "errorRetrievingUrlMessage": "Could not retrieve URL as JSON: {{url}}."
    },
    "catalog": {
      "name": "Unnamed Item",
      "group": "Group",
      "idForMatchingErrorTitle": "Missing property",
      "idForMatchingErrorMessage": "Model objects must have an `id`, `localId`, or `name` property.",
      "catalogMemberMustHaveName": "A newly created catalog member must have a name.",
      "catalogMemberMustHaveType": "A catalog member must have a type.",
      "userAddedDataGroup": "The group for data that was added by the user via the Add Data panel.",
      "chartDataGroup": "A group for chart data.",
      "dataSourceErrorMessage": "This data source does not have any details available.",
      "serviceErrorMessage": "This service does not have any details available.",
      "stubCreationFailure": "Could not stub out catalog item {{item}}",
      "unsupportedTypeTitle": "Unknown type",
      "unsupportedTypeMessage": "Could not create unknown model type {{type}}.",
      "unsupportedFileTypeTitle": "Unsupported file type",
      "unsupportedFileTypeMessage": "This file format is not supported by {{appName}}. Supported file formats include: <ul><li>.geojson</li><li>.kml, .kmz</li><li>.csv (in {{link}})</li></ul>",
      "unsupportedFileTypeMessageII": "This file format is not supported by {{appName}}. Directly supported file formats include: <ul><li>.geojson</li><li>.kml, .kmz</li><li>.csv (in {{link}})</li></ul>  File formats supported through the online conversion service include: <ul><li>Shapefile (.zip)</li><li>MapInfo TAB (.zip)</li><li>Possibly other {{linkII}}</li></ul>",
      "getConfirmationMessage": "This file is not directly supported by {{appName}}.\n\nDo you want to try uploading it to the {{appName}} conversion service? This may work for small, zipped Esri Shapefiles or MapInfo TAB files.",
      "readyToUpload": "Ready to upload your file to the {{appName}} conversion service?",
      "upload": "Upload",
      "cancel": "Cancel",
      "useConversion": "Use conversion service?",
      "mustHaveType": "Each item must have a type.",
      "compositesError": "Composites cannot include composite items.",
      "convertErrorTitle": "Could not upgrade catalog to V8",
      "convertErrorMessage": "This catalog file is based on an older version of TerriaJS - the software powering this web map. An error has occurred trying to upgrade the catalog data for {{url}}."
    },
    "createParameter": {
      "unsupportedErrorTitle": "Unsupported function parameter type",
      "unsupportedErrorMessage": "Unknown function parameter type: {{type}}."
    },
    "csv": {
      "name": "Comma-Separated Values (CSV)",
      "dataSourceErrorMessage": "This data source does not have any details available.",
      "serviceErrorMessage": "This service does not have any details available.",
      "unexpectedTypeTitle": "Unexpected type of CSV data",
      "unexpectedTypeMessage": "CsvCatalogItem data is expected to be a Blob, File, or String, but it was not any of these. This may indicate a bug in terriajs or incorrect use of the terriajs API. If you believe it is a bug in {{appName}} please report it by emailing ",
      "unableToLoadTitle": "Unable to load CSV file",
      "unableToLoadMessage": "See the <a href=\"https://github.com/TerriaJS/nationalmap/wiki/csv-geo-au\">csv-geo-au</a> specification for supported CSV formats.\n\n {{message}}",
      "unableToLoadItemTitle": "No CSV available",
      "unableToLoadItemMessage": "The CSV catalog item cannot be loaded because it was not configured with a `url` or `csvString` property."
    },
    "csw": {
      "name": "Catalogue Service (CSW)",
      "unknownError": "The CSW server reported an unknown error.",
      "exceptionMessage": "The CSW server reported an error:\n\n {{exceptionText}}",
      "errorLoadingTitle": "Could not load CSW",
      "notUseableTitle": "Catalogue service is not useable",
      "notUseableMessage": "Invalid response obtained when invoking GetDomain on the CSW server. <p>This error may indicate that the catalogue server you specified is temporarily unavailable or there is a problem with your internet connection.  Try opening the processing server again, and if the problem persists, please report it by sending an email to ",
      "errorLoadingRecordsTitle": "Failed to load CSW records.",
      "errorLoadingRecordsMessage": "Invalid response obtained when invoking GetRecords on the CSW server. <p>This error may indicate that the catalogue server you specified is temporarily unavailable or there is a problem with your internet connection.  Try opening the processing server again, and if the problem persists, please report it by sending an email to ",
      "checkCORSDomain": "Couldn't execute GetDomain on this CSW server.<br/><br/> If you entered the URL manually, please double-check it.<br/><br/> If it's your server, make sure <a href=\"http://enable-cors.org/\" target=\"_blank\">CORS</a> is enabled.<br/><br/> Otherwise, if reloading doesn't fix it, please report the problem by sending an email to {{email}} with the technical details below.  Thank you!",
      "checkCORSRecords": "Couldn't execute GetRecords on this CSW server.<br/><br/> If it's your server, make sure <a href=\"http://enable-cors.org/\" target=\"_blank\">CORS</a> is enabled.<br/><br/> Otherwise, if reloading doesn't fix it, please report the problem by sending an email to {{email}} with the technical details below.  Thank you!",
      "dataResponsibility": "Data Responsibility",
      "links": "Links",
      "metadataURL": "Metadata Record URL",
      "checkCORS": "Couldn't execute GetRecords on this CSW server.<br/><br/> If you entered the URL manually, please double-check it.<br/><br/> If it's your server, make sure {{cors}} is enabled.<br/><br/> Otherwise, if reloading doesn't fix it, please report the problem by sending an email to {{email}}",
      "cors": "CORS",
      "missingUrlTitle": "Unable to load Catalogue Service (CSW)",
      "missingUrlMessage": "Could not load the Catalogue Service (CSW) because the catalog group does not have a `url`."
    },
    "czml": {
      "name": "Cesium Language (CZML)",
      "dataSourceErrorMessage": "This data source does not have any details available.",
      "serviceErrorMessage": "This service does not have any details available.",
      "errorLoadingTitle": "Could not load CZML",
      "errorLoadingMessage": "An error occurred while loading a CZML file. <p>If you entered the link manually, please verify that the link is correct.</p><p>This error may also indicate that the server does not support {{cors}}.  If this is your server, verify that CORS is enabled and enable it if it is not.  If you do not control the server, please contact the administrator of the server and ask them to enable CORS.  Or, contact the '{{appName}}' team by emailing {{email}} and ask us to add this server to the list of non-CORS-supporting servers that may be proxied by 'appName' itself. <p>If you did not enter this link manually, this error may indicate that the data source you're trying to add is temporarily unavailable or there is a problem with your internet connection.  Try adding the data source again, and if the problem persists, please report it by sending an email to {{email}}. See the technical details below.</p>\n<pre>${stackTrace}</pre>",
      "unableToLoadItemTitle": "No CZML available",
      "unableToLoadItemMessage": "The CZML catalog item cannot be loaded because it was not configured with a `url`, `czmlData`, or `czmlString` property."
    },
    "function": {
      "unknownFormaterTitle": "Unknown formatter",
      "unknownFormaterMessage": "The function parameter formatter {{formatter}} is unknown.\n\nValid formatters are:\n\n"
    },
    "geoJson": {
      "name": "GeoJSON",
      "dataSourceErrorMessage": "This data source does not have any details available.",
      "serviceErrorMessage": "This service does not have any details available.",
      "errorLoadingTitle": "Error loading GeoJSON",
      "errorParsingMessage": "An error occurred parsing the provided data as JSON.  This may indicate that the file is invalid or that it is not supported by {{appName}}. If you would like assistance or further information, please email us at {{email}}",
      "errorLoadingMessage": "An error occurred while loading a GeoJSON file.  This may indicate that the file is invalid or that it is not supported by {{appName}}. If you would like assistance or further information, please email us at {{email}}",
      "couldNotLoadTitle": "Could not load JSON",
      "couldNotLoadMessage": "An error occurred while retrieving JSON data from the provided link. <p>If you entered the link manually, please verify that the link is correct.</p><p>This error may also indicate that the server does not support {{cors}}.  If this is your server, verify that CORS is enabled and enable it if it is not.  If you do not control the server, please contact the administrator of the server and ask them to enable CORS.  Or, contact the '{{appName}}' team by emailing {{email}} and ask us to add this server to the list of non-CORS-supporting servers that may be proxied by 'appName' itself. <p>If you did not enter this link manually, this error may indicate that the data source you're trying to add is temporarily unavailable or there is a problem with your internet connection.  Try adding the data source again, and if the problem persists, please report it by sending an email to {{email}}.</p>",
      "unableToLoadItemTitle": "No GeoJSON available",
      "unableToLoadItemMessage": "The GeoJSON catalog item cannot be loaded because it was not configured with a `url`, `geoJsonData`, or `geoJsonString` property.",
      "unsupportedBrowserTitle": "Unsupported web browser",
      "unsupportedBrowserMessage": "Sorry, your web browser does not support the File API, which {{appName}} requires in order to load this dataset.  Please upgrade your web browser.  For the best experience, we recommend the latest versions of {{chrome}} or {{firefox}} or {{internetExplorer}}.",
      "internetExplorer": "Internet Explorer 11",
      "chrome": "Google Chrome",
      "firefox": "Mozilla Firefox"
    },
    "shapefile": {
      "name": "Shapefile"
    },
    "getToken": {
      "errorTitle": "Token Error",
      "invalidToken": "<p>The token server responded with an invalid token.</p><p>Please report it by sending an email to {{email}}</p>",
      "unableToRequest": "<p>Unable to request a token from the token server.</p><p>Please report it by sending an email to {{email}}</p>"
    },
    "gltf": {
      "name": "GL Transmission Format (glTF)",
      "dataSourceErrorMessage": "This data source does not have any details available.",
      "serviceErrorMessage": "This service does not have any details available.",
      "notSupportedErrorTitle": "Not supported in 2D",
      "notSupportedErrorMessage": "\"{{name}}\" cannot be show in the 2D view.  Switch to 3D and try again.",
      "error": "Error",
      "unableToRetrieve": "Unable to retrieve feature details from:\n\n{{url}}"
    },
    "googleUrlShortener": {
      "unexpectedResult": "Unexpected url shortening result",
      "urlNotLocatedTitle": "Shortened start URL was not located",
      "urlNotLocatedMessage": "The shortened share URL used to launch {{appName}} was not located. This may indicate an error in the link or that the shortening service is unavailable at this time. If you believe it is a bug in {{appName}} , please report it by emailing {{email}}"
    },
    "gpx": {
      "name": "GPX",
      "dataSourceErrorMessage": "This data source does not have any details available.",
      "serviceErrorMessage": "This service does not have any details available.",
      "errorLoadingTitle": "Error loading GPX",
      "errorLoadingMessage": "An error occurred while loading a GPX file.  This may indicate that the file is invalid or that it is not supported by {{appName}}. If you would like assistance or further information, please email us at {{email}}"
    },
    "georss": {
      "name": "GeoRSS",
      "subtitle": "Subtitle",
      "updated": "Updated",
      "category": "Category",
      "description": "Description",
      "copyrightText": "Copyright Text",
      "link": "Link",
      "author": "Author",
      "errorLoadingTitle": "Could not load GeoRSS",
      "errorLoadingMessage": "An error occurred while loading a GeoRSS file. <p>If you entered the link manually, please verify that the link is correct.</p><p>This error may also indicate that the server does not support {{cors}}.  If this is your server, verify that CORS is enabled and enable it if it is not.  If you do not control the server, please contact the administrator of the server and ask them to enable CORS.  Or, contact the '{{appName}}' team by emailing {{email}} and ask us to add this server to the list of non-CORS-supporting servers that may be proxied by 'appName' itself. <p>If you did not enter this link manually, this error may indicate that the data source you're trying to add is temporarily unavailable or there is a problem with your internet connection.  Try adding the data source again, and if the problem persists, please report it by sending an email to {{email}}.",
      "unableToLoadItemTitle": "No GeoRSS available",
      "unableToLoadItemMessage": "The GeoRSS catalog item cannot be loaded because it was not configured with a `url`, or `geoRss` property."
    },
    "imageryLayer": {
      "intervalSupportErrorTitle": "Intervals not supported",
      "intervalSupportErrorMessage": "Sorry, {{typeName}} ({{type}}) catalog items cannot currently be made time-varying by specifying the \"intervals\" property.",
      "resolvingAvailability": "Resolving availability at a location...",
      "accessingBaseMapErrorTitle": "Error accessing base map",
      "accessingBaseMapErrorMessage": "An error occurred while attempting to download tiles for base map:<p><center>{{name}} </center></p> This may indicate that there is a problem with your internet connection, that the base map is temporarily unavailable, or that the base map is invalid.  Please select a different base map using the Map button in the top-right corner.  Further technical details may be found below.<br/><br/>",
      "accessingCatalogItemErrorTitle": "Error accessing catalogue item",
      "accessingCatalogItemErrorMessage": "An error occurred while attempting to download tiles for catalogue item:<p><center>{{name}}</center></p> This may indicate that there is a problem with your internet connection, that the catalogue item is temporarily unavailable, or that the catalogue item is invalid.  The catalogue item has been hidden from the map.  You may re-show it in the Now Viewing panel to try again.  Further technical details may be found below.<br/><br/>",
      "tileErrorTitle": "Tile Error",
      "tileErrorMessage": "The tile with the URL:\n{{url}}\n succeeded when loaded with XMLHttpRequest but failed multiple times when loaded directly by Cesium or Leaflet.\n This may indicate that the server is very sensitive to the request headers provided or is simply unreliable.",
      "tileErrorMessageII": "Got a 200 (OK) response from URL:\n{{url}}\nbut it could not be loaded as an image.",
      "unknownTileErrorTitle": "Unknown Tile Error",
      "unknownTileErrorMessage": "While accessing URL:\n{{url}}\nThis probably indicates one of the following:\n* The server hostname could not be resolved,\n* The server did not respond to the request, or\n* The server denied Cross-Origin Resource Sharing (CORS) access to this URL (See https://docs.terria.io/guide/connecting-to-data/cross-origin-resource-sharing/).",
      "unableToDisplayTitle": "Unable to display dataset",
      "unableToDisplayMessage": "{{name}} cannot be shown in 2D because it does not support the standard Web Mercator (EPSG:3857) projection. Please switch to 3D if it is supported on your system, update the dataset to support the projection, or use a different dataset.",
      "unableToShowLocTitle": "Unable to show at this location",
      "unableToShowLocMessage": "{{name}} cannot be shown at this location because the available capture times are unknown. The {{featureTimesProperty}} property was not found."
    },
    "invokeAnalyticsService": {
      "invocationFailedTitle": "Service invocation failed",
      "invocationFailedMessage": "An error occurred on the server while computing {{invocationName}}."
    },
    "ionImagery": {
      "name": "Cesium Ion Imagery"
    },
    "kml": {
      "name": "KML or KMZ",
      "dataSourceErrorMessage": "This data source does not have any details available.",
      "serviceErrorMessage": "This service does not have any details available.",
      "unexpectedTypeTitle": "Unexpected type of KML data",
      "unexpectedTypeMessage": "KmlCatalogItem.data is expected to be an XML Document, Blob, or File, but it was none of these. This may indicate a bug in {{appName}} or incorrect use of the {{appName}} API. If you believe it is a bug in {{appName}}, please report it by emailing {{email}}.",
      "errorLoadingTitle": "Error loading KML or KMZ",
      "errorLoadingMessage": "An error occurred while loading a KML or KMZ file.  This may indicate that the file is invalid or that it is not supported by {{appName}}. If you would like assistance or further information, please email us at {{email}}.",
      "unableToLoadItemTitle": "No KML available",
      "unableToLoadItemMessage": "The KML/KMZ catalog item cannot be loaded because it was not configured with a `url`, `kmlData` or `kmlString` property."
    },
    "magda": {
      "name": "MAGDA Distribution",
      "dataSourceErrorMessage": "This data source does not have any details available.",
      "serviceErrorMessage": "This service does not have any details available.",
      "distributionDesc": "Distribution Description",
      "idsNotSpecifiedTitle": "recordId must be specified",
      "idsNotSpecifiedMessage": "MagdaCatalogItem requires that recordId be specified.",
      "retrieveErrorTitle": "Error retrieving MAGDA record",
      "retrieveErrorMessage": "No distribution or dataset ID provided",
      "notCompatibleTitle": "No compatible distributions found",
      "notCompatibleMessageI": "The MAGDA dataset does not have a distribution with the ID {{distributionId}} or it does not have a supported format.",
      "notCompatibleMessageII": "The MAGDA dataset does not have any distributions with a supported format."
    },
    "mapboxMap": {
      "name": "Mapbox Map"
    },
    "mapboxVectorTile": {
      "name": "Mapbox Vector Tile"
    },
    "mapboxStyle": {
      "name": "Mapbox Style"
    },
    "senaps": {
      "name": "Senaps Locations",
      "retrieveErrorTitle": "Error processing Senaps Catalog Item",
      "generalErrorMessage": "Encountered an error processing Senaps data",
      "missingKeyErrorMessage": "A Senaps API Key should be added to the terriajs-server config using the appendParamToQueryString option",
      "locationHeadingFeatureInfo": "Location",
      "availableStreamsHeadingFeatureInfo": "Available Streams",
      "noStreamsMessageFeatureInfo": "No streams at this location.",
      "missingSenapsBaseUrl": "Senaps base url not provided. Have you logged in?"
    },
    "ogr": {
      "name": "Unknown / Converted to GeoJSON",
      "dataSourceErrorMessage": "This data source does not have any details available.",
      "serviceErrorMessage": "This service does not have any details available.",
      "legacyBrowserTitle": "Legacy browser not supported",
      "legacyBrowserMessage": "Sorry, your web browser does not support the \"FormData\" type, which is required by the '{{appName}}' conversion service.  We recommend you upgrade to the latest version of {{chrome}}, {{firefox}}, {{safari}} or {{internetExplorer}}.",
      "internetExplorer": "Internet Explorer 11",
      "chrome": "Google Chrome",
      "firefox": "Mozilla Firefox",
      "safari": "Apple Safari",
      "unsupportedFileTzpe": "Unsupported file type",
      "loadError": "The file size is greater than the {{maxConversionSizeMB}} MB limit of the {{appName}} conversion service",
      "invalidFile": "This may indicate that the file is invalid or that it is not supported by the {{appName}} conversion service.",
      "errorConvertingToGeoJsonTitle": "Error converting file to GeoJson",
      "errorConvertingToGeoJsonMessage": "An error occurred while attempting to convert this file to GeoJson. ",
      "emailUs": "If you would like assistance or further information, please email us at {{email}}"
    },
    "openStreetMap": {
      "name": "Open Street Map"
    },
    "placesLikeMe": {
      "regionsLikeThisName": "Regions like this",
      "regionsLikeThisDescription": "Identifies regions that are _most like_ a given region according to a given set of characteristics.",
      "regionTypeName": "Region Type",
      "regionTypeDescription": "The type of region to analyze.",
      "regionName": "Region",
      "regionDescription": "The region to analyze.  The analysis will determine which regions are most similar to this one.",
      "characteristics": "Characteristics",
      "characteristicsDescription": "The region characteristics to include in the analysis.",
      "name": "Places Like Me",
      "regioNotSelectedName": "Region not selected",
      "regioNotSelectedDescription": "You must select a Region.",
      "placesLike": "Places like {{regionName}}",
      "likenessesError": "The list of likenesses and the list of region codes do not contain the same number of elements."
    },
    "raiseError": {
      "errorTitle": "An error occurred",
      "notificationFeedback": "For questions or feedback, click here.",
      "developerDetails": "Developer details"
    },
    "regionMapping": {
      "noDataForDate": "No data for the selected date.",
      "noDataForRegion": "No data for the selected region.",
      "outdatedBrowserTitle": "Outdated Web Browser",
      "outdatedBrowserMessage": "You are using a very old web browser that cannot display \"region mapped\" datasets such as this one.  Please upgrade to the latest version of Google Chrome, Mozilla Firefox, Microsoft Edge, Microsoft Internet Explorer 11, or Apple Safari as soon as possible.  Please contact us at {{email}} if you have any concerns.",
      "invalidServerTypeTitle": "Invalid serverType {{serverType}} in regionMapping.json",
      "invalidServerTypeMessage": "Expected serverType to be \"WMS\" or \"vector\" but got \"{{serverType}}\"",
      "notRecognised": "These region names were {{notRecognisedText}} ",
      "notRecognisedText": "not recognised",
      "moreThanOneValue": "These regions had {{moreThanOneValueText}}",
      "moreThanOneValueText": "more than one value",
      "msg": "Consult the {{link}} to see how to format the file.",
      "csvSpecification": "CSV-geo-au specification",
      "issuesLoadingTitle": "Issues loading {{name}}"
    },
    "feedback": {
      "thanksTitle": "Thank you for your feedback!",
      "thanksMessage": "Your feedback helps make {{appName}} better",
      "unableToSendTitle": "Unable to send feedback",
      "unableToSendMessage": "This is really embarrassing, but an error occurred while attempting to send your feedback.  Please email it to {{email}} instead."
    },
    "resultPending": {
      "name": "Result Pending"
    },
    "sensorObservationService": {
      "procedure": "Procedure",
      "property": "Property",
      "sos": "SOS",
      "alreadyLoadingTitle": "Data already loading",
      "alreadyLoadingMessage": "Your data is still loading. You will be able to change the display once it has loaded",
      "unknownError": "The server reported an unknown error.",
      "exceptionMessage": "The server reported an error: \n\n {{exceptionText}}",
      "missingBody": "The server responded with missing body.",
      "noFeatures": "There are no features matching your query.",
      "unknownFormat": "The server responded with an unknown feature format.",
      "noMatchingFeatures": "The Sensor Observation Service did not return any features matching your query."
    },
    "sdmxServerStratum": {
      "sdmxStructureLoadErrorTitle": "SDMX structure request failed",
      "loadDataErrorTitle": "Failed to load SDMX group",
      "loadDataErrorMessage": "The server has no dataflows"
    },
    "sdmxJsonDataflowStratum": {
      "loadDataErrorTitle": "Could not load SDMX dataflow",
      "loadDataErrorMessage": {
        "invalidResponse": "Invalid JSON object",
        "noDatastructure": "No data structures could be found for dataflow {{catalogItem.dataflowId}}",
        "noDataflow": "Dataflow {{catalogItem.dataflowId}} is invalid"
      }
    },
    "sdmxCatalogItem": {
      "viewBy": {
        "title": "View by",
        "time": "Time-series",
        "region": "Region"
      },
      "noData": "No data available",
      "loadDataErrorTitle": "Could not load SDMX CSV",
      "loadDataErrorMessage": "Invalid response from {{csvUrl}}"
    },
    "time": {
      "invalidDate": "Invalid Date",
      "invalidInitialTimeSource": "Invalid initialTimeSource specified in config file: {{initialTimeSource}}"
    },
    "shareData": {
      "generateErrorTitle": "Couldn't generate short URL.",
      "generateErrorMessage": "Something went wrong when trying to use the share data service to generate a short URL. If you believe it is a bug in {{appName}}, please report it by emailing {{email}}.",
      "expandErrorTitle": "Couldn't expand URL",
      "expandErrorMessage": "The share data service used to launch {{appName}} was not located. This may indicate an error in the link or that the service is unavailable at this time. If you believe it is a bug in {{appName}}, please report it by emailing {{email}}"
    },
    "socrataServer": {
      "name": "Socrata Server",
      "retrieveErrorMessage": "Couldn't retrieve packages from this Socrata server.<br/><br/>If you entered the URL manually, please double-check it.<br/><br/> Otherwise, if reloading doesn't fix it, please report the problem by sending an email to {{email}} with the technical details below.  Thank you!<br/><br/><pre> {{formatError}}</pre>",
      "description": "Description",
      "licence": "Licence",
      "attributes": "Attributes",
      "tags": "Tags"
    },
    "spatialDetailing": {
      "name": "Spatial Detailing",
      "description": "Predicts the characteristics of fine-grained regions by learning and exploiting correlations of coarse-grained data with Census characteristics.",
      "regionTypeToPredictName": "Region Type to Predict",
      "regionTypeToPredictDescription": "The type of region for which to predict characteristics.",
      "coarseDataRegionTypeName": "Coarse Data Region Type",
      "coarseDataRegionTypeDescription": "The type of region with which the coarse-grained input characteristics are associated.",
      "aggregationName": "Aggregation",
      "aggregationDescription": "Specifies how coarse region values were aggregated.  True if the value is the mean of the values across the region, or False if the value is the sum of the values across the region.",
      "aggregationTrueName": "Mean Aggregation",
      "aggregationTrueDescription": "Coarse region values are the mean of samples in the region.  For example, average household income.",
      "aggregationFalseName": "Sum Aggregation",
      "aggregationFalseDescription": "Coarse region values are the sum of samples in the region.  For example, total population.",
      "characteristicToPredictName": "Characteristic to Predict",
      "characteristicToPredictDescription": "The characteristic to predict for each region.",
      "spatialDetailingOf": "Spatial detailing of {{of}} at {{at}}",
      "wrongNumberOfElements": "The list of values and the list of region codes do not contain the same number of elements"
    },
    "tableData": {
      "unsupportedCharactersTitle": "Invalid characters in latitude and longitude columns",
      "unsupportedCharactersMessage": "Could not interpret latitude and longitude pair {{longitude}}, {{latitude}}",
      "bulkGeocoderInfoTitle": "Bulk Geocoder Information",
      "bulkGeocoderInfoMessage": "The CSV contains addresses, but {{number}} can't be located on the map: ",
      "bulkGeocoderInfo2Message": "{{nullAddresses}} addresses are missing from the CSV.",
      "bulkGeocoderErrorTitle": "Bulk Geocoder Error",
      "bulkGeocoderErrorMessage": "Unable to map addresses to lat-long coordinates, as an error occurred while retrieving address coordinates. Please check your internet connection or try again later."
    },
    "terrainCatalog": {
      "notSupportedErrorTitle": "Not supported in 2D",
      "notSupportedErrorMessage": "{{name}} cannot be shown in the 2D view. Switch to 3D and try again"
    },
    "terria": {
      "loadConfigErrorTitle": "Failed to load Terria Map config",
      "proxyableDomainsDeprecation": "`proxyableDomainsUrl` is no longer supported in v8",
      "initErrorTitle": "Failed to initialize services",
      "initErrorMessage": "A problem occurred with the Terria server. This may cause some layers or the conversion service to be unavailable.",
      "urlLoadErrorTitle": "Problem loading URL",
      "urlLoadErrorMessage": "A problem occurred while initialising Terria with URL parameters.",
      "loadModelErrorMessage": "An error ocurred while loading model `{{model}}`.",
      "loadingMagdaInitSourceErrorTitle": "Error loading Magda initialization source",
      "loadingMagdaInitSourceErrorMessage": "An error occurred while loading initialization information from Magda record `{{url}}`.",
      "loadingInitSourcesErrorTitle": "Error loading map configuration",
      "loadingInitSourcesErrorMessage": "An error occurred while loading {{appName}} map configuration &mdash; it may not display correctly. Please try reloading the map, and if the problem persists, please report it by sending an email to {{email}}, or you can press the button below.",
      "loadingInitSourceErrorTitle": "Error loading initialization source",
      "loadingInitSourceErrorMessage": "Could not load initialization information from `{{fragment}}` because no initFragmentPaths are defined.",
      "loadingInitSourceError2Message": "An error occurred while loading initialization information from:  \n*`{{loadSource}}`*.",
      "loadingInitJsonMessage": "An error occurred while loading JSON file {{url}}.",
      "loadingBaseMapsErrorTitle": "Error loading basemaps",
      "loadingBaseMapErrorTitle": "Error loading basemap: `{{name}}`",
      "loadingShareDataErrorTitle": "Error loading share data",
      "parsingStartDataErrorMessage": "An error occurred while parsing start data JSON.",
      "loadingWorkbenchItemErrorTitle": "Error loading item in workbench: `{{name}}`",
      "disclaimer": "Disclaimer",
      "buttonTitleConfirm": "I Agree"
    },
    "terriaJSONcatalog": {
      "name": "Terria JSON Catalog Function",
      "misconfiguredErrorTitle": "Misconfigured init file",
      "misconfiguredErrorMessage": "Service not configured for TerriaJsonCatalogFunction HTTP 202.",
      "misconfiguredError2Message": "HTTP 202 configuration {{url}} not present in response {{xhr}}",
      "serviceResponseErrorTitle": "Service response not JSON string",
      "serviceResponseErrorMessage": "TerriaJsonCatalogFunction was supposed to receive a JSON string, received {{xhr}}",
      "requestFailedTitle": "Request Failed",
      "requestFailedMessage": "Request failed with status code {{status}}.",
      "asyncResultDescription": "This is the result of invoking the {{name}} process or service at {{timestamp}} with the input parameters below.",
      "loadingInitSourceErrorTitle": "Error loading initialization source",
      "loadingInitSourceErrorMessage": "Error loading initialization source {{fragment}} because no initFragmentPaths are defined.",
      "loadingInitSourceError2Message": "An error occurred while loading initialization information from:  \n*`{{loadSource}}`*.",
      "disclaimer": "Disclaimer",
      "buttonTitleConfirm": "I Agree"
    },
    "thredds": {
      "nameGroup": "THREDDS Catalog Group"
    },
    "threddsItem": {
      "name": "THREDDS Item Reference"
    },
    "urlTemplateMapServer": {
      "name": "URL Template Map Server"
    },
    "userDrawing": {
      "devError": "Terria instance is required.",
      "messageHeader": "Draw on Map",
      "pointEntities": "Points",
      "otherEntities": "Lines and polygons",
      "line": "Line",
      "firstPoint": "First Point",
      "btnCancel": "Cancel",
      "btnDone": "Done",
      "clickToAddFirstPoint": "Click to add a point",
      "clickToAddAnotherPoint": "Click to add another point",
      "anotherPoint": "Another Point",
      "userPolygon": "User polygon"
    },
    "webFeatureServiceCatalogGroup": {
      "wfsServer": "Web Feature Service (WFS) Server",
      "invalidWFSServerTitle": "Invalid WFS server",
      "invalidWFSServerMessage": "An error occurred while invoking GetCapabilities on the WFS server.  The server's response does not appear to be a valid GetCapabilities document. <p>If you entered the link manually, please verify that the link is correct.</p> <p>If you did not enter this link manually, this error may indicate that the group you opened is temporarily unavailable or there is a problem with your internet connection. Try opening the group again, and if the problem persists, please report it by sending an email to {{email}}.</p>",
      "groupNotAvailableTitle": "Group is not available",
      "groupNotAvailableMessage": "An error occurred while invoking GetCapabilities on the WFS server. <p>If you entered the link manually, please verify that the link is correct.</p> <p>This error may also indicate that the server does not support <a href=\"http://enable-cors.org/\" target=\"_blank\">CORS</a>.  If this is your server, verify that CORS is enabled and enable it if it is not.  If you do not control the server, please contact the administrator of the server and ask them to enable CORS.  Or, contact the '{{appName}}' Map team by emailing {{email}} and ask us to add this server to the list of non-CORS-supporting servers that may be proxied by '{{appName}}' itself.</p> <p>If you did not enter this link manually, this error may indicate that the group you opened is temporarily unavailable or there is a problem with your internet connection. Try opening the group again, and if the problem persists, please report it by sending an email to {{email}}.</p>",
      "abstract": "Web Feature Service Description",
      "accessConstraints": "Web Feature Service Access Constraints",
      "fees": "Web Feature Service Fees"
    },
    "webFeatureServiceCatalogItem": {
      "wfs": "Web Feature Service (WFS)",
      "dataDescription": "Data Description",
      "abstract": "Web Feature Service Description",
      "serviceDescription": "Service Description",
      "metadataUrls": "Metadata Links",
      "accessConstraints": "Access Constraints",
      "serviceContact": "Service Contact",
      "getCapabilitiesUrl": "GetCapabilities URL",
      "noLayerFoundTitle": "No layer found",
      "noLayerFoundMessage": "The WFS dataset '{{name}}' has no layers matching '{{typeNames}}'. {{suggested}} {{line}}{{line}}Either the catalog file has been set up incorrectly, or the WFS server has changed.{{line}}{{line}}Please report this error by sending an email to {{email}}.",
      "missingDataTitle": "Missing data",
      "missingDataMessage": "The WFS dataset '{{name}}' did not return any data.{{line}}{{line}}Either the catalog file has been set up incorrectly, or the server address has changed.{{line}}{{line}}Please report this error by emailing {{email}}.",
      "missingUrlTitle": "Unable to load GetCapabilities",
      "missingUrlMessage": "Could not load the Web Feature Service (WFS) GetCapabilities document because the catalog item does not have a `url`.",
      "reachedMaxFeatureLimit": "Warning: This layer has reached the WFS feature limit ({{maxFeatures}})"
    },
    "webMapServiceCatalogGroup": {
      "wmsServer": "Web Map Service (WMS) Server",
      "invalidWMSServerTitle": "Invalid WMS server",
      "invalidWMSServerMessage": "An error occurred while invoking GetCapabilities on the WMS server. The server's response does not appear to be a valid GetCapabilities document. <p>If you entered the link manually, please verify that the link is correct.</p> <p>If you did not enter this link manually, this error may indicate that the group you opened is temporarily unavailable or there is a problem with your internet connection.  Try opening the group again, and if the problem persists, please report it by sending an email to {{email}}.</p>",
      "groupNotAvailableTitle": "Group is not available",
      "groupNotAvailableMessage": "An error occurred while invoking GetCapabilities on the WMS server. <p>If you entered the link manually, please verify that the link is correct.</p> <p>This error may also indicate that the server does not support <a href=\"http://enable-cors.org/\" target=\"_blank\">CORS</a>.  If this is your server, verify that CORS is enabled and enable it if it is not.  If you do not control the server, please contact the administrator of the server and ask them to enable CORS.  Or, contact the '{{appName}}' Map team by emailing {{email}} and ask us to add this server to the list of non-CORS-supporting servers that may be proxied by '{{appName}}' itself.</p> <p>If you did not enter this link manually, this error may indicate that the group you opened is temporarily unavailable or there is a problem with your internet connection. Try opening the group again, and if the problem persists, please report it by sending an email to {{email}}.</p>",
      "missingUrlTitle": "Unable to load GetCapabilities",
      "missingUrlMessage": "Could not load the Web Map Service (WMS) GetCapabilities document because the catalog item does not have a `url`.",
      "abstract": "Web Map Service Description",
      "accessConstraints": "Web Map Service Access Constraints",
      "fees": "Web Map Service Fees"
    },
    "webMapServiceCatalogItem": {
      "wms": "Web Map Service (WMS)",
      "dataDescription": "Data Description",
      "serviceDescription": "Service Description",
      "metadataUrls": "Metadata Links",
      "accessConstraints": "Access Constraints",
      "serviceContact": "Service Contact",
      "getCapabilitiesUrl": "GetCapabilities URL",
      "defaultStyleLabel": "Default style",
      "noLayerFoundTitle": "No layer found",
      "noLayerFoundMessage": "The WMS dataset '{{name}}' has no layers matching '{{layers}}'. {{suggested}} {{line}}{{line}}Either the catalog file has been set up incorrectly, or the WMS server has changed.{{line}}{{line}}Please report this error by sending an email to {{email}}.",
      "datasetScaleErrorTitle": "Dataset will not be shown at this scale",
      "datasetScaleErrorMessage": "The {{name}} dataset will not be shown when zoomed in this close to the map because the data custodian has indicated that the data is not intended or suitable for display at this scale.  Click the dataset's Info button on the Now Viewing tab for more information about the dataset and the data custodian.",
      "badlyFormatedTitle": "Badly formatted periodicity",
      "badlyFormatedMessage": "The '{{name}}' dataset has a badly formed periodicity, '{{isoSegments}}'. Click the dataset's Info button for more information about the dataset and the data custodian.",
      "missingDataTitle": "Missing data",
      "missingDataMessage": "The WMS dataset '{{name}}' did not return any data.{{line}}{{line}}Either the catalog file has been set up incorrectly, or the server address has changed.{{line}}{{line}}Please report this error by emailing {{email}}.",
      "missingUrlTitle": "Unable to load GetCapabilities",
      "missingUrlMessage": "Could not load the Web Map Service (WMS) GetCapabilities document because the catalog item does not have a `url`."
    },
    "webMapTileServiceCatalogGroup": {
      "wmtsServer": "Web Map Tile Service (WMTS) Server",
      "invalidWMTSServerTitle": "Invalid WMTS server",
      "invalidWMTSServerMessage": "An error occurred while invoking GetCapabilities on the WMTS server. The server's response does not appear to be a valid GetCapabilities document. <p>If you entered the link manually, please verify that the link is correct.</p> <p>If you did not enter this link manually, this error may indicate that the group you opened is temporarily unavailable or there is a problem with your internet connection.  Try opening the group again, and if the problem persists, please report it by sending an email to {{email}}.</p>",
      "groupNotAvailableTitle": "Group is not available",
      "groupNotAvailableMessage": "An error occurred while invoking GetCapabilities on the WMTS server. <p>If you entered the link manually, please verify that the link is correct.</p> <p>This error may also indicate that the server does not support <a href=\"http://enable-cors.org/\" target=\"_blank\">CORS</a>.  If this is your server, verify that CORS is enabled and enable it if it is not.  If you do not control the server, please contact the administrator of the server and ask them to enable CORS.  Or, contact the '{{appName}}' Map team by emailing {{email}} and ask us to add this server to the list of non-CORS-supporting servers that may be proxied by '{{appName}}' itself.</p> <p>If you did not enter this link manually, this error may indicate that the group you opened is temporarily unavailable or there is a problem with your internet connection. Try opening the group again, and if the problem persists, please report it by sending an email to {{email}}.</p>",
      "abstract": "Web Map Service Description",
      "accessConstraints": "Web Map Service Access Constraints",
      "fees": "Web Map Service Fees",
      "invalidCapabilitiesTitle": "Invalid GetCapabilities",
      "invalidCapabilitiesMessage": "The URL {{url}} was retrieved successfully but it does not appear to be a valid Web Map Tile Service (WMTS) GetCapabilities document. \n\nEither the catalog file has been set up incorrectly, or the server address has changed."
    },
    "webMapTileServiceCatalogItem": {
      "wmts": "Web Map Tile Service (WMTS)",
      "dataDescription": "Data Description",
      "serviceDescription": "Service Description",
      "accessConstraints": "Access Constraints",
      "fees": "Web Map Tile Service Fees",
      "serviceContact": "Service Contact",
      "getCapabilitiesUrl": "GetCapabilities URL",
      "missingUrlTitle": "Unable to load GetCapabilities",
      "missingUrlMessage": "Could not load the Web Map Tile Service (WMTS) GetCapabilities document because the catalog item does not have a `url`.",
      "noUsableTileMatrixTitle": "Warning",
      "noUsableTileMatrixMessage": "This WMTS layer has no Web Mercator tile matrix set - it may not display correctly"
    },
    "webProcessingService": {
      "wps": "Web Processing Service (WPS)",
      "invalidWPSServerTitle": "Invalid WPS server",
      "invalidWPSServerMessage": "An error occurred while invoking {{endpoint}} on the WPS server for process name {{name}}. The server's response does not appear to be a valid {{endpoint}} document. <p>This error may also indicate that the processing server you specified is temporarily unavailable or there is a problem with your internet connection.  Try opening the processing server again, and if the problem persists, please report it by sending an email to {{email}}.</p>",
      "processDescriptionErrorTitle": "Process does not have a process description",
      "processDescriptionErrorMessage": "The WPS DescribeProcess for this process does not include a ProcessDescription.",
      "processInputErrorTitle": "Process does not have any inputs",
      "processInputErrorMessage": "This WPS process does not specify any inputs.",
      "unsupportedParameterErrorTitle": "Unsupported parameter type",
      "unsupportedParameterErrorMessage": "The parameter {{identifier}} is not a supported type of parameter.",
      "invalidResponseErrorTitle": "Invalid WPS server response",
      "invalidResponseErrorMessage": "An error occurred while accessing the status location on the WPS server for process name {{name}}.  The server's response does not appear to be a valid ExecuteResponse document. <p>This error may also indicate that the processing server you specified is temporarily unavailable or there is a problem with your internet connection.  If the problem persists, please report it by sending an email to {{email}}.</p>",
      "invalidResponseError2Title": "Invalid response from WPS server",
      "invalidResponseError2Message": "The response from the WPS server does not include a Status element.",
      "failureReasonUnknowError": "The reason for failure is unknown.",
      "asyncShortReportFailed": "Web Processing Service invocation failed.  More details are available on the Info panel.",
      "errorDetails": "Error Details",
      "resultPendingDescription": "This is the result of invoking the {{name}} process or service at {{timestamp}} with the input parameters below.",
      "regionTypeDescription": "The type of region to analyze.",
      "regionTypeName": "Region Type",
      "regionParameterName": "Region Parameter",
      "wpsServer": "Web Processing Service (WPS) Server",
      "wpsResult": "Web Processing Service Result"
    },
    "webProcessingServiceCatalogGroup": {
      "typeName": "Web Processing Service (WPS) Server",
      "missingUrlTitle": "Unable to load GetCapabilities",
      "missingUrlMessage": "Could not load the Web Processing Service (WPS) GetCapabilities document because the catalog item does not have a `url`.",
      "invalidCapabilitiesTitle": "Invalid GetCapabilities",
      "invalidCapabilitiesMessage": "The URL {{url}} was retrieved successfully but it does not appear to be a valid Web Processing Service (WPS) GetCapabilities document. \n\nEither the catalog file has been set up incorrectly, or the server address has changed.",
      "invalidServerTitle": "Invalid WPS server",
      "invalidServerMessage": "An error occurred while invoking GetCapabilities on the WPS server. The server's response does not appear to be a valid GetCapabilities document. <p>If you entered the link manually, please verify that the link is correct.</p> <p>If you did not enter this link manually, this error may indicate that the group you opened is temporarily unavailable or there is a problem with your internet connection.  Try opening the group again, and if the problem persists, please report it by sending an email to {{email}}.</p>",
      "abstract": "Web Processing Service Description",
      "accessConstraints": "Web Processing Service Access Constraints",
      "fees": "Web Processing Service Fees",
      "providerName": "Web Processing Service Provider Name",
      "providerSite": "Web Processing Service Provider Site"
    },
    "wfsFeatures": {
      "featuresGroup": "Group of features in a Web Feature Service (WFS) Server",
      "queryErrorTitle": "Error querying WFS server",
      "queryErrorMessage": "An error occurred while invoking GetFeature on the WFS server. The server's response does not appear to be a valid GeoJSON document. <p>If you entered the link manually, please verify that the link is correct.</p><p>If you did not enter this link manually, this error may indicate that the group you opened is temporarily unavailable or there is a problem with your internet connection.  Try opening the group again, and if the problem persists, please report it by sending an email to {{email}}.</p>",
      "groupNotAvailableTitle": "Group is not available",
      "groupNotAvailableMessage": "An error occurred while invoking GetFeature on the WFS server. <p>If you entered the link manually, please verify that the link is correct.</p><p>This error may also indicate that the server does not support <a href=\"http://enable-cors.org/\" target=\"_blank\">CORS</a>.  If this is your server, verify that CORS is enabled and enable it if it is not. If you do not control the server, please contact the administrator of the server and ask them to enable CORS.  Or, contact the '{{appName}}' Map team by emailing {{email}} and ask us to add this server to the list of non-CORS-supporting servers that may be proxied by '{{appName}}' itself.</p><p>If you did not enter this link manually, this error may indicate that the group you opened is temporarily unavailable or there is a problem with your internet connection.  Try opening the group again, and if the problem persists, please report it by sending an email to {{email}}.</p>"
    },
    "commonModelErrors": {
      "3dTypeIn2dMode": "**Note:** This dataset can not be displayed in the 2D viewer. Switch to one of the 3D map modes.",
      "datasetScaleErrorTitle": "Dataset will not be shown at this scale",
      "datasetScaleErrorMessage": "The {{name}} dataset will not be shown when zoomed in this close to the map because the data custodian has indicated that the data is not intended or suitable for display at this scale.  Click the dataset's Info button on the Now Viewing tab for more information about the dataset and the data custodian."
    }
  },
  "deltaTool": {
    "titlePrefix": "Change Detection",
    "description": "This tool visualizes the difference between imagery captured at two discrete points in time.",
    "pickLocation": "To view available imagery, please select your location of interest on the map opposite.",
    "cancelBtn": "Cancel",
    "generateDeltaBtn": "Generate Difference Map",
    "selectedLocation": "Selected Location",
    "primaryImage": "Primary Image",
    "secondaryImage": "Secondary Image",
    "pickerMessage": {
      "pickFirst": "Select a point by clicking on the map",
      "pickAnother": "Click another point to change the selection",
      "pickError": "Error when trying to resolve imagery at location! Please select a point again by clicking on the map."
    },
    "catalogItem": {
      "description": "This layer visualizes the difference between imagery captured at two discrete points in time"
    },
    "loadingError": {
      "title": "Error loading Delta Tool",
      "message": "An error occurred while trying to load the delta tool from the server. Please try again."
    }
  },
  "term": {
    "missingContent": "missing content"
  },
  "itemSearchTool": {
    "title": "Search {{itemName}}",
    "loading": "Loading search parameters",
    "loadError": "Error loading search parameters. Check console for detailed errors.",
    "noParameters": "No searchable parameters found",
    "searching": "Searching",
    "searchError": "Search failed. Check console for detailed errors.",
    "numericParameter": {
      "minimum": "Minimum",
      "maximum": "Maximum"
    },
    "searchBtnText": "Search",
    "resetBtnText": "Clear input",
    "backBtnText": "Search again",
    "resultsCount": "{{count}} match found",
    "resultsCount_plural": "{{count}} matches found",
    "actions": {
      "highlightAll": "Highlight all",
      "showMatchingOnly": "Show matching only"
    }
  },
  "indexedItemSearchProvider": {
    "missingOptionIndexRootUrl": "Option `indexRootUrl` is missing in the item's search configuration.",
    "errorParsingIndexRoot": "Error parsing indexRoot file: {{indexRootUrl}}."
  },
  "pedestrianMode": {
    "toolButtonTitle": "Pedestrian Mode",
    "dropPedestrianTooltipMessage": "<b>Left click</b> to select drop location<br /><b>Right click / Esc</b> to cancel",
    "controls": {
      "title": "Controls"
    }
  },
<<<<<<< HEAD
  "notification": {
    "title": "Message"
=======
  "toast": {
    "mapIsZooming": "Loading ideal zoom..."
>>>>>>> 1f02ba77
  }
}<|MERGE_RESOLUTION|>--- conflicted
+++ resolved
@@ -1535,12 +1535,10 @@
       "title": "Controls"
     }
   },
-<<<<<<< HEAD
   "notification": {
     "title": "Message"
-=======
+  },
   "toast": {
     "mapIsZooming": "Loading ideal zoom..."
->>>>>>> 1f02ba77
   }
 }