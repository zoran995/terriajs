{
  "general": {
    "close": "Close",
    "open": "Open",
    "prev": "Prev",
    "next": "Next",
    "skip": "Skip"
  },
  "measure": {
    "measureTool": "Measure Tool",
    "measureDistance": "Measure distance between locations"
  },
  "location": {
    "errorGettingLocation": "Error getting location",
    "browserCannotProvide": "Your browser cannot provide your location.",
    "myLocation": "My Location",
    "location": "Location",
    "originError": "Your browser can only provide your location when using https. You may be able to use {{secureUrl}} instead.",
    "centreMap": "Centre map at your current location"
  },
  "splitterTool": {
    "toggleSplitterTool": "Enable side-by-side comparison between two different sets of data",
    "title": "Drag left or right to adjust views",
    "workbench": {
      "goleftTitle": "Show on the left side",
      "goleft": "Left",
      "bothTitle": "Show on both sides",
      "both": "Both",
      "gorightTitle": "Show on the right side",
      "goright": "Right",
      "copyName": "{{name}} (copy)"
    }
  },
  "zoomCotrol": {
    "zoomIn": "Zoom in",
    "zoomReset": "Reset zoom",
    "zoomOut": "Zoom out"
  },
  "compass": {
    "description": "Drag outer ring: rotate view.\nDrag inner gyroscope: free orbit.\nDouble-click: reset view.\nTIP: You can also free orbit by holding the CTRL key and dragging the map.",
    "title": "Click and drag to rotate the camera"
  },
  "AR": {
    "title": "Experimental Feature: Augmented Reality",
    "experimentalFeatureMessage": "Augmented Reality mode is currently in beta. This mode is only designed for use on the latest high end mobile devices. <br /><br />WARNING: This mode can consume a lot of data, please be mindful of data usage charges from your network provider. <br /><br />The accuracy of this mode depends on the accuracy of your mobile devices internal compass.",
    "confirmText": "Got it",
    "manualAlignmentTitle": "Manual Alignment",
    "manualAlignmentMessage": "Align your mobile device so that it corresponds with the maps current alignment, then click the blinking compass. If no landmarks to align with are currently visible on the map, you can move the map using drag and pinch actions until a recognisable landmark is visible before aligning the device with the map. <br /><div>{{img}}</div> <br />Tip: The sun or moon are often good landmarks to align with if you are in a location you aren't familiar with (be careful not to look at the sun - it can hurt your eyes).",
    "resetAlignmentTitle": "Reset Alignment",
    "resetAlignmentMessage": "Resetting to compass alignment. If the alignment doesn't match the real world try waving your device in a figure 8 motion to recalibrate device. This can be done at any time.<br /> <br />Avoid locations with magnetic fields or metal objects as these may disorient the devices compass.",
    "arTool": "augmented reality tool",
    "btnHover": "toggle hover height",
    "btnRealign": "toggle manual alignment",
    "btnResetRealign": "reset compass alignment"
  },
  "legend": {
    "lat": "Lat",
    "lon": "Lon",
    "zone": "ZONE",
    "e": "E",
    "n": "N",
    "elev": "Elev"
  },
  "share": {
    "browserPrint": "For better printed results, please use {{appName}}'s Print button instead of your web browser's print feature.",
    "shortLinkShortening": "Shortening...",
    "shortLinkError": "An error occurred while attempting to shorten the URL.  Please check your internet connection and try again.",
<<<<<<< HEAD
    "localDataNote": "<0><3>Note:</3></0><1>The following data sources will NOT be shared because they include data from this local system. To share these data sources, publish their data on a web server and <2>add them using a url</2>.</1>",
=======
    "localDataNote": "<0><0>Note:</0></0><1>The following data sources will NOT be shared because they include data from this local system. To share these data sources, publish their data on a web server and <2>add them using a url</2>.</1>",
>>>>>>> d0741fea
    "generatingUrl": "Generating share URL...",
    "printTitle": "Print Map",
    "printExplanation": "Open a printable version of this map.",
    "printButton": "Print",
    "printViewButton": "Show Print View",
    "creatingPrintView": "Creating print view...",
    "btnAdvanced": "Advanced options",
    "embedTitle": "To embed, copy this code to embed this map into an HTML page:",
    "shortenUsingService": "Shorten the share URL using a web service",
    "btnCatalogShareText": "Share",
    "btnMapShareText": "Share / Print",
    "btnCatalogShareTitle": "Share your catalogue with others",
    "btnMapShareTitle": "Share your map with others"
  },
  "countDatasets": {
    "btnText": "Start",
    "loadError": "failed to load.",
    "countingMessage": "Counting, please wait...",
    "totals": "<div>The catalog contains {{items}} items in {{groups}} groups.</div>",
    "subTotals": "<div> {{name}}: {{items}} items / {{groups}} groups</div>",
    "recount": "Recount",
    "title": "Count Datasets",
    "btnCount": "Count datasets"
  },
  "toolsPanel": {
    "btnText": "Tool",
    "btnTitle": "Advanced toolbox"
  },
  "settingPanel": {
    "none": "(None)",
    "viewerModeLabels": {
      "CesiumTerrain": "3D Terrain",
      "CesiumEllipsoid": "3D Smooth",
      "Leaflet": "2D"
    },
    "qualityLabels": {
      "maximumPerformance": "Maximum performance, lower quality",
      "balancedPerformance": "Balanced performance & quality",
      "lowerPerformance": "Maximum quality, lower performance"
    },
    "nativeResolutionLabel": "Press to stop using {{resolution1}} resolution and start using {{resolution2}} resolution",
    "native": "native",
    "screen": "screen",
    "btnTitle": "Change view",
    "btnText": "Map",
    "mapView": "Map View",
    "baseMap": "Base Map",
    "imageOptimisation": "Image Optimisation",
    "nativeResolutionHeader": "Use native device resolution",
    "mapQuality": "Raster Map Quality:",
    "qualityLabel": "Quality",
    "performanceLabel": "Performance"
  },
  "feedback": {
    "feedbackPreamble": "We would love to hear from you!",
    "title": "Feedback",
    "close": "close feedback",
    "yourName": "Your name (optional)",
    "email": "Email address (optional)<br/><2>We can't follow up without it!</2>",
    "commentQuestion": "Comment or question",
    "shareWithDevelopers": "Share my map view with {{appName}} developers",
    "captionText": "This helps us to troubleshoot issues by letting us see what you're seeing",
    "cancel": "Cancel",
    "sending": "Sending...",
    "send": "Send",
    "feedbackBtnText": "Give Feedback"
  },
  "helpMenu": {
    "btnText": "Help",
    "btnTitle": "get help",
    "helpMenuHeader": "What would you like to do?",
    "helpMenuOpenWelcome": "Show welcome message",
    "helpMenuSatelliteGuideTitle": "View satellite imagery guide",
    "helpMenuMoreHelpTitle": "More help",
    "done": "DONE",
    "next": "NEXT"
  },
  "sui": {
    "notifications": {
      "title": "This map contains a story",
      "message": "Would you like to view it now?",
      "confirmText": "Yes",
      "denyText": "Maybe later"
    },
    "showWorkbench": "Show Workbench",
    "hideWorkbench": "Hide Workbench"
  },
  "featureInfo": {
    "catalogItem": {
      "moreThanMax": "More than {{maximum}} {{catalogItemName}} features were found.",
      "featuresFound": "{{featCount}} {catalogItemName} features were found.",
      "featureInfoShown": "The first {{maximum}} are shown below."
    },
    "download": "Download this Table",
    "pickLocation": "Pick Location",
    "clickMap": "Click on the map to learn more about a location",
    "noDataAvailable": "No data is available here - try another location.",
    "clickToAddData": "Click '$t(addData.addDataBtnText)' to add data to the map.",
    "userSelection": "User Selection",
    "panelHeading": "Feature Information",
    "btnCloseFeature": "Close data panel",
    "satelliteSuggestionBtn": "Show {{catalogItemName}} at this location",
    "locationMarker": "Location Marker",
    "noInfoAvailable": "No information available",
    "siteData": "Site Data",
    "latLon": "Lat / Lon "
  },
  "welcomeMessage": {
<<<<<<< HEAD
    "title": "Spatial data made <1>easy.</1>",
=======
    "title": "Spatial data made <2>easy.</2>",
>>>>>>> d0741fea
    "WelcomeMessage": "Access rich spatial data from multiple data sources, all from one convenient location.",
    "WelcomeMessagePrimaryBtn": "Explore Data",
    "WelcomeMessageSecondaryBtn": "Take a tour",
    "WelcomeMessageDissmissText": "Don't show me this again"
  },
  "story": {
    "viewStory": "view",
    "view": "View",
    "editStory": "edit",
    "edit": "Edit",
    "recaptureStory": "re-capture",
    "recapture": "Recapture",
    "deleteStory": "delete",
    "delete": "Delete",
    "untitledScene": "untitled scene",
    "doesNotExist": "Story does not exist",
    "message": "<2>This is your story editor</2><1>Create and share interactive stories directly from your map<1><0><0></0>Getting Started </0></1></1>",
    "removeAllStories": "Remove All",
    "preview": "preview stories",
    "play": "Play Story",
    "captureSceneTitle": "capture current scene",
    "captureScene": "Capture Scene",
    "editor": {
      "placeholder": "Enter a title here",
      "cancelBtn": "cancel",
      "cancelEditing": "Cancel",
      "saveBtn": "save",
      "saveStory": "Save"
    },
    "locationBtn": "center scene",
    "exitBtn": "exit story",
    "previousBtn": "go to previous scene",
    "untitled": "untitled scene",
    "navBtn": "go to story {{title}}",
    "nextBtn": "go to next scene",
    "navBtnMobile": "go to story {{title}}",
    "promptHtml1": "<0>You can view and create stories at any time by clicking here.</0>",
    "promptHtml2": "<0><0>INTRODUCING</0><1>Data Stories</1><2>Create and share interactive stories directly from your map.</2></0>",
    "story": "Story",
    "dismissText": "Got it, thanks!",
    "mobileViewStory": "View Stories {{storiesLength}}"
  },
  "satelliteGuidance": {
    "menuTitle": "You can access map guides at any time by looking in the <0>help menu</0>.",
    "dismissText": "Got it, thanks!",
    "titleI": "Satellite Imagery: How do I…?",
    "bodyI": "A super-quick guide to getting the most out of historical satellite imagery.",
    "prevI": "No thanks",
    "nextI": "View guide",
    "titleII": "Where is my satellite imagery?",
    "bodyII": "You may need to adjust your zoom level to make satellite imagery visible on the map.",
    "titleIII": "Loading historical imagery",
    "bodyIII": "In your data workbench, click on the capture date dropdown and select from available times to load historical imagery.",
    "titleIV": "Filtering imagery by location",
    "bodyIV": "Satellite imagery may not always be available at your preferred time and location. If you only want to view imagery for a particular location, click ‘filter by location’ in your data workbench.",
    "titleV": "How do I view false-colour imagery?",
    "bodyV": "You can apply a range of styles, such as false-colour, to satellite imagery by clicking on the styles dropdown in your data workbench."
  },
  "addData": {
    "addDataBtnText": "Add Data",
    "btnHide": "Hide",
    "load": "Load local/web data",
    "closeDataPanel": "Close data panel",
    "done": "Done",
    "myData": "My Data",
    "dataCatalogue": "Data Catalogue",
    "searchPlaceholderWhole": "Search whole catalogue",
    "searchPlaceholder": "Search the catalogue",
    "localAdd": "Add local file",
    "localFileType": "<0>Step 1:</0> Select file type (optional)",
    "localFile": "<0>Step 2:</0> Select file",
    "webAdd": "Add web data",
    "webFileType": "<0>Step 1:</0> Select file type (optional)",
    "webFile": "<0>Step 2:</0> Enter the URL of the data file or web service",
    "urlInputBtn": "Add",
    "browse": "Browse...",
    "localTitle": "Add Local Data",
    "webTitle": "Add Web Data",
    "dragDrop": "Drag and Drop",
    "infoText": "<0>Drag and drop a file here to view it locally on the map</0><1>(it won’t be saved or uploaded to the internet)</1>",
    "back": "Back",
    "note": "<0>Note: </0>Data added in this way is not saved or made visible to others."
  },
  "search": {
    "resultsLabel": "Search Results",
    "done": "Done",
    "data": "Data",
    "search": "Search for '{{searchText}}' in the Data Catalogue",
    "viewLess": "View less {{name}} results",
    "viewMore": "View more {{name}} results",
    "placeholder": "Search for locations",
    "searchCatalogue": "Search the catalogue"
  },
  "mobile": {
    "toggleNavigation": "toggle navigation"
  },
  "preview": {
    "doesNotContainGeospatialData": "This file does not contain geospatial data.",
    "selectToPreview": "<0>Select a dataset to see a preview </0><1>- OR -</1><2>Go to the map</2>",
    "loading": "PREVIEW LOADING...",
    "preview": "{{appName}} preview",
    "noPreviewAvailable": "NO PREVIEW AVAILABLE",
    "dataPreviewLoading": "DATA PREVIEW LOADING...",
    "dataPreview": "DATA PREVIEW",
    "dataPreviewError": "DATA PREVIEW ERROR",
    "removeFromMap": "Remove from the map",
    "addToMap": "Add to the map",
    "disclaimer": "Disclaimer",
    "dataDescription": "Data Description",
    "datasetDescription": "Dataset Description",
    "serviceDescription": "Service Description",
    "resourceDescription": "Resource Description",
    "licence": "Licence",
    "accessConstraints": "Access Constraints",
    "author": "Author",
    "contact": "Contact",
    "created": "Created",
    "modified": "Modified",
    "updateFrequency": "Update Frequency",
    "dataCustodian": "Data Custodian"
  },
  "description": {
    "name": "Description",
    "dataLocal": "This file only exists in your browser. To share it, you must load it onto a public web server.",
    "dataNotLocal": "Please contact the provider of this data for more information, including information about usage rights and constraints.",
    "wms": "This is a <0>WMS service</0>, which generates map images on request. It can be used in GIS software with this URL:",
    "wfs": "This is a <0>WFS service</0>, which transfers raw spatial data on request. It can be used in GIS software with this URL:",
    "layerName": "Layer name",
    "typeName": "Type name",
    "metadataUrl": "Metadata URL",
    "dataUrl": "Data URL",
    "useLinkBelow": "Use the link below to download the data. See the {{link}} for more information on customising URL query parameters.",
    "downloadInFormat": "Download the currently selected data in {{format}} format",
    "downloadNotSupported": "Unfortunately your browser does not support the functionality needed to download this data as a file. Please use Chrome, Firefox or Safari to download this data.",
    "useTheLinkToDownload": "Use the link below to download the data directly.",
    "downloadData": "Download Data",
    "dataSourceDetails": "Data Source Details",
    "dataServiceDetails": "Data Service Details",
    "dataCustodian": "Data Custodian"
  },
  "workbench": {
    "colorScaleRangeTitle": "Invalid color scale range",
    "colorScaleRangeMin": "The minimum value must be a number.",
    "colorScaleRangeMax": "The maximum value must be a number.",
    "colorScaleRangeMinSmallerThanMax": "The minimum value of the color scale range must be less than the maximum value.",
    "colorScaleRange": "Color Scale Range",
    "rangeMax": "Maximum:",
    "rangeMin": "Minimum:",
    "colorScaleUpdateRange": "Update Range",
    "displayPercent": "Display as a percentage of regional total",
    "opacity": "Opacity: {{opacity}} %",
    "zoomToTitle": "Zoom to extent",
    "zoomTo": "Zoom To Extent",
    "openFeatureTitle": "Zoom to data",
    "openFeature": "Zoom to",
    "previewItemTitle": "info",
    "previewItem": "About This Data",
    "splitItemTitle": "Duplicate and show splitter",
    "splitItem": "Split",
    "exportDataTitle": "Export map data",
    "exportData": "Export",
    "removeFromMapTitle": "Remove this data",
    "removeFromMap": "Remove",
    "label": "Data Sets",
    "removeAll": "Remove All",
    "toggleVisibility": "Data show/hide"
  },
  "dateTime": {
    "previous": "Previous time",
    "selectTime": "Select a time",
    "outOfRange": "Currently out of range.",
    "next": "Next time",
    "useTimeline": "Use timeline",
    "availableTimeChart": "Show available times on chart",
    "timeline": {
      "textCell": "Name of the dataset whose time range is shown",
      "gotoStart": "Go to beginning",
      "togglePlay": "Play",
      "playSlower": "Play Slower",
      "playFaster": "Play Faster"
    }
  },
  "satellite": {
    "pickPoint": "Select a point by clicking on the map.",
    "querying": "Querying position...",
    "filterByLocation": "Filter by location",
    "infoGroup": "Only showing available capture times for:",
    "removeFilter": "Remove filter",
    "zoomTo": "Zoom to",
    "newLocation": "New location"
  },
  "timer": {
    "nextScheduledUpdateTime": "Next data update at {{scheduledUpdateTime}}",
    "nextScheduledUpdateCountdown": "Next data update in {{timeCountdown}}"
  },
  "concept": {
    "active": {
      "edit": "Edit condition",
      "remove": "Remove condition"
    },
    "inactive": {
      "cancel": "Cancel",
      "newText": "New condition"
    },
    "summary": {
      "addMoreText": "Add a condition",
      "addFirstText": "Add new condition"
    }
  },
  "clipboard": {
    "success": "Copied to clipboard",
    "unsuccessful": "Copy unsuccessful...",
    "shareURL": "Share URL",
    "shareExplanation": "Anyone with this URL will be able to access this map.",
    "copy": "Copy"
  },
  "dragDrop": {
    "text": "<0>Drag & Drop</0><1>Your data anywhere to view on the map<1>",
    "not": "<0>bbbb</0>"
  },
  "loader": {
    "loadingMessage": "Loading"
  },
  "emptyWorkbenchMessage": "<0><0>Your workbench is empty</0><1><strong>Click '$t(addData.addDataBtnText)' above to </strong></1><2><0>Browse the Data Catalogue</0><1>Load your own data onto the map</1></2><3><0></0><strong>TIP.</strong><2>All your active data sets will be listed here</2></3></0>",
  "dataCatalog": {
    "groupRemove": "remove this group",
    "groupEmpty": "This group is empty"
  },
  "catalogItem": {
    "loading": "Loading...",
    "remove": "Remove",
    "add": "Add",
    "trash": "Remove from catalogue",
    "removeFromMap": "Remove from map"
  },
  "chart": {
    "sectionLabel": "Charts",
    "closePanel": "Close Panel",
    "expand": "Expand",
    "download": "Download"
  },
  "viewModels": {
    "searchNoLocations": "Sorry, no locations match your search query.",
    "searchErrorOccurred": "An error occurred while searching.  Please check your internet connection or try again later.",
    "searchAddresses": "Addresses",
    "searchPlaceNames": "Official Place Names",
    "searchNoPlaceNames": "Sorry, no official place names match your search query",
    "searchLocations": "Locations",
    "searchCatalogueItem": "Catalogue Items",
    "searchNoCatalogueItem": "Sorry, no catalogue items match your search query.",
    "inMultipleLocations": "In multiple locations including: ",
    "inDataCatalogue": "In Data Catalogue"
  },
  "terriaViewer": {
    "slowWebGLAvailableTitle": "Poor WebGL performance",
    "slowWebGLAvailableMessage": "Your web browser reports that it has performance issues displaying {{appName}} in 3D, so you will see a limited, 2D-only experience. For the full 3D experience, please try using a different web browser, upgrading your video drivers, or upgrading your operating system.",
    "slowWebGLAvailableMessageII": "{{appName}}  works best with a web browser that supports {{webGL}} including the latest versions of {{chrome}}, {{firefox}}, {{safari}} , and {{internetExplorer}}. Your web browser does not appear to support WebGL, so you will see a limited, 2D-only experience.",
    "internetExplorer": "Internet Explorer 11",
    "chrome": "Google Chrome",
    "firefox": "Mozilla Firefox",
    "safari": "Apple Safari",
    "webGLNotSupportedTitle": "WebGL not supported",
    "webGLNotSupportedOrSlowTitle": "WebGL not supported or too slow",
    "webGLNotSupportedOrSlowMessage": "Your web browser cannot display the map in 3D, either because it does not support WebGL or because your web browser has reported that WebGL will be extremely slow. Please try a different web browser, such as the latest version of {{chrome}}, {{firefox}}, {{safari}}, {{internetExplorer}}.In some cases, you may need to upgrade your computer's video driver or operating system in order to get the 3D view in {{appName}}."
  },
  "analytics": {
    "selectLocation": "Select Location",
    "point": "Point (lat/lon)",
    "polygon": "Polygon",
    "existingPolygon": "Existing Polygon",
    "nothingSelected": "Nothing has been selected, please use the buttons above to make a selection.",
    "runAnalysis": "Run Analysis",
    "clickToDrawLine": "Click to draw line",
    "enterValidCoords": "Please enter valid coordinates (e.g. 131.0361, -25.3450).",
    "selectPoint": "Select a point by clicking on the map.",
    "clickToDrawPolygon": "Click to draw polygon",
    "shiftToDrawRectangle": "Press the SHIFT key and hold down the left mouse button to draw a rectangle",
    "clickToDrawRectangle": "Click to draw rectangle",
    "selectedPolygon": "Selected Polygon",
    "regionName": "Region name",
    "selectExistingPolygon": "Select existing polygon"
  },
  "core": {
    "userAddedData": "User-Added Data",
    "chartData": "Chart Data",
    "dataUri": {
      "errorTitle": "Browser Does Not Support Data Download",
      "errorMessage": "Unfortunately Microsoft browsers (including all versions of Internet Explorer and Edge) do not support the data uri functionality needed to download data as a file. To download, copy the following uri into another browser such as Chrome, Firefox or Safari: {{href}}"
    },
    "findIndex": {
      "nullUndefined": "findIndex called on null or undefined",
      "array": "findIndex only works on array",
      "function": "findIndex predicate must be a function"
    },
    "dataType": {
      "auto": "Auto-detect (recommended)",
      "wms-getCapabilities": "Web Map Service (WMS) Server",
      "wmts-getCapabilities": "Web Map Tile Service (WMTS) Server",
      "wfs-getCapabilities": "Web Feature Service (WFS) Server",
      "esri-group": "Esri ArcGIS Server",
      "esri-mapServer": "Esri ArcGIS MapServer (single layer)",
      "esri-featureServer": "Esri ArcGIS FeatureServer (single layer)",
      "open-street-map": "Open Street Map Server",
      "geojson": "GeoJSON",
      "kml": "KML or KMZ",
      "csv": "CSV",
      "czml": "CZML",
      "gpx": "GPX",
      "json": "JSON",
      "other": "Other (use conversion service)"
    },
    "printWindow": {
      "errorTitle": "Error printing",
      "errorMessage": "Printing did not start within 10 seconds. Maybe this web browser does not support printing?",
      "printMediaStart": "print media start",
      "printMediaEnd": "print media end",
      "onbeforeprint": "onbeforeprint",
      "onafterprint": "onafterprint"
    },
    "googleAnalytics": {
      "log": "Google Analytics tracking is disabled because terria.configParameters.googleAnalyticsKey is not specified"
    },
    "readText": {
      "fileRequired": "file is require"
    },
    "readXml": {
      "xmlError": "The file does not contain valid XML."
    },
    "serverConfig": {
      "failedToGet": "Failed to get server config from {{serverConfigUrl}}. This means services such as proxy, convert and URL shortening may not work."
    },
    "terriaError": {
      "defaultValue": "An error occurred"
    }
  },
  "map": {
    "addressGeocoder": {
      "devError": "bulkConvertAddresses must be implemented in the derived class."
    },
    "cesium": {
      "devError": "cesium is required.",
      "failedToObtain": "Failed to obtain image tile X: {{x}} Y: {{y}} Level: {{level}}.",
      "notWebMercatorTilingScheme": "This dataset cannot be displayed on the 2D map because it does not support the Web Mercator (EPSG:3857) projection.",
      "unusalTilingScheme": "This dataset cannot be displayed on the 2D map because it uses an unusual tiling scheme that is not supported."
    },
    "computeRingWindingOrder": {
      "devError": "Expected points of type {x:number, y:number}"
    },
    "displayVariablesConcept": {
      "defaultName": "Display Variable"
    },
    "drawExtentHelper": {
      "drawExtent": "Draw Extent",
      "extent": "Extent"
    },
    "gmlToGeoJson": {
      "missingPos": "GML point element is missing a pos element.",
      "missingExteriorRing": "GML polygon is missing its exterior ring.",
      "missingPosList": "GML polygon's exterior ring is missing a posList.",
      "containsUnsupportedFeatureType": "GML contains unsupported feature type: {{type}}"
    },
    "gnafAddressGeocoder": {
      "noAddresses": "This tableStructure has no addresses!",
      "noAddresses2": "Even though the tableStructure reports it has an address column, it has no addresses",
      "suburb": "Suburb",
      "state": "State",
      "postcode": "Postcode",
      "matchedAddresses": "Matched Address",
      "lon": "Lon",
      "lat": "Lat",
      "score": "Score",
      "poBox": "po box",
      "postOfficeBox": "post office box"
    },
    "imageryProviderHooks": {
      "devError": "No context for image recoloring."
    },
    "leafletVisualizer": {
      "devError1": "leafletScene is required.",
      "devError2": "entityCollection is required.",
      "devError3": "time is required."
    },
    "mapboxVectorTileImageryProvider": {
      "requireLayerName": "MapboxVectorTileImageryProvider requires a layer name passed as options.layerName",
      "requireStyles": "MapboxVectorTileImageryProvider requires a styling function passed as options.styleFunc",
      "moreThanFourTiles": "The imagery provider's rectangle and minimumLevel indicate that there are {{tileCount}} tiles at the minimum level. Imagery providers with more than four tiles at the minimum level are not supported.",
      "maxLevelError": "Maximum level too high for data set"
    },
    "regionProvider": {
      "csvRegionMappingTitle": "CSV region mapping",
      "csvRegionMappingMessageZeroFound": "Zero region names found for region type {{regionType}}",
      "csvRegionMappingMessageZeroBoundariesFound": "Zero region boundaries found for region {{regionName}}",
      "csvRegionMappingMessageLoadError": "Couldn't load region boundaries for region {{regionName}} {{exception}}"
    }
  },
  "models": {
    "abs": {
      "name": "ABS.Stat",
      "nameGroup": "ABS.Stat Dataset List",
      "itemNotAvailableTitle": "Item is not available",
      "itemNotAvailableMessage": "An error occurred while invoking {{methodName}} on the ABS ITT server. <p>This error may indicate that the item you opened is temporarily unavailable or there is a problem with your internet connection.  Try opening the group again, and if the problem persists, please report it by sending an email to {{email}}.</p>",
      "unexpectedFormatTitle": "Unexpected data format",
      "unexpectedFormtMessage": "An error occurred while invoking GetGenericData on the ABS ITT server: the data format has changed. <p>Please report this error by sending an email to {{email}}.</p>",
      "dataMergeErrorTitle": "Data cannot be merged",
      "dataMergeErrorMessage": "An error occurred while invoking GetGenericData on the ABS ITT server: the individual data files cannot be merged. <p>Please report this error by sending an email to {{email}}.</p>",
      "groupNotAvailableTitle": "Group is not available",
      "groupNotAvailableMessage": "An error occurred while invoking GetCodeListValue on the ABS ITT server. <p>This error may indicate that the group you opened is temporarily unavailable or there is a problem with your internet connection.  Try opening the group again, and if the problem persists, please report it by sending an email to {{email}}.</p>"
    },
    "userData": {
      "addingDataErrorTitle": "Data could not be added",
      "addingDataErrorMessage": "The specified data could not be added because it is invalid or does not have the expected format.",
      "fileApiNotSupportedTitle": "File API not supported",
      "fileApiNotSupportedMessage": "Sorry, your web browser does not support the File API, which {{appName}} requires in order to add data from a file on your system.  Please upgrade your web browser.  For the best experience, we recommend {{internetExplorer}} or the latest version of {{chrome}} or {{firefox}}.",
      "internetExplorer": "Internet Explorer 11",
      "chrome": "Google Chrome",
      "firefox": "Mozilla Firefox"
    },
    "arcGisService": {
      "name": "ArcGIS Service Group",
      "invalidServerTitle": "Invalid ArcGIS Server",
      "invalidServerMessage": "An error occurred while invoking the ArcGIS REST service.  The server's response does not appear to be a valid ArcGIS REST document. <p>If you entered the link manually, please verify that the link is correct.</p> <p>If you did not enter this link manually, this error may indicate that the group you opened is temporarily unavailable or there is a problem with your internet connection.  Try opening the group again, and if the problem persists, please report it by sending an email to {{email}}.</p>",
      "groupNotAvailableTitle": "Group is not available",
      "groupNotAvailableMessage": "An error occurred while invoking the ArcGIS REST service. <p>If you entered the link manually, please verify that the link is correct.</p><p>This error may also indicate that the server does not support {{cors}} .  If this is your server, verify that CORS is enabled and enable it if it is not.  If you do not control the server, please contact the administrator of the server and ask them to enable CORS.  Or, contact the {{appName}} team by emailing {{email}} and ask us to add this server to the list of non-CORS-supporting servers that may be proxied by {{appName}} itself. <p>If you did not enter this link manually, this error may indicate that the group you opened is temporarily unavailable or there is a problem with your internet connection.  Try opening the group again, and if the problem persists, please report it by sending an email to {{email}}.</p>"
    },
    "arcGisFeatureServer": {
      "name": "ArcGIS Feature Server",
      "nameGroup": "ArcGIS Feature Server Group",
      "invalidServiceTitle": "Invalid ArcGIS Feature Service",
      "invalidServiceMessage": "An error occurred while invoking the ArcGIS Feature Service.  The server's response does not appear to be a valid Feature Service document. <p>If you entered the link manually, please verify that the link is correct.</p> <p>If you did not enter this link manually, this error may indicate that the group you opened is temporarily unavailable or there is a problem with your internet connection.  Try opening the group again, and if the problem persists, please report it by sending an email to {{email}}.</p>",
      "groupNotAvailableTitle": "Group is not available",
      "groupNotAvailableMessage": "An error occurred while invoking the ArcGIS Feature Service. <p>If you entered the link manually, please verify that the link is correct.</p> <p>This error may also indicate that the server does not support {{cors}}.  If this is your server, verify that CORS is enabled and enable it if it is not.  If you do not control the server, please contact the administrator of the server and ask them to enable CORS.  Or, contact the {{appName}} team by emailing {email} and ask us to add this server to the list of non-CORS-supporting servers that may be proxied by {{appName}} itself. <p>If you did not enter this link manually, this error may indicate that the group you opened is temporarily unavailable or there is a problem with your internet connection.  Try opening the group again, and if the problem persists, please report it by sending an email to {{email}}.</p>"
    },
    "arcGisMapServerCatalogGroup": {
      "name": "ArcGIS Map Server Group",
      "invalidServiceTitle": "Invalid ArcGIS Map Service",
      "invalidServiceMessage": "An error occurred while invoking the ArcGIS Map Service.  The server's response does not appear to be a valid Map Service document. <p>If you entered the link manually, please verify that the link is correct.</p> <p>If you did not enter this link manually, this error may indicate that the group you opened is temporarily unavailable or there is a problem with your internet connection.  Try opening the group again, and if the problem persists, please report it by sending an email to {{email}}.</p>",
      "groupNotAvailableTitle": "Group is not available",
      "groupNotAvailableMessage": "An error occurred while invoking the ArcGIS Map Service. <p>If you entered the link manually, please verify that the link is correct.</p> <p>This error may also indicate that the server does not support {{cors}}. If this is your server, verify that CORS is enabled and enable it if it is not.  If you do not control the server, please contact the administrator of the server and ask them to enable CORS.  Or, contact the {{appName}} team by emailing {{email}} and ask us to add this server to the list of non-CORS-supporting servers that may be proxied by {{appName}} itself. <p>If you did not enter this link manually, this error may indicate that the group you opened is temporarily unavailable or there is a problem with your internet connection.  Try opening the group again, and if the problem persists, please report it by sending an email to {{email}}.</p>",
      "cors": "CORS"
    },
    "arcGisMapServerCatalogItem": {
      "name": "Esri ArcGIS MapServer",
      "dataDescription": "Data Description",
      "serviceDescription": "Service Description",
      "copyrightText": "Copyright Text"
    },
    "bing": {
      "name": "Bing Maps"
    },
    "wcs": {
      "asyncResultDescription": "This is the result of exporting data from {{name}} service at {{timestamp}} with the input parameters below.",
      "exportFailedTitle": "Data export failed",
      "exportFailedMessage": "The Web Coverage Service failed",
      "exportFailedMessageII": "The Web Coverage Service failed: {{error}}"
    },
    "cartoMap": {
      "name": "Carto Map",
      "noUrlTitle": "No URL",
      "noUrlMessage": "Unable to find a usable URL for the Carto Map layer."
    },
    "cesiumTerrain": {
      "name": "Cesium Terrain",
      "name3D": "Cesium 3D Tiles",
      "notSupportedErrorTitle": "Not supported in 2D",
      "notSupportedErrorMessage": "\"{{name}}\" cannot be show in the 2D view.  Switch to 3D and try again.",
      "errorRenderingTitle": "Error rendering in 3D",
      "errorRenderingMessage": "<p>An error occurred while rendering in 3D.  This probably indicates a bug in {{appName}} or an incompatibility with your system or web browser.  We'll now switch you to 2D so that you can continue your work. We would appreciate it if you report this error by sending an email to {{email}} with the technical details below.  Thank you!</p>"
    },
    "ckan": {
      "nameServer": "ckanServer",
      "errorLoadingTitle": "Error loading CKAN catalogue",
      "errorLoadingMessage": "The definition for this CKAN catalogue does not have a valid filter query.",
      "corsErrorMessage": "Couldn't retrieve packages from this CKAN server.<br/><br/>If you entered the URL manually, please double-check it.<br/><br/>If it's your server, make sure {{corsLink}} is enabled.<br/><br/> Otherwise, if reloading doesn't fix it, please report the problem by sending an email to {{email}} with the technical details below.  Thank you!<br/><br/>",
      "name": "CKAN Resource",
      "dataSourceErrorMessage": "This data source does not have any details available.",
      "serviceErrorMessage": "This service does not have any details available.",
      "datasetDescription": "Dataset Description",
      "dataDescription": "Data Description",
      "resourceDescription": "Resource Description",
      "licence": "Licence",
      "author": "Author",
      "contact_point": "Contact",
      "metadata_created": "Created",
      "metadata_modified": "Modified",
      "update_freq": "Update Frequency",
      "idsNotSpecifiedTitle": "resourceId or datasetId must be specified",
      "idsNotSpecifiedMessage": "CkanCatalogItem requires that either resourceId or datasetId be specified.",
      "errorRetrievingUrlTitle": "Error retrieving CKAN URL",
      "errorRetrievingUrlMessage": "Could not retrieve URL as JSON: {{url}}.",
      "invalidCkanTitle": "Invalid CKAN resource JSON",
      "invalidCkanMessage": "The resource returned from the CKAN server does not appear to have a package_id.",
      "notCompatibleTitle": "No compatible resources found",
      "notCompatibleMessageI": "The CKAN dataset does not have a resource with the ID {{resourceId}} or it does not have a supported format.",
      "notCompatibleMessageII": "The CKAN dataset does not have any resources with a supported format."
    },
    "catalog": {
      "name": "Unnamed Item",
      "group": "Group",
      "idForMatchingError": "A catalog member must have a name or a id for matching.",
      "catalogMemberMustHaveName": "A newly created catalog member must have a name.",
      "catalogMemberMustHaveType": "A catalog member must have a type.",
      "userAddedDataGroup": "The group for data that was added by the user via the Add Data panel.",
      "chartDataGroup": "A group for chart data.",
      "dataSourceErrorMessage": "This data source does not have any details available.",
      "serviceErrorMessage": "This service does not have any details available.",
      "unsupportedTypeTitle": "Unsupported catalogue item type",
      "unsupportedTypeMessage": "Unknown catalogue item type: {{type}}. If you are loading your own catalogue, please verify that it is correct. This error may also indicate an attempt to load a newer catalogue file in an older version of {{appName}}.",
      "unsupportedFileTypeTitle": "Unsupported file type",
      "unsupportedFileTypeMessage": "This file format is not supported by {{appName}}. Supported file formats include: <ul><li>.geojson</li><li>.kml, .kmz</li><li>.csv (in {{link}})</li></ul>",
      "unsupportedFileTypeMessageII": "This file format is not supported by {{appName}}. Directly supported file formats include: <ul><li>.geojson</li><li>.kml, .kmz</li><li>.csv (in {{link}})</li></ul>  File formats supported through the online conversion service include: <ul><li>Shapefile (.zip)</li><li>MapInfo TAB (.zip)</li><li>Possibly other {{linkII}}</li></ul>",
      "getConfirmationMessage": "This file is not directly supported by {{appName}}.\n\nDo you want to try uploading it to the {{appName}} conversion service? This may work for small, zipped Esri Shapefiles or MapInfo TAB files.",
      "readyToUpload": "Ready to upload your file to the {{appName}} conversion service?",
      "upload": "Upload",
      "cancel": "Cancel",
      "useConversion": "Use conversion service?",
      "mustHaveType": "Each item must have a type.",
      "compositesError": "Composites cannot include composite items."
    },
    "createParameter": {
      "unsupportedErrorTitle": "Unsupported function parameter type",
      "unsupportedErrorMessage": "Unknown function parameter type: {{type}}."
    },
    "csv": {
      "name": "Comma-Separated Values (CSV)",
      "dataSourceErrorMessage": "This data source does not have any details available.",
      "serviceErrorMessage": "This service does not have any details available.",
      "unexpectedTypeTitle": "Unexpected type of CSV data",
      "unexpectedTypeMessage": "CsvCatalogItem data is expected to be a Blob, File, or String, but it was not any of these. This may indicate a bug in terriajs or incorrect use of the terriajs API. If you believe it is a bug in {{appName}} please report it by emailing ",
      "unableToLoadTitle": "Unable to load CSV file",
      "unableToLoadMessage": "See the <a href=\"https://github.com/TerriaJS/nationalmap/wiki/csv-geo-au\">csv-geo-au</a> specification for supported CSV formats.\n\n {{message}}",
      "unableToLoadItemTitle": "Unable to load CSV Catalog Item",
      "unableToLoadItemMessage": "CSV did not have data or url to load from."
    },
    "csw": {
      "name": "Catalogue Service (CSW)",
      "unknownError": "The CSW server reported an unknown error.",
      "exceptionMessage": "The CSW server reported an error:\n\n {{exceptionText}}",
      "notUseableTitle": "Catalogue service is not useable",
      "notUseableMessage": "Invalid response obtained when invoking GetDomain on the CSW server. <p>This error may indicate that the catalogue server you specified is temporarily unavailable or there is a problem with your internet connection.  Try opening the processing server again, and if the problem persists, please report it by sending an email to ",
      "checkCORSDomain": "Couldn't execute GetDomain on this CSW server.<br/><br/> If you entered the URL manually, please double-check it.<br/><br/> If it's your server, make sure <a href=\"http://enable-cors.org/\" target=\"_blank\">CORS</a> is enabled.<br/><br/> Otherwise, if reloading doesn't fix it, please report the problem by sending an email to {{email}} with the technical details below.  Thank you!",
      "checkCORSRecords": "Couldn't execute GetRecords on this CSW server.<br/><br/> If it's your server, make sure <a href=\"http://enable-cors.org/\" target=\"_blank\">CORS</a> is enabled.<br/><br/> Otherwise, if reloading doesn't fix it, please report the problem by sending an email to {{email}} with the technical details below.  Thank you!",
      "dataResponsibility": "Data Responsibility",
      "links": "Links",
      "metadataURL": "Metadata Record URL",
      "checkCORS": "Couldn't execute GetRecords on this CSW server.<br/><br/> If you entered the URL manually, please double-check it.<br/><br/> If it's your server, make sure {{cors}} is enabled.<br/><br/> Otherwise, if reloading doesn't fix it, please report the problem by sending an email to {{email}}",
      "cors": "CORS"
    },
    "czml": {
      "name": "Cesium Language (CZML)",
      "dataSourceErrorMessage": "This data source does not have any details available.",
      "serviceErrorMessage": "This service does not have any details available.",
      "errorLoadingTitle": "Error loading CZML",
      "errorLoadingMessage": "An error occurred while loading a CZML file.  This may indicate that the file is invalid or that it is not supported by {{appName}} .  If you would like assistance or further information, please email us at {{email}}"
    },
    "function": {
      "unknownFormaterTitle": "Unknown formatter",
      "unknownFormaterMessage": "The function parameter formatter {{formatter}} is unknown.\n\nValid formatters are:\n\n"
    },
    "geoJson": {
      "name": "GeoJSON",
      "dataSourceErrorMessage": "This data source does not have any details available.",
      "serviceErrorMessage": "This service does not have any details available.",
      "errorLoadingTitle": "Error loading GeoJSON",
      "errorParsingMessage": "An error occurred parsing the provided data as JSON.  This may indicate that the file is invalid or that it is not supported by {{appName}}. If you would like assistance or further information, please email us at {{email}}",
      "errorLoadingMessage": "An error occurred while loading a GeoJSON file.  This may indicate that the file is invalid or that it is not supported by {{appName}}. If you would like assistance or further information, please email us at {{email}}",
      "couldNotLoadTitle": "Could not load JSON",
      "couldNotLoadMessage": "An error occurred while retrieving JSON data from the provided link. <p>If you entered the link manually, please verify that the link is correct.</p><p>This error may also indicate that the server does not support {{cors}}.  If this is your server, verify that CORS is enabled and enable it if it is not.  If you do not control the server, please contact the administrator of the server and ask them to enable CORS.  Or, contact the '{{appName}}' team by emailing {{email}} and ask us to add this server to the list of non-CORS-supporting servers that may be proxied by 'appName' itself. <p>If you did not enter this link manually, this error may indicate that the data source you're trying to add is temporarily unavailable or there is a problem with your internet connection.  Try adding the data source again, and if the problem persists, please report it by sending an email to {{email}}.</p>",
      "unsupportedBrowserTitle": "Unsupported web browser",
      "unsupportedBrowserMessage": "Sorry, your web browser does not support the File API, which {{appName}} requires in order to load this dataset.  Please upgrade your web browser.  For the best experience, we recommend the latest versions of {{chrome}} or {{firefox}} or {{internetExplorer}}.",
      "internetExplorer": "Internet Explorer 11",
      "chrome": "Google Chrome",
      "firefox": "Mozilla Firefox"
    },
    "getToken": {
      "errorTitle": "Token Error",
      "invalidToken": "<p>The token server responded with an invalid token.</p><p>Please report it by sending an email to {{email}}</p>",
      "unableToRequest": "<p>Unable to request a token from the token server.</p><p>Please report it by sending an email to {{email}}</p>"
    },
    "gltf": {
      "name": "GL Transmission Format (glTF)",
      "dataSourceErrorMessage": "This data source does not have any details available.",
      "serviceErrorMessage": "This service does not have any details available.",
      "notSupportedErrorTitle": "Not supported in 2D",
      "notSupportedErrorMessage": "\"{{name}}\" cannot be show in the 2D view.  Switch to 3D and try again.",
      "error": "Error",
      "unableToRetrieve": "Unable to retrieve feature details from:\n\n{{url}}"
    },
    "googleUrlShortener": {
      "unexpectedResult": "Unexpected url shortening result",
      "urlNotLocatedTitle": "Shortened start URL was not located",
      "urlNotLocatedMessage": "The shortened share URL used to launch {{appName}} was not located. This may indicate an error in the link or that the shortening service is unavailable at this time. If you believe it is a bug in {{appName}} , please report it by emailing {{email}}"
    },
    "gpx": {
      "name": "GPX",
      "dataSourceErrorMessage": "This data source does not have any details available.",
      "serviceErrorMessage": "This service does not have any details available.",
      "errorLoadingTitle": "Error loading GPX",
      "errorLoadingMessage": "An error occurred while loading a GPX file.  This may indicate that the file is invalid or that it is not supported by {{appName}}. If you would like assistance or further information, please email us at {{email}}"
    },
    "imageryLayer": {
      "intervalSupportErrorTitle": "Intervals not supported",
      "intervalSupportErrorMessage": "Sorry, {{typeName}} ({{type}}) catalog items cannot currently be made time-varying by specifying the \"intervals\" property.",
      "resolvingAvailability": "Resolving availability at a location...",
      "accessingBaseMapErrorTitle": "Error accessing base map",
      "accessingBaseMapErrorMessage": "An error occurred while attempting to download tiles for base map:<p><center>{{name}} </center></p> This may indicate that there is a problem with your internet connection, that the base map is temporarily unavailable, or that the base map is invalid.  Please select a different base map using the Map button in the top-right corner.  Further technical details may be found below.<br/><br/>",
      "accessingCatalogItemErrorTitle": "Error accessing catalogue item",
      "accessingCatalogItemErrorMessage": "An error occurred while attempting to download tiles for catalogue item:<p><center>{{name}}</center></p> This may indicate that there is a problem with your internet connection, that the catalogue item is temporarily unavailable, or that the catalogue item is invalid.  The catalogue item has been hidden from the map.  You may re-show it in the Now Viewing panel to try again.  Further technical details may be found below.<br/><br/>",
      "tileErrorTitle": "Tile Error",
      "tileErrorMessage": "The tile with the URL:\n{{url}}\n succeeded when loaded with XMLHttpRequest but failed multiple times when loaded directly by Cesium or Leaflet.\n This may indicate that the server is very sensitive to the request headers provided or is simply unreliable.",
      "tileErrorMessageII": "Got a 200 (OK) response from URL:\n{{url}}\nbut it could not be loaded as an image.",
      "unknownTileErrorTitle": "Unknown Tile Error",
      "unknownTileErrorMessage": "While accessing URL:\n{{url}}\nThis probably indicates one of the following:\n* The server hostname could not be resolved,\n* The server did not respond to the request, or\n* The server denied Cross-Origin Resource Sharing (CORS) access to this URL (See https://docs.terria.io/guide/connecting-to-data/cross-origin-resource-sharing/).",
      "unableToDisplayTitle": "Unable to display dataset",
      "unableToDisplayMessage": "{{name}} cannot be shown in 2D because it does not support the standard Web Mercator (EPSG:3857) projection. Please switch to 3D if it is supported on your system, update the dataset to support the projection, or use a different dataset.",
      "unableToShowLocTitle": "Unable to show at this location",
      "unableToShowLocMessage": "{{name}} cannot be shown at this location because the available capture times are unknown. The {{featureTimesProperty}} property was not found."
    },
    "invokeAnalyticsService": {
      "invocationFailedTitle": "Service invocation failed",
      "invocationFailedMessage": "An error occurred on the server while computing {{invocationName}}."
    },
    "ionImagery": {
      "name": "Cesium Ion Imagery"
    },
    "kml": {
      "name": "KML or KMZ",
      "dataSourceErrorMessage": "This data source does not have any details available.",
      "serviceErrorMessage": "This service does not have any details available.",
      "unexpectedTypeTitle": "Unexpected type of KML data",
      "unexpectedTypeMessage": "KmlCatalogItem.data is expected to be an XML Document, Blob, or File, but it was none of these. This may indicate a bug in {{appName}} or incorrect use of the {{appName}} API. If you believe it is a bug in {{appName}}, please report it by emailing {{email}}.",
      "errorLoadingTitle": "Error loading KML or KMZ",
      "errorLoadingMessage": "An error occurred while loading a KML or KMZ file.  This may indicate that the file is invalid or that it is not supported by {{appName}}. If you would like assistance or further information, please email us at {{email}}."
    },
    "magda": {
      "name": "MAGDA Distribution",
      "dataSourceErrorMessage": "This data source does not have any details available.",
      "serviceErrorMessage": "This service does not have any details available.",
      "distributionDesc": "Distribution Description",
      "idsNotSpecifiedTitle": "distributionId or datasetId must be specified",
      "idsNotSpecifiedMessage": "MagdaCatalogItem requires that either distributionId or datasetId be specified.",
      "retrieveErrorTitle": "Error retrieving MAGDA record",
      "retrieveErrorMessage": "No distribution or dataset ID provided",
      "notCompatibleTitle": "No compatible distributions found",
      "notCompatibleMessageI": "The MAGDA dataset does not have a distribution with the ID {{distributionId}} or it does not have a supported format.",
      "notCompatibleMessageII": "The MAGDA dataset does not have any distributions with a supported format."
    },
    "mapboxMap": {
      "name": "Mapbox Map"
    },
    "mapboxVectorTile": {
      "name": "Mapbox Vector Tile"
    },
    "ogr": {
      "name": "Unknown / Converted to GeoJSON",
      "dataSourceErrorMessage": "This data source does not have any details available.",
      "serviceErrorMessage": "This service does not have any details available.",
      "legacyBrowserTitle": "Legacy browser not supported",
      "legacyBrowserMessage": "Sorry, your web browser does not support the \"FormData\" type, which is required by the '{{appName}}' conversion service.  We recommend you upgrade to the latest version of {{chrome}}, {{firefox}}, {{safari}} or {{internetExplorer}}.",
      "internetExplorer": "Internet Explorer 11",
      "chrome": "Google Chrome",
      "firefox": "Mozilla Firefox",
      "safari": "Apple Safari",
      "unsupportedFileTzpe": "Unsupported file type",
      "loadError": "The file size is greater than the {{maxConversionSizeMB}} MB limit of the {{appName}} conversion service",
      "invalidFile": "This may indicate that the file is invalid or that it is not supported by the {{appName}} conversion service.",
      "errorConvertingToGeoJsonTitle": "Error converting file to GeoJson",
      "errorConvertingToGeoJsonMessage": "An error occurred while attempting to convert this file to GeoJson. ",
      "emailUs": "If you would like assistance or further information, please email us at {{email}}"
    },
    "openStreetMap": {
      "name": "Open Street Map"
    },
    "placesLikeMe": {
      "regionsLikeThisName": "Regions like this",
      "regionsLikeThisDescription": "Identifies regions that are _most like_ a given region according to a given set of characteristics.",
      "regionTypeName": "Region Type",
      "regionTypeDescription": "The type of region to analyze.",
      "regionName": "Region",
      "regionDescription": "The region to analyze.  The analysis will determine which regions are most similar to this one.",
      "characteristics": "Characteristics",
      "characteristicsDescription": "The region characteristics to include in the analysis.",
      "name": "Places Like Me",
      "regioNotSelectedName": "Region not selected",
      "regioNotSelectedDescription": "You must select a Region.",
      "placesLike": "Places like {{regionName}}",
      "likenessesError": "The list of likenesses and the list of region codes do not contain the same number of elements."
    },
    "raiseError": {
      "errorTitle": "An error occurred",
      "errorMessage": "{{appName}}  experienced an error.  Please report this by emailing {{email}}. Details of the error are below."
    },
    "regionMapping": {
      "noDataForDate": "No data for the selected date.",
      "noDataForRegion": "No data for the selected region.",
      "outdatedBrowserTitle": "Outdated Web Browser",
      "outdatedBrowserMessage": "You are using a very old web browser that cannot display \"region mapped\" datasets such as this one.  Please upgrade to the latest version of Google Chrome, Mozilla Firefox, Microsoft Edge, Microsoft Internet Explorer 11, or Apple Safari as soon as possible.  Please contact us at {{email}} if you have any concerns.",
      "invalidServerTypeTitle": "Invalid serverType {{serverType}} in regionMapping.json",
      "invalidServerTypeMessage": "Expected serverType to be \"WMS\" or \"vector\" but got \"{{serverType}}\"",
      "notRecognised": "These region names were {{notRecognisedText}} ",
      "notRecognisedText": "not recognised",
      "moreThanOneValue": "These regions had {{moreThanOneValueText}}",
      "moreThanOneValueText": "more than one value",
      "msg": "Consult the {{link}} to see how to format the file.",
      "csvSpecification": "CSV-geo-au specification",
      "issuesLoadingTitle": "Issues loading {{name}}"
    },
    "feedback": {
      "thanksTitle": "Thank you for your feedback!",
      "thanksMessage": "Your feedback helps make {{appName}} better",
      "unableToSendTitle": "Unable to send feedback",
      "unableToSendMessage": "This is really embarrassing, but an error occurred while attempting to send your feedback.  Please email it to {{email}} instead."
    },
    "resultPending": {
      "name": "Result Pending"
    },
    "sensorObservationService": {
      "procedure": "Procedure",
      "property": "Property",
      "sos": "SOS",
      "alreadyLoadingTitle": "Data already loading",
      "alreadyLoadingMessage": "Your data is still loading. You will be able to change the display once it has loaded",
      "unknownError": "The server reported an unknown error.",
      "exceptionMessage": "The server reported an error: \n\n {{exceptionText}}",
      "missingBody": "The server responded with missing body.",
      "noFeatures": "There are no features matching your query.",
      "unknownFormat": "The server responded with an unknown feature format.",
      "noMatchingFeatures": "The Sensor Observation Service did not return any features matching your query."
    },
    "time": {
      "invalidDate": "Invalid Date",
      "invalidInitialTimeSource": "Invalid initialTimeSource specified in config file: {{initialTimeSource}}"
    },
    "shareData": {
      "generateErrorTitle": "Couldn't generate short URL.",
      "generateErrorMessage": "Something went wrong when trying to use the share data service to generate a short URL. If you believe it is a bug in {{appName}}, please report it by emailing {{email}}.",
      "expandErrorTitle": "Couldn't expand URL",
      "expandErrorMessage": "The share data service used to launch {{appName}} was not located. This may indicate an error in the link or that the service is unavailable at this time. If you believe it is a bug in {{appName}}, please report it by emailing {{email}}"
    },
    "socrataServer": {
      "name": "Socrata Server",
      "retrieveErrorMessage": "Couldn't retrieve packages from this Socrata server.<br/><br/>If you entered the URL manually, please double-check it.<br/><br/> Otherwise, if reloading doesn't fix it, please report the problem by sending an email to {{email}} with the technical details below.  Thank you!<br/><br/><pre> {{formatError}}</pre>",
      "description": "Description",
      "licence": "Licence",
      "attributes": "Attributes",
      "tags": "Tags"
    },
    "spatialDetailing": {
      "name": "Spatial Detailing",
      "description": "Predicts the characteristics of fine-grained regions by learning and exploiting correlations of coarse-grained data with Census characteristics.",
      "regionTypeToPredictName": "Region Type to Predict",
      "regionTypeToPredictDescription": "The type of region for which to predict characteristics.",
      "coarseDataRegionTypeName": "Coarse Data Region Type",
      "coarseDataRegionTypeDescription": "The type of region with which the coarse-grained input characteristics are associated.",
      "aggregationName": "Aggregation",
      "aggregationDescription": "Specifies how coarse region values were aggregated.  True if the value is the mean of the values across the region, or False if the value is the sum of the values across the region.",
      "aggregationTrueName": "Mean Aggregation",
      "aggregationTrueDescription": "Coarse region values are the mean of samples in the region.  For example, average household income.",
      "aggregationFalseName": "Sum Aggregation",
      "aggregationFalseDescription": "Coarse region values are the sum of samples in the region.  For example, total population.",
      "characteristicToPredictName": "Characteristic to Predict",
      "characteristicToPredictDescription": "The characteristic to predict for each region.",
      "spatialDetailingOf": "Spatial detailing of {{of}} at {{at}}",
      "wrongNumberOfElements": "The list of values and the list of region codes do not contain the same number of elements"
    },
    "tableData": {
      "unsupportedCharactersTitle": "Invalid characters in latitude and longitude columns",
      "unsupportedCharactersMessage": "Could not interpret latitude and longitude pair {{longitude}}, {{latitude}}",
      "bulkGeocoderInfoTitle": "Bulk Geocoder Information",
      "bulkGeocoderInfoMessage": "The CSV contains addresses, but {{number}} can't be located on the map: ",
      "bulkGeocoderInfo2Message": "{{nullAddresses}} addresses are missing from the CSV.",
      "bulkGeocoderErrorTitle": "Bulk Geocoder Error",
      "bulkGeocoderErrorMessage": "Unable to map addresses to lat-long coordinates, as an error occurred while retrieving address coordinates. Please check your internet connection or try again later."
    },
    "terrainCatalog": {
      "notSupportedErrorTitle": "Not supported in 2D",
      "notSupportedErrorMessage": "{{name}} cannot be show in the 2D view.  Switch to 3D and try again"
    },
    "terria": {
      "initErrorTitle": "Failed to initialize services",
      "initErrorMessage": "A problem occurred with the Terria server. This may cause some layers or the conversion service to be unavailable.",
      "urlLoadErrorTitle": "Problem loading URL",
      "urlLoadErrorMessage": "A problem occurred while initialising Terria with URL parameters.",
      "loadingInitSourceErrorTitle": "Error loading initialization source",
      "loadingInitSourceErrorMessage": "Could not load initialization information from {{fragment}} because no initFragmentPaths are defined.",
      "loadingInitSourceError2Message": "An error occurred while loading initialization information from {{loadSource}}.  This may indicate that you followed an invalid link or that there is a problem with your Internet connection.",
      "disclaimer": "Disclaimer",
      "buttonTitleConfirm": "I Agree"
    },
    "terriaJSONcatalog": {
      "name": "Terria JSON Catalog Function",
      "misconfiguredErrorTitle": "Misconfigured init file",
      "misconfiguredErrorMessage": "Service not configured for TerriaJsonCatalogFunction HTTP 202.",
      "misconfiguredError2Message": "HTTP 202 configuration {{url}} not present in response {{xhr}}",
      "serviceResponseErrorTitle": "Service response not JSON string",
      "serviceResponseErrorMessage": "TerriaJsonCatalogFunction was supposed to receive a JSON string, received {{xhr}}",
      "requestFailedTitle": "Request Failed",
      "requestFailedMessage": "Request failed with status code {{status}}.",
      "asyncResultDescription": "This is the result of invoking the {{name}} process or service at {{timestamp}} with the input parameters below.",
      "loadingInitSourceErrorTitle": "Error loading initialization source",
      "loadingInitSourceErrorMessage": "Error loading initialization source {{fragment}} because no initFragmentPaths are defined.",
      "loadingInitSourceError2Message": "An error occurred while loading initialization information from {{loadSource}}. This may indicate that you followed an invalid link or that there is a problem with your Internet connection.",
      "disclaimer": "Disclaimer",
      "buttonTitleConfirm": "I Agree"
    },
    "urlTemplateMapServer": {
      "name": "URL Template Map Server"
    },
    "userDrawing": {
      "devError": "Terria instance is required.",
      "messageHeader": "Draw on Map",
      "pointEntities": "Points",
      "otherEntities": "Lines and polygons",
      "line": "Line",
      "firstPoint": "First Point",
      "btnCancel": "Cancel",
      "btnDone": "Done",
      "clickToAddFirstPoint": "Click to add a point",
      "clickToAddAnotherPoint": "Click to add another point",
      "anotherPoint": "Another Point",
      "userPolygon": "User polygon"
    },
    "webFeatureServiceCatalogGroup": {
      "wfsServer": "Web Feature Service (WFS) Server",
      "invalidWFSServerTitle": "Invalid WFS server",
      "invalidWFSServerMessage": "An error occurred while invoking GetCapabilities on the WFS server.  The server's response does not appear to be a valid GetCapabilities document. <p>If you entered the link manually, please verify that the link is correct.</p> <p>If you did not enter this link manually, this error may indicate that the group you opened is temporarily unavailable or there is a problem with your internet connection. Try opening the group again, and if the problem persists, please report it by sending an email to {{email}}.</p>",
      "groupNotAvailableTitle": "Group is not available",
      "groupNotAvailableMessage": "An error occurred while invoking GetCapabilities on the WFS server. <p>If you entered the link manually, please verify that the link is correct.</p> <p>This error may also indicate that the server does not support <a href=\"http://enable-cors.org/\" target=\"_blank\">CORS</a>.  If this is your server, verify that CORS is enabled and enable it if it is not.  If you do not control the server, please contact the administrator of the server and ask them to enable CORS.  Or, contact the '{{appName}}' Map team by emailing {{email}} and ask us to add this server to the list of non-CORS-supporting servers that may be proxied by '{{appName}}' itself.</p> <p>If you did not enter this link manually, this error may indicate that the group you opened is temporarily unavailable or there is a problem with your internet connection. Try opening the group again, and if the problem persists, please report it by sending an email to {{email}}.</p>"
    },
    "webFeatureServiceCatalogItem": {
      "wfs": "Web Feature Service (WFS)"
    },
    "webMapServiceCatalogGroup": {
      "wmsServer": "Web Map Service (WMS) Server",
      "invalidWMSServerTitle": "Invalid WMS server",
      "invalidWMSServerMessage": "An error occurred while invoking GetCapabilities on the WMS server. The server's response does not appear to be a valid GetCapabilities document. <p>If you entered the link manually, please verify that the link is correct.</p> <p>If you did not enter this link manually, this error may indicate that the group you opened is temporarily unavailable or there is a problem with your internet connection.  Try opening the group again, and if the problem persists, please report it by sending an email to {{email}}.</p>",
      "groupNotAvailableTitle": "Group is not available",
      "groupNotAvailableMessage": "An error occurred while invoking GetCapabilities on the WMS server. <p>If you entered the link manually, please verify that the link is correct.</p> <p>This error may also indicate that the server does not support <a href=\"http://enable-cors.org/\" target=\"_blank\">CORS</a>.  If this is your server, verify that CORS is enabled and enable it if it is not.  If you do not control the server, please contact the administrator of the server and ask them to enable CORS.  Or, contact the '{{appName}}' Map team by emailing {{email}} and ask us to add this server to the list of non-CORS-supporting servers that may be proxied by '{{appName}}' itself.</p> <p>If you did not enter this link manually, this error may indicate that the group you opened is temporarily unavailable or there is a problem with your internet connection. Try opening the group again, and if the problem persists, please report it by sending an email to {{email}}.</p>"
    },
    "webMapServiceCatalogItem": {
      "wms": "Web Map Service (WMS)",
      "dataDescription": "Data Description",
      "serviceDescription": "Service Description",
      "metadataUrls": "Metadata Links",
      "accessConstraints": "Access Constraints",
      "serviceContact": "Service Contact",
      "getCapabilitiesUrl": "GetCapabilities URL",
      "noLayerFoundTitle": "No layer found",
      "noLayerFoundMessage": "The WMS dataset '{{name}}' has no layers matching '{{layers}}'. {{suggested}} {{line}}{{line}}Either the catalog file has been set up incorrectly, or the WMS server has changed.{{line}}{{line}}Please report this error by sending an email to {{email}}.",
      "datasetScaleErrorTitle": "Dataset will not be shown at this scale",
      "datasetScaleErrorMessage": "The {{name}} dataset will not be shown when zoomed in this close to the map because the data custodian has indicated that the data is not intended or suitable for display at this scale.  Click the dataset's Info button on the Now Viewing tab for more information about the dataset and the data custodian.",
      "badlyFormatedTitle": "Badly formatted periodicity",
      "badlyFormatedMessage": "The '{{name}}' dataset has a badly formed periodicity, '{{isoSegments}}'. Click the dataset's Info button for more information about the dataset and the data custodian.",
      "missingDataTitle": "Missing data",
      "missingDataMessage": "The WMS dataset '{{name}}' did not return any data.{{line}}{{line}}Either the catalog file has been set up incorrectly, or the server address has changed.{{line}}{{line}}Please report this error by emailing {{email}}."
    },
    "webMapTileServiceCatalogGroup": {
      "wmtsServer": "Web Map Tile Service (WMTS) Server",
      "invalidWMTSServerTitle": "Invalid WMTS server",
      "invalidWMTSServerMessage": "An error occurred while invoking GetCapabilities on the WMS server. The server's response does not appear to be a valid GetCapabilities document. <p>If you entered the link manually, please verify that the link is correct.</p> <p>If you did not enter this link manually, this error may indicate that the group you opened is temporarily unavailable or there is a problem with your internet connection.  Try opening the group again, and if the problem persists, please report it by sending an email to {{email}}.</p>",
      "groupNotAvailableTitle": "Group is not available",
      "groupNotAvailableMessage": "An error occurred while invoking GetCapabilities on the WMTS server. <p>If you entered the link manually, please verify that the link is correct.</p> <p>This error may also indicate that the server does not support <a href=\"http://enable-cors.org/\" target=\"_blank\">CORS</a>.  If this is your server, verify that CORS is enabled and enable it if it is not.  If you do not control the server, please contact the administrator of the server and ask them to enable CORS.  Or, contact the '{{appName}}' Map team by emailing {{email}} and ask us to add this server to the list of non-CORS-supporting servers that may be proxied by '{{appName}}' itself.</p> <p>If you did not enter this link manually, this error may indicate that the group you opened is temporarily unavailable or there is a problem with your internet connection. Try opening the group again, and if the problem persists, please report it by sending an email to {{email}}.</p>"
    },
    "webMapTileServiceCatalogItem": {
      "wmts": "Web Map Tile Service (WMTS)",
      "dataDescription": "Data Description",
      "serviceDescription": "Service Description",
      "accessConstraints": "Access Constraints"
    },
    "webProcessingService": {
      "wps": "Web Processing Service (WPS)",
      "invalidWPSServerTitle": "Invalid WPS server",
      "invalidWPSServerMessage": "An error occurred while invoking DescribeProcess on the WPS server for process name {{name}}.  The server's response does not appear to be a valid DescribeProcess document. <p>This error may also indicate that the processing server you specified is temporarily unavailable or there is a problem with your internet connection.  Try opening the processing server again, and if the problem persists, please report it by sending an email to {{email}}.</p>",
      "processDescriptionErrorTitle": "Process does not have a process description",
      "processDescriptionErrorMessage": "The WPS DescribeProcess for this process does not include a ProcessDescription.",
      "processInputErrorTitle": "Process does not have any inputs",
      "processInputErrorMessage": "This WPS process does not specify any inputs.",
      "unsupportedParameterErrorTitle": "Unsupported parameter type",
      "unsupportedParameterErrorMessage": "The parameter {{identifier}} is not a supported type of parameter.",
      "invalidResponseErrorTitle": "Invalid WPS server response",
      "invalidResponseErrorMessage": "An error occurred while accessing the status location on the WPS server for process name {{name}}.  The server's response does not appear to be a valid ExecuteResponse document. <p>This error may also indicate that the processing server you specified is temporarily unavailable or there is a problem with your internet connection.  If the problem persists, please report it by sending an email to {{email}}.</p>",
      "invalidResponseError2Title": "Invalid response from WPS server",
      "invalidResponseError2Message": "The response from the WPS server does not include a Status element.",
      "failureReasonUnknowError": "The reason for failure is unknown.",
      "asyncShortReportFailed": "Web Processing Service invocation failed.  More details are available on the Info panel.",
      "errorDetails": "Error Details",
      "resultPendingDescription": "This is the result of invoking the {{name}} process or service at {{timestamp}} with the input parameters below.",
      "regionTypeDescription": "The type of region to analyze.",
      "regionTypeName": "Region Type",
      "regionParameterName": "Region Parameter",
      "wpsServer": "Web Processing Service (WPS) Server",
      "wpsResult": "Web Processing Service Result"
    },
    "wfsFeatures": {
      "featuresGroup": "Group of features in a Web Feature Service (WFS) Server",
      "queryErrorTitle": "Error querying WFS server",
      "queryErrorMessage": "An error occurred while invoking GetFeature on the WFS server. The server's response does not appear to be a valid GeoJSON document. <p>If you entered the link manually, please verify that the link is correct.</p><p>If you did not enter this link manually, this error may indicate that the group you opened is temporarily unavailable or there is a problem with your internet connection.  Try opening the group again, and if the problem persists, please report it by sending an email to {{email}}.</p>",
      "groupNotAvailableTitle": "Group is not available",
      "groupNotAvailableMessage": "An error occurred while invoking GetFeature on the WFS server. <p>If you entered the link manually, please verify that the link is correct.</p><p>This error may also indicate that the server does not support <a href=\"http://enable-cors.org/\" target=\"_blank\">CORS</a>.  If this is your server, verify that CORS is enabled and enable it if it is not. If you do not control the server, please contact the administrator of the server and ask them to enable CORS.  Or, contact the '{{appName}}' Map team by emailing {{email}} and ask us to add this server to the list of non-CORS-supporting servers that may be proxied by '{{appName}}' itself.</p><p>If you did not enter this link manually, this error may indicate that the group you opened is temporarily unavailable or there is a problem with your internet connection.  Try opening the group again, and if the problem persists, please report it by sending an email to {{email}}.</p>"
<<<<<<< HEAD
    }
  },
  "deltaTool": {
    "titlePrefix": "Change Detection",
    "description": "This tool visualizes the difference between imagery captured at two discrete points in time.",
    "pickLocation": "To view available imagery, please select your location of interest on the map opposite.",
    "cancelBtn": "Cancel",
    "generateDeltaBtn": "Generate Difference Map",
    "selectedLocation": "Selected Location",
    "primaryImage": "Primary Image",
    "secondaryImage": "Secondary Image",
    "pickerMessage": {
      "pickFirst": "Select a point by clicking on the map",
      "pickAnother": "Click another point to change the selection",
      "pickError": "Error when trying to resolve imagery at location! Please select a point again by clicking on the map."
    },
    "catalogItem": {
      "description": "This layer visualizes the difference between imagery captured at two discrete points in time"
    },
    "loadingError": {
      "title": "Error loading Delta Tool",
      "message": "An error occurred while trying to load the delta tool from the server. Please try again."
=======
>>>>>>> d0741fea
    }
  }
}<|MERGE_RESOLUTION|>--- conflicted
+++ resolved
@@ -65,11 +65,7 @@
     "browserPrint": "For better printed results, please use {{appName}}'s Print button instead of your web browser's print feature.",
     "shortLinkShortening": "Shortening...",
     "shortLinkError": "An error occurred while attempting to shorten the URL.  Please check your internet connection and try again.",
-<<<<<<< HEAD
-    "localDataNote": "<0><3>Note:</3></0><1>The following data sources will NOT be shared because they include data from this local system. To share these data sources, publish their data on a web server and <2>add them using a url</2>.</1>",
-=======
     "localDataNote": "<0><0>Note:</0></0><1>The following data sources will NOT be shared because they include data from this local system. To share these data sources, publish their data on a web server and <2>add them using a url</2>.</1>",
->>>>>>> d0741fea
     "generatingUrl": "Generating share URL...",
     "printTitle": "Print Map",
     "printExplanation": "Open a printable version of this map.",
@@ -178,11 +174,7 @@
     "latLon": "Lat / Lon "
   },
   "welcomeMessage": {
-<<<<<<< HEAD
-    "title": "Spatial data made <1>easy.</1>",
-=======
     "title": "Spatial data made <2>easy.</2>",
->>>>>>> d0741fea
     "WelcomeMessage": "Access rich spatial data from multiple data sources, all from one convenient location.",
     "WelcomeMessagePrimaryBtn": "Explore Data",
     "WelcomeMessageSecondaryBtn": "Take a tour",
@@ -1081,7 +1073,6 @@
       "queryErrorMessage": "An error occurred while invoking GetFeature on the WFS server. The server's response does not appear to be a valid GeoJSON document. <p>If you entered the link manually, please verify that the link is correct.</p><p>If you did not enter this link manually, this error may indicate that the group you opened is temporarily unavailable or there is a problem with your internet connection.  Try opening the group again, and if the problem persists, please report it by sending an email to {{email}}.</p>",
       "groupNotAvailableTitle": "Group is not available",
       "groupNotAvailableMessage": "An error occurred while invoking GetFeature on the WFS server. <p>If you entered the link manually, please verify that the link is correct.</p><p>This error may also indicate that the server does not support <a href=\"http://enable-cors.org/\" target=\"_blank\">CORS</a>.  If this is your server, verify that CORS is enabled and enable it if it is not. If you do not control the server, please contact the administrator of the server and ask them to enable CORS.  Or, contact the '{{appName}}' Map team by emailing {{email}} and ask us to add this server to the list of non-CORS-supporting servers that may be proxied by '{{appName}}' itself.</p><p>If you did not enter this link manually, this error may indicate that the group you opened is temporarily unavailable or there is a problem with your internet connection.  Try opening the group again, and if the problem persists, please report it by sending an email to {{email}}.</p>"
-<<<<<<< HEAD
     }
   },
   "deltaTool": {
@@ -1104,8 +1095,6 @@
     "loadingError": {
       "title": "Error loading Delta Tool",
       "message": "An error occurred while trying to load the delta tool from the server. Please try again."
-=======
->>>>>>> d0741fea
     }
   }
 }