{
  "general": {
    "close": "Close",
    "open": "Open",
    "prev": "Prev",
    "next": "Next",
    "skip": "Skip",
    "back": "Back",
    "delete": "Delete",
    "cancel": "Cancel",
    "confirm": "Confirm"
  },
  "trainer": {
    "expandTrainer": "Show more step detail",
    "collapseTrainer": "Hide step detail",
    "showAllSteps": "Show all steps",
    "hideAllSteps": "Hide all steps"
  },
  "tour": {
    "preface": {
      "title": "Take the tour",
      "content": "Unsure of where to begin? Take a quick tour of the main features of our software, and learn about some of the key functions to help you get on your way.",
      "close": "Maybe later",
      "start": "Start tour"
    },
    "end": "End tour",
    "finish": "Finish",
    "previous": "Previous",
    "locationSearchInput": {
      "content": "## Location search\n\nEnter a locality or address to easily locate a point of interest on the map."
    },
    "exploreMapDataButton": {
      "content": "## Explore map data\n\nBrowse the catalogue of available data and add it to the map here. You can add multiple datasets at any one time, and you’ll see them listed down below in the Workbench."
    },
    "sidePanelUploadButton": {
      "content": "## Upload Data\n\nYou can upload your own data to the map to view it with other data sets. Upload a file or link to an existing online data set or data service. Supported data formats include CSV, GeoJSON, KML, GPX and CZML."
    },
    "menuBarMapSettingsButton": {
      "content": "## Map Settings\n\nCustomise map options such as base maps, map image quality or remove the ground (terrain) to interrogate underground datasets."
    },
    "menuBarStoryButton": {
      "content": "## Stories\n\nStories allow you to add contextual information to a dataset to bring a narrative to life. Create your own data story using the Story Editor, and share it via the ‘Share’ panel once you’re done."
    },
    "mapNavigationCompassOuterRing": {
      "content": "## View controls\n\nHere you can change the view of the map. You can change the orientation of your view by using the outer ring, and you can tilt the camera angle using the inner ring. Double click to reset the view."
    },
    "mapNavigationSplitterIcon": {
      "content": "## Compare\n\nA powerful feature of Terria is the ability to compare datasets using a split screen view. For datasets with a time-series/4D component, you can compare dates backwards and forwards in time using the date picker."
    }
  },
  "measure": {
    "measureTool": "Measure Tool",
    "measureToolTitle": "Line Measure",
    "measureDistance": "Measure distance between locations"
  },
  "location": {
    "errorGettingLocation": "Error getting location",
    "browserCannotProvide": "Your browser cannot provide your location.",
    "myLocation": "My Location",
    "location": "Location",
    "originError": "Your browser can only provide your location when using https. You may be able to use {{secureUrl}} instead.",
    "centreMap": "Centre map at your current location"
  },
  "splitterTool": {
    "toggleSplitterToolTitle": "Compare",
    "toggleSplitterTool": "Enable side-by-side comparison between two different sets of data",
    "toggleSplitterToolDisabled": "Please disable other side-by-side comparison features in order to enable standard compare",
    "title": "Drag left or right to adjust views",
    "workbench": {
      "goleftTitle": "Show on the left side",
      "goleft": "Left",
      "bothTitle": "Show on both sides",
      "both": "Both",
      "gorightTitle": "Show on the right side",
      "goright": "Right",
      "copyName": "{{name}} (copy)"
    }
  },
  "zoomCotrol": {
    "zoomIn": "Zoom in",
    "zoomReset": "Reset zoom",
    "zoomOut": "Zoom out"
  },
  "compass": {
    "description": "Drag outer ring: rotate view.\nDrag inner gyroscope: free orbit.\nDouble-click: reset view.\nTIP: You can also free orbit by holding the CTRL key and dragging the map.",
    "title": "Click and drag to rotate the camera",
    "guidanceBtnTitle": "Gyroscope Guidance",
    "guidanceBtnText": "View detailed instructions on how to use the compass"
  },
  "AR": {
    "title": "Experimental Feature: Augmented Reality",
    "experimentalFeatureMessage": "Augmented Reality mode is currently in beta. This mode is only designed for use on the latest high end mobile devices. <br /><br />WARNING: This mode can consume a lot of data, please be mindful of data usage charges from your network provider. <br /><br />The accuracy of this mode depends on the accuracy of your mobile devices internal compass.",
    "confirmText": "Got it",
    "manualAlignmentTitle": "Manual Alignment",
    "manualAlignmentMessage": "Align your mobile device so that it corresponds with the maps current alignment, then click the blinking compass. If no landmarks to align with are currently visible on the map, you can move the map using drag and pinch actions until a recognisable landmark is visible before aligning the device with the map. <br /><div>{{img}}</div> <br />Tip: The sun or moon are often good landmarks to align with if you are in a location you aren't familiar with (be careful not to look at the sun - it can hurt your eyes).",
    "resetAlignmentTitle": "Reset Alignment",
    "resetAlignmentMessage": "Resetting to compass alignment. If the alignment doesn't match the real world try waving your device in a figure 8 motion to recalibrate device. This can be done at any time.<br /> <br />Avoid locations with magnetic fields or metal objects as these may disorient the devices compass.",
    "arTool": "augmented reality tool",
    "btnHover": "toggle hover height",
    "btnRealign": "toggle manual alignment",
    "btnResetRealign": "reset compass alignment"
  },
  "tool": {
    "closeButtonTitle": "Close {{toolName}} Tool",
    "loadingError": {
      "title": "Error Loading {{toolName}} Tool",
      "message": "An error occurred while trying to load the this tool from the server. Please try again."
    },
    "exitBtnTitle": "Exit",
    "button": {
      "open": "Exit {{toolNameLowerCase}}",
      "closed": "{{toolName}}"
    }
  },
  "diffTool": {
    "title": "Difference",
    "exit": "Exit",
    "instructions": {
      "setDateA": "Set date A",
      "setDateB": "Set date B",
      "changeDates": "Change dates",
      "paneDescription": "Visualise and compare the difference of data between two dates at one location."
    },
    "choosePreview": "Choose a preview style",
    "chooseDifference": "Choose a difference output",
    "differenceResultsTitle": "Change detection results",
    "labels": {
      "area": "Area",
      "dates": "Dates",
      "dateComparisonA": "Date Comparison A",
      "dateComparisonB": "Date Comparison B",
      "sourceDataset": "Source dataset",
      "previewStyle": "Preview style",
      "differenceOutput": "Difference output",
      "generateDiffButtonText": "Generate change detection",
      "disabledButtonPrompt": "Please note: A location and dates must be selected to proceed with change detection",
      "areaFilterSelection": "Area filter selection"
    },
    "locationDisplay": {
      "noLocationSelected": {
        "title": "No location selected",
        "description": "To filter image date picker by location, please select a point on the map"
      },
      "locationSelected": {
        "title": "Location selected & dates filtered",
        "description": "To change, click another point on the map"
      }
    },
    "locationPicker": {
      "initialMessages": {
        "title": "Select a precise location",
        "beforePick": "We need this to run our change detection process.",
        "afterPick": "Click another point to change the selected region"
      },
      "nextMessages": {
        "title": "You have selected the location {{latitude}} {{longitude}}",
        "beforePick": "Click another point to change the selection",
        "afterPick": "Click another point to change the selection"
      },
      "errorMessages": {
        "title": "Select a precise location",
        "beforePick": "Failed to resolve imagery at location! Please choose a different location or zoom-level.",
        "afterPick": "Click another point to change the selection"
      }
    },
    "datePicker": {
      "back": "Go back",
      "previousDateTitle": "Previous date",
      "nextDateTitle": "Next date",
      "dateButtonTitle": "Select a date",
      "dateOutOfRange": "Currently out of range"
    }
  },
  "legend": {
    "lat": "Lat",
    "lon": "Lon",
    "zone": "ZONE",
    "e": "E",
    "n": "N",
    "elev": "Elev"
  },
  "share": {
    "browserPrint": "For better printed results, please use {{appName}}'s Print button instead of your web browser's print feature.",
    "shortLinkShortening": "Shortening...",
    "shortLinkError": "An error occurred while attempting to shorten the URL.  Please check your internet connection and try again.",
    "localDataNote": "<0><0>Note:</0></0><1>The following data sources will NOT be shared because they include data from this local system. To share these data sources, publish their data on a web server and <2>add them using a url</2>.</1>",
    "generatingUrl": "Generating share URL...",
    "printTitle": "Print Map",
    "printExplanation": "Open a printable version of this map.",
    "printButton": "Print",
    "printViewButton": "Show Print View",
    "creatingPrintView": "Creating print view...",
    "btnAdvanced": "Advanced options",
    "embedTitle": "To embed, copy this code to embed this map into an HTML page:",
    "shortenUsingService": "Shorten the share URL using a web service",
    "btnCatalogShareText": "Share",
    "btnStoryShareText": "Share",
    "btnMapShareText": "Share / Print",
    "btnCatalogShareTitle": "Share your catalogue with others",
    "btnStoryShareTitle": "Share your story with others",
    "btnMapShareTitle": "Share your map with others",
    "convertNotificationTitle": "Notice: share link upgraded",
    "convertNotificationMessage": "This share link is based on an older version of TerriaJS - the software powering this web map. While best efforts are made to preserve the link, you might encounter issues with visualising the data.  \n\nIf you're a user of the share link, click OK to make the warning message disappear and continue with accessing the data.",
    "convertNotificationHelp": "If you have created the share link, check the Help menu to see tips on updating the share link.",
    "convertNotificationFeedback": "For questions or feedback, click here.",
    "convertNotificationWarningsTitle": "Technical details"
  },
  "countDatasets": {
    "btnText": "Start",
    "loadError": "failed to load.",
    "countingMessage": "Counting, please wait...",
    "totals": "<div>The catalog contains {{items}} items in {{groups}} groups.</div>",
    "subTotals": "<div> {{name}}: {{items}} items / {{groups}} groups</div>",
    "recount": "Recount",
    "title": "Count Datasets",
    "btnCount": "Count datasets",
    "enabledOnMap": "enabled on map",
    "noMapDataEnabled": "No map data enabled",
    "datasetSingular": "dataset",
    "datasetPlural": "datasets",
    "mapDataState": "{{numberOfDatasets}} {{singularOrPlural}} $t(countDatasets.enabledOnMap)"
  },
  "toolsPanel": {
    "btnText": "Tool",
    "btnTitle": "Advanced toolbox"
  },
  "settingPanel": {
    "none": "(None)",
    "viewerModeLabels": {
      "CesiumTerrain": "3D Terrain",
      "CesiumEllipsoid": "3D Smooth",
      "Leaflet": "2D"
    },
    "qualityLabels": {
      "maximumPerformance": "Maximum performance, lower quality",
      "balancedPerformance": "Balanced performance & quality",
      "lowerPerformance": "Maximum quality, lower performance"
    },
    "nativeResolutionLabel": "Press to stop using {{resolution1}} resolution and start using {{resolution2}} resolution",
    "native": "native",
    "screen": "screen",
    "btnTitle": "Change view",
    "btnText": "Map Settings",
    "mapView": "Map View",
    "baseMap": "Base Map",
    "imageOptimisation": "Image Optimisation",
    "nativeResolutionHeader": "Use native device resolution",
    "mapQuality": "Raster Map Quality:",
    "qualityLabel": "Quality",
    "performanceLabel": "Performance",
    "timeline": {
      "alwaysShowLabel": "Press to start only showing the timeline when there are time-varying datasets on the workbench",
      "hideLabel": "Press to start always showing the timeline, even when no time-varying datasets are on the workbench",
      "alwaysShow": "Always show"
    },
    "terrain": {
      "hideUnderground": "Terrain hides underground features",
      "showUndergroundFeatures": "Press to start showing features that are underneath the terrain surface",
      "hideUndergroundFeatures": "Press to start hiding features that are underneath the terrain surface",
      "sideLabel": "Show Terrain on the",
      "left": "Left",
      "both": "Both",
      "right": "Right"
    }
  },
  "feedback": {
    "feedbackPreamble": "We would love to hear from you!",
    "title": "Feedback",
    "close": "close feedback",
    "yourName": "Your name (optional)",
    "email": "Email address (optional)<br/><2>We can't follow up without it!</2>",
    "commentQuestion": "Comment or question",
    "shareWithDevelopers": "Share my map view with {{appName}} developers",
    "captionText": "This helps us to troubleshoot issues by letting us see what you're seeing",
    "cancel": "Cancel",
    "sending": "Sending...",
    "send": "Send",
    "feedbackBtnText": "Give Feedback"
  },
  "helpPanel": {
    "menuPaneTitle": "We're here to help",
    "menuPaneBody": "Find useful tips on how to use TerriaJS by either checking the guides below or by contacting the team at [info@terria.io](mailto:info@terria.io)",
    "promptMessage": "Find the Tour, how-to videos & other help content here",
    "dismissText": "Got it, thanks!",
    "takeTour": "Take the tour"
  },
  "helpMenu": {
    "btnText": "Help",
    "btnTitle": "get help",
    "helpMenuHeader": "What would you like to do?",
    "helpMenuOpenWelcome": "Show welcome message",
    "helpMenuSatelliteGuideTitle": "View satellite imagery guide",
    "helpMenuMoreHelpTitle": "More help",
    "done": "DONE",
    "next": "NEXT"
  },
  "sui": {
    "notifications": {
      "title": "This map contains a story",
      "message": "Would you like to view it now?",
      "confirmText": "Yes",
      "denyText": "Maybe later"
    },
    "showWorkbench": "Show Workbench",
    "hideWorkbench": "Hide Workbench"
  },
  "featureInfo": {
    "catalogItem": {
      "moreThanMax": "More than {{maximum}} {{catalogItemName}} features were found.",
      "featuresFound": "{{featCount}} {catalogItemName} features were found.",
      "featureInfoShown": "The first {{maximum}} are shown below."
    },
    "download": "Download this Table",
    "pickLocation": "Pick Location",
    "clickMap": "Click on the map to learn more about a location",
    "noDataAvailable": "No data is available here - try another location.",
    "clickToAddData": "Click '$t(addData.addDataBtnText)' to add data to the map.",
    "userSelection": "User Selection",
    "panelHeading": "Feature Information",
    "btnCloseFeature": "Close data panel",
    "satelliteSuggestionBtn": "Show {{catalogItemName}} at this location",
    "locationMarker": "Location Marker",
    "noInfoAvailable": "No information available",
    "siteData": "Site Data",
    "latLon": "Lat / Lon "
  },
  "welcomeMessage": {
    "title": "Let's get you started",
    "welcomeMessage": "Interested in data discovery and exploration?<br/>Dive right in and get started or check the following help guide options.",
    "tourBtnText": "Take the tour",
    "helpBtnText": "I'll need some help",
    "exploreDataBtnText": "Explore map data",
    "dismissText": "Close message and don't show me this again"
  },
  "story": {
    "panelTitle": "Story editor",
    "panelBody": "Create and share interactive stories directly from your map",
    "gettingStarted": "Getting started",
    "gettingStartedTitle": "Getting started",
    "badgeBarLabel": "Scenes",
    "share": "Share",
    "shareTitle": "share stories",
    "viewStory": "view",
    "view": "View",
    "editStory": "edit",
    "edit": "Edit",
    "recaptureStory": "re-capture",
    "recapture": "Recapture",
    "deleteStory": "delete",
    "delete": "Delete",
    "untitledScene": "untitled scene",
    "doesNotExist": "Story does not exist",
    "message": "<2>This is your story editor</2><1>Create and share interactive stories directly from your map<1><0><0></0>Getting Started </0></1></1>",
    "removeAllStories": "Remove All",
    "removeAllStoriesDialog": "Are you sure you wish to delete {{ count }} scene?",
    "removeAllStoriesDialog_plural": "Are you sure you wish to delete {{ count }} scenes?",
    "removeStoryDialog": "Are you sure you wish to delete '<1>{{storyName}}</1>'?",
    "preview": "preview stories",
    "play": "Play",
    "captureSceneTitle": "capture current scene",
    "captureScene": "Capture Scene",
    "editor": {
      "placeholder": "Enter a title here",
      "cancelBtn": "cancel",
      "cancelEditing": "Cancel",
      "saveBtn": "save",
      "saveStory": "Save"
    },
    "locationBtn": "center scene",
    "exitBtn": "exit story",
    "previousBtn": "go to previous scene",
    "untitled": "untitled scene",
    "navBtn": "go to story {{title}}",
    "nextBtn": "go to next scene",
    "navBtnMobile": "go to story {{title}}",
    "promptHtml1": "<0>You can view and create stories at any time by clicking here.</0>",
    "promptHtml2": "<0><0>INTRODUCING</0><1>Data Stories</1><2>Create and share interactive stories directly from your map.</2></0>",
    "story": "Story",
    "dismissText": "Got it, thanks!",
    "mobileViewStory": "View Stories {{storiesLength}}",
    "storyEditor": "Story Editor",
    "hideStoryPanel": "hide story builder"
  },
  "satelliteGuidance": {
    "menuTitle": "You can access map guides at any time by looking in the <2>help menu</2>.",
    "dismissText": "Got it, thanks!",
    "titleI": "Satellite Imagery: How do I…?",
    "bodyI": "A super-quick guide to getting the most out of historical satellite imagery.",
    "prevI": "No thanks",
    "nextI": "View guide",
    "titleII": "Where is my satellite imagery?",
    "bodyII": "You may need to adjust your zoom level to make satellite imagery visible on the map.",
    "titleIII": "Loading historical imagery",
    "bodyIII": "In your data workbench, click on the capture date dropdown and select from available times to load historical imagery.",
    "titleIV": "Filtering imagery by location",
    "bodyIV": "Satellite imagery may not always be available at your preferred time and location. If you only want to view imagery for a particular location, click ‘filter by location’ in your data workbench.",
    "titleV": "How do I view false-colour imagery?",
    "bodyV": "You can apply a range of styles, such as false-colour, to satellite imagery by clicking on the styles dropdown in your data workbench."
  },
  "addData": {
    "addDataBtnText": "Explore map data",
    "btnHide": "Hide",
    "load": "Load local/web data",
    "closeDataPanel": "Close data panel",
    "done": "Done",
    "myData": "My Data",
    "dataCatalogue": "Data Catalogue",
    "searchPlaceholderWhole": "Search whole catalogue",
    "searchPlaceholder": "Search the catalogue",
    "localAdd": "Add local file",
    "localFileType": "<0>Step 1:</0> Select file type (optional)",
    "localFile": "<0>Step 2:</0> Select file",
    "webAdd": "Add web data",
    "webFileType": "<0>Step 1:</0> Select file type (optional)",
    "webFile": "<0>Step 2:</0> Enter the URL of the data file or web service",
    "urlInputBtn": "Add",
    "browse": "Browse...",
    "localTitle": "Add Local Data",
    "webTitle": "Add Web Data",
    "dragDrop": "Drag and Drop",
    "infoText": "<0>Drag and drop a file here to view it locally on the map</0><1>(it won’t be saved or uploaded to the internet)</1>",
    "back": "Back",
    "note": "<0>Note: </0>Data added in this way is not saved or made visible to others."
  },
  "search": {
    "resultsLabel": "Search Results",
    "done": "Done",
    "data": "Data",
    "searchInDataCatalog": "Search <1>'{{locationSearchText}}'</1> in the Data Catalogue",
    "search": "Search '{{searchText}}' in the Data Catalogue",
    "viewLess": "View less {{name}} results",
    "viewMore": "View more {{name}} results",
    "placeholder": "Search for locations",
    "searchCatalogue": "Search the catalogue"
  },
  "mobile": {
    "toggleNavigation": "toggle navigation",
    "header": "Data"
  },
  "preview": {
    "doesNotContainGeospatialData": "This file does not contain geospatial data.",
    "selectToPreview": "<0>Select a dataset to see a preview </0><1>- OR -</1><2>Go to the map</2>",
    "loading": "PREVIEW LOADING...",
    "preview": "{{appName}} preview",
    "noPreviewAvailable": "NO PREVIEW AVAILABLE",
    "dataPreviewLoading": "DATA PREVIEW LOADING...",
    "dataPreview": "DATA PREVIEW",
    "dataPreviewError": "DATA PREVIEW ERROR",
    "removeFromMap": "Remove from the map",
    "addToMap": "Add to the map",
    "disclaimer": "Disclaimer",
    "dataDescription": "Data Description",
    "datasetDescription": "Dataset Description",
    "serviceDescription": "Service Description",
    "resourceDescription": "Resource Description",
    "licence": "Licence",
    "accessConstraints": "Access Constraints",
    "fees": "Fees",
    "author": "Author",
    "contact": "Contact",
    "created": "Created",
    "modified": "Modified",
    "updateFrequency": "Update Frequency",
    "dataCustodian": "Data Custodian",
    "mayBeExperiencingIssues": "This dataset may currently be experiencing issues"
  },
  "description": {
    "name": "Description",
    "dataLocal": "This file only exists in your browser. To share it, you must load it onto a public web server.",
    "dataNotLocal": "Please contact the provider of this data for more information, including information about usage rights and constraints.",
    "wms": "This is a <1>WMS service</1>, which generates map images on request. It can be used in GIS software with this URL:",
    "wfs": "This is a <1>WFS service</1>, which transfers raw spatial data on request. It can be used in GIS software with this URL:",
    "layerName": "Layer name",
    "typeName": "Type name",
    "metadataUrls": "Metadata Links",
    "dataUrl": "Data URL",
    "useLinkBelow": "Use the link below to download the data. See the {{link}} for more information on customising URL query parameters.",
    "downloadInFormat": "Download the currently selected data in {{format}} format",
    "downloadNotSupported": "Unfortunately your browser does not support the functionality needed to download this data as a file. Please use Chrome, Firefox or Safari to download this data.",
    "useTheLinkToDownload": "Use the link below to download the data directly.",
    "downloadData": "Download Data",
    "dataSourceDetails": "Data Source Details",
    "dataServiceDetails": "Data Service Details",
    "dataCustodian": "Data Custodian"
  },
  "workbench": {
    "colorScaleRangeTitle": "Invalid color scale range",
    "colorScaleRangeMin": "The minimum value must be a number.",
    "colorScaleRangeMax": "The maximum value must be a number.",
    "colorScaleRangeMinSmallerThanMax": "The minimum value of the color scale range must be less than the maximum value.",
    "colorScaleRange": "Color Scale Range",
    "rangeMax": "Maximum:",
    "rangeMin": "Minimum:",
    "colorScaleUpdateRange": "Update Range",
    "displayPercent": "Display as a percentage of regional total",
    "opacity": "Opacity: {{opacity}} %",
    "zoomToTitle": "Zoom to extent",
    "zoomTo": "Ideal Zoom",
    "openFeatureTitle": "Zoom to data",
    "openFeature": "Zoom to",
    "previewItemTitle": "About this data",
    "showMoreActionsTitle": "Show more actions",
    "previewItem": "About Data",
    "splitItemTitle": "Duplicate and show splitter",
    "splitItem": "Compare",
    "diffImageTitle": "View image differences between two dates",
    "diffImage": "Difference",
    "exportDataTitle": "Export map data",
    "exportData": "Export",
    "removeFromMapTitle": "Remove this data",
    "removeFromMap": "Remove",
    "label": "Data sets",
    "removeAll": "Remove All",
    "collapseAll": "Collapse All",
    "expandAll": "Expand All",
    "toggleVisibility": "Data show/hide",
    "addItemErrorTitle": "Catalog item could not be added to workbench.",
    "addItemErrorMessage": "An error occurred while loading the catalog item.",
    "dimensionsSelector": {
      "undefinedLabel": "Not specified"
    },
    "searchItem": "Search",
    "searchItemTitle": "Search"
  },
  "dateTime": {
    "back": "Go back",
    "previous": "Previous time",
    "selectTime": "Select a time",
    "outOfRange": "Currently out of range.",
    "next": "Next time",
    "useTimeline": "Use timeline",
    "availableTimeChart": "Show available times on chart",
    "timeline": {
      "textCell": "Name of the dataset whose time range is shown",
      "gotoStart": "Go to beginning",
      "togglePlay": "Play",
      "playSlower": "Play Slower",
      "playFaster": "Play Faster"
    }
  },
  "satellite": {
    "pickPoint": "Select a point by clicking on the map.",
    "querying": "Querying position...",
    "filterByLocation": "Filter by location",
    "infoGroup": "Only showing available capture times for:",
    "removeFilter": "Remove filter",
    "zoomTo": "Zoom to",
    "newLocation": "New location"
  },
  "timer": {
    "nextScheduledUpdateTime": "Next data update at {{scheduledUpdateTime}}",
    "nextScheduledUpdateCountdown": "Next data update in {{timeCountdown}}"
  },
  "concept": {
    "active": {
      "edit": "Edit condition",
      "remove": "Remove condition"
    },
    "inactive": {
      "cancel": "Cancel",
      "newText": "New condition"
    },
    "summary": {
      "addMoreText": "Add a condition",
      "addFirstText": "Add new condition"
    }
  },
  "clipboard": {
    "success": "Copied to clipboard",
    "unsuccessful": "Copy unsuccessful...",
    "shareURL": "Share URL",
    "shareExplanation": "Anyone with this URL will be able to access this map.",
    "copy": "Copy"
  },
  "dragDrop": {
    "text": "<0>Drag & Drop</0><1>Your data anywhere to view on the map<1>",
    "not": "<0>bbbb</0>"
  },
  "loader": {
    "loadingMessage": "Loading"
  },
  "emptyWorkbenchMessage": "<0><0>Your workbench is empty</0><1><strong>Click '$t(addData.addDataBtnText)' above to </strong></1><2><0>Browse the Data Catalogue</0><1>Load your own data onto the map</1></2><3><0></0><strong>TIP.</strong><2>All your active data sets will be listed here</2></3></0>",
  "emptyWorkbench": {
    "emptyArea": "Your workbench is empty",
    "helpfulHints": "Helpful hints",
    "helpfulHintsOne": "Browse available data by selecting ‘Explore map data’ or click ‘Upload’ to add your own data to the map.",
    "helpfulHintsTwo": "Once you’ve added data to the map, your active data sets are listed here in your workbench. The workbench will help you to interact with the data.",
    "helpfulHintsThree": "In the workbench you can toggle data sets on and off, change their opacity, activate the split screen comparison, change styles, and navigate through dates and times, if the data supports this functionality."
  },
  "dataCatalog": {
    "groupRemove": "remove this group",
    "groupEmpty": "This group is empty"
  },
  "catalogItem": {
    "privateIndicatorTitle": "Private Dataset",
    "loading": "Loading...",
    "remove": "Remove",
    "add": "Add",
    "trash": "Remove from catalogue",
    "removeFromMap": "Remove from map"
  },
  "chart": {
    "sectionLabel": "Charts",
    "closePanel": "Close Panel",
    "expand": "Expand",
    "download": "Download"
  },
  "viewModels": {
    "searchNoLocations": "Sorry, no locations match your search query.",
    "searchErrorOccurred": "An error occurred while searching.  Please check your internet connection or try again later.",
    "searchAddresses": "Addresses",
    "searchPlaceNames": "Official Place Names",
    "searchNoPlaceNames": "Sorry, no official place names match your search query.",
    "searchLocations": "Locations",
    "searchCatalogueItem": "Catalogue Items",
    "searchNoCatalogueItem": "Sorry, no catalogue items match your search query.",
    "inMultipleLocations": "In multiple locations including: ",
    "inDataCatalogue": "In Data Catalogue"
  },
  "terriaViewer": {
    "slowWebGLAvailableTitle": "Poor WebGL performance",
    "slowWebGLAvailableMessage": "Your web browser reports that it has performance issues displaying {{appName}} in 3D, so you will see a limited, 2D-only experience. For the full 3D experience, please try using a different web browser, upgrading your video drivers, or upgrading your operating system.",
    "slowWebGLAvailableMessageII": "{{appName}}  works best with a web browser that supports {{webGL}} including the latest versions of {{chrome}}, {{firefox}}, {{safari}} , and {{internetExplorer}}. Your web browser does not appear to support WebGL, so you will see a limited, 2D-only experience.",
    "internetExplorer": "Internet Explorer 11",
    "chrome": "Google Chrome",
    "firefox": "Mozilla Firefox",
    "safari": "Apple Safari",
    "webGLNotSupportedTitle": "WebGL not supported",
    "webGLNotSupportedOrSlowTitle": "WebGL not supported or too slow",
    "webGLNotSupportedOrSlowMessage": "Your web browser cannot display the map in 3D, either because it does not support WebGL or because your web browser has reported that WebGL will be extremely slow. Please try a different web browser, such as the latest version of {{chrome}}, {{firefox}}, {{safari}}, {{internetExplorer}}.In some cases, you may need to upgrade your computer's video driver or operating system in order to get the 3D view in {{appName}}."
  },
  "analytics": {
    "selectLocation": "Select Location",
    "point": "Point (lat/lon)",
    "polygon": "Polygon",
    "existingPolygon": "Existing Polygon",
    "nothingSelected": "Nothing has been selected, please use the buttons above to make a selection.",
    "runAnalysis": "Run Analysis",
    "clickToDrawLine": "Click to draw line",
    "enterValidCoords": "Please enter valid coordinates (e.g. 131.0361, -25.3450).",
    "selectPoint": "Select a point by clicking on the map.",
    "clickToDrawPolygon": "Click to draw polygon",
    "shiftToDrawRectangle": "Press the SHIFT key and hold down the left mouse button to draw a rectangle",
    "clickToDrawRectangle": "Click to draw rectangle",
    "selectedPolygon": "Selected Polygon",
    "regionName": "Region name",
    "selectExistingPolygon": "Select existing polygon"
  },
  "core": {
    "errors": {
      "tooDeepAddedByUser": "Reached 100 catalog items when checking addedByUser and landing on ID: \"{{memberId}}\"? Check that you haven't got a recursive catalog group."
    },
    "userAddedData": "User-Added Data",
    "chartData": "Chart Data",
    "dataUri": {
      "errorTitle": "Browser Does Not Support Data Download",
      "errorMessage": "Unfortunately Microsoft browsers (including all versions of Internet Explorer and Edge) do not support the data uri functionality needed to download data as a file. To download, copy the following uri into another browser such as Chrome, Firefox or Safari: {{href}}"
    },
    "dataType": {
      "auto": "Auto-detect (recommended)",
      "wms-group": "Web Map Service (WMS) Server",
      "wmts-group": "Web Map Tile Service (WMTS) Server",
      "wfs-group": "Web Feature Service (WFS) Server",
      "esri-group": "Esri ArcGIS Server",
      "esri-mapServer": "Esri ArcGIS MapServer (single layer)",
      "esri-featureServer": "Esri ArcGIS FeatureServer (single layer)",
      "3d-tiles": "3D Tiles",
      "open-street-map": "Open Street Map Server",
      "geojson": "GeoJSON",
      "geoRss": "GeoRSS",
      "kml": "KML or KMZ",
      "csv": "CSV",
      "czml": "CZML",
      "gpx": "GPX",
      "json": "JSON",
      "carto": "Carto",
      "gltf": "GLTF",
      "shp": "Shapefile (zip)",
      "other": "Other (use conversion service)"
    },
    "printWindow": {
      "errorTitle": "Error printing",
      "errorMessage": "Printing did not start within 10 seconds. Maybe this web browser does not support printing?",
      "printMediaStart": "print media start",
      "printMediaEnd": "print media end",
      "onbeforeprint": "onbeforeprint",
      "onafterprint": "onafterprint"
    },
    "consoleAnalytics": {
      "started": "ConsoleAnalytics was started.",
      "startedNoLogToConsole": "ConsoleAnalytics was started, however `userParameters.logToConsole` was not defined or set to false.",
      "logStartedWithGAParameters": "ConsoleAnalytics was started but a `googleAnalyticsKey` or `googleAnalyticsOptions` key was observed on `userParameters`"
    },
    "googleAnalytics": {
      "log": "Google Analytics tracking is disabled because terria.configParameters.googleAnalyticsKey is not specified",
      "logEnabledOnDevelopment": "Google Analytics was initialised in a `development` environment"
    },
    "readText": {
      "fileRequired": "file is require"
    },
    "readXml": {
      "xmlError": "The file does not contain valid XML."
    },
    "serverConfig": {
      "failedToGet": "Failed to get server config from {{serverConfigUrl}}. This means services such as proxy, convert and URL shortening may not work."
    },
    "terriaError": {
      "defaultValue": "An error occurred"
    }
  },
  "map": {
    "addressGeocoder": {
      "devError": "bulkConvertAddresses must be implemented in the derived class."
    },
    "cesium": {
      "devError": "cesium is required.",
      "failedToObtain": "Failed to obtain image tile X: {{x}} Y: {{y}} Level: {{level}}.",
      "notWebMercatorTilingScheme": "This dataset cannot be displayed on the 2D map because it does not support the Web Mercator (EPSG:3857) projection.",
      "unusalTilingScheme": "This dataset cannot be displayed on the 2D map because it uses an unusual tiling scheme that is not supported."
    },
    "computeRingWindingOrder": {
      "devError": "Expected points of type {x:number, y:number}"
    },
    "displayVariablesConcept": {
      "defaultName": "Display Variable"
    },
    "drawExtentHelper": {
      "drawExtent": "Draw Extent",
      "extent": "Extent"
    },
    "gmlToGeoJson": {
      "missingPos": "GML point element is missing a pos element.",
      "missingExteriorRing": "GML polygon is missing its exterior ring.",
      "missingPosList": "GML polygon's exterior ring is missing a posList.",
      "containsUnsupportedFeatureType": "GML contains unsupported feature type: {{type}}"
    },
    "geoRssToGeoJson": {
      "containsUnsupportedFeatureType": "GeoRSS contains unsupported feature type: {{type}}"
    },
    "w3cToGeoJson": {
      "containsUnsupportedFeatureType": "GeoRSS with W3C geometry contains unsupported feature type: {{type}}"
    },
    "gnafAddressGeocoder": {
      "noAddresses": "This tableStructure has no addresses!",
      "noAddresses2": "Even though the tableStructure reports it has an address column, it has no addresses",
      "suburb": "Suburb",
      "state": "State",
      "postcode": "Postcode",
      "matchedAddresses": "Matched Address",
      "lon": "Lon",
      "lat": "Lat",
      "score": "Score",
      "poBox": "po box",
      "postOfficeBox": "post office box"
    },
    "imageryProviderHooks": {
      "devError": "No context for image recoloring."
    },
    "mapboxVectorTileImageryProvider": {
      "requireLayerName": "MapboxVectorTileImageryProvider requires a layer name passed as options.layerName",
      "requireStyles": "MapboxVectorTileImageryProvider requires a styling function passed as options.styleFunc",
      "moreThanFourTiles": "The imagery provider's rectangle and minimumLevel indicate that there are {{tileCount}} tiles at the minimum level. Imagery providers with more than four tiles at the minimum level are not supported.",
      "maxLevelError": "Maximum level too high for data set"
    },
    "regionProvider": {
      "csvRegionMappingTitle": "CSV region mapping",
      "csvRegionMappingMessageZeroFound": "Zero region names found for region type {{regionType}}",
      "csvRegionMappingMessageZeroBoundariesFound": "Zero region boundaries found for region {{regionName}}",
      "csvRegionMappingMessageLoadError": "Couldn't load region boundaries for region {{regionName}} {{exception}}"
    }
  },
  "models": {
    "abs": {
      "name": "ABS.Stat",
      "nameGroup": "ABS.Stat Dataset List",
      "itemNotAvailableTitle": "Item is not available",
      "itemNotAvailableMessage": "An error occurred while invoking {{methodName}} on the ABS ITT server. <p>This error may indicate that the item you opened is temporarily unavailable or there is a problem with your internet connection.  Try opening the group again, and if the problem persists, please report it by sending an email to {{email}}.</p>",
      "unexpectedFormatTitle": "Unexpected data format",
      "unexpectedFormtMessage": "An error occurred while invoking GetGenericData on the ABS ITT server: the data format has changed. <p>Please report this error by sending an email to {{email}}.</p>",
      "dataMergeErrorTitle": "Data cannot be merged",
      "dataMergeErrorMessage": "An error occurred while invoking GetGenericData on the ABS ITT server: the individual data files cannot be merged. <p>Please report this error by sending an email to {{email}}.</p>",
      "groupNotAvailableTitle": "Group is not available",
      "groupNotAvailableMessage": "An error occurred while invoking GetCodeListValue on the ABS ITT server. <p>This error may indicate that the group you opened is temporarily unavailable or there is a problem with your internet connection.  Try opening the group again, and if the problem persists, please report it by sending an email to {{email}}.</p>"
    },
    "userData": {
      "addingDataErrorTitle": "Data could not be added",
      "addingDataErrorMessage": "The specified data could not be added because it is invalid or does not have the expected format.",
      "fileApiNotSupportedTitle": "File API not supported",
      "fileApiNotSupportedMessage": "Sorry, your web browser does not support the File API, which {{appName}} requires in order to add data from a file on your system.  Please upgrade your web browser.  For the best experience, we recommend the latest version of {{chrome}}, {{firefox}} or {{edge}}.",
      "internetExplorer": "Internet Explorer 11",
      "edge": "Microsoft Edge",
      "chrome": "Google Chrome",
      "firefox": "Mozilla Firefox"
    },
    "arcGisService": {
      "name": "ArcGIS Service Group",
      "invalidServerTitle": "Invalid ArcGIS Server",
      "invalidServerMessage": "An error occurred while invoking the ArcGIS REST service.  The server's response does not appear to be a valid ArcGIS REST document. <p>If you entered the link manually, please verify that the link is correct.</p> <p>If you did not enter this link manually, this error may indicate that the group you opened is temporarily unavailable or there is a problem with your internet connection.  Try opening the group again, and if the problem persists, please report it by sending an email to {{email}}.</p>",
      "groupNotAvailableTitle": "Group is not available",
      "groupNotAvailableMessage": "An error occurred while invoking the ArcGIS REST service. <p>If you entered the link manually, please verify that the link is correct.</p><p>This error may also indicate that the server does not support {{cors}} .  If this is your server, verify that CORS is enabled and enable it if it is not.  If you do not control the server, please contact the administrator of the server and ask them to enable CORS.  Or, contact the {{appName}} team by emailing {{email}} and ask us to add this server to the list of non-CORS-supporting servers that may be proxied by {{appName}} itself. <p>If you did not enter this link manually, this error may indicate that the group you opened is temporarily unavailable or there is a problem with your internet connection.  Try opening the group again, and if the problem persists, please report it by sending an email to {{email}}.</p>"
    },
    "arcGisFeatureServer": {
      "name": "ArcGIS Feature Server",
      "nameGroup": "ArcGIS Feature Server Group",
      "invalidServiceTitle": "Invalid ArcGIS Feature Service",
      "invalidServiceMessage": "An error occurred while invoking the ArcGIS Feature Service.  The server's response does not appear to be a valid Feature Service document. <p>If you entered the link manually, please verify that the link is correct.</p> <p>If you did not enter this link manually, this error may indicate that the group you opened is temporarily unavailable or there is a problem with your internet connection.  Try opening the group again, and if the problem persists, please report it by sending an email to {{email}}.</p>",
      "groupNotAvailableTitle": "Group is not available",
      "groupNotAvailableMessage": "An error occurred while invoking the ArcGIS Feature Service. <p>If you entered the link manually, please verify that the link is correct.</p> <p>This error may also indicate that the server does not support {{cors}}.  If this is your server, verify that CORS is enabled and enable it if it is not.  If you do not control the server, please contact the administrator of the server and ask them to enable CORS.  Or, contact the {{appName}} team by emailing {{email}} and ask us to add this server to the list of non-CORS-supporting servers that may be proxied by {{appName}} itself. <p>If you did not enter this link manually, this error may indicate that the group you opened is temporarily unavailable or there is a problem with your internet connection.  Try opening the group again, and if the problem persists, please report it by sending an email to {{email}}.</p>"
    },
    "arcGisFeatureServerCatalogGroup": {
      "name": "ArcGIS Feature Server Group",
      "dataDescription": "Data Description",
      "serviceDescription": "Service Description",
      "copyrightText": "Copyright Text",
      "invalidServiceTitle": "Invalid ArcGIS Feature Service",
      "invalidServiceMessage": "An error occurred while invoking the ArcGIS Feature Service.  The server's response does not appear to be a valid Feature Service document. <p>If you entered the link manually, please verify that the link is correct.</p> <p>If you did not enter this link manually, this error may indicate that the group you opened is temporarily unavailable or there is a problem with your internet connection.  Try opening the group again, and if the problem persists, please report it by sending an email to {{email}}.</p>",
      "groupNotAvailableTitle": "Group is not available",
      "groupNotAvailableMessage": "An error occurred while invoking the ArcGIS Feature Service. <p>If you entered the link manually, please verify that the link is correct.</p> <p>This error may also indicate that the server does not support {{cors}}. If this is your server, verify that CORS is enabled and enable it if it is not.  If you do not control the server, please contact the administrator of the server and ask them to enable CORS.  Or, contact the {{appName}} team by emailing {{email}} and ask us to add this server to the list of non-CORS-supporting servers that may be proxied by {{appName}} itself. <p>If you did not enter this link manually, this error may indicate that the group you opened is temporarily unavailable or there is a problem with your internet connection.  Try opening the group again, and if the problem persists, please report it by sending an email to {{email}}.</p>",
      "cors": "CORS"
    },
    "arcGisFeatureServerCatalogItem": {
      "name": "Esri ArcGIS FeatureServer",
      "dataDescription": "Data Description",
      "serviceDescription": "Service Description",
      "copyrightText": "Copyright Text",
      "missingUrlTitle": "Unable to load FeatureServer",
      "missingUrlMessage": "Could not load the ArcGis FeatureServer endpoint because the catalog item does not have a `url`.",
      "invalidServiceTitle": "Invalid ArcGIS Feature Service layer",
      "invalidServiceMessage": "An error occurred while invoking the ArcGIS Feature Service.  The server's response does not appear to be a valid Feature Service layer.",
      "reachedMaxFeatureLimit": "Warning: This layer has reached the FeatureService feature limit.",
      "unusableMetadataTitle": "ArcGIS FeatureServer Error",
      "unusableMetadataDefaultMessage": "This dataset returned unusable metadata."
    },
    "arcGisMapServerCatalogGroup": {
      "name": "ArcGIS Map Server Group",
      "dataDescription": "Data Description",
      "serviceDescription": "Service Description",
      "copyrightText": "Copyright Text",
      "invalidServiceTitle": "Invalid ArcGIS Map Service",
      "invalidServiceMessage": "An error occurred while invoking the ArcGIS Map Service.  The server's response does not appear to be a valid Map Service document. <p>If you entered the link manually, please verify that the link is correct.</p> <p>If you did not enter this link manually, this error may indicate that the group you opened is temporarily unavailable or there is a problem with your internet connection.  Try opening the group again, and if the problem persists, please report it by sending an email to {{email}}.</p>",
      "groupNotAvailableTitle": "Group is not available",
      "groupNotAvailableMessage": "An error occurred while invoking the ArcGIS Map Service. <p>If you entered the link manually, please verify that the link is correct.</p> <p>This error may also indicate that the server does not support {{cors}}. If this is your server, verify that CORS is enabled and enable it if it is not.  If you do not control the server, please contact the administrator of the server and ask them to enable CORS.  Or, contact the {{appName}} team by emailing {{email}} and ask us to add this server to the list of non-CORS-supporting servers that may be proxied by {{appName}} itself. <p>If you did not enter this link manually, this error may indicate that the group you opened is temporarily unavailable or there is a problem with your internet connection.  Try opening the group again, and if the problem persists, please report it by sending an email to {{email}}.</p>",
      "cors": "CORS"
    },
    "arcGisMapServerCatalogItem": {
      "name": "Esri ArcGIS MapServer",
      "dataDescription": "Data Description",
      "serviceDescription": "Service Description",
      "copyrightText": "Copyright Text",
      "invalidUrlTitle": "Unable to load MapServer",
      "invalidUrlMessage": "Could not load the ArcGis MapServer endpoint because the catalog item does not have a `url`.",
      "unusableMetadataTitle": "ArcGIS Mapserver Error",
      "unusableMetadataDefaultMessage": "This dataset returned unusable metadata.",
      "noLayersFoundTitle": "Could not load ArcGIS MapServer.",
      "noLayersFoundMessage": "The Esri ArcGIS MapServer '{{name}}' has no layers to show."
    },
    "bing": {
      "name": "Bing Maps"
    },
    "wcs": {
      "asyncResultDescription": "This is the result of exporting data from {{name}} service at {{timestamp}} with the input parameters below.",
      "asyncPendingDescription": "WCS loading:<br/>{{name}} service at {{timestamp}}.",
      "exportFailedTitle": "Data export failed",
      "exportFailedMessage": "The Web Coverage Service failed",
      "exportFailedMessageII": "The Web Coverage Service failed: {{error}}"
    },
    "cartoMap": {
      "name": "Carto Map",
      "noUrlTitle": "No URL",
      "noUrlMessage": "Unable to find a usable URL for the Carto Map layer."
    },
    "cesiumTerrain": {
      "name": "Cesium Terrain",
      "name3D": "Cesium 3D Tiles",
      "notSupportedErrorTitle": "Not supported in 2D",
      "notSupportedErrorMessage": "\"{{name}}\" cannot be show in the 2D view. Switch to 3D and try again.",
      "errorRenderingTitle": "Error rendering in 3D",
      "errorRenderingMessage": "<p>An error occurred while rendering in 3D.  This probably indicates a bug in {{appName}} or an incompatibility with your system or web browser.  We'll now switch you to 2D so that you can continue your work. We would appreciate it if you report this error by sending an email to {{email}} with the technical details below.  Thank you!</p>"
    },
    "ckan": {
      "nameServer": "CKAN Server",
      "errorLoadingTitle": "Error loading CKAN catalogue",
      "errorLoadingMessage": "The definition for this CKAN catalogue does not have a valid filter query.",
      "corsErrorMessage": "Couldn't retrieve packages from this CKAN server.<br/><br/>If you entered the URL manually, please double-check it.<br/><br/>If it's your server, make sure {{corsLink}} is enabled.<br/><br/> Otherwise, if reloading doesn't fix it, please report the problem by sending an email to {{email}} with the technical details below.  Thank you!<br/><br/>",
      "name": "CKAN Resource",
      "dataSourceErrorMessage": "This data source does not have any details available.",
      "serviceErrorMessage": "This service does not have any details available.",
      "datasetDescription": "Dataset Description",
      "dataDescription": "Data Description",
      "resourceDescription": "Resource Description",
      "datasetCustodian": "Dataset Custodian",
      "licence": "Licence",
      "author": "Author",
      "contact_point": "Contact",
      "metadata_created": "Created",
      "metadata_modified": "Modified",
      "update_freq": "Update Frequency",
      "idsNotSpecifiedTitle": "resourceId or datasetId must be specified",
      "idsNotSpecifiedMessage": "CkanCatalogItem requires that either resourceId or datasetId be specified.",
      "errorRetrievingUrlTitle": "Error retrieving CKAN URL",
      "errorRetrievingUrlMessage": "Could not retrieve URL as JSON: {{url}}.",
      "invalidCkanTitle": "Invalid CKAN resource JSON",
      "invalidCkanMessage": "The resource returned from the CKAN server does not appear to have a package_id.",
      "notCompatibleTitle": "No compatible resources found",
      "notCompatibleMessageI": "The CKAN dataset does not have a resource with the ID {{resourceId}} or it does not have a supported format.",
      "notCompatibleMessageII": "The CKAN dataset does not have any resources with a supported format."
    },
    "arcgisPortal": {
      "nameGroup": "ArcGIS Portal Group",
      "errorLoadingTitle": "Error loading ArcGIS Portal catalogue",
      "errorLoadingMessage": "The definition for this ArcGIS Portal catalogue does not have a valid filter query.",
      "corsErrorMessage": "Couldn't retrieve packages from this ArcGIS Portal server.<br/><br/>If you entered the URL manually, please double-check it.<br/><br/>If it's your server, make sure {{corsLink}} is enabled.<br/><br/> Otherwise, if reloading doesn't fix it, please report the problem by sending an email to {{email}} with the technical details below.  Thank you!<br/><br/>",
      "name": "ArcGIS Portal Item",
      "dataSourceErrorMessage": "This data source does not have any details available.",
      "serviceErrorMessage": "This service does not have any details available.",
      "datasetDescription": "Dataset Description",
      "licence": "Licence",
      "openInPortal": "Open in ArcGIS Portal",
      "idsNotSpecifiedTitle": "resourceId or datasetId must be specified",
      "idsNotSpecifiedMessage": "ArcGIS Portal Item requires an itemId to be specified.",
      "errorRetrievingUrlTitle": "Error retrieving ArcGIS Portal URL",
      "errorRetrievingUrlMessage": "Could not retrieve URL as JSON: {{url}}."
    },
    "catalog": {
      "name": "Unnamed Item",
      "group": "Group",
      "idForMatchingErrorTitle": "Missing property",
      "idForMatchingErrorMessage": "Model objects must have an `id`, `localId`, or `name` property.",
      "catalogMemberMustHaveName": "A newly created catalog member must have a name.",
      "catalogMemberMustHaveType": "A catalog member must have a type.",
      "userAddedDataGroup": "The group for data that was added by the user via the Add Data panel.",
      "chartDataGroup": "A group for chart data.",
      "dataSourceErrorMessage": "This data source does not have any details available.",
      "serviceErrorMessage": "This service does not have any details available.",
      "stubCreationFailure": "Could not stub out catalog item {{item}}",
      "unsupportedTypeTitle": "Unknown type",
      "unsupportedTypeMessage": "Could not create unknown model type {{type}}.",
      "unsupportedFileTypeTitle": "Unsupported file type",
      "unsupportedFileTypeMessage": "This file format is not supported by {{appName}}. Supported file formats include: <ul><li>.geojson</li><li>.kml, .kmz</li><li>.csv (in {{link}})</li></ul>",
      "unsupportedFileTypeMessageII": "This file format is not supported by {{appName}}. Directly supported file formats include: <ul><li>.geojson</li><li>.kml, .kmz</li><li>.csv (in {{link}})</li></ul>  File formats supported through the online conversion service include: <ul><li>Shapefile (.zip)</li><li>MapInfo TAB (.zip)</li><li>Possibly other {{linkII}}</li></ul>",
      "getConfirmationMessage": "This file is not directly supported by {{appName}}.\n\nDo you want to try uploading it to the {{appName}} conversion service? This may work for small, zipped Esri Shapefiles or MapInfo TAB files.",
      "readyToUpload": "Ready to upload your file to the {{appName}} conversion service?",
      "upload": "Upload",
      "cancel": "Cancel",
      "useConversion": "Use conversion service?",
      "mustHaveType": "Each item must have a type.",
      "compositesError": "Composites cannot include composite items."
    },
    "createParameter": {
      "unsupportedErrorTitle": "Unsupported function parameter type",
      "unsupportedErrorMessage": "Unknown function parameter type: {{type}}."
    },
    "csv": {
      "name": "Comma-Separated Values (CSV)",
      "dataSourceErrorMessage": "This data source does not have any details available.",
      "serviceErrorMessage": "This service does not have any details available.",
      "unexpectedTypeTitle": "Unexpected type of CSV data",
      "unexpectedTypeMessage": "CsvCatalogItem data is expected to be a Blob, File, or String, but it was not any of these. This may indicate a bug in terriajs or incorrect use of the terriajs API. If you believe it is a bug in {{appName}} please report it by emailing ",
      "unableToLoadTitle": "Unable to load CSV file",
      "unableToLoadMessage": "See the <a href=\"https://github.com/TerriaJS/nationalmap/wiki/csv-geo-au\">csv-geo-au</a> specification for supported CSV formats.\n\n {{message}}",
      "unableToLoadItemTitle": "No CSV available",
      "unableToLoadItemMessage": "The CSV catalog item cannot be loaded because it was not configured with a `url` or `csvString` property."
    },
    "csw": {
      "name": "Catalogue Service (CSW)",
      "unknownError": "The CSW server reported an unknown error.",
      "exceptionMessage": "The CSW server reported an error:\n\n {{exceptionText}}",
      "notUseableTitle": "Catalogue service is not useable",
      "notUseableMessage": "Invalid response obtained when invoking GetDomain on the CSW server. <p>This error may indicate that the catalogue server you specified is temporarily unavailable or there is a problem with your internet connection.  Try opening the processing server again, and if the problem persists, please report it by sending an email to ",
      "checkCORSDomain": "Couldn't execute GetDomain on this CSW server.<br/><br/> If you entered the URL manually, please double-check it.<br/><br/> If it's your server, make sure <a href=\"http://enable-cors.org/\" target=\"_blank\">CORS</a> is enabled.<br/><br/> Otherwise, if reloading doesn't fix it, please report the problem by sending an email to {{email}} with the technical details below.  Thank you!",
      "checkCORSRecords": "Couldn't execute GetRecords on this CSW server.<br/><br/> If it's your server, make sure <a href=\"http://enable-cors.org/\" target=\"_blank\">CORS</a> is enabled.<br/><br/> Otherwise, if reloading doesn't fix it, please report the problem by sending an email to {{email}} with the technical details below.  Thank you!",
      "dataResponsibility": "Data Responsibility",
      "links": "Links",
      "metadataURL": "Metadata Record URL",
      "checkCORS": "Couldn't execute GetRecords on this CSW server.<br/><br/> If you entered the URL manually, please double-check it.<br/><br/> If it's your server, make sure {{cors}} is enabled.<br/><br/> Otherwise, if reloading doesn't fix it, please report the problem by sending an email to {{email}}",
      "cors": "CORS"
    },
    "czml": {
      "name": "Cesium Language (CZML)",
      "dataSourceErrorMessage": "This data source does not have any details available.",
      "serviceErrorMessage": "This service does not have any details available.",
      "errorLoadingTitle": "Could not load CZML",
      "errorLoadingMessage": "An error occurred while loading a CZML file. <p>If you entered the link manually, please verify that the link is correct.</p><p>This error may also indicate that the server does not support {{cors}}.  If this is your server, verify that CORS is enabled and enable it if it is not.  If you do not control the server, please contact the administrator of the server and ask them to enable CORS.  Or, contact the '{{appName}}' team by emailing {{email}} and ask us to add this server to the list of non-CORS-supporting servers that may be proxied by 'appName' itself. <p>If you did not enter this link manually, this error may indicate that the data source you're trying to add is temporarily unavailable or there is a problem with your internet connection.  Try adding the data source again, and if the problem persists, please report it by sending an email to {{email}}. See the technical details below.</p>\n<pre>${stackTrace}</pre>",
      "unableToLoadItemTitle": "No CZML available",
      "unableToLoadItemMessage": "The CZML catalog item cannot be loaded because it was not configured with a `url`, `czmlData`, or `czmlString` property."
    },
    "function": {
      "unknownFormaterTitle": "Unknown formatter",
      "unknownFormaterMessage": "The function parameter formatter {{formatter}} is unknown.\n\nValid formatters are:\n\n"
    },
    "geoJson": {
      "name": "GeoJSON",
      "dataSourceErrorMessage": "This data source does not have any details available.",
      "serviceErrorMessage": "This service does not have any details available.",
      "errorLoadingTitle": "Error loading GeoJSON",
      "errorParsingMessage": "An error occurred parsing the provided data as JSON.  This may indicate that the file is invalid or that it is not supported by {{appName}}. If you would like assistance or further information, please email us at {{email}}",
      "errorLoadingMessage": "An error occurred while loading a GeoJSON file.  This may indicate that the file is invalid or that it is not supported by {{appName}}. If you would like assistance or further information, please email us at {{email}}",
      "couldNotLoadTitle": "Could not load JSON",
      "couldNotLoadMessage": "An error occurred while retrieving JSON data from the provided link. <p>If you entered the link manually, please verify that the link is correct.</p><p>This error may also indicate that the server does not support {{cors}}.  If this is your server, verify that CORS is enabled and enable it if it is not.  If you do not control the server, please contact the administrator of the server and ask them to enable CORS.  Or, contact the '{{appName}}' team by emailing {{email}} and ask us to add this server to the list of non-CORS-supporting servers that may be proxied by 'appName' itself. <p>If you did not enter this link manually, this error may indicate that the data source you're trying to add is temporarily unavailable or there is a problem with your internet connection.  Try adding the data source again, and if the problem persists, please report it by sending an email to {{email}}.</p>",
      "unableToLoadItemTitle": "No GeoJSON available",
      "unableToLoadItemMessage": "The GeoJSON catalog item cannot be loaded because it was not configured with a `url`, `geoJsonData`, or `geoJsonString` property.",
      "unsupportedBrowserTitle": "Unsupported web browser",
      "unsupportedBrowserMessage": "Sorry, your web browser does not support the File API, which {{appName}} requires in order to load this dataset.  Please upgrade your web browser.  For the best experience, we recommend the latest versions of {{chrome}} or {{firefox}} or {{internetExplorer}}.",
      "internetExplorer": "Internet Explorer 11",
      "chrome": "Google Chrome",
      "firefox": "Mozilla Firefox"
    },
    "shapefile": {
      "name": "Shapefile"
    },
    "getToken": {
      "errorTitle": "Token Error",
      "invalidToken": "<p>The token server responded with an invalid token.</p><p>Please report it by sending an email to {{email}}</p>",
      "unableToRequest": "<p>Unable to request a token from the token server.</p><p>Please report it by sending an email to {{email}}</p>"
    },
    "gltf": {
      "name": "GL Transmission Format (glTF)",
      "dataSourceErrorMessage": "This data source does not have any details available.",
      "serviceErrorMessage": "This service does not have any details available.",
      "notSupportedErrorTitle": "Not supported in 2D",
      "notSupportedErrorMessage": "\"{{name}}\" cannot be show in the 2D view.  Switch to 3D and try again.",
      "error": "Error",
      "unableToRetrieve": "Unable to retrieve feature details from:\n\n{{url}}"
    },
    "googleUrlShortener": {
      "unexpectedResult": "Unexpected url shortening result",
      "urlNotLocatedTitle": "Shortened start URL was not located",
      "urlNotLocatedMessage": "The shortened share URL used to launch {{appName}} was not located. This may indicate an error in the link or that the shortening service is unavailable at this time. If you believe it is a bug in {{appName}} , please report it by emailing {{email}}"
    },
    "gpx": {
      "name": "GPX",
      "dataSourceErrorMessage": "This data source does not have any details available.",
      "serviceErrorMessage": "This service does not have any details available.",
      "errorLoadingTitle": "Error loading GPX",
      "errorLoadingMessage": "An error occurred while loading a GPX file.  This may indicate that the file is invalid or that it is not supported by {{appName}}. If you would like assistance or further information, please email us at {{email}}"
    },
    "georss": {
      "name": "GeoRSS",
      "subtitle": "Subtitle",
      "updated": "Updated",
      "category": "Category",
      "description": "Description",
      "copyrightText": "Copyright Text",
      "link": "Link",
      "author": "Author",
      "errorLoadingTitle": "Could not load GeoRSS",
      "errorLoadingMessage": "An error occurred while loading a GeoRSS file. <p>If you entered the link manually, please verify that the link is correct.</p><p>This error may also indicate that the server does not support {{cors}}.  If this is your server, verify that CORS is enabled and enable it if it is not.  If you do not control the server, please contact the administrator of the server and ask them to enable CORS.  Or, contact the '{{appName}}' team by emailing {{email}} and ask us to add this server to the list of non-CORS-supporting servers that may be proxied by 'appName' itself. <p>If you did not enter this link manually, this error may indicate that the data source you're trying to add is temporarily unavailable or there is a problem with your internet connection.  Try adding the data source again, and if the problem persists, please report it by sending an email to {{email}}.",
      "unableToLoadItemTitle": "No GeoRSS available",
      "unableToLoadItemMessage": "The GeoRSS catalog item cannot be loaded because it was not configured with a `url`, or `geoRss` property."
    },
    "imageryLayer": {
      "intervalSupportErrorTitle": "Intervals not supported",
      "intervalSupportErrorMessage": "Sorry, {{typeName}} ({{type}}) catalog items cannot currently be made time-varying by specifying the \"intervals\" property.",
      "resolvingAvailability": "Resolving availability at a location...",
      "accessingBaseMapErrorTitle": "Error accessing base map",
      "accessingBaseMapErrorMessage": "An error occurred while attempting to download tiles for base map:<p><center>{{name}} </center></p> This may indicate that there is a problem with your internet connection, that the base map is temporarily unavailable, or that the base map is invalid.  Please select a different base map using the Map button in the top-right corner.  Further technical details may be found below.<br/><br/>",
      "accessingCatalogItemErrorTitle": "Error accessing catalogue item",
      "accessingCatalogItemErrorMessage": "An error occurred while attempting to download tiles for catalogue item:<p><center>{{name}}</center></p> This may indicate that there is a problem with your internet connection, that the catalogue item is temporarily unavailable, or that the catalogue item is invalid.  The catalogue item has been hidden from the map.  You may re-show it in the Now Viewing panel to try again.  Further technical details may be found below.<br/><br/>",
      "tileErrorTitle": "Tile Error",
      "tileErrorMessage": "The tile with the URL:\n{{url}}\n succeeded when loaded with XMLHttpRequest but failed multiple times when loaded directly by Cesium or Leaflet.\n This may indicate that the server is very sensitive to the request headers provided or is simply unreliable.",
      "tileErrorMessageII": "Got a 200 (OK) response from URL:\n{{url}}\nbut it could not be loaded as an image.",
      "unknownTileErrorTitle": "Unknown Tile Error",
      "unknownTileErrorMessage": "While accessing URL:\n{{url}}\nThis probably indicates one of the following:\n* The server hostname could not be resolved,\n* The server did not respond to the request, or\n* The server denied Cross-Origin Resource Sharing (CORS) access to this URL (See https://docs.terria.io/guide/connecting-to-data/cross-origin-resource-sharing/).",
      "unableToDisplayTitle": "Unable to display dataset",
      "unableToDisplayMessage": "{{name}} cannot be shown in 2D because it does not support the standard Web Mercator (EPSG:3857) projection. Please switch to 3D if it is supported on your system, update the dataset to support the projection, or use a different dataset.",
      "unableToShowLocTitle": "Unable to show at this location",
      "unableToShowLocMessage": "{{name}} cannot be shown at this location because the available capture times are unknown. The {{featureTimesProperty}} property was not found."
    },
    "invokeAnalyticsService": {
      "invocationFailedTitle": "Service invocation failed",
      "invocationFailedMessage": "An error occurred on the server while computing {{invocationName}}."
    },
    "ionImagery": {
      "name": "Cesium Ion Imagery"
    },
    "kml": {
      "name": "KML or KMZ",
      "dataSourceErrorMessage": "This data source does not have any details available.",
      "serviceErrorMessage": "This service does not have any details available.",
      "unexpectedTypeTitle": "Unexpected type of KML data",
      "unexpectedTypeMessage": "KmlCatalogItem.data is expected to be an XML Document, Blob, or File, but it was none of these. This may indicate a bug in {{appName}} or incorrect use of the {{appName}} API. If you believe it is a bug in {{appName}}, please report it by emailing {{email}}.",
      "errorLoadingTitle": "Error loading KML or KMZ",
      "errorLoadingMessage": "An error occurred while loading a KML or KMZ file.  This may indicate that the file is invalid or that it is not supported by {{appName}}. If you would like assistance or further information, please email us at {{email}}.",
      "unableToLoadItemTitle": "No KML available",
      "unableToLoadItemMessage": "The KML/KMZ catalog item cannot be loaded because it was not configured with a `url`, `kmlData` or `kmlString` property."
    },
    "magda": {
      "name": "MAGDA Distribution",
      "dataSourceErrorMessage": "This data source does not have any details available.",
      "serviceErrorMessage": "This service does not have any details available.",
      "distributionDesc": "Distribution Description",
      "idsNotSpecifiedTitle": "recordId must be specified",
      "idsNotSpecifiedMessage": "MagdaCatalogItem requires that recordId be specified.",
      "retrieveErrorTitle": "Error retrieving MAGDA record",
      "retrieveErrorMessage": "No distribution or dataset ID provided",
      "notCompatibleTitle": "No compatible distributions found",
      "notCompatibleMessageI": "The MAGDA dataset does not have a distribution with the ID {{distributionId}} or it does not have a supported format.",
      "notCompatibleMessageII": "The MAGDA dataset does not have any distributions with a supported format."
    },
    "mapboxMap": {
      "name": "Mapbox Map"
    },
    "mapboxVectorTile": {
      "name": "Mapbox Vector Tile"
    },
    "mapboxStyle": {
      "name": "Mapbox Style"
    },
    "senaps": {
      "name": "Senaps Locations",
      "retrieveErrorTitle": "Error processing Senaps Catalog Item",
      "generalErrorMessage": "Encountered an error processing Senaps data",
      "missingKeyErrorMessage": "A Senaps API Key should be added to the terriajs-server config using the appendParamToQueryString option",
      "locationHeadingFeatureInfo": "Location",
      "availableStreamsHeadingFeatureInfo": "Available Streams",
      "noStreamsMessageFeatureInfo": "No streams at this location.",
      "missingSenapsBaseUrl": "Senaps base url not provided. Have you logged in?"
    },
    "ogr": {
      "name": "Unknown / Converted to GeoJSON",
      "dataSourceErrorMessage": "This data source does not have any details available.",
      "serviceErrorMessage": "This service does not have any details available.",
      "legacyBrowserTitle": "Legacy browser not supported",
      "legacyBrowserMessage": "Sorry, your web browser does not support the \"FormData\" type, which is required by the '{{appName}}' conversion service.  We recommend you upgrade to the latest version of {{chrome}}, {{firefox}}, {{safari}} or {{internetExplorer}}.",
      "internetExplorer": "Internet Explorer 11",
      "chrome": "Google Chrome",
      "firefox": "Mozilla Firefox",
      "safari": "Apple Safari",
      "unsupportedFileTzpe": "Unsupported file type",
      "loadError": "The file size is greater than the {{maxConversionSizeMB}} MB limit of the {{appName}} conversion service",
      "invalidFile": "This may indicate that the file is invalid or that it is not supported by the {{appName}} conversion service.",
      "errorConvertingToGeoJsonTitle": "Error converting file to GeoJson",
      "errorConvertingToGeoJsonMessage": "An error occurred while attempting to convert this file to GeoJson. ",
      "emailUs": "If you would like assistance or further information, please email us at {{email}}"
    },
    "openStreetMap": {
      "name": "Open Street Map"
    },
    "placesLikeMe": {
      "regionsLikeThisName": "Regions like this",
      "regionsLikeThisDescription": "Identifies regions that are _most like_ a given region according to a given set of characteristics.",
      "regionTypeName": "Region Type",
      "regionTypeDescription": "The type of region to analyze.",
      "regionName": "Region",
      "regionDescription": "The region to analyze.  The analysis will determine which regions are most similar to this one.",
      "characteristics": "Characteristics",
      "characteristicsDescription": "The region characteristics to include in the analysis.",
      "name": "Places Like Me",
      "regioNotSelectedName": "Region not selected",
      "regioNotSelectedDescription": "You must select a Region.",
      "placesLike": "Places like {{regionName}}",
      "likenessesError": "The list of likenesses and the list of region codes do not contain the same number of elements."
    },
    "raiseError": {
      "errorTitle": "An error occurred",
      "errorMessage": "{{appName}}  experienced an error.  Please report this by emailing {{email}}. Details of the error are below."
    },
    "regionMapping": {
      "noDataForDate": "No data for the selected date.",
      "noDataForRegion": "No data for the selected region.",
      "outdatedBrowserTitle": "Outdated Web Browser",
      "outdatedBrowserMessage": "You are using a very old web browser that cannot display \"region mapped\" datasets such as this one.  Please upgrade to the latest version of Google Chrome, Mozilla Firefox, Microsoft Edge, Microsoft Internet Explorer 11, or Apple Safari as soon as possible.  Please contact us at {{email}} if you have any concerns.",
      "invalidServerTypeTitle": "Invalid serverType {{serverType}} in regionMapping.json",
      "invalidServerTypeMessage": "Expected serverType to be \"WMS\" or \"vector\" but got \"{{serverType}}\"",
      "notRecognised": "These region names were {{notRecognisedText}} ",
      "notRecognisedText": "not recognised",
      "moreThanOneValue": "These regions had {{moreThanOneValueText}}",
      "moreThanOneValueText": "more than one value",
      "msg": "Consult the {{link}} to see how to format the file.",
      "csvSpecification": "CSV-geo-au specification",
      "issuesLoadingTitle": "Issues loading {{name}}"
    },
    "feedback": {
      "thanksTitle": "Thank you for your feedback!",
      "thanksMessage": "Your feedback helps make {{appName}} better",
      "unableToSendTitle": "Unable to send feedback",
      "unableToSendMessage": "This is really embarrassing, but an error occurred while attempting to send your feedback.  Please email it to {{email}} instead."
    },
    "resultPending": {
      "name": "Result Pending"
    },
    "sensorObservationService": {
      "procedure": "Procedure",
      "property": "Property",
      "sos": "SOS",
      "alreadyLoadingTitle": "Data already loading",
      "alreadyLoadingMessage": "Your data is still loading. You will be able to change the display once it has loaded",
      "unknownError": "The server reported an unknown error.",
      "exceptionMessage": "The server reported an error: \n\n {{exceptionText}}",
      "missingBody": "The server responded with missing body.",
      "noFeatures": "There are no features matching your query.",
      "unknownFormat": "The server responded with an unknown feature format.",
      "noMatchingFeatures": "The Sensor Observation Service did not return any features matching your query."
    },
    "sdmxServerStratum": {
      "sdmxStructureLoadErrorTitle": "SDMX structure request failed",
      "loadDataErrorTitle": "Failed to load SDMX group",
      "loadDataErrorMessage": "The server has no dataflows"
    },
    "sdmxJsonDataflowStratum": {
      "loadDataErrorTitle": "Could not load SDMX dataflow",
      "loadDataErrorMessage": {
        "invalidResponse": "Invalid JSON object",
        "noDatastructure": "No data structures could be found for dataflow {{catalogItem.dataflowId}}",
        "noDataflow": "Dataflow {{catalogItem.dataflowId}} is invalid"
      }
    },
    "sdmxCatalogItem": {
      "viewBy": {
        "title": "View by",
        "time": "Time-series",
        "region": "Region"
      },
      "noData": "No data available",
      "loadDataErrorTitle": "Could not load SDMX CSV",
      "loadDataErrorMessage": "Invalid response from {{csvUrl}}"
    },
    "time": {
      "invalidDate": "Invalid Date",
      "invalidInitialTimeSource": "Invalid initialTimeSource specified in config file: {{initialTimeSource}}"
    },
    "shareData": {
      "generateErrorTitle": "Couldn't generate short URL.",
      "generateErrorMessage": "Something went wrong when trying to use the share data service to generate a short URL. If you believe it is a bug in {{appName}}, please report it by emailing {{email}}.",
      "expandErrorTitle": "Couldn't expand URL",
      "expandErrorMessage": "The share data service used to launch {{appName}} was not located. This may indicate an error in the link or that the service is unavailable at this time. If you believe it is a bug in {{appName}}, please report it by emailing {{email}}"
    },
    "socrataServer": {
      "name": "Socrata Server",
      "retrieveErrorMessage": "Couldn't retrieve packages from this Socrata server.<br/><br/>If you entered the URL manually, please double-check it.<br/><br/> Otherwise, if reloading doesn't fix it, please report the problem by sending an email to {{email}} with the technical details below.  Thank you!<br/><br/><pre> {{formatError}}</pre>",
      "description": "Description",
      "licence": "Licence",
      "attributes": "Attributes",
      "tags": "Tags"
    },
    "spatialDetailing": {
      "name": "Spatial Detailing",
      "description": "Predicts the characteristics of fine-grained regions by learning and exploiting correlations of coarse-grained data with Census characteristics.",
      "regionTypeToPredictName": "Region Type to Predict",
      "regionTypeToPredictDescription": "The type of region for which to predict characteristics.",
      "coarseDataRegionTypeName": "Coarse Data Region Type",
      "coarseDataRegionTypeDescription": "The type of region with which the coarse-grained input characteristics are associated.",
      "aggregationName": "Aggregation",
      "aggregationDescription": "Specifies how coarse region values were aggregated.  True if the value is the mean of the values across the region, or False if the value is the sum of the values across the region.",
      "aggregationTrueName": "Mean Aggregation",
      "aggregationTrueDescription": "Coarse region values are the mean of samples in the region.  For example, average household income.",
      "aggregationFalseName": "Sum Aggregation",
      "aggregationFalseDescription": "Coarse region values are the sum of samples in the region.  For example, total population.",
      "characteristicToPredictName": "Characteristic to Predict",
      "characteristicToPredictDescription": "The characteristic to predict for each region.",
      "spatialDetailingOf": "Spatial detailing of {{of}} at {{at}}",
      "wrongNumberOfElements": "The list of values and the list of region codes do not contain the same number of elements"
    },
    "tableData": {
      "unsupportedCharactersTitle": "Invalid characters in latitude and longitude columns",
      "unsupportedCharactersMessage": "Could not interpret latitude and longitude pair {{longitude}}, {{latitude}}",
      "bulkGeocoderInfoTitle": "Bulk Geocoder Information",
      "bulkGeocoderInfoMessage": "The CSV contains addresses, but {{number}} can't be located on the map: ",
      "bulkGeocoderInfo2Message": "{{nullAddresses}} addresses are missing from the CSV.",
      "bulkGeocoderErrorTitle": "Bulk Geocoder Error",
      "bulkGeocoderErrorMessage": "Unable to map addresses to lat-long coordinates, as an error occurred while retrieving address coordinates. Please check your internet connection or try again later."
    },
    "terrainCatalog": {
      "notSupportedErrorTitle": "Not supported in 2D",
      "notSupportedErrorMessage": "{{name}} cannot be shown in the 2D view. Switch to 3D and try again"
    },
    "terria": {
      "proxyableDomainsDeprecation": "`proxyableDomainsUrl` is no longer supported in v8",
      "initErrorTitle": "Failed to initialize services",
      "initErrorMessage": "A problem occurred with the Terria server. This may cause some layers or the conversion service to be unavailable.",
      "urlLoadErrorTitle": "Problem loading URL",
      "urlLoadErrorMessage": "A problem occurred while initialising Terria with URL parameters.",
      "loadingInitSourceErrorTitle": "Error loading initialization source",
      "loadingInitSourceErrorMessage": "Could not load initialization information from {{fragment}} because no initFragmentPaths are defined.",
      "loadingInitSourceError2Message": "An error occurred while loading initialization information from {{loadSource}}.  This may indicate that you followed an invalid link or that there is a problem with your Internet connection.",
      "disclaimer": "Disclaimer",
      "buttonTitleConfirm": "I Agree"
    },
    "terriaJSONcatalog": {
      "name": "Terria JSON Catalog Function",
      "misconfiguredErrorTitle": "Misconfigured init file",
      "misconfiguredErrorMessage": "Service not configured for TerriaJsonCatalogFunction HTTP 202.",
      "misconfiguredError2Message": "HTTP 202 configuration {{url}} not present in response {{xhr}}",
      "serviceResponseErrorTitle": "Service response not JSON string",
      "serviceResponseErrorMessage": "TerriaJsonCatalogFunction was supposed to receive a JSON string, received {{xhr}}",
      "requestFailedTitle": "Request Failed",
      "requestFailedMessage": "Request failed with status code {{status}}.",
      "asyncResultDescription": "This is the result of invoking the {{name}} process or service at {{timestamp}} with the input parameters below.",
      "loadingInitSourceErrorTitle": "Error loading initialization source",
      "loadingInitSourceErrorMessage": "Error loading initialization source {{fragment}} because no initFragmentPaths are defined.",
      "loadingInitSourceError2Message": "An error occurred while loading initialization information from {{loadSource}}. This may indicate that you followed an invalid link or that there is a problem with your Internet connection.",
      "disclaimer": "Disclaimer",
      "buttonTitleConfirm": "I Agree"
    },
    "thredds": {
      "nameGroup": "THREDDS Catalog Group"
    },
    "threddsItem": {
      "name": "THREDDS Item Reference"
    },
    "urlTemplateMapServer": {
      "name": "URL Template Map Server"
    },
    "userDrawing": {
      "devError": "Terria instance is required.",
      "messageHeader": "Draw on Map",
      "pointEntities": "Points",
      "otherEntities": "Lines and polygons",
      "line": "Line",
      "firstPoint": "First Point",
      "btnCancel": "Cancel",
      "btnDone": "Done",
      "clickToAddFirstPoint": "Click to add a point",
      "clickToAddAnotherPoint": "Click to add another point",
      "anotherPoint": "Another Point",
      "userPolygon": "User polygon"
    },
    "webFeatureServiceCatalogGroup": {
      "wfsServer": "Web Feature Service (WFS) Server",
      "invalidWFSServerTitle": "Invalid WFS server",
      "invalidWFSServerMessage": "An error occurred while invoking GetCapabilities on the WFS server.  The server's response does not appear to be a valid GetCapabilities document. <p>If you entered the link manually, please verify that the link is correct.</p> <p>If you did not enter this link manually, this error may indicate that the group you opened is temporarily unavailable or there is a problem with your internet connection. Try opening the group again, and if the problem persists, please report it by sending an email to {{email}}.</p>",
      "groupNotAvailableTitle": "Group is not available",
      "groupNotAvailableMessage": "An error occurred while invoking GetCapabilities on the WFS server. <p>If you entered the link manually, please verify that the link is correct.</p> <p>This error may also indicate that the server does not support <a href=\"http://enable-cors.org/\" target=\"_blank\">CORS</a>.  If this is your server, verify that CORS is enabled and enable it if it is not.  If you do not control the server, please contact the administrator of the server and ask them to enable CORS.  Or, contact the '{{appName}}' Map team by emailing {{email}} and ask us to add this server to the list of non-CORS-supporting servers that may be proxied by '{{appName}}' itself.</p> <p>If you did not enter this link manually, this error may indicate that the group you opened is temporarily unavailable or there is a problem with your internet connection. Try opening the group again, and if the problem persists, please report it by sending an email to {{email}}.</p>",
      "abstract": "Web Feature Service Description",
      "accessConstraints": "Web Feature Service Access Constraints",
      "fees": "Web Feature Service Fees"
    },
    "webFeatureServiceCatalogItem": {
      "wfs": "Web Feature Service (WFS)",
      "dataDescription": "Data Description",
      "abstract": "Web Feature Service Description",
      "serviceDescription": "Service Description",
      "metadataUrls": "Metadata Links",
      "accessConstraints": "Access Constraints",
      "serviceContact": "Service Contact",
      "getCapabilitiesUrl": "GetCapabilities URL",
      "noLayerFoundTitle": "No layer found",
      "noLayerFoundMessage": "The WFS dataset '{{name}}' has no layers matching '{{typeNames}}'. {{suggested}} {{line}}{{line}}Either the catalog file has been set up incorrectly, or the WFS server has changed.{{line}}{{line}}Please report this error by sending an email to {{email}}.",
      "missingDataTitle": "Missing data",
      "missingDataMessage": "The WFS dataset '{{name}}' did not return any data.{{line}}{{line}}Either the catalog file has been set up incorrectly, or the server address has changed.{{line}}{{line}}Please report this error by emailing {{email}}.",
      "missingUrlTitle": "Unable to load GetCapabilities",
      "missingUrlMessage": "Could not load the Web Feature Service (WFS) GetCapabilities document because the catalog item does not have a `url`.",
      "reachedMaxFeatureLimit": "Warning: This layer has reached the WFS feature limit ({{maxFeatures}})"
    },
    "webMapServiceCatalogGroup": {
      "wmsServer": "Web Map Service (WMS) Server",
      "invalidWMSServerTitle": "Invalid WMS server",
      "invalidWMSServerMessage": "An error occurred while invoking GetCapabilities on the WMS server. The server's response does not appear to be a valid GetCapabilities document. <p>If you entered the link manually, please verify that the link is correct.</p> <p>If you did not enter this link manually, this error may indicate that the group you opened is temporarily unavailable or there is a problem with your internet connection.  Try opening the group again, and if the problem persists, please report it by sending an email to {{email}}.</p>",
      "groupNotAvailableTitle": "Group is not available",
      "groupNotAvailableMessage": "An error occurred while invoking GetCapabilities on the WMS server. <p>If you entered the link manually, please verify that the link is correct.</p> <p>This error may also indicate that the server does not support <a href=\"http://enable-cors.org/\" target=\"_blank\">CORS</a>.  If this is your server, verify that CORS is enabled and enable it if it is not.  If you do not control the server, please contact the administrator of the server and ask them to enable CORS.  Or, contact the '{{appName}}' Map team by emailing {{email}} and ask us to add this server to the list of non-CORS-supporting servers that may be proxied by '{{appName}}' itself.</p> <p>If you did not enter this link manually, this error may indicate that the group you opened is temporarily unavailable or there is a problem with your internet connection. Try opening the group again, and if the problem persists, please report it by sending an email to {{email}}.</p>",
      "missingUrlTitle": "Unable to load GetCapabilities",
      "missingUrlMessage": "Could not load the Web Map Service (WMS) GetCapabilities document because the catalog item does not have a `url`.",
      "abstract": "Web Map Service Description",
      "accessConstraints": "Web Map Service Access Constraints",
      "fees": "Web Map Service Fees"
    },
    "webMapServiceCatalogItem": {
      "wms": "Web Map Service (WMS)",
      "dataDescription": "Data Description",
      "serviceDescription": "Service Description",
      "metadataUrls": "Metadata Links",
      "accessConstraints": "Access Constraints",
      "serviceContact": "Service Contact",
      "getCapabilitiesUrl": "GetCapabilities URL",
      "defaultStyleLabel": "Default style",
      "noLayerFoundTitle": "No layer found",
      "noLayerFoundMessage": "The WMS dataset '{{name}}' has no layers matching '{{layers}}'. {{suggested}} {{line}}{{line}}Either the catalog file has been set up incorrectly, or the WMS server has changed.{{line}}{{line}}Please report this error by sending an email to {{email}}.",
      "datasetScaleErrorTitle": "Dataset will not be shown at this scale",
      "datasetScaleErrorMessage": "The {{name}} dataset will not be shown when zoomed in this close to the map because the data custodian has indicated that the data is not intended or suitable for display at this scale.  Click the dataset's Info button on the Now Viewing tab for more information about the dataset and the data custodian.",
      "badlyFormatedTitle": "Badly formatted periodicity",
      "badlyFormatedMessage": "The '{{name}}' dataset has a badly formed periodicity, '{{isoSegments}}'. Click the dataset's Info button for more information about the dataset and the data custodian.",
      "missingDataTitle": "Missing data",
      "missingDataMessage": "The WMS dataset '{{name}}' did not return any data.{{line}}{{line}}Either the catalog file has been set up incorrectly, or the server address has changed.{{line}}{{line}}Please report this error by emailing {{email}}.",
      "missingUrlTitle": "Unable to load GetCapabilities",
      "missingUrlMessage": "Could not load the Web Map Service (WMS) GetCapabilities document because the catalog item does not have a `url`."
    },
    "webMapTileServiceCatalogGroup": {
      "wmtsServer": "Web Map Tile Service (WMTS) Server",
      "invalidWMTSServerTitle": "Invalid WMTS server",
      "invalidWMTSServerMessage": "An error occurred while invoking GetCapabilities on the WMTS server. The server's response does not appear to be a valid GetCapabilities document. <p>If you entered the link manually, please verify that the link is correct.</p> <p>If you did not enter this link manually, this error may indicate that the group you opened is temporarily unavailable or there is a problem with your internet connection.  Try opening the group again, and if the problem persists, please report it by sending an email to {{email}}.</p>",
      "groupNotAvailableTitle": "Group is not available",
      "groupNotAvailableMessage": "An error occurred while invoking GetCapabilities on the WMTS server. <p>If you entered the link manually, please verify that the link is correct.</p> <p>This error may also indicate that the server does not support <a href=\"http://enable-cors.org/\" target=\"_blank\">CORS</a>.  If this is your server, verify that CORS is enabled and enable it if it is not.  If you do not control the server, please contact the administrator of the server and ask them to enable CORS.  Or, contact the '{{appName}}' Map team by emailing {{email}} and ask us to add this server to the list of non-CORS-supporting servers that may be proxied by '{{appName}}' itself.</p> <p>If you did not enter this link manually, this error may indicate that the group you opened is temporarily unavailable or there is a problem with your internet connection. Try opening the group again, and if the problem persists, please report it by sending an email to {{email}}.</p>",
      "abstract": "Web Map Service Description",
      "accessConstraints": "Web Map Service Access Constraints",
      "fees": "Web Map Service Fees",
      "invalidCapabilitiesTitle": "Invalid GetCapabilities",
      "invalidCapabilitiesMessage": "The URL {{url}} was retrieved successfully but it does not appear to be a valid Web Map Tile Service (WMTS) GetCapabilities document. \n\nEither the catalog file has been set up incorrectly, or the server address has changed."
    },
    "webMapTileServiceCatalogItem": {
      "wmts": "Web Map Tile Service (WMTS)",
      "dataDescription": "Data Description",
      "serviceDescription": "Service Description",
      "accessConstraints": "Access Constraints",
      "fees": "Web Map Tile Service Fees",
      "serviceContact": "Service Contact",
      "getCapabilitiesUrl": "GetCapabilities URL",
      "missingUrlTitle": "Unable to load GetCapabilities",
      "missingUrlMessage": "Could not load the Web Map Tile Service (WMTS) GetCapabilities document because the catalog item does not have a `url`.",
      "noUsableTileMatrixTitle": "Warning",
      "noUsableTileMatrixMessage": "This WMTS layer has no Web Mercator tile matrix set - it may not display correctly"
    },
    "webProcessingService": {
      "wps": "Web Processing Service (WPS)",
      "invalidWPSServerTitle": "Invalid WPS server",
      "invalidWPSServerMessage": "An error occurred while invoking {{endpoint}} on the WPS server for process name {{name}}. The server's response does not appear to be a valid {{endpoint}} document. <p>This error may also indicate that the processing server you specified is temporarily unavailable or there is a problem with your internet connection.  Try opening the processing server again, and if the problem persists, please report it by sending an email to {{email}}.</p>",
      "processDescriptionErrorTitle": "Process does not have a process description",
      "processDescriptionErrorMessage": "The WPS DescribeProcess for this process does not include a ProcessDescription.",
      "processInputErrorTitle": "Process does not have any inputs",
      "processInputErrorMessage": "This WPS process does not specify any inputs.",
      "unsupportedParameterErrorTitle": "Unsupported parameter type",
      "unsupportedParameterErrorMessage": "The parameter {{identifier}} is not a supported type of parameter.",
      "invalidResponseErrorTitle": "Invalid WPS server response",
      "invalidResponseErrorMessage": "An error occurred while accessing the status location on the WPS server for process name {{name}}.  The server's response does not appear to be a valid ExecuteResponse document. <p>This error may also indicate that the processing server you specified is temporarily unavailable or there is a problem with your internet connection.  If the problem persists, please report it by sending an email to {{email}}.</p>",
      "invalidResponseError2Title": "Invalid response from WPS server",
      "invalidResponseError2Message": "The response from the WPS server does not include a Status element.",
      "failureReasonUnknowError": "The reason for failure is unknown.",
      "asyncShortReportFailed": "Web Processing Service invocation failed.  More details are available on the Info panel.",
      "errorDetails": "Error Details",
      "resultPendingDescription": "This is the result of invoking the {{name}} process or service at {{timestamp}} with the input parameters below.",
      "regionTypeDescription": "The type of region to analyze.",
      "regionTypeName": "Region Type",
      "regionParameterName": "Region Parameter",
      "wpsServer": "Web Processing Service (WPS) Server",
      "wpsResult": "Web Processing Service Result"
    },
    "wfsFeatures": {
      "featuresGroup": "Group of features in a Web Feature Service (WFS) Server",
      "queryErrorTitle": "Error querying WFS server",
      "queryErrorMessage": "An error occurred while invoking GetFeature on the WFS server. The server's response does not appear to be a valid GeoJSON document. <p>If you entered the link manually, please verify that the link is correct.</p><p>If you did not enter this link manually, this error may indicate that the group you opened is temporarily unavailable or there is a problem with your internet connection.  Try opening the group again, and if the problem persists, please report it by sending an email to {{email}}.</p>",
      "groupNotAvailableTitle": "Group is not available",
      "groupNotAvailableMessage": "An error occurred while invoking GetFeature on the WFS server. <p>If you entered the link manually, please verify that the link is correct.</p><p>This error may also indicate that the server does not support <a href=\"http://enable-cors.org/\" target=\"_blank\">CORS</a>.  If this is your server, verify that CORS is enabled and enable it if it is not. If you do not control the server, please contact the administrator of the server and ask them to enable CORS.  Or, contact the '{{appName}}' Map team by emailing {{email}} and ask us to add this server to the list of non-CORS-supporting servers that may be proxied by '{{appName}}' itself.</p><p>If you did not enter this link manually, this error may indicate that the group you opened is temporarily unavailable or there is a problem with your internet connection.  Try opening the group again, and if the problem persists, please report it by sending an email to {{email}}.</p>"
    },
    "commonModelErrors": {
      "3dTypeIn2dMode": "**Note:** This dataset can not be displayed in the 2D viewer. Switch to one of the 3D map modes.",
      "datasetScaleErrorTitle": "Dataset will not be shown at this scale",
      "datasetScaleErrorMessage": "The {{name}} dataset will not be shown when zoomed in this close to the map because the data custodian has indicated that the data is not intended or suitable for display at this scale.  Click the dataset's Info button on the Now Viewing tab for more information about the dataset and the data custodian."
    }
  },
  "deltaTool": {
    "titlePrefix": "Change Detection",
    "description": "This tool visualizes the difference between imagery captured at two discrete points in time.",
    "pickLocation": "To view available imagery, please select your location of interest on the map opposite.",
    "cancelBtn": "Cancel",
    "generateDeltaBtn": "Generate Difference Map",
    "selectedLocation": "Selected Location",
    "primaryImage": "Primary Image",
    "secondaryImage": "Secondary Image",
    "pickerMessage": {
      "pickFirst": "Select a point by clicking on the map",
      "pickAnother": "Click another point to change the selection",
      "pickError": "Error when trying to resolve imagery at location! Please select a point again by clicking on the map."
    },
    "catalogItem": {
      "description": "This layer visualizes the difference between imagery captured at two discrete points in time"
    },
    "loadingError": {
      "title": "Error loading Delta Tool",
      "message": "An error occurred while trying to load the delta tool from the server. Please try again."
    }
  },
  "term": {
    "missingContent": "missing content"
  },
<<<<<<< HEAD
  "mapNavigation": {
    "additionalTools": "Additional tools",
    "additionalToolsTitle": "Open additional tools"
=======
  "itemSearchTool": {
    "title": "Search {{itemName}}",
    "loading": "Loading search parameters",
    "loadError": "Error loading search parameters. Check console for detailed errors.",
    "noParameters": "No searchable parameters found",
    "searching": "Searching",
    "searchError": "Search failed. Check console for detailed errors.",
    "numericParameter": {
      "minimum": "Minimum",
      "maximum": "Maximum"
    },
    "searchBtnText": "Search",
    "resetBtnText": "Clear input",
    "backBtnText": "Search again",
    "resultsCount": "{{count}} match found",
    "resultsCount_plural": "{{count}} matches found",
    "actions": {
      "highlightAll": "Highlight all",
      "showMatchingOnly": "Show matching only"
    }
  },
  "indexedItemSearchProvider": {
    "missingOptionIndexRootUrl": "Option `indexRootUrl` is missing in the item's search configuration.",
    "errorParsingIndexRoot": "Error parsing indexRoot file: {{indexRootUrl}}."
  },
  "pedestrianMode": {
    "toolButtonTitle": "Pedestrian Mode",
    "dropPedestrianTooltipMessage": "<b>Left click</b> to select drop location<br /><b>Right click / Esc</b> to cancel",
    "controls": {
      "title": "Controls"
    }
>>>>>>> ef8c7c22
  }
}<|MERGE_RESOLUTION|>--- conflicted
+++ resolved
@@ -1461,11 +1461,10 @@
   "term": {
     "missingContent": "missing content"
   },
-<<<<<<< HEAD
   "mapNavigation": {
     "additionalTools": "Additional tools",
     "additionalToolsTitle": "Open additional tools"
-=======
+  },
   "itemSearchTool": {
     "title": "Search {{itemName}}",
     "loading": "Loading search parameters",
@@ -1497,6 +1496,5 @@
     "controls": {
       "title": "Controls"
     }
->>>>>>> ef8c7c22
   }
 }