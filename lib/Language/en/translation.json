{
  "general": {
    "close": "Close",
    "open": "Open",
    "prev": "Prev",
    "next": "Next",
    "skip": "Skip"
  },
  "measure": {
    "measureTool": "Measure Tool",
    "measureToolTitle": "Line Measure",
    "measureDistance": "Measure distance between locations"
  },
  "location": {
    "errorGettingLocation": "Error getting location",
    "browserCannotProvide": "Your browser cannot provide your location.",
    "myLocation": "My Location",
    "location": "Location",
    "originError": "Your browser can only provide your location when using https. You may be able to use {{secureUrl}} instead.",
    "centreMap": "Centre map at your current location"
  },
  "splitterTool": {
    "toggleSplitterToolTitle": "Compare",
    "toggleSplitterTool": "Enable side-by-side comparison between two different sets of data",
    "title": "Drag left or right to adjust views",
    "workbench": {
      "goleftTitle": "Show on the left side",
      "goleft": "Left",
      "bothTitle": "Show on both sides",
      "both": "Both",
      "gorightTitle": "Show on the right side",
      "goright": "Right",
      "copyName": "{{name}} (copy)"
    }
  },
  "zoomCotrol": {
    "zoomIn": "Zoom in",
    "zoomReset": "Reset zoom",
    "zoomOut": "Zoom out"
  },
  "compass": {
    "description": "Drag outer ring: rotate view.\nDrag inner gyroscope: free orbit.\nDouble-click: reset view.\nTIP: You can also free orbit by holding the CTRL key and dragging the map.",
    "title": "Click and drag to rotate the camera"
  },
  "AR": {
    "title": "Experimental Feature: Augmented Reality",
    "experimentalFeatureMessage": "Augmented Reality mode is currently in beta. This mode is only designed for use on the latest high end mobile devices. <br /><br />WARNING: This mode can consume a lot of data, please be mindful of data usage charges from your network provider. <br /><br />The accuracy of this mode depends on the accuracy of your mobile devices internal compass.",
    "confirmText": "Got it",
    "manualAlignmentTitle": "Manual Alignment",
    "manualAlignmentMessage": "Align your mobile device so that it corresponds with the maps current alignment, then click the blinking compass. If no landmarks to align with are currently visible on the map, you can move the map using drag and pinch actions until a recognisable landmark is visible before aligning the device with the map. <br /><div>{{img}}</div> <br />Tip: The sun or moon are often good landmarks to align with if you are in a location you aren't familiar with (be careful not to look at the sun - it can hurt your eyes).",
    "resetAlignmentTitle": "Reset Alignment",
    "resetAlignmentMessage": "Resetting to compass alignment. If the alignment doesn't match the real world try waving your device in a figure 8 motion to recalibrate device. This can be done at any time.<br /> <br />Avoid locations with magnetic fields or metal objects as these may disorient the devices compass.",
    "arTool": "augmented reality tool",
    "btnHover": "toggle hover height",
    "btnRealign": "toggle manual alignment",
    "btnResetRealign": "reset compass alignment"
  },
  "legend": {
    "lat": "Lat",
    "lon": "Lon",
    "zone": "ZONE",
    "e": "E",
    "n": "N",
    "elev": "Elev"
  },
  "share": {
    "browserPrint": "For better printed results, please use {{appName}}'s Print button instead of your web browser's print feature.",
    "shortLinkShortening": "Shortening...",
    "shortLinkError": "An error occurred while attempting to shorten the URL.  Please check your internet connection and try again.",
    "localDataNote": "<0><0>Note:</0></0><1>The following data sources will NOT be shared because they include data from this local system. To share these data sources, publish their data on a web server and <2>add them using a url</2>.</1>",
    "generatingUrl": "Generating share URL...",
    "printTitle": "Print Map",
    "printExplanation": "Open a printable version of this map.",
    "printButton": "Print",
    "printViewButton": "Show Print View",
    "creatingPrintView": "Creating print view...",
    "btnAdvanced": "Advanced options",
    "embedTitle": "To embed, copy this code to embed this map into an HTML page:",
    "shortenUsingService": "Shorten the share URL using a web service",
    "btnCatalogShareText": "Share",
    "btnMapShareText": "Share / Print",
    "btnCatalogShareTitle": "Share your catalogue with others",
    "btnMapShareTitle": "Share your map with others"
  },
  "countDatasets": {
    "btnText": "Start",
    "loadError": "failed to load.",
    "countingMessage": "Counting, please wait...",
    "totals": "<div>The catalog contains {{items}} items in {{groups}} groups.</div>",
    "subTotals": "<div> {{name}}: {{items}} items / {{groups}} groups</div>",
    "recount": "Recount",
    "title": "Count Datasets",
    "btnCount": "Count datasets"
  },
  "toolsPanel": {
    "btnText": "Tool",
    "btnTitle": "Advanced toolbox"
  },
  "settingPanel": {
    "none": "(None)",
    "viewerModeLabels": {
      "CesiumTerrain": "3D Terrain",
      "CesiumEllipsoid": "3D Smooth",
      "Leaflet": "2D"
    },
    "qualityLabels": {
      "maximumPerformance": "Maximum performance, lower quality",
      "balancedPerformance": "Balanced performance & quality",
      "lowerPerformance": "Maximum quality, lower performance"
    },
    "nativeResolutionLabel": "Press to stop using {{resolution1}} resolution and start using {{resolution2}} resolution",
    "native": "native",
    "screen": "screen",
    "btnTitle": "Change view",
    "btnText": "Map Settings",
    "mapView": "Map View",
    "baseMap": "Base Map",
    "imageOptimisation": "Image Optimisation",
    "nativeResolutionHeader": "Use native device resolution",
    "mapQuality": "Raster Map Quality:",
    "qualityLabel": "Quality",
    "performanceLabel": "Performance"
  },
  "feedback": {
    "feedbackPreamble": "We would love to hear from you!",
    "title": "Feedback",
    "close": "close feedback",
    "yourName": "Your name (optional)",
    "email": "Email address (optional)<br/><2>We can't follow up without it!</2>",
    "commentQuestion": "Comment or question",
    "shareWithDevelopers": "Share my map view with {{appName}} developers",
    "captionText": "This helps us to troubleshoot issues by letting us see what you're seeing",
    "cancel": "Cancel",
    "sending": "Sending...",
    "send": "Send",
    "feedbackBtnText": "Give Feedback"
  },
  "helpMenu": {
    "btnText": "Help",
    "btnTitle": "get help",
    "helpMenuHeader": "What would you like to do?",
    "helpMenuOpenWelcome": "Show welcome message",
    "helpMenuSatelliteGuideTitle": "View satellite imagery guide",
    "helpMenuMoreHelpTitle": "More help",
    "done": "DONE",
    "next": "NEXT"
  },
  "sui": {
    "notifications": {
      "title": "This map contains a story",
      "message": "Would you like to view it now?",
      "confirmText": "Yes",
      "denyText": "Maybe later"
    },
    "showWorkbench": "Show Workbench",
    "hideWorkbench": "Hide Workbench"
  },
  "featureInfo": {
    "catalogItem": {
      "moreThanMax": "More than {{maximum}} {{catalogItemName}} features were found.",
      "featuresFound": "{{featCount}} {catalogItemName} features were found.",
      "featureInfoShown": "The first {{maximum}} are shown below."
    },
    "download": "Download this Table",
    "pickLocation": "Pick Location",
    "clickMap": "Click on the map to learn more about a location",
    "noDataAvailable": "No data is available here - try another location.",
    "clickToAddData": "Click '$t(addData.addDataBtnText)' to add data to the map.",
    "userSelection": "User Selection",
    "panelHeading": "Feature Information",
    "btnCloseFeature": "Close data panel",
    "satelliteSuggestionBtn": "Show {{catalogItemName}} at this location",
    "locationMarker": "Location Marker",
    "noInfoAvailable": "No information available",
    "siteData": "Site Data",
    "latLon": "Lat / Lon "
  },
  "welcomeMessage": {
    "title": "Spatial data made <2>easy.</2>",
    "WelcomeMessage": "Access rich spatial data from multiple data sources, all from one convenient location.",
    "WelcomeMessagePrimaryBtn": "Explore Data",
    "WelcomeMessageSecondaryBtn": "Take a tour",
    "WelcomeMessageDissmissText": "Don't show me this again"
  },
  "story": {
    "viewStory": "view",
    "view": "View",
    "editStory": "edit",
    "edit": "Edit",
    "recaptureStory": "re-capture",
    "recapture": "Recapture",
    "deleteStory": "delete",
    "delete": "Delete",
    "untitledScene": "untitled scene",
    "doesNotExist": "Story does not exist",
    "message": "<2>This is your story editor</2><1>Create and share interactive stories directly from your map<1><0><0></0>Getting Started </0></1></1>",
    "removeAllStories": "Remove All",
    "preview": "preview stories",
    "play": "Play Story",
    "captureSceneTitle": "capture current scene",
    "captureScene": "Capture Scene",
    "editor": {
      "placeholder": "Enter a title here",
      "cancelBtn": "cancel",
      "cancelEditing": "Cancel",
      "saveBtn": "save",
      "saveStory": "Save"
    },
    "locationBtn": "center scene",
    "exitBtn": "exit story",
    "previousBtn": "go to previous scene",
    "untitled": "untitled scene",
    "navBtn": "go to story {{title}}",
    "nextBtn": "go to next scene",
    "navBtnMobile": "go to story {{title}}",
    "promptHtml1": "<0>You can view and create stories at any time by clicking here.</0>",
    "promptHtml2": "<0><0>INTRODUCING</0><1>Data Stories</1><2>Create and share interactive stories directly from your map.</2></0>",
    "story": "Story",
    "dismissText": "Got it, thanks!",
    "mobileViewStory": "View Stories {{storiesLength}}"
  },
  "satelliteGuidance": {
    "menuTitle": "You can access map guides at any time by looking in the <0>help menu</0>.",
    "dismissText": "Got it, thanks!",
    "titleI": "Satellite Imagery: How do I…?",
    "bodyI": "A super-quick guide to getting the most out of historical satellite imagery.",
    "prevI": "No thanks",
    "nextI": "View guide",
    "titleII": "Where is my satellite imagery?",
    "bodyII": "You may need to adjust your zoom level to make satellite imagery visible on the map.",
    "titleIII": "Loading historical imagery",
    "bodyIII": "In your data workbench, click on the capture date dropdown and select from available times to load historical imagery.",
    "titleIV": "Filtering imagery by location",
    "bodyIV": "Satellite imagery may not always be available at your preferred time and location. If you only want to view imagery for a particular location, click ‘filter by location’ in your data workbench.",
    "titleV": "How do I view false-colour imagery?",
    "bodyV": "You can apply a range of styles, such as false-colour, to satellite imagery by clicking on the styles dropdown in your data workbench."
  },
  "addData": {
    "addDataBtnText": "Explore map data",
    "btnHide": "Hide",
    "load": "Load local/web data",
    "closeDataPanel": "Close data panel",
    "done": "Done",
    "myData": "My Data",
    "dataCatalogue": "Data Catalogue",
    "searchPlaceholderWhole": "Search whole catalogue",
    "searchPlaceholder": "Search the catalogue",
    "localAdd": "Add local file",
    "localFileType": "<0>Step 1:</0> Select file type (optional)",
    "localFile": "<0>Step 2:</0> Select file",
    "webAdd": "Add web data",
    "webFileType": "<0>Step 1:</0> Select file type (optional)",
    "webFile": "<0>Step 2:</0> Enter the URL of the data file or web service",
    "urlInputBtn": "Add",
    "browse": "Browse...",
    "localTitle": "Add Local Data",
    "webTitle": "Add Web Data",
    "dragDrop": "Drag and Drop",
    "infoText": "<0>Drag and drop a file here to view it locally on the map</0><1>(it won’t be saved or uploaded to the internet)</1>",
    "back": "Back",
    "note": "<0>Note: </0>Data added in this way is not saved or made visible to others."
  },
  "search": {
    "resultsLabel": "Search Results",
    "done": "Done",
    "data": "Data",
    "searchInDataCatalog": "Search <1>'{{locationSearchText}}'</1> in the Data Catalogue",
    "search": "Search '{{searchText}}' in the Data Catalogue",
    "viewLess": "View less {{name}} results",
    "viewMore": "View more {{name}} results",
    "placeholder": "Search for locations",
    "searchCatalogue": "Search the catalogue"
  },
  "mobile": {
    "toggleNavigation": "toggle navigation"
  },
<<<<<<< HEAD
  "preview" : {
    "doesNotContainGeospatialData" : "This file does not contain geospatial data.",
    "selectToPreview" : "<0>Select a dataset to see a preview </0><1>- OR -</1><2>Go to the map</2>",
    "loading" : "PREVIEW LOADING...",
    "preview" : "{{appName}} preview",
    "noPreviewAvailable" : "NO PREVIEW AVAILABLE",
    "dataPreviewLoading" : "DATA PREVIEW LOADING...",
    "dataPreview" : "DATA PREVIEW",
    "dataPreviewError" : "DATA PREVIEW ERROR",
    "removeFromMap" : "Remove from the map",
    "addToMap" : "Add to the map",
    "disclaimer" : "Disclaimer",
    "dataDescription" : "Data Description",
    "datasetDescription" : "Dataset Description",
    "serviceDescription" : "Service Description",
    "resourceDescription" : "Resource Description",
    "licence" : "Licence",
    "accessConstraints" : "Access Constraints",
    "fees" : "Fees",
    "author" : "Author",
    "contact" : "Contact",
    "created" : "Created",
    "modified" : "Modified",
    "updateFrequency" : "Update Frequency",
    "dataCustodian" : "Data Custodian",
    "mayBeExperiencingIssues" : "<0>This dataset may currently be experiencing issues</0>"
=======
  "preview": {
    "doesNotContainGeospatialData": "This file does not contain geospatial data.",
    "selectToPreview": "<0>Select a dataset to see a preview </0><1>- OR -</1><2>Go to the map</2>",
    "loading": "PREVIEW LOADING...",
    "preview": "{{appName}} preview",
    "noPreviewAvailable": "NO PREVIEW AVAILABLE",
    "dataPreviewLoading": "DATA PREVIEW LOADING...",
    "dataPreview": "DATA PREVIEW",
    "dataPreviewError": "DATA PREVIEW ERROR",
    "removeFromMap": "Remove from the map",
    "addToMap": "Add to the map",
    "disclaimer": "Disclaimer",
    "dataDescription": "Data Description",
    "datasetDescription": "Dataset Description",
    "serviceDescription": "Service Description",
    "resourceDescription": "Resource Description",
    "licence": "Licence",
    "accessConstraints": "Access Constraints",
    "author": "Author",
    "contact": "Contact",
    "created": "Created",
    "modified": "Modified",
    "updateFrequency": "Update Frequency",
    "dataCustodian": "Data Custodian",
    "mayBeExperiencingIssues": "<0>This dataset may currently be experiencing issues</0>"
>>>>>>> 4fd83892
  },
  "description": {
    "name": "Description",
    "dataLocal": "This file only exists in your browser. To share it, you must load it onto a public web server.",
    "dataNotLocal": "Please contact the provider of this data for more information, including information about usage rights and constraints.",
    "wms": "This is a <1>WMS service</1>, which generates map images on request. It can be used in GIS software with this URL:",
    "wfs": "This is a <1>WFS service</1>, which transfers raw spatial data on request. It can be used in GIS software with this URL:",
    "layerName": "Layer name",
    "typeName": "Type name",
    "metadataUrl": "Metadata URL",
    "dataUrl": "Data URL",
    "useLinkBelow": "Use the link below to download the data. See the {{link}} for more information on customising URL query parameters.",
    "downloadInFormat": "Download the currently selected data in {{format}} format",
    "downloadNotSupported": "Unfortunately your browser does not support the functionality needed to download this data as a file. Please use Chrome, Firefox or Safari to download this data.",
    "useTheLinkToDownload": "Use the link below to download the data directly.",
    "downloadData": "Download Data",
    "dataSourceDetails": "Data Source Details",
    "dataServiceDetails": "Data Service Details",
    "dataCustodian": "Data Custodian"
  },
  "workbench": {
    "colorScaleRangeTitle": "Invalid color scale range",
    "colorScaleRangeMin": "The minimum value must be a number.",
    "colorScaleRangeMax": "The maximum value must be a number.",
    "colorScaleRangeMinSmallerThanMax": "The minimum value of the color scale range must be less than the maximum value.",
    "colorScaleRange": "Color Scale Range",
    "rangeMax": "Maximum:",
    "rangeMin": "Minimum:",
    "colorScaleUpdateRange": "Update Range",
    "displayPercent": "Display as a percentage of regional total",
    "opacity": "Opacity: {{opacity}} %",
    "zoomToTitle": "Zoom to extent",
    "zoomTo": "Ideal Zoom",
    "openFeatureTitle": "Zoom to data",
    "openFeature": "Zoom to",
    "previewItemTitle": "About this data",
    "showMoreActionsTitle": "Show more actions",
    "previewItem": "About Data",
    "splitItemTitle": "Duplicate and show splitter",
    "splitItem": "Compare",
    "exportDataTitle": "Export map data",
    "exportData": "Export",
    "removeFromMapTitle": "Remove this data",
    "removeFromMap": "Remove",
    "label": "Data sets",
    "removeAll": "Remove All",
    "collapseAll": "Collapse All",
    "expandAll": "Expand All",
    "toggleVisibility": "Data show/hide",
    "addItemErrorTitle": "Catalog item could not be added to workbench.",
    "addItemErrorMessage": "An error occurred while loading the catalog item."
  },
  "dateTime": {
    "previous": "Previous time",
    "selectTime": "Select a time",
    "outOfRange": "Currently out of range.",
    "next": "Next time",
    "useTimeline": "Use timeline",
    "availableTimeChart": "Show available times on chart",
    "timeline": {
      "textCell": "Name of the dataset whose time range is shown",
      "gotoStart": "Go to beginning",
      "togglePlay": "Play",
      "playSlower": "Play Slower",
      "playFaster": "Play Faster"
    }
  },
  "satellite": {
    "pickPoint": "Select a point by clicking on the map.",
    "querying": "Querying position...",
    "filterByLocation": "Filter by location",
    "infoGroup": "Only showing available capture times for:",
    "removeFilter": "Remove filter",
    "zoomTo": "Zoom to",
    "newLocation": "New location"
  },
  "timer": {
    "nextScheduledUpdateTime": "Next data update at {{scheduledUpdateTime}}",
    "nextScheduledUpdateCountdown": "Next data update in {{timeCountdown}}"
  },
  "concept": {
    "active": {
      "edit": "Edit condition",
      "remove": "Remove condition"
    },
    "inactive": {
      "cancel": "Cancel",
      "newText": "New condition"
    },
    "summary": {
      "addMoreText": "Add a condition",
      "addFirstText": "Add new condition"
    }
  },
  "clipboard": {
    "success": "Copied to clipboard",
    "unsuccessful": "Copy unsuccessful...",
    "shareURL": "Share URL",
    "shareExplanation": "Anyone with this URL will be able to access this map.",
    "copy": "Copy"
  },
  "dragDrop": {
    "text": "<0>Drag & Drop</0><1>Your data anywhere to view on the map<1>",
    "not": "<0>bbbb</0>"
  },
  "loader": {
    "loadingMessage": "Loading"
  },
  "emptyWorkbenchMessage": "<0><0>Your workbench is empty</0><1><strong>Click '$t(addData.addDataBtnText)' above to </strong></1><2><0>Browse the Data Catalogue</0><1>Load your own data onto the map</1></2><3><0></0><strong>TIP.</strong><2>All your active data sets will be listed here</2></3></0>",
  "emptyWorkbench": {
    "emptyArea": "Your workbench is empty",
    "helpfulHints": "Helpful hints",
    "helpfulHintsOne": "All your active data sets will be listed here.",
    "helpfulHintsTwo": "<0>Click <1>'$t(addData.addDataBtnText)'</1> above to browse the Data Catalogue or click <1>'$t(models.catalog.upload)'</1> to load your own data onto the map.</0>"
  },
  "dataCatalog": {
    "groupRemove": "remove this group",
    "groupEmpty": "This group is empty"
  },
  "catalogItem": {
    "privateIndicatorTitle": "Private Dataset",
    "loading": "Loading...",
    "remove": "Remove",
    "add": "Add",
    "trash": "Remove from catalogue",
    "removeFromMap": "Remove from map"
  },
  "chart": {
    "sectionLabel": "Charts",
    "closePanel": "Close Panel",
    "expand": "Expand",
    "download": "Download"
  },
  "viewModels": {
    "searchNoLocations": "Sorry, no locations match your search query.",
    "searchErrorOccurred": "An error occurred while searching.  Please check your internet connection or try again later.",
    "searchAddresses": "Addresses",
    "searchPlaceNames": "Official Place Names",
    "searchNoPlaceNames": "Sorry, no official place names match your search query",
    "searchLocations": "Locations",
    "searchCatalogueItem": "Catalogue Items",
    "searchNoCatalogueItem": "Sorry, no catalogue items match your search query.",
    "inMultipleLocations": "In multiple locations including: ",
    "inDataCatalogue": "In Data Catalogue"
  },
  "terriaViewer": {
    "slowWebGLAvailableTitle": "Poor WebGL performance",
    "slowWebGLAvailableMessage": "Your web browser reports that it has performance issues displaying {{appName}} in 3D, so you will see a limited, 2D-only experience. For the full 3D experience, please try using a different web browser, upgrading your video drivers, or upgrading your operating system.",
    "slowWebGLAvailableMessageII": "{{appName}}  works best with a web browser that supports {{webGL}} including the latest versions of {{chrome}}, {{firefox}}, {{safari}} , and {{internetExplorer}}. Your web browser does not appear to support WebGL, so you will see a limited, 2D-only experience.",
    "internetExplorer": "Internet Explorer 11",
    "chrome": "Google Chrome",
    "firefox": "Mozilla Firefox",
    "safari": "Apple Safari",
    "webGLNotSupportedTitle": "WebGL not supported",
    "webGLNotSupportedOrSlowTitle": "WebGL not supported or too slow",
    "webGLNotSupportedOrSlowMessage": "Your web browser cannot display the map in 3D, either because it does not support WebGL or because your web browser has reported that WebGL will be extremely slow. Please try a different web browser, such as the latest version of {{chrome}}, {{firefox}}, {{safari}}, {{internetExplorer}}.In some cases, you may need to upgrade your computer's video driver or operating system in order to get the 3D view in {{appName}}."
  },
  "analytics": {
    "selectLocation": "Select Location",
    "point": "Point (lat/lon)",
    "polygon": "Polygon",
    "existingPolygon": "Existing Polygon",
    "nothingSelected": "Nothing has been selected, please use the buttons above to make a selection.",
    "runAnalysis": "Run Analysis",
    "clickToDrawLine": "Click to draw line",
    "enterValidCoords": "Please enter valid coordinates (e.g. 131.0361, -25.3450).",
    "selectPoint": "Select a point by clicking on the map.",
    "clickToDrawPolygon": "Click to draw polygon",
    "shiftToDrawRectangle": "Press the SHIFT key and hold down the left mouse button to draw a rectangle",
    "clickToDrawRectangle": "Click to draw rectangle",
    "selectedPolygon": "Selected Polygon",
    "regionName": "Region name",
    "selectExistingPolygon": "Select existing polygon"
  },
  "core": {
    "userAddedData": "User-Added Data",
    "chartData": "Chart Data",
    "dataUri": {
      "errorTitle": "Browser Does Not Support Data Download",
      "errorMessage": "Unfortunately Microsoft browsers (including all versions of Internet Explorer and Edge) do not support the data uri functionality needed to download data as a file. To download, copy the following uri into another browser such as Chrome, Firefox or Safari: {{href}}"
    },
    "dataType": {
      "auto": "Auto-detect (recommended)",
      "wms-group": "Web Map Service (WMS) Server",
      "wmts-group": "Web Map Tile Service (WMTS) Server",
      "wfs-group": "Web Feature Service (WFS) Server",
      "esri-group": "Esri ArcGIS Server",
      "esri-mapServer": "Esri ArcGIS MapServer (single layer)",
      "esri-featureServer": "Esri ArcGIS FeatureServer (single layer)",
      "open-street-map": "Open Street Map Server",
      "geojson": "GeoJSON",
      "kml": "KML or KMZ",
      "csv": "CSV",
      "czml": "CZML",
      "gpx": "GPX",
      "json": "JSON",
      "carto": "Carto",
      "other": "Other (use conversion service)"
    },
    "printWindow": {
      "errorTitle": "Error printing",
      "errorMessage": "Printing did not start within 10 seconds. Maybe this web browser does not support printing?",
      "printMediaStart": "print media start",
      "printMediaEnd": "print media end",
      "onbeforeprint": "onbeforeprint",
      "onafterprint": "onafterprint"
    },
    "consoleAnalytics": {
      "started": "ConsoleAnalytics was started.",
      "startedNoLogToConsole": "ConsoleAnalytics was started, however `userParameters.logToConsole` was not defined or set to false.",
      "logStartedWithGAParameters": "ConsoleAnalytics was started but a `googleAnalyticsKey` or `googleAnalyticsOptions` key was observed on `userParameters`"
    },
    "googleAnalytics": {
      "log": "Google Analytics tracking is disabled because terria.configParameters.googleAnalyticsKey is not specified",
      "logEnabledOnDevelopment": "Google Analytics was initialised in a `development` environment"
    },
    "readText": {
      "fileRequired": "file is require"
    },
    "readXml": {
      "xmlError": "The file does not contain valid XML."
    },
    "serverConfig": {
      "failedToGet": "Failed to get server config from {{serverConfigUrl}}. This means services such as proxy, convert and URL shortening may not work."
    },
    "terriaError": {
      "defaultValue": "An error occurred"
    }
  },
  "map": {
    "addressGeocoder": {
      "devError": "bulkConvertAddresses must be implemented in the derived class."
    },
    "cesium": {
      "devError": "cesium is required.",
      "failedToObtain": "Failed to obtain image tile X: {{x}} Y: {{y}} Level: {{level}}.",
      "notWebMercatorTilingScheme": "This dataset cannot be displayed on the 2D map because it does not support the Web Mercator (EPSG:3857) projection.",
      "unusalTilingScheme": "This dataset cannot be displayed on the 2D map because it uses an unusual tiling scheme that is not supported."
    },
    "computeRingWindingOrder": {
      "devError": "Expected points of type {x:number, y:number}"
    },
    "displayVariablesConcept": {
      "defaultName": "Display Variable"
    },
    "drawExtentHelper": {
      "drawExtent": "Draw Extent",
      "extent": "Extent"
    },
    "gmlToGeoJson": {
      "missingPos": "GML point element is missing a pos element.",
      "missingExteriorRing": "GML polygon is missing its exterior ring.",
      "missingPosList": "GML polygon's exterior ring is missing a posList.",
      "containsUnsupportedFeatureType": "GML contains unsupported feature type: {{type}}"
    },
    "gnafAddressGeocoder": {
      "noAddresses": "This tableStructure has no addresses!",
      "noAddresses2": "Even though the tableStructure reports it has an address column, it has no addresses",
      "suburb": "Suburb",
      "state": "State",
      "postcode": "Postcode",
      "matchedAddresses": "Matched Address",
      "lon": "Lon",
      "lat": "Lat",
      "score": "Score",
      "poBox": "po box",
      "postOfficeBox": "post office box"
    },
    "imageryProviderHooks": {
      "devError": "No context for image recoloring."
    },
    "mapboxVectorTileImageryProvider": {
      "requireLayerName": "MapboxVectorTileImageryProvider requires a layer name passed as options.layerName",
      "requireStyles": "MapboxVectorTileImageryProvider requires a styling function passed as options.styleFunc",
      "moreThanFourTiles": "The imagery provider's rectangle and minimumLevel indicate that there are {{tileCount}} tiles at the minimum level. Imagery providers with more than four tiles at the minimum level are not supported.",
      "maxLevelError": "Maximum level too high for data set"
    },
    "regionProvider": {
      "csvRegionMappingTitle": "CSV region mapping",
      "csvRegionMappingMessageZeroFound": "Zero region names found for region type {{regionType}}",
      "csvRegionMappingMessageZeroBoundariesFound": "Zero region boundaries found for region {{regionName}}",
      "csvRegionMappingMessageLoadError": "Couldn't load region boundaries for region {{regionName}} {{exception}}"
    }
  },
  "models": {
    "abs": {
      "name": "ABS.Stat",
      "nameGroup": "ABS.Stat Dataset List",
      "itemNotAvailableTitle": "Item is not available",
      "itemNotAvailableMessage": "An error occurred while invoking {{methodName}} on the ABS ITT server. <p>This error may indicate that the item you opened is temporarily unavailable or there is a problem with your internet connection.  Try opening the group again, and if the problem persists, please report it by sending an email to {{email}}.</p>",
      "unexpectedFormatTitle": "Unexpected data format",
      "unexpectedFormtMessage": "An error occurred while invoking GetGenericData on the ABS ITT server: the data format has changed. <p>Please report this error by sending an email to {{email}}.</p>",
      "dataMergeErrorTitle": "Data cannot be merged",
      "dataMergeErrorMessage": "An error occurred while invoking GetGenericData on the ABS ITT server: the individual data files cannot be merged. <p>Please report this error by sending an email to {{email}}.</p>",
      "groupNotAvailableTitle": "Group is not available",
      "groupNotAvailableMessage": "An error occurred while invoking GetCodeListValue on the ABS ITT server. <p>This error may indicate that the group you opened is temporarily unavailable or there is a problem with your internet connection.  Try opening the group again, and if the problem persists, please report it by sending an email to {{email}}.</p>"
    },
    "userData": {
      "addingDataErrorTitle": "Data could not be added",
      "addingDataErrorMessage": "The specified data could not be added because it is invalid or does not have the expected format.",
      "fileApiNotSupportedTitle": "File API not supported",
      "fileApiNotSupportedMessage": "Sorry, your web browser does not support the File API, which {{appName}} requires in order to add data from a file on your system.  Please upgrade your web browser.  For the best experience, we recommend {{internetExplorer}} or the latest version of {{chrome}} or {{firefox}}.",
      "internetExplorer": "Internet Explorer 11",
      "chrome": "Google Chrome",
      "firefox": "Mozilla Firefox"
    },
    "arcGisService": {
      "name": "ArcGIS Service Group",
      "invalidServerTitle": "Invalid ArcGIS Server",
      "invalidServerMessage": "An error occurred while invoking the ArcGIS REST service.  The server's response does not appear to be a valid ArcGIS REST document. <p>If you entered the link manually, please verify that the link is correct.</p> <p>If you did not enter this link manually, this error may indicate that the group you opened is temporarily unavailable or there is a problem with your internet connection.  Try opening the group again, and if the problem persists, please report it by sending an email to {{email}}.</p>",
      "groupNotAvailableTitle": "Group is not available",
      "groupNotAvailableMessage": "An error occurred while invoking the ArcGIS REST service. <p>If you entered the link manually, please verify that the link is correct.</p><p>This error may also indicate that the server does not support {{cors}} .  If this is your server, verify that CORS is enabled and enable it if it is not.  If you do not control the server, please contact the administrator of the server and ask them to enable CORS.  Or, contact the {{appName}} team by emailing {{email}} and ask us to add this server to the list of non-CORS-supporting servers that may be proxied by {{appName}} itself. <p>If you did not enter this link manually, this error may indicate that the group you opened is temporarily unavailable or there is a problem with your internet connection.  Try opening the group again, and if the problem persists, please report it by sending an email to {{email}}.</p>"
    },
    "arcGisFeatureServer": {
      "name": "ArcGIS Feature Server",
      "nameGroup": "ArcGIS Feature Server Group",
      "invalidServiceTitle": "Invalid ArcGIS Feature Service",
      "invalidServiceMessage": "An error occurred while invoking the ArcGIS Feature Service.  The server's response does not appear to be a valid Feature Service document. <p>If you entered the link manually, please verify that the link is correct.</p> <p>If you did not enter this link manually, this error may indicate that the group you opened is temporarily unavailable or there is a problem with your internet connection.  Try opening the group again, and if the problem persists, please report it by sending an email to {{email}}.</p>",
      "groupNotAvailableTitle": "Group is not available",
      "groupNotAvailableMessage": "An error occurred while invoking the ArcGIS Feature Service. <p>If you entered the link manually, please verify that the link is correct.</p> <p>This error may also indicate that the server does not support {{cors}}.  If this is your server, verify that CORS is enabled and enable it if it is not.  If you do not control the server, please contact the administrator of the server and ask them to enable CORS.  Or, contact the {{appName}} team by emailing {email} and ask us to add this server to the list of non-CORS-supporting servers that may be proxied by {{appName}} itself. <p>If you did not enter this link manually, this error may indicate that the group you opened is temporarily unavailable or there is a problem with your internet connection.  Try opening the group again, and if the problem persists, please report it by sending an email to {{email}}.</p>"
    },
    "arcGisFeatureServerCatalogGroup": {
      "name": "ArcGIS Feature Server Group",
      "dataDescription": "Data Description",
      "serviceDescription": "Service Description",
      "copyrightText": "Copyright Text",
      "invalidServiceTitle": "Invalid ArcGIS Feature Service",
      "invalidServiceMessage": "An error occurred while invoking the ArcGIS Feature Service.  The server's response does not appear to be a valid Feature Service document. <p>If you entered the link manually, please verify that the link is correct.</p> <p>If you did not enter this link manually, this error may indicate that the group you opened is temporarily unavailable or there is a problem with your internet connection.  Try opening the group again, and if the problem persists, please report it by sending an email to {{email}}.</p>",
      "groupNotAvailableTitle": "Group is not available",
      "groupNotAvailableMessage": "An error occurred while invoking the ArcGIS Feature Service. <p>If you entered the link manually, please verify that the link is correct.</p> <p>This error may also indicate that the server does not support {{cors}}. If this is your server, verify that CORS is enabled and enable it if it is not.  If you do not control the server, please contact the administrator of the server and ask them to enable CORS.  Or, contact the {{appName}} team by emailing {{email}} and ask us to add this server to the list of non-CORS-supporting servers that may be proxied by {{appName}} itself. <p>If you did not enter this link manually, this error may indicate that the group you opened is temporarily unavailable or there is a problem with your internet connection.  Try opening the group again, and if the problem persists, please report it by sending an email to {{email}}.</p>",
      "cors": "CORS"
    },
    "arcGisFeatureServerCatalogItem": {
      "name": "Esri ArcGIS FeatureServer",
      "dataDescription": "Data Description",
      "serviceDescription": "Service Description",
      "copyrightText": "Copyright Text",
      "missingUrlTitle": "Unable to load FeatureServer",
      "missingUrlMessage": "Could not load the ArcGis FeatureServer endpoint because the catalog item does not have a `url`.",
      "invalidServiceTitle": "Invalid ArcGIS Feature Service layer",
      "invalidServiceMessage": "An error occurred while invoking the ArcGIS Feature Service.  The server's response does not appear to be a valid Feature Service layer.",
      "unusableMetadataTitle": "ArcGIS FeatureServer Error",
      "unusableMetadataDefaultMessage": "This dataset returned unusable metadata."
    },
    "arcGisMapServerCatalogGroup": {
      "name": "ArcGIS Map Server Group",
      "invalidServiceTitle": "Invalid ArcGIS Map Service",
      "invalidServiceMessage": "An error occurred while invoking the ArcGIS Map Service.  The server's response does not appear to be a valid Map Service document. <p>If you entered the link manually, please verify that the link is correct.</p> <p>If you did not enter this link manually, this error may indicate that the group you opened is temporarily unavailable or there is a problem with your internet connection.  Try opening the group again, and if the problem persists, please report it by sending an email to {{email}}.</p>",
      "groupNotAvailableTitle": "Group is not available",
      "groupNotAvailableMessage": "An error occurred while invoking the ArcGIS Map Service. <p>If you entered the link manually, please verify that the link is correct.</p> <p>This error may also indicate that the server does not support {{cors}}. If this is your server, verify that CORS is enabled and enable it if it is not.  If you do not control the server, please contact the administrator of the server and ask them to enable CORS.  Or, contact the {{appName}} team by emailing {{email}} and ask us to add this server to the list of non-CORS-supporting servers that may be proxied by {{appName}} itself. <p>If you did not enter this link manually, this error may indicate that the group you opened is temporarily unavailable or there is a problem with your internet connection.  Try opening the group again, and if the problem persists, please report it by sending an email to {{email}}.</p>",
      "cors": "CORS"
    },
    "arcGisMapServerCatalogItem": {
      "name": "Esri ArcGIS MapServer",
      "dataDescription": "Data Description",
      "serviceDescription": "Service Description",
      "copyrightText": "Copyright Text",
      "invalidUrlTitle": "Unable to load MapServer",
      "invalidUrlMessage": "Could not load the ArcGis MapServer endpoint because the catalog item does not have a `url`.",
      "unusableMetadataTitle": "ArcGIS Mapserver Error",
      "unusableMetadataDefaultMessage": "This dataset returned unusable metadata."
    },
    "bing": {
      "name": "Bing Maps"
    },
    "wcs": {
      "asyncResultDescription": "This is the result of exporting data from {{name}} service at {{timestamp}} with the input parameters below.",
      "exportFailedTitle": "Data export failed",
      "exportFailedMessage": "The Web Coverage Service failed",
      "exportFailedMessageII": "The Web Coverage Service failed: {{error}}"
    },
    "cartoMap": {
      "name": "Carto Map",
      "noUrlTitle": "No URL",
      "noUrlMessage": "Unable to find a usable URL for the Carto Map layer."
    },
    "cesiumTerrain": {
      "name": "Cesium Terrain",
      "name3D": "Cesium 3D Tiles",
      "notSupportedErrorTitle": "Not supported in 2D",
      "notSupportedErrorMessage": "\"{{name}}\" cannot be show in the 2D view.  Switch to 3D and try again.",
      "errorRenderingTitle": "Error rendering in 3D",
      "errorRenderingMessage": "<p>An error occurred while rendering in 3D.  This probably indicates a bug in {{appName}} or an incompatibility with your system or web browser.  We'll now switch you to 2D so that you can continue your work. We would appreciate it if you report this error by sending an email to {{email}} with the technical details below.  Thank you!</p>"
    },
    "ckan": {
      "nameServer": "ckanServer",
      "errorLoadingTitle": "Error loading CKAN catalogue",
      "errorLoadingMessage": "The definition for this CKAN catalogue does not have a valid filter query.",
      "corsErrorMessage": "Couldn't retrieve packages from this CKAN server.<br/><br/>If you entered the URL manually, please double-check it.<br/><br/>If it's your server, make sure {{corsLink}} is enabled.<br/><br/> Otherwise, if reloading doesn't fix it, please report the problem by sending an email to {{email}} with the technical details below.  Thank you!<br/><br/>",
      "name": "CKAN Resource",
      "dataSourceErrorMessage": "This data source does not have any details available.",
      "serviceErrorMessage": "This service does not have any details available.",
      "datasetDescription": "Dataset Description",
      "dataDescription": "Data Description",
      "resourceDescription": "Resource Description",
      "licence": "Licence",
      "author": "Author",
      "contact_point": "Contact",
      "metadata_created": "Created",
      "metadata_modified": "Modified",
      "update_freq": "Update Frequency",
      "idsNotSpecifiedTitle": "resourceId or datasetId must be specified",
      "idsNotSpecifiedMessage": "CkanCatalogItem requires that either resourceId or datasetId be specified.",
      "errorRetrievingUrlTitle": "Error retrieving CKAN URL",
      "errorRetrievingUrlMessage": "Could not retrieve URL as JSON: {{url}}.",
      "invalidCkanTitle": "Invalid CKAN resource JSON",
      "invalidCkanMessage": "The resource returned from the CKAN server does not appear to have a package_id.",
      "notCompatibleTitle": "No compatible resources found",
      "notCompatibleMessageI": "The CKAN dataset does not have a resource with the ID {{resourceId}} or it does not have a supported format.",
      "notCompatibleMessageII": "The CKAN dataset does not have any resources with a supported format."
    },
    "catalog": {
      "name": "Unnamed Item",
      "group": "Group",
      "idForMatchingErrorTitle": "Missing property",
      "idForMatchingErrorMessage": "Model objects must have an `id`, `localId`, or `name` property.",
      "catalogMemberMustHaveName": "A newly created catalog member must have a name.",
      "catalogMemberMustHaveType": "A catalog member must have a type.",
      "userAddedDataGroup": "The group for data that was added by the user via the Add Data panel.",
      "chartDataGroup": "A group for chart data.",
      "dataSourceErrorMessage": "This data source does not have any details available.",
      "serviceErrorMessage": "This service does not have any details available.",
      "unsupportedTypeTitle": "Unknown type",
      "unsupportedTypeMessage": "Could not create unknown model type {{type}}.",
      "unsupportedFileTypeTitle": "Unsupported file type",
      "unsupportedFileTypeMessage": "This file format is not supported by {{appName}}. Supported file formats include: <ul><li>.geojson</li><li>.kml, .kmz</li><li>.csv (in {{link}})</li></ul>",
      "unsupportedFileTypeMessageII": "This file format is not supported by {{appName}}. Directly supported file formats include: <ul><li>.geojson</li><li>.kml, .kmz</li><li>.csv (in {{link}})</li></ul>  File formats supported through the online conversion service include: <ul><li>Shapefile (.zip)</li><li>MapInfo TAB (.zip)</li><li>Possibly other {{linkII}}</li></ul>",
      "getConfirmationMessage": "This file is not directly supported by {{appName}}.\n\nDo you want to try uploading it to the {{appName}} conversion service? This may work for small, zipped Esri Shapefiles or MapInfo TAB files.",
      "readyToUpload": "Ready to upload your file to the {{appName}} conversion service?",
      "upload": "Upload",
      "cancel": "Cancel",
      "useConversion": "Use conversion service?",
      "mustHaveType": "Each item must have a type.",
      "compositesError": "Composites cannot include composite items."
    },
    "createParameter": {
      "unsupportedErrorTitle": "Unsupported function parameter type",
      "unsupportedErrorMessage": "Unknown function parameter type: {{type}}."
    },
    "csv": {
      "name": "Comma-Separated Values (CSV)",
      "dataSourceErrorMessage": "This data source does not have any details available.",
      "serviceErrorMessage": "This service does not have any details available.",
      "unexpectedTypeTitle": "Unexpected type of CSV data",
      "unexpectedTypeMessage": "CsvCatalogItem data is expected to be a Blob, File, or String, but it was not any of these. This may indicate a bug in terriajs or incorrect use of the terriajs API. If you believe it is a bug in {{appName}} please report it by emailing ",
      "unableToLoadTitle": "Unable to load CSV file",
      "unableToLoadMessage": "See the <a href=\"https://github.com/TerriaJS/nationalmap/wiki/csv-geo-au\">csv-geo-au</a> specification for supported CSV formats.\n\n {{message}}",
      "unableToLoadItemTitle": "No CSV available",
      "unableToLoadItemMessage": "The CSV catalog item cannot be loaded because it was not configured with a `url` or `csvString` property."
    },
    "csw": {
      "name": "Catalogue Service (CSW)",
      "unknownError": "The CSW server reported an unknown error.",
      "exceptionMessage": "The CSW server reported an error:\n\n {{exceptionText}}",
      "notUseableTitle": "Catalogue service is not useable",
      "notUseableMessage": "Invalid response obtained when invoking GetDomain on the CSW server. <p>This error may indicate that the catalogue server you specified is temporarily unavailable or there is a problem with your internet connection.  Try opening the processing server again, and if the problem persists, please report it by sending an email to ",
      "checkCORSDomain": "Couldn't execute GetDomain on this CSW server.<br/><br/> If you entered the URL manually, please double-check it.<br/><br/> If it's your server, make sure <a href=\"http://enable-cors.org/\" target=\"_blank\">CORS</a> is enabled.<br/><br/> Otherwise, if reloading doesn't fix it, please report the problem by sending an email to {{email}} with the technical details below.  Thank you!",
      "checkCORSRecords": "Couldn't execute GetRecords on this CSW server.<br/><br/> If it's your server, make sure <a href=\"http://enable-cors.org/\" target=\"_blank\">CORS</a> is enabled.<br/><br/> Otherwise, if reloading doesn't fix it, please report the problem by sending an email to {{email}} with the technical details below.  Thank you!",
      "dataResponsibility": "Data Responsibility",
      "links": "Links",
      "metadataURL": "Metadata Record URL",
      "checkCORS": "Couldn't execute GetRecords on this CSW server.<br/><br/> If you entered the URL manually, please double-check it.<br/><br/> If it's your server, make sure {{cors}} is enabled.<br/><br/> Otherwise, if reloading doesn't fix it, please report the problem by sending an email to {{email}}",
      "cors": "CORS"
    },
    "czml": {
      "name": "Cesium Language (CZML)",
      "dataSourceErrorMessage": "This data source does not have any details available.",
      "serviceErrorMessage": "This service does not have any details available.",
      "errorLoadingTitle": "Could not load CZML",
      "errorLoadingMessage": "An error occurred while loading a CZML file. <p>If you entered the link manually, please verify that the link is correct.</p><p>This error may also indicate that the server does not support {{cors}}.  If this is your server, verify that CORS is enabled and enable it if it is not.  If you do not control the server, please contact the administrator of the server and ask them to enable CORS.  Or, contact the '{{appName}}' team by emailing {{email}} and ask us to add this server to the list of non-CORS-supporting servers that may be proxied by 'appName' itself. <p>If you did not enter this link manually, this error may indicate that the data source you're trying to add is temporarily unavailable or there is a problem with your internet connection.  Try adding the data source again, and if the problem persists, please report it by sending an email to {{email}}. See the technical details below.</p>\n<pre>${stackTrace}</pre>",
      "unableToLoadItemTitle": "No CZML available",
      "unableToLoadItemMessage": "The CZML catalog item cannot be loaded because it was not configured with a `url`, `czmlData`, or `czmlString` property."
    },
    "function": {
      "unknownFormaterTitle": "Unknown formatter",
      "unknownFormaterMessage": "The function parameter formatter {{formatter}} is unknown.\n\nValid formatters are:\n\n"
    },
    "geoJson": {
      "name": "GeoJSON",
      "dataSourceErrorMessage": "This data source does not have any details available.",
      "serviceErrorMessage": "This service does not have any details available.",
      "errorLoadingTitle": "Error loading GeoJSON",
      "errorParsingMessage": "An error occurred parsing the provided data as JSON.  This may indicate that the file is invalid or that it is not supported by {{appName}}. If you would like assistance or further information, please email us at {{email}}",
      "errorLoadingMessage": "An error occurred while loading a GeoJSON file.  This may indicate that the file is invalid or that it is not supported by {{appName}}. If you would like assistance or further information, please email us at {{email}}",
      "couldNotLoadTitle": "Could not load JSON",
      "couldNotLoadMessage": "An error occurred while retrieving JSON data from the provided link. <p>If you entered the link manually, please verify that the link is correct.</p><p>This error may also indicate that the server does not support {{cors}}.  If this is your server, verify that CORS is enabled and enable it if it is not.  If you do not control the server, please contact the administrator of the server and ask them to enable CORS.  Or, contact the '{{appName}}' team by emailing {{email}} and ask us to add this server to the list of non-CORS-supporting servers that may be proxied by 'appName' itself. <p>If you did not enter this link manually, this error may indicate that the data source you're trying to add is temporarily unavailable or there is a problem with your internet connection.  Try adding the data source again, and if the problem persists, please report it by sending an email to {{email}}.</p>",
      "unableToLoadItemTitle": "No GeoJSON available",
      "unableToLoadItemMessage": "The GeoJSON catalog item cannot be loaded because it was not configured with a `url`, `geoJsonData`, or `geoJsonString` property.",
      "unsupportedBrowserTitle": "Unsupported web browser",
      "unsupportedBrowserMessage": "Sorry, your web browser does not support the File API, which {{appName}} requires in order to load this dataset.  Please upgrade your web browser.  For the best experience, we recommend the latest versions of {{chrome}} or {{firefox}} or {{internetExplorer}}.",
      "internetExplorer": "Internet Explorer 11",
      "chrome": "Google Chrome",
      "firefox": "Mozilla Firefox"
    },
    "getToken": {
      "errorTitle": "Token Error",
      "invalidToken": "<p>The token server responded with an invalid token.</p><p>Please report it by sending an email to {{email}}</p>",
      "unableToRequest": "<p>Unable to request a token from the token server.</p><p>Please report it by sending an email to {{email}}</p>"
    },
    "gltf": {
      "name": "GL Transmission Format (glTF)",
      "dataSourceErrorMessage": "This data source does not have any details available.",
      "serviceErrorMessage": "This service does not have any details available.",
      "notSupportedErrorTitle": "Not supported in 2D",
      "notSupportedErrorMessage": "\"{{name}}\" cannot be show in the 2D view.  Switch to 3D and try again.",
      "error": "Error",
      "unableToRetrieve": "Unable to retrieve feature details from:\n\n{{url}}"
    },
    "googleUrlShortener": {
      "unexpectedResult": "Unexpected url shortening result",
      "urlNotLocatedTitle": "Shortened start URL was not located",
      "urlNotLocatedMessage": "The shortened share URL used to launch {{appName}} was not located. This may indicate an error in the link or that the shortening service is unavailable at this time. If you believe it is a bug in {{appName}} , please report it by emailing {{email}}"
    },
    "gpx": {
      "name": "GPX",
      "dataSourceErrorMessage": "This data source does not have any details available.",
      "serviceErrorMessage": "This service does not have any details available.",
      "errorLoadingTitle": "Error loading GPX",
      "errorLoadingMessage": "An error occurred while loading a GPX file.  This may indicate that the file is invalid or that it is not supported by {{appName}}. If you would like assistance or further information, please email us at {{email}}"
    },
    "imageryLayer": {
      "intervalSupportErrorTitle": "Intervals not supported",
      "intervalSupportErrorMessage": "Sorry, {{typeName}} ({{type}}) catalog items cannot currently be made time-varying by specifying the \"intervals\" property.",
      "resolvingAvailability": "Resolving availability at a location...",
      "accessingBaseMapErrorTitle": "Error accessing base map",
      "accessingBaseMapErrorMessage": "An error occurred while attempting to download tiles for base map:<p><center>{{name}} </center></p> This may indicate that there is a problem with your internet connection, that the base map is temporarily unavailable, or that the base map is invalid.  Please select a different base map using the Map button in the top-right corner.  Further technical details may be found below.<br/><br/>",
      "accessingCatalogItemErrorTitle": "Error accessing catalogue item",
      "accessingCatalogItemErrorMessage": "An error occurred while attempting to download tiles for catalogue item:<p><center>{{name}}</center></p> This may indicate that there is a problem with your internet connection, that the catalogue item is temporarily unavailable, or that the catalogue item is invalid.  The catalogue item has been hidden from the map.  You may re-show it in the Now Viewing panel to try again.  Further technical details may be found below.<br/><br/>",
      "tileErrorTitle": "Tile Error",
      "tileErrorMessage": "The tile with the URL:\n{{url}}\n succeeded when loaded with XMLHttpRequest but failed multiple times when loaded directly by Cesium or Leaflet.\n This may indicate that the server is very sensitive to the request headers provided or is simply unreliable.",
      "tileErrorMessageII": "Got a 200 (OK) response from URL:\n{{url}}\nbut it could not be loaded as an image.",
      "unknownTileErrorTitle": "Unknown Tile Error",
      "unknownTileErrorMessage": "While accessing URL:\n{{url}}\nThis probably indicates one of the following:\n* The server hostname could not be resolved,\n* The server did not respond to the request, or\n* The server denied Cross-Origin Resource Sharing (CORS) access to this URL (See https://docs.terria.io/guide/connecting-to-data/cross-origin-resource-sharing/).",
      "unableToDisplayTitle": "Unable to display dataset",
      "unableToDisplayMessage": "{{name}} cannot be shown in 2D because it does not support the standard Web Mercator (EPSG:3857) projection. Please switch to 3D if it is supported on your system, update the dataset to support the projection, or use a different dataset.",
      "unableToShowLocTitle": "Unable to show at this location",
      "unableToShowLocMessage": "{{name}} cannot be shown at this location because the available capture times are unknown. The {{featureTimesProperty}} property was not found."
    },
    "invokeAnalyticsService": {
      "invocationFailedTitle": "Service invocation failed",
      "invocationFailedMessage": "An error occurred on the server while computing {{invocationName}}."
    },
    "ionImagery": {
      "name": "Cesium Ion Imagery"
    },
    "kml": {
      "name": "KML or KMZ",
      "dataSourceErrorMessage": "This data source does not have any details available.",
      "serviceErrorMessage": "This service does not have any details available.",
      "unexpectedTypeTitle": "Unexpected type of KML data",
      "unexpectedTypeMessage": "KmlCatalogItem.data is expected to be an XML Document, Blob, or File, but it was none of these. This may indicate a bug in {{appName}} or incorrect use of the {{appName}} API. If you believe it is a bug in {{appName}}, please report it by emailing {{email}}.",
      "errorLoadingTitle": "Error loading KML or KMZ",
      "errorLoadingMessage": "An error occurred while loading a KML or KMZ file.  This may indicate that the file is invalid or that it is not supported by {{appName}}. If you would like assistance or further information, please email us at {{email}}.",
      "unableToLoadItemTitle": "No KML available",
      "unableToLoadItemMessage": "The KML/KMZ catalog item cannot be loaded because it was not configured with a `url`, `kmlData` or `kmlString` property."
    },
    "magda": {
      "name": "MAGDA Distribution",
      "dataSourceErrorMessage": "This data source does not have any details available.",
      "serviceErrorMessage": "This service does not have any details available.",
      "distributionDesc": "Distribution Description",
      "idsNotSpecifiedTitle": "distributionId or datasetId must be specified",
      "idsNotSpecifiedMessage": "MagdaCatalogItem requires that either distributionId or datasetId be specified.",
      "retrieveErrorTitle": "Error retrieving MAGDA record",
      "retrieveErrorMessage": "No distribution or dataset ID provided",
      "notCompatibleTitle": "No compatible distributions found",
      "notCompatibleMessageI": "The MAGDA dataset does not have a distribution with the ID {{distributionId}} or it does not have a supported format.",
      "notCompatibleMessageII": "The MAGDA dataset does not have any distributions with a supported format."
    },
    "mapboxMap": {
      "name": "Mapbox Map"
    },
    "mapboxVectorTile": {
      "name": "Mapbox Vector Tile"
    },
    "senaps": {
      "name": "Senaps Locations",
      "retrieveErrorTitle": "Error processing Senaps Catalog Item",
      "generalErrorMessage": "Encountered an error processing Senaps data",
      "missingKeyErrorMessage": "A Senaps API Key should be added to the terriajs-server config using the appendParamToQueryString option",
      "locationHeadingFeatureInfo": "Location",
      "availableStreamsHeadingFeatureInfo": "Available Streams",
      "noStreamsMessageFeatureInfo": "No streams at this location."
    },
    "ogr": {
      "name": "Unknown / Converted to GeoJSON",
      "dataSourceErrorMessage": "This data source does not have any details available.",
      "serviceErrorMessage": "This service does not have any details available.",
      "legacyBrowserTitle": "Legacy browser not supported",
      "legacyBrowserMessage": "Sorry, your web browser does not support the \"FormData\" type, which is required by the '{{appName}}' conversion service.  We recommend you upgrade to the latest version of {{chrome}}, {{firefox}}, {{safari}} or {{internetExplorer}}.",
      "internetExplorer": "Internet Explorer 11",
      "chrome": "Google Chrome",
      "firefox": "Mozilla Firefox",
      "safari": "Apple Safari",
      "unsupportedFileTzpe": "Unsupported file type",
      "loadError": "The file size is greater than the {{maxConversionSizeMB}} MB limit of the {{appName}} conversion service",
      "invalidFile": "This may indicate that the file is invalid or that it is not supported by the {{appName}} conversion service.",
      "errorConvertingToGeoJsonTitle": "Error converting file to GeoJson",
      "errorConvertingToGeoJsonMessage": "An error occurred while attempting to convert this file to GeoJson. ",
      "emailUs": "If you would like assistance or further information, please email us at {{email}}"
    },
    "openStreetMap": {
      "name": "Open Street Map"
    },
    "placesLikeMe": {
      "regionsLikeThisName": "Regions like this",
      "regionsLikeThisDescription": "Identifies regions that are _most like_ a given region according to a given set of characteristics.",
      "regionTypeName": "Region Type",
      "regionTypeDescription": "The type of region to analyze.",
      "regionName": "Region",
      "regionDescription": "The region to analyze.  The analysis will determine which regions are most similar to this one.",
      "characteristics": "Characteristics",
      "characteristicsDescription": "The region characteristics to include in the analysis.",
      "name": "Places Like Me",
      "regioNotSelectedName": "Region not selected",
      "regioNotSelectedDescription": "You must select a Region.",
      "placesLike": "Places like {{regionName}}",
      "likenessesError": "The list of likenesses and the list of region codes do not contain the same number of elements."
    },
    "raiseError": {
      "errorTitle": "An error occurred",
      "errorMessage": "{{appName}}  experienced an error.  Please report this by emailing {{email}}. Details of the error are below."
    },
    "regionMapping": {
      "noDataForDate": "No data for the selected date.",
      "noDataForRegion": "No data for the selected region.",
      "outdatedBrowserTitle": "Outdated Web Browser",
      "outdatedBrowserMessage": "You are using a very old web browser that cannot display \"region mapped\" datasets such as this one.  Please upgrade to the latest version of Google Chrome, Mozilla Firefox, Microsoft Edge, Microsoft Internet Explorer 11, or Apple Safari as soon as possible.  Please contact us at {{email}} if you have any concerns.",
      "invalidServerTypeTitle": "Invalid serverType {{serverType}} in regionMapping.json",
      "invalidServerTypeMessage": "Expected serverType to be \"WMS\" or \"vector\" but got \"{{serverType}}\"",
      "notRecognised": "These region names were {{notRecognisedText}} ",
      "notRecognisedText": "not recognised",
      "moreThanOneValue": "These regions had {{moreThanOneValueText}}",
      "moreThanOneValueText": "more than one value",
      "msg": "Consult the {{link}} to see how to format the file.",
      "csvSpecification": "CSV-geo-au specification",
      "issuesLoadingTitle": "Issues loading {{name}}"
    },
    "feedback": {
      "thanksTitle": "Thank you for your feedback!",
      "thanksMessage": "Your feedback helps make {{appName}} better",
      "unableToSendTitle": "Unable to send feedback",
      "unableToSendMessage": "This is really embarrassing, but an error occurred while attempting to send your feedback.  Please email it to {{email}} instead."
    },
    "resultPending": {
      "name": "Result Pending"
    },
    "sensorObservationService": {
      "procedure": "Procedure",
      "property": "Property",
      "sos": "SOS",
      "alreadyLoadingTitle": "Data already loading",
      "alreadyLoadingMessage": "Your data is still loading. You will be able to change the display once it has loaded",
      "unknownError": "The server reported an unknown error.",
      "exceptionMessage": "The server reported an error: \n\n {{exceptionText}}",
      "missingBody": "The server responded with missing body.",
      "noFeatures": "There are no features matching your query.",
      "unknownFormat": "The server responded with an unknown feature format.",
      "noMatchingFeatures": "The Sensor Observation Service did not return any features matching your query."
    },
    "time": {
      "invalidDate": "Invalid Date",
      "invalidInitialTimeSource": "Invalid initialTimeSource specified in config file: {{initialTimeSource}}"
    },
    "shareData": {
      "generateErrorTitle": "Couldn't generate short URL.",
      "generateErrorMessage": "Something went wrong when trying to use the share data service to generate a short URL. If you believe it is a bug in {{appName}}, please report it by emailing {{email}}.",
      "expandErrorTitle": "Couldn't expand URL",
      "expandErrorMessage": "The share data service used to launch {{appName}} was not located. This may indicate an error in the link or that the service is unavailable at this time. If you believe it is a bug in {{appName}}, please report it by emailing {{email}}"
    },
    "socrataServer": {
      "name": "Socrata Server",
      "retrieveErrorMessage": "Couldn't retrieve packages from this Socrata server.<br/><br/>If you entered the URL manually, please double-check it.<br/><br/> Otherwise, if reloading doesn't fix it, please report the problem by sending an email to {{email}} with the technical details below.  Thank you!<br/><br/><pre> {{formatError}}</pre>",
      "description": "Description",
      "licence": "Licence",
      "attributes": "Attributes",
      "tags": "Tags"
    },
    "spatialDetailing": {
      "name": "Spatial Detailing",
      "description": "Predicts the characteristics of fine-grained regions by learning and exploiting correlations of coarse-grained data with Census characteristics.",
      "regionTypeToPredictName": "Region Type to Predict",
      "regionTypeToPredictDescription": "The type of region for which to predict characteristics.",
      "coarseDataRegionTypeName": "Coarse Data Region Type",
      "coarseDataRegionTypeDescription": "The type of region with which the coarse-grained input characteristics are associated.",
      "aggregationName": "Aggregation",
      "aggregationDescription": "Specifies how coarse region values were aggregated.  True if the value is the mean of the values across the region, or False if the value is the sum of the values across the region.",
      "aggregationTrueName": "Mean Aggregation",
      "aggregationTrueDescription": "Coarse region values are the mean of samples in the region.  For example, average household income.",
      "aggregationFalseName": "Sum Aggregation",
      "aggregationFalseDescription": "Coarse region values are the sum of samples in the region.  For example, total population.",
      "characteristicToPredictName": "Characteristic to Predict",
      "characteristicToPredictDescription": "The characteristic to predict for each region.",
      "spatialDetailingOf": "Spatial detailing of {{of}} at {{at}}",
      "wrongNumberOfElements": "The list of values and the list of region codes do not contain the same number of elements"
    },
    "tableData": {
      "unsupportedCharactersTitle": "Invalid characters in latitude and longitude columns",
      "unsupportedCharactersMessage": "Could not interpret latitude and longitude pair {{longitude}}, {{latitude}}",
      "bulkGeocoderInfoTitle": "Bulk Geocoder Information",
      "bulkGeocoderInfoMessage": "The CSV contains addresses, but {{number}} can't be located on the map: ",
      "bulkGeocoderInfo2Message": "{{nullAddresses}} addresses are missing from the CSV.",
      "bulkGeocoderErrorTitle": "Bulk Geocoder Error",
      "bulkGeocoderErrorMessage": "Unable to map addresses to lat-long coordinates, as an error occurred while retrieving address coordinates. Please check your internet connection or try again later."
    },
    "terrainCatalog": {
      "notSupportedErrorTitle": "Not supported in 2D",
      "notSupportedErrorMessage": "{{name}} cannot be show in the 2D view.  Switch to 3D and try again"
    },
    "terria": {
      "initErrorTitle": "Failed to initialize services",
      "initErrorMessage": "A problem occurred with the Terria server. This may cause some layers or the conversion service to be unavailable.",
      "urlLoadErrorTitle": "Problem loading URL",
      "urlLoadErrorMessage": "A problem occurred while initialising Terria with URL parameters.",
      "loadingInitSourceErrorTitle": "Error loading initialization source",
      "loadingInitSourceErrorMessage": "Could not load initialization information from {{fragment}} because no initFragmentPaths are defined.",
      "loadingInitSourceError2Message": "An error occurred while loading initialization information from {{loadSource}}.  This may indicate that you followed an invalid link or that there is a problem with your Internet connection.",
      "disclaimer": "Disclaimer",
      "buttonTitleConfirm": "I Agree"
    },
    "terriaJSONcatalog": {
      "name": "Terria JSON Catalog Function",
      "misconfiguredErrorTitle": "Misconfigured init file",
      "misconfiguredErrorMessage": "Service not configured for TerriaJsonCatalogFunction HTTP 202.",
      "misconfiguredError2Message": "HTTP 202 configuration {{url}} not present in response {{xhr}}",
      "serviceResponseErrorTitle": "Service response not JSON string",
      "serviceResponseErrorMessage": "TerriaJsonCatalogFunction was supposed to receive a JSON string, received {{xhr}}",
      "requestFailedTitle": "Request Failed",
      "requestFailedMessage": "Request failed with status code {{status}}.",
      "asyncResultDescription": "This is the result of invoking the {{name}} process or service at {{timestamp}} with the input parameters below.",
      "loadingInitSourceErrorTitle": "Error loading initialization source",
      "loadingInitSourceErrorMessage": "Error loading initialization source {{fragment}} because no initFragmentPaths are defined.",
      "loadingInitSourceError2Message": "An error occurred while loading initialization information from {{loadSource}}. This may indicate that you followed an invalid link or that there is a problem with your Internet connection.",
      "disclaimer": "Disclaimer",
      "buttonTitleConfirm": "I Agree"
    },
    "urlTemplateMapServer": {
      "name": "URL Template Map Server"
    },
    "userDrawing": {
      "devError": "Terria instance is required.",
      "messageHeader": "Draw on Map",
      "pointEntities": "Points",
      "otherEntities": "Lines and polygons",
      "line": "Line",
      "firstPoint": "First Point",
      "btnCancel": "Cancel",
      "btnDone": "Done",
      "clickToAddFirstPoint": "Click to add a point",
      "clickToAddAnotherPoint": "Click to add another point",
      "anotherPoint": "Another Point",
      "userPolygon": "User polygon"
    },
    "webFeatureServiceCatalogGroup": {
      "wfsServer": "Web Feature Service (WFS) Server",
      "invalidWFSServerTitle": "Invalid WFS server",
      "invalidWFSServerMessage": "An error occurred while invoking GetCapabilities on the WFS server.  The server's response does not appear to be a valid GetCapabilities document. <p>If you entered the link manually, please verify that the link is correct.</p> <p>If you did not enter this link manually, this error may indicate that the group you opened is temporarily unavailable or there is a problem with your internet connection. Try opening the group again, and if the problem persists, please report it by sending an email to {{email}}.</p>",
      "groupNotAvailableTitle": "Group is not available",
      "groupNotAvailableMessage": "An error occurred while invoking GetCapabilities on the WFS server. <p>If you entered the link manually, please verify that the link is correct.</p> <p>This error may also indicate that the server does not support <a href=\"http://enable-cors.org/\" target=\"_blank\">CORS</a>.  If this is your server, verify that CORS is enabled and enable it if it is not.  If you do not control the server, please contact the administrator of the server and ask them to enable CORS.  Or, contact the '{{appName}}' Map team by emailing {{email}} and ask us to add this server to the list of non-CORS-supporting servers that may be proxied by '{{appName}}' itself.</p> <p>If you did not enter this link manually, this error may indicate that the group you opened is temporarily unavailable or there is a problem with your internet connection. Try opening the group again, and if the problem persists, please report it by sending an email to {{email}}.</p>"
    },
    "webFeatureServiceCatalogItem": {
      "wfs": "Web Feature Service (WFS)"
    },
    "webMapServiceCatalogGroup": {
      "wmsServer": "Web Map Service (WMS) Server",
      "invalidWMSServerTitle": "Invalid WMS server",
      "invalidWMSServerMessage": "An error occurred while invoking GetCapabilities on the WMS server. The server's response does not appear to be a valid GetCapabilities document. <p>If you entered the link manually, please verify that the link is correct.</p> <p>If you did not enter this link manually, this error may indicate that the group you opened is temporarily unavailable or there is a problem with your internet connection.  Try opening the group again, and if the problem persists, please report it by sending an email to {{email}}.</p>",
      "groupNotAvailableTitle": "Group is not available",
      "groupNotAvailableMessage": "An error occurred while invoking GetCapabilities on the WMS server. <p>If you entered the link manually, please verify that the link is correct.</p> <p>This error may also indicate that the server does not support <a href=\"http://enable-cors.org/\" target=\"_blank\">CORS</a>.  If this is your server, verify that CORS is enabled and enable it if it is not.  If you do not control the server, please contact the administrator of the server and ask them to enable CORS.  Or, contact the '{{appName}}' Map team by emailing {{email}} and ask us to add this server to the list of non-CORS-supporting servers that may be proxied by '{{appName}}' itself.</p> <p>If you did not enter this link manually, this error may indicate that the group you opened is temporarily unavailable or there is a problem with your internet connection. Try opening the group again, and if the problem persists, please report it by sending an email to {{email}}.</p>",
      "missingUrlTitle": "Unable to load GetCapabilities",
      "missingUrlMessage": "Could not load the Web Map Service (WMS) GetCapabilities document because the catalog item does not have a `url`.",
      "abstract" : "Web Map Service Description",
      "accessConstraints" : "Web Map Service Access Constraints",
      "fees" : "Web Map Service Fees"
    },
    "webMapServiceCatalogItem": {
      "wms": "Web Map Service (WMS)",
      "dataDescription": "Data Description",
      "serviceDescription": "Service Description",
      "metadataUrls": "Metadata Links",
      "accessConstraints": "Access Constraints",
      "serviceContact": "Service Contact",
      "getCapabilitiesUrl": "GetCapabilities URL",
      "noLayerFoundTitle": "No layer found",
      "noLayerFoundMessage": "The WMS dataset '{{name}}' has no layers matching '{{layers}}'. {{suggested}} {{line}}{{line}}Either the catalog file has been set up incorrectly, or the WMS server has changed.{{line}}{{line}}Please report this error by sending an email to {{email}}.",
      "datasetScaleErrorTitle": "Dataset will not be shown at this scale",
      "datasetScaleErrorMessage": "The {{name}} dataset will not be shown when zoomed in this close to the map because the data custodian has indicated that the data is not intended or suitable for display at this scale.  Click the dataset's Info button on the Now Viewing tab for more information about the dataset and the data custodian.",
      "badlyFormatedTitle": "Badly formatted periodicity",
      "badlyFormatedMessage": "The '{{name}}' dataset has a badly formed periodicity, '{{isoSegments}}'. Click the dataset's Info button for more information about the dataset and the data custodian.",
      "missingDataTitle": "Missing data",
      "missingDataMessage": "The WMS dataset '{{name}}' did not return any data.{{line}}{{line}}Either the catalog file has been set up incorrectly, or the server address has changed.{{line}}{{line}}Please report this error by emailing {{email}}.",
      "missingUrlTitle": "Unable to load GetCapabilities",
      "missingUrlMessage": "Could not load the Web Map Service (WMS) GetCapabilities document because the catalog item does not have a `url`."
    },
    "webMapTileServiceCatalogGroup": {
      "wmtsServer": "Web Map Tile Service (WMTS) Server",
      "invalidWMTSServerTitle": "Invalid WMTS server",
      "invalidWMTSServerMessage": "An error occurred while invoking GetCapabilities on the WMS server. The server's response does not appear to be a valid GetCapabilities document. <p>If you entered the link manually, please verify that the link is correct.</p> <p>If you did not enter this link manually, this error may indicate that the group you opened is temporarily unavailable or there is a problem with your internet connection.  Try opening the group again, and if the problem persists, please report it by sending an email to {{email}}.</p>",
      "groupNotAvailableTitle": "Group is not available",
      "groupNotAvailableMessage": "An error occurred while invoking GetCapabilities on the WMTS server. <p>If you entered the link manually, please verify that the link is correct.</p> <p>This error may also indicate that the server does not support <a href=\"http://enable-cors.org/\" target=\"_blank\">CORS</a>.  If this is your server, verify that CORS is enabled and enable it if it is not.  If you do not control the server, please contact the administrator of the server and ask them to enable CORS.  Or, contact the '{{appName}}' Map team by emailing {{email}} and ask us to add this server to the list of non-CORS-supporting servers that may be proxied by '{{appName}}' itself.</p> <p>If you did not enter this link manually, this error may indicate that the group you opened is temporarily unavailable or there is a problem with your internet connection. Try opening the group again, and if the problem persists, please report it by sending an email to {{email}}.</p>"
    },
    "webMapTileServiceCatalogItem": {
      "wmts": "Web Map Tile Service (WMTS)",
      "dataDescription": "Data Description",
      "serviceDescription": "Service Description",
      "accessConstraints": "Access Constraints"
    },
    "webProcessingService": {
      "wps": "Web Processing Service (WPS)",
      "invalidWPSServerTitle": "Invalid WPS server",
      "invalidWPSServerMessage": "An error occurred while invoking {{endpoint}} on the WPS server for process name {{name}}. The server's response does not appear to be a valid {{endpoint}} document. <p>This error may also indicate that the processing server you specified is temporarily unavailable or there is a problem with your internet connection.  Try opening the processing server again, and if the problem persists, please report it by sending an email to {{email}}.</p>",
      "processDescriptionErrorTitle": "Process does not have a process description",
      "processDescriptionErrorMessage": "The WPS DescribeProcess for this process does not include a ProcessDescription.",
      "processInputErrorTitle": "Process does not have any inputs",
      "processInputErrorMessage": "This WPS process does not specify any inputs.",
      "unsupportedParameterErrorTitle": "Unsupported parameter type",
      "unsupportedParameterErrorMessage": "The parameter {{identifier}} is not a supported type of parameter.",
      "invalidResponseErrorTitle": "Invalid WPS server response",
      "invalidResponseErrorMessage": "An error occurred while accessing the status location on the WPS server for process name {{name}}.  The server's response does not appear to be a valid ExecuteResponse document. <p>This error may also indicate that the processing server you specified is temporarily unavailable or there is a problem with your internet connection.  If the problem persists, please report it by sending an email to {{email}}.</p>",
      "invalidResponseError2Title": "Invalid response from WPS server",
      "invalidResponseError2Message": "The response from the WPS server does not include a Status element.",
      "failureReasonUnknowError": "The reason for failure is unknown.",
      "asyncShortReportFailed": "Web Processing Service invocation failed.  More details are available on the Info panel.",
      "errorDetails": "Error Details",
      "resultPendingDescription": "This is the result of invoking the {{name}} process or service at {{timestamp}} with the input parameters below.",
      "regionTypeDescription": "The type of region to analyze.",
      "regionTypeName": "Region Type",
      "regionParameterName": "Region Parameter",
      "wpsServer": "Web Processing Service (WPS) Server",
      "wpsResult": "Web Processing Service Result"
    },
    "wfsFeatures": {
      "featuresGroup": "Group of features in a Web Feature Service (WFS) Server",
      "queryErrorTitle": "Error querying WFS server",
      "queryErrorMessage": "An error occurred while invoking GetFeature on the WFS server. The server's response does not appear to be a valid GeoJSON document. <p>If you entered the link manually, please verify that the link is correct.</p><p>If you did not enter this link manually, this error may indicate that the group you opened is temporarily unavailable or there is a problem with your internet connection.  Try opening the group again, and if the problem persists, please report it by sending an email to {{email}}.</p>",
      "groupNotAvailableTitle": "Group is not available",
      "groupNotAvailableMessage": "An error occurred while invoking GetFeature on the WFS server. <p>If you entered the link manually, please verify that the link is correct.</p><p>This error may also indicate that the server does not support <a href=\"http://enable-cors.org/\" target=\"_blank\">CORS</a>.  If this is your server, verify that CORS is enabled and enable it if it is not. If you do not control the server, please contact the administrator of the server and ask them to enable CORS.  Or, contact the '{{appName}}' Map team by emailing {{email}} and ask us to add this server to the list of non-CORS-supporting servers that may be proxied by '{{appName}}' itself.</p><p>If you did not enter this link manually, this error may indicate that the group you opened is temporarily unavailable or there is a problem with your internet connection.  Try opening the group again, and if the problem persists, please report it by sending an email to {{email}}.</p>"
    },
    "commonModelErrors": {
      "datasetScaleErrorTitle": "Dataset will not be shown at this scale",
      "datasetScaleErrorMessage": "The {{name}} dataset will not be shown when zoomed in this close to the map because the data custodian has indicated that the data is not intended or suitable for display at this scale.  Click the dataset's Info button on the Now Viewing tab for more information about the dataset and the data custodian."
    }
  }
}<|MERGE_RESOLUTION|>--- conflicted
+++ resolved
@@ -274,34 +274,6 @@
   "mobile": {
     "toggleNavigation": "toggle navigation"
   },
-<<<<<<< HEAD
-  "preview" : {
-    "doesNotContainGeospatialData" : "This file does not contain geospatial data.",
-    "selectToPreview" : "<0>Select a dataset to see a preview </0><1>- OR -</1><2>Go to the map</2>",
-    "loading" : "PREVIEW LOADING...",
-    "preview" : "{{appName}} preview",
-    "noPreviewAvailable" : "NO PREVIEW AVAILABLE",
-    "dataPreviewLoading" : "DATA PREVIEW LOADING...",
-    "dataPreview" : "DATA PREVIEW",
-    "dataPreviewError" : "DATA PREVIEW ERROR",
-    "removeFromMap" : "Remove from the map",
-    "addToMap" : "Add to the map",
-    "disclaimer" : "Disclaimer",
-    "dataDescription" : "Data Description",
-    "datasetDescription" : "Dataset Description",
-    "serviceDescription" : "Service Description",
-    "resourceDescription" : "Resource Description",
-    "licence" : "Licence",
-    "accessConstraints" : "Access Constraints",
-    "fees" : "Fees",
-    "author" : "Author",
-    "contact" : "Contact",
-    "created" : "Created",
-    "modified" : "Modified",
-    "updateFrequency" : "Update Frequency",
-    "dataCustodian" : "Data Custodian",
-    "mayBeExperiencingIssues" : "<0>This dataset may currently be experiencing issues</0>"
-=======
   "preview": {
     "doesNotContainGeospatialData": "This file does not contain geospatial data.",
     "selectToPreview": "<0>Select a dataset to see a preview </0><1>- OR -</1><2>Go to the map</2>",
@@ -320,6 +292,7 @@
     "resourceDescription": "Resource Description",
     "licence": "Licence",
     "accessConstraints": "Access Constraints",
+    "fees": "Fees",
     "author": "Author",
     "contact": "Contact",
     "created": "Created",
@@ -327,7 +300,6 @@
     "updateFrequency": "Update Frequency",
     "dataCustodian": "Data Custodian",
     "mayBeExperiencingIssues": "<0>This dataset may currently be experiencing issues</0>"
->>>>>>> 4fd83892
   },
   "description": {
     "name": "Description",
@@ -1099,9 +1071,9 @@
       "groupNotAvailableMessage": "An error occurred while invoking GetCapabilities on the WMS server. <p>If you entered the link manually, please verify that the link is correct.</p> <p>This error may also indicate that the server does not support <a href=\"http://enable-cors.org/\" target=\"_blank\">CORS</a>.  If this is your server, verify that CORS is enabled and enable it if it is not.  If you do not control the server, please contact the administrator of the server and ask them to enable CORS.  Or, contact the '{{appName}}' Map team by emailing {{email}} and ask us to add this server to the list of non-CORS-supporting servers that may be proxied by '{{appName}}' itself.</p> <p>If you did not enter this link manually, this error may indicate that the group you opened is temporarily unavailable or there is a problem with your internet connection. Try opening the group again, and if the problem persists, please report it by sending an email to {{email}}.</p>",
       "missingUrlTitle": "Unable to load GetCapabilities",
       "missingUrlMessage": "Could not load the Web Map Service (WMS) GetCapabilities document because the catalog item does not have a `url`.",
-      "abstract" : "Web Map Service Description",
-      "accessConstraints" : "Web Map Service Access Constraints",
-      "fees" : "Web Map Service Fees"
+      "abstract": "Web Map Service Description",
+      "accessConstraints": "Web Map Service Access Constraints",
+      "fees": "Web Map Service Fees"
     },
     "webMapServiceCatalogItem": {
       "wms": "Web Map Service (WMS)",
