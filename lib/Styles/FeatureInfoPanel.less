--- conflicted
+++ resolved
@@ -41,33 +41,29 @@
 }
 
 .feature-info-panel-section-content-wrapper{
-    width: 0;
-<<<<<<< HEAD
-    -webkit-transition: all @explorer-panel-close-animation-length ease-out;
-    -moz-transition: all @explorer-panel-close-animation-length ease-out;
-    -ms-transition: all @explorer-panel-close-animation-length ease-out;
-    -o-transition: all @explorer-panel-close-animation-length ease-out;
-    transition: all @explorer-panel-close-animation-length ease-out;
-
-=======
-    height: auto;
-    -webkit-transition: width @explorer-panel-close-animation-length ease-out;
-    -moz-transition: width @explorer-panel-close-animation-length ease-out;
-    -ms-transition: width @explorer-panel-close-animation-length ease-out;
-    -o-transition: width @explorer-panel-close-animation-length ease-out;
-    transition: width @explorer-panel-close-animation-length ease-out;
+    max-height: 0;
+    max-width: 0;
+    overflow: hidden;
     table{
         width: 100%;
-    }
->>>>>>> ca88a43e
+        }
 }
 
+
 .feature-info-panel-body.open{
-    .feature-info-panel-section-content-wrapper{
-        width: 1000px;
+    .feature-info-panel-section-content-wrapper.closed{
+        max-height: 0;
+        max-width: 100%;
+        overflow: hidden;
+        }
+    .feature-info-panel-section-content-wrapper.open{
+        width: auto;
+        max-height: 100%;
         max-width: 100%;
     }
 }
+
+
 
 .feature-info-panel-header {
     font-size: 0.9em;
