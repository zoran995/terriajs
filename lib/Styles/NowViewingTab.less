.now-viewing-item-top-row {
    display: table;
    width: 100%;
    line-height: 40px;
    background-color: rgba(0,0,0, 0.2);
    border-bottom: @panel-element-border;
    border-top: @panel-element-border;
    cursor: pointer;
    table-layout: fixed;
}

.now-viewing-item-label {
    display: table-cell;
    font-size: 14px;
    color: @panel-emphasized-text-color;
    word-wrap: break-word;
    max-width: 265px;
}

.now-viewing-item-icon-holder {
    display: table-cell;
    width: 20px;
}

.now-viewing-item-icon {
    position: relative;
    width: 15px;
    height: 15px;
    fill: @panel-emphasized-text-color;
}

.now-viewing-item-drag-handle-holder {
    display: table-cell;
    width: 20px;
    padding-left: 16px;
    line-height: 40px;
}

.now-viewing-item-drag-handle {
    position: relative;
    top: 6px;
    opacity: 0.4;
}

.now-viewing-item-details {
    padding-bottom: 10px;
}

.now-viewing-shown-item {
}

.now-viewing-item-info {
    display: table-cell;
    text-align: right;
    width: 20px;
}

.now-viewing-toolbar {
    position: absolute;
    height: 40px;
    top: 0;
    left: 0;
    right: 0;
    background-color: darken(@panel-background-color, 5%);
    font-style: italic;
    font-size: 0.95em;
    color: @highlight-color;
    line-height: 38px;
    padding-left: 16px;
    border-top: @panel-element-border;
}

.now-viewing-clear-all {
}

.now-viewing-list {
    position: absolute;
    overflow: auto;
    top: 40px;
    left: 0;
    right: 0;
    bottom: 0;
}

.now-viewing-no-items {
    padding-left: 16px;
    padding-top: 16px;
    padding-bottom: 10px;
    font-size: 14px;
    color: @panel-emphasized-text-color;
    border-top: @panel-element-border;
}

.now-viewing-item-arrow-holder {
    display: table-cell;
    width: 20px;
}

.now-viewing-arrow {
    position: relative;
    width: 12px;
    height: 12px;
    fill: @panel-emphasized-text-color;
    margin-right: 16px;
}

.now-viewing-item-checkbox {
  position: relative;
  top: 2px;
  width: 15px;
  height: 15px;
  fill: @panel-text-color;
}


.now-viewing-legend-text {
    display: block;
    padding-top: 10px;
    padding-bottom: 10px;
    padding-left: 20px;
    text-decoration: none;
    color: @panel-emphasized-text-color;
}

.now-viewing-legend-image {
    padding-left: 20px;
    padding-top: 10px;
    padding-bottom: 10px;
    max-width: @explorer-panel-width - 56px;
}

.now-viewing-item-opacity {
    padding-left: 15px;
    padding-top: 10px;
    padding-bottom: 10px;
    color: @panel-emphasized-text-color;
}

.now-viewing-opacity-slider {
    display: block;
}

.now-viewing-action-menu {
    margin-top: 5px;
    text-align: right;
    padding-right: 16px;
    color: @highlight-color;
}

.now-viewing-action {
    display: inline-block;
    padding: 5px;
    font-size: 14px;
    font-style: italic;
}

.now-viewing-action:hover {
    text-decoration: underline;
}

.now-viewing-drop-target {
    position: relative;
    border: 1px dashed gray;
}

.now-viewing-section {
    padding-bottom: 20px;
    color: @panel-form-input-text-color;
}

.now-viewing-section-contents {
    padding-left: 16px;
    padding-right: 5px;
}

.now-viewing-abs-controls {
    padding-left: 15px;
    padding-top: 5px;
    padding-bottom: 5px;
    color: @panel-form-input-text-color;
}

.now-viewing-abs-percent {
    display: inline-block;
    padding-bottom: 10px;
}

.now-viewing-abs-checkbox {
    position: relative;
    display: inline-block;
    width: 16px;
    height: 16px;
    fill: @panel-emphasized-text-color;
}

<<<<<<< HEAD
.now-viewing-abs-tighter {
    line-height: 22px;
}
=======
.now-viewing-abs-tighten {
    line-height: 22px;
}
>>>>>>> 1151b6c7
<|MERGE_RESOLUTION|>--- conflicted
+++ resolved
@@ -193,12 +193,6 @@
     fill: @panel-emphasized-text-color;
 }
 
-<<<<<<< HEAD
-.now-viewing-abs-tighter {
-    line-height: 22px;
-}
-=======
 .now-viewing-abs-tighten {
     line-height: 22px;
-}
->>>>>>> 1151b6c7
+}