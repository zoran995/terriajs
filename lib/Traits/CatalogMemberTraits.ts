import i18next from "i18next";
import { JsonObject } from "../Core/Json";
import anyTrait from "./anyTrait";
import LegendTraits from "./LegendTraits";
import ModelTraits from "./ModelTraits";
import objectArrayTrait from "./objectArrayTrait";
import primitiveArrayTrait from "./primitiveArrayTrait";
import primitiveTrait from "./primitiveTrait";

export class MetadataUrlTraits extends ModelTraits {
  @primitiveTrait({
    type: "string",
    name: "URL",
    description: "The metadata URL of the file or service."
  })
  url?: string;

  @primitiveTrait({
    type: "string",
    name: "Title",
    description: "Title used for metadata URL button."
  })
  title?: string;
}

export class InfoSectionTraits extends ModelTraits {
  @primitiveTrait({
    type: "string",
    name: "Name",
    description: "The name of the section."
  })
  name?: string;

  @primitiveTrait({
    type: "string",
    name: "Content",
    description:
      "The content of the section, in Markdown and HTML format. Set this property to null to remove this section entirely.",
    isNullable: true
  })
  content?: string | null;

  @anyTrait({
    name: "Content As Object",
    description:
      "The content of the section which is a JSON object. Set this property to null to remove this section entirely."
  })
  contentAsObject?: JsonObject;

  static isRemoval(infoSection: InfoSectionTraits) {
    return infoSection.content === null;
  }
}

export class ShortReportTraits extends ModelTraits {
  @primitiveTrait({
    type: "string",
    name: "Name",
    description: "The name of the section."
  })
  name?: string;

  @primitiveTrait({
    type: "string",
    name: "Content",
    description: "The content of the section."
  })
  content?: string;

  @primitiveTrait({
    type: "boolean",
    name: "Show",
    description: "Indicates if this short report section showing."
  })
  show = true;
}

export default class CatalogMemberTraits extends ModelTraits {
  @primitiveTrait({
    type: "string",
    name: "Name",
    description: "The name of the catalog item."
  })
  name?: string;

  @primitiveTrait({
    type: "string",
    name: "Description",
    description:
      "The description of the catalog item. Markdown and HTML may be used."
  })
  description?: string;

  @primitiveTrait({
    type: "string",
    name: "Name in catalog",
    description:
      "The name of the item to be displayed in the catalog, if it is different from the one to display in the workbench."
  })
  nameInCatalog?: string;

  @objectArrayTrait({
    type: InfoSectionTraits,
    name: "Info",
    description: "Human-readable information about this dataset.",
    idProperty: "name"
  })
  info: InfoSectionTraits[] = [];

  @primitiveArrayTrait({
    type: "string",
    name: "InfoSectionOrder",
    description: `An array of section titles definining the display order of info sections.
    If this property is not defined, {@link DataPreviewSections}'s DEFAULT_SECTION_ORDER is used`
  })
  infoSectionOrder?: string[] = [
    i18next.t("preview.disclaimer"),
    i18next.t("description.name"),
    i18next.t("preview.dataDescription"),
    i18next.t("preview.datasetDescription"),
    i18next.t("preview.serviceDescription"),
    i18next.t("preview.resourceDescription"),
    i18next.t("preview.licence"),
    i18next.t("preview.accessConstraints"),
    i18next.t("preview.author"),
    i18next.t("preview.contact"),
    i18next.t("preview.created"),
    i18next.t("preview.modified"),
    i18next.t("preview.updateFrequency")
  ];

  @primitiveTrait({
    type: "boolean",
    name: "Is catalog item open in workbench",
    description: "Whether the item in the workbench open or collapsed."
  })
  isOpenInWorkbench: boolean = true;

  @primitiveTrait({
    type: "string",
    name: "Short report",
    description: "A short report to show on the now viewing tab."
  })
  shortReport?: string;

  @objectArrayTrait({
    type: ShortReportTraits,
    idProperty: "name",
    name: "Short report sections",
    description: "A list of collapsible sections of the short report"
  })
  shortReportSections?: ShortReportTraits[];

  @primitiveTrait({
    type: "boolean",
    name: "Is experiencing issues",
    description:
      "Whether the catalog item is experiencing issues which may cause its data to be unavailable"
  })
  isExperiencingIssues: boolean = false;

  @primitiveTrait({
    type: "boolean",
    name: "Hide legend in workbench",
    description:
      "Whether the legend is hidden in the workbench for this catalog member."
  })
  hideLegendInWorkbench: boolean = false;

  @objectArrayTrait({
    name: "Legend URLs",
    description: "The legends to display on the workbench.",
    type: LegendTraits,
    idProperty: "index"
  })
  legends?: LegendTraits[];

  @primitiveTrait({
    type: "boolean",
    name: "Hide source in explorer window",
    description:
      "Indicates that the source of this data should be hidden from the UI (obviously this isn't super-secure as you can just look at the network requests)."
  })
  hideSource: boolean = false;

<<<<<<< HEAD
  @objectArrayTrait({
    type: MetadataUrlTraits,
    name: "Metadata URLs",
    description: "Metadata URLs to show in data catalog.",
    idProperty: "index"
  })
  metadataUrls?: MetadataUrlTraits[];
=======
  @primitiveTrait({
    name: "Data Custodian",
    type: "string",
    description:
      "Gets or sets a description of the custodian of this data item."
  })
  dataCustodian?: string;
>>>>>>> e0df615a
}<|MERGE_RESOLUTION|>--- conflicted
+++ resolved
@@ -183,7 +183,6 @@
   })
   hideSource: boolean = false;
 
-<<<<<<< HEAD
   @objectArrayTrait({
     type: MetadataUrlTraits,
     name: "Metadata URLs",
@@ -191,7 +190,7 @@
     idProperty: "index"
   })
   metadataUrls?: MetadataUrlTraits[];
-=======
+
   @primitiveTrait({
     name: "Data Custodian",
     type: "string",
@@ -199,5 +198,4 @@
       "Gets or sets a description of the custodian of this data item."
   })
   dataCustodian?: string;
->>>>>>> e0df615a
 }