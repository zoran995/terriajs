--- conflicted
+++ resolved
@@ -1,10 +1,6 @@
 import Result from "../../Core/Result";
-<<<<<<< HEAD
+import TerriaError from "../../Core/TerriaError";
 import { BaseModel } from "../../Models/Definition/Model";
-=======
-import TerriaError, { TerriaErrorSeverity } from "../../Core/TerriaError";
-import { BaseModel } from "../../Models/Model";
->>>>>>> b02c2506
 import Trait, { TraitOptions } from "../Trait";
 
 type PrimitiveType = "string" | "number" | "boolean";
