import { JsonObject } from "../../Core/Json";
import anyTrait from "../Decorators/anyTrait";
import objectArrayTrait from "../Decorators/objectArrayTrait";
import objectTrait from "../Decorators/objectTrait";
import primitiveArrayTrait from "../Decorators/primitiveArrayTrait";
import primitiveTrait from "../Decorators/primitiveTrait";
import mixTraits from "../mixTraits";
import ModelTraits from "../ModelTraits";
import CatalogMemberTraits from "./CatalogMemberTraits";
import ClippingPlanesTraits from "./ClippingPlanesTraits";
import HighlightColorTraits from "./HighlightColorTraits";
import LegendOwnerTraits from "./LegendOwnerTraits";
import MappableTraits from "./MappableTraits";
import OpacityTraits from "./OpacityTraits";
import PlaceEditorTraits from "./PlaceEditorTraits";
import ShadowTraits from "./ShadowTraits";
import SplitterTraits from "./SplitterTraits";
import TransformationTraits from "./TransformationTraits";
import UrlTraits from "./UrlTraits";
import FeaturePickingTraits from "./FeaturePickingTraits";

export class FilterTraits extends ModelTraits {
  @primitiveTrait({
    type: "string",
    name: "Name",
    description: "A name for the filter"
  })
  name?: string;

  @primitiveTrait({
    type: "string",
    name: "property",
    description: "The name of the feature property to filter"
  })
  property?: string;

  @primitiveTrait({
    type: "number",
    name: "minimumValue",
    description: "Minimum value of the property"
  })
  minimumValue?: number;

  @primitiveTrait({
    type: "number",
    name: "minimumValue",
    description: "Minimum value of the property"
  })
  maximumValue?: number;

  @primitiveTrait({
    type: "number",
    name: "minimumShown",
    description: "The lowest value the property can have if it is to be shown"
  })
  minimumShown?: number;

  @primitiveTrait({
    type: "number",
    name: "minimumValue",
    description: "The largest value the property can have if it is to be shown"
  })
  maximumShown?: number;
}

export class PointCloudShadingTraits extends ModelTraits {
  @primitiveTrait({
    type: "boolean",
    name: "Attenuation",
    description: "Perform point attenuation based on geometric error."
  })
  attenuation?: boolean;

  @primitiveTrait({
    type: "number",
    name: "geometricErrorScale",
    description: "Scale to be applied to each tile's geometric error."
  })
  geometricErrorScale?: number;
}

export class OptionsTraits extends ModelTraits {
  @primitiveTrait({
    type: "number",
    name: "Maximum screen space error",
    description:
      "The maximum screen space error used to drive level of detail refinement."
  })
  maximumScreenSpaceError?: number;

  @primitiveTrait({
    type: "number",
    name: "Maximum number of loaded tiles",
    description: ""
  })
  maximumNumberOfLoadedTiles?: number;

  @objectTrait({
    type: PointCloudShadingTraits,
    name: "Point cloud shading",
    description: "Point cloud shading parameters"
  })
  pointCloudShading?: PointCloudShadingTraits;
}

export default class Cesium3DTilesTraits extends mixTraits(
  HighlightColorTraits,
  PlaceEditorTraits,
  TransformationTraits,
<<<<<<< HEAD
  FeatureInfoTraits,
  FeaturePickingTraits,
=======
>>>>>>> 128171f7
  MappableTraits,
  UrlTraits,
  CatalogMemberTraits,
  ShadowTraits,
  OpacityTraits,
  LegendOwnerTraits,
  ShadowTraits,
  ClippingPlanesTraits,
  SplitterTraits
) {
  @primitiveTrait({
    type: "number",
    name: "Ion asset ID",
    description: "The Cesium Ion asset id."
  })
  ionAssetId?: number;

  @primitiveTrait({
    type: "string",
    name: "Ion access token",
    description: "Cesium Ion access token id."
  })
  ionAccessToken?: string;

  @primitiveTrait({
    type: "string",
    name: "Ion server",
    description: "URL of the Cesium Ion API server."
  })
  ionServer?: string;

  @objectTrait({
    type: OptionsTraits,
    name: "options",
    description:
      "Additional options to pass to Cesium's Cesium3DTileset constructor."
  })
  options?: OptionsTraits;

  @anyTrait({
    name: "style",
    description:
      "The style to use, specified according to the [Cesium 3D Tiles Styling Language](https://github.com/AnalyticalGraphicsInc/3d-tiles/tree/master/specification/Styling)."
  })
  style?: JsonObject;

  @objectArrayTrait({
    type: FilterTraits,
    idProperty: "name",
    name: "filters",
    description: "The filters to apply to this catalog item."
  })
  filters?: FilterTraits[];

  @primitiveTrait({
    name: "Color blend mode",
    type: "string",
    description:
      "The color blend mode decides how per-feature color is blended with color defined in the tileset. Acceptable values are HIGHLIGHT, MIX & REPLACE as defined in the cesium documentation - https://cesium.com/docs/cesiumjs-ref-doc/Cesium3DTileColorBlendMode.html"
  })
  colorBlendMode = "MIX";

  @primitiveTrait({
    name: "Color blend amount",
    type: "number",
    description:
      "When the colorBlendMode is MIX this value is used to interpolate between source color and feature color. A value of 0.0 results in the source color while a value of 1.0 results in the feature color, with any value in-between resulting in a mix of the source color and feature color."
  })
  colorBlendAmount = 0.5;

  @primitiveArrayTrait({
    name: "Feature ID properties",
    type: "string",
    description:
      "One or many properties of a feature that together identify it uniquely. This is useful for setting properties for individual features. eg: ['lat', 'lon'], ['buildingId'] etc."
  })
  featureIdProperties?: string[];
}<|MERGE_RESOLUTION|>--- conflicted
+++ resolved
@@ -107,11 +107,7 @@
   HighlightColorTraits,
   PlaceEditorTraits,
   TransformationTraits,
-<<<<<<< HEAD
-  FeatureInfoTraits,
   FeaturePickingTraits,
-=======
->>>>>>> 128171f7
   MappableTraits,
   UrlTraits,
   CatalogMemberTraits,
