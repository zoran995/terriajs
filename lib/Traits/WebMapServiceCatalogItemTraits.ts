import { JsonObject } from "../Core/Json";
import anyTrait from "./anyTrait";
import CatalogMemberTraits from "./CatalogMemberTraits";
import DiffableTraits from "./DiffableTraits";
import FeatureInfoTraits from "./FeatureInfoTraits";
import GetCapabilitiesTraits from "./GetCapabilitiesTraits";
import LayerOrderingTraits from "./LayerOrderingTraits";
import LegendTraits from "./LegendTraits";
import MappableTraits from "./MappableTraits";
import mixTraits from "./mixTraits";
import ModelTraits from "./ModelTraits";
import objectArrayTrait from "./objectArrayTrait";
import objectTrait from "./objectTrait";
import primitiveTrait from "./primitiveTrait";
import RasterLayerTraits from "./RasterLayerTraits";
import SplitterTraits from "./SplitterTraits";
import TimeFilterTraits from "./TimeFilterTraits";
import primitiveArrayTrait from "./primitiveArrayTrait";
import UrlTraits from "./UrlTraits";
import ExportableTraits from "./ExportableTraits";

export class WebMapServiceAvailableStyleTraits extends ModelTraits {
  @primitiveTrait({
    type: "string",
    name: "Style Name",
    description: "The name of the style."
  })
  name?: string;

  @primitiveTrait({
    type: "string",
    name: "Title",
    description: "The title of the style."
  })
  title?: string;

  @primitiveTrait({
    type: "string",
    name: "Abstract",
    description: "The abstract describing the style."
  })
  abstract?: string;

  @objectTrait({
    type: LegendTraits,
    name: "Style Name",
    description: "The name of the style."
  })
  legend?: LegendTraits;
}

export class WebMapServiceAvailableLayerStylesTraits extends ModelTraits {
  @primitiveTrait({
    type: "string",
    name: "Layer Name",
    description: "The name of the layer for which styles are available."
  })
  layerName?: string;

  @objectArrayTrait({
    type: WebMapServiceAvailableStyleTraits,
    name: "Styles",
    description: "The styles available for this layer.",
    idProperty: "name"
  })
  styles?: WebMapServiceAvailableStyleTraits[];
}

<<<<<<< HEAD
/**
 * Creates a single item in the catalog from one or many WMS layers.<br/>
 * <strong>Note:</strong> <i>To present all layers in an available WMS as individual items in the catalog use the \`WebMapServiceCatalogGroup\`.</i>
 * @example
 * {
 *   "type": "wms",
 *   "name": "Mangrove Cover",
 *   "url": "https://ows.services.dea.ga.gov.au",
 *   "layers": "mangrove_cover_v2_0_2"
 * }
 */
=======
export class WebMapServiceAvailableDimensionTraits extends ModelTraits {
  @primitiveTrait({
    type: "string",
    name: "Dimension Name",
    description: "The name of the dimension."
  })
  name?: string;

  @primitiveArrayTrait({
    type: "string",
    name: "Dimension values",
    description: "Possible dimension values."
  })
  values?: string[];

  @primitiveTrait({
    type: "string",
    name: "Units",
    description: "The units of the dimension."
  })
  units?: string;

  @primitiveTrait({
    type: "string",
    name: "Unit Symbol",
    description: "The unitSymbol of the dimension."
  })
  unitSymbol?: string;

  @primitiveTrait({
    type: "string",
    name: "Default",
    description: "The default value for the dimension."
  })
  default?: string;

  @primitiveTrait({
    type: "boolean",
    name: "Multiple Values",
    description: "Can the dimension support multiple values."
  })
  multipleValues?: boolean;

  @primitiveTrait({
    type: "boolean",
    name: "Nearest Value",
    description: "The nearest value of the dimension."
  })
  nearestValue?: boolean;
}

export class WebMapServiceAvailableLayerDimensionsTraits extends ModelTraits {
  @primitiveTrait({
    type: "string",
    name: "Layer Name",
    description: "The name of the layer for which dimensions are available."
  })
  layerName?: string;

  @objectArrayTrait({
    type: WebMapServiceAvailableDimensionTraits,
    name: "Dimensions",
    description: "The dimensions available for this layer.",
    idProperty: "name"
  })
  dimensions?: WebMapServiceAvailableDimensionTraits[];
}

>>>>>>> 55024999
export default class WebMapServiceCatalogItemTraits extends mixTraits(
  ExportableTraits,
  DiffableTraits,
  FeatureInfoTraits,
  LayerOrderingTraits,
  SplitterTraits,
  TimeFilterTraits,
  GetCapabilitiesTraits,
  RasterLayerTraits,
  UrlTraits,
  MappableTraits,
  CatalogMemberTraits
) {
  @primitiveTrait({
    type: "string",
    name: "Is GeoServer",
    description: "True if this WMS is a GeoServer; otherwise, false."
  })
  isGeoServer: boolean = false;

  @primitiveTrait({
    type: "string",
    name: "Layer(s)",
    description: "The layer or layers to display (comma separated values)."
  })
  layers?: string;

  @primitiveTrait({
    type: "string",
    name: "Style(s)",
    description:
      "The styles to use with each of the `Layer(s)` (comma separated values). This maps one-to-one with `Layer(s)`"
  })
  styles?: string;

  @anyTrait({
    name: "Dimensions",
    description:
      "Dimension parameters used to request a particular layer along one or more dimensional axes (including elevation, excluding time). Do not include `_dim` prefx for parameter keys. These dimensions will be applied to all layers (if applicable)"
  })
  dimensions?: { [key: string]: string };

  @objectArrayTrait({
    type: WebMapServiceAvailableLayerStylesTraits,
    name: "Available Styles",
    description: "The available styles.",
    idProperty: "layerName"
  })
  availableStyles?: WebMapServiceAvailableLayerStylesTraits[];

  @objectArrayTrait({
    type: WebMapServiceAvailableLayerDimensionsTraits,
    name: "Available Dimensions",
    description: "The available dimensions.",
    idProperty: "layerName"
  })
  availableDimensions?: WebMapServiceAvailableLayerDimensionsTraits[];

  @objectArrayTrait({
    name: "Legend URLs",
    description: "The legends to display on the workbench.",
    type: LegendTraits,
    idProperty: "index"
  })
  legends?: LegendTraits[];

  @anyTrait({
    name: "Parameters",
    description:
      "Additional parameters to pass to the MapServer when requesting images. Style parameters are stored as CSV in `styles`, dimension parameters are stored in `dimensions`."
  })
  parameters?: JsonObject;

  @primitiveTrait({
    type: "number",
    name: "Minimum Scale Denominator",
    description:
      "The denominator of the largest scale (smallest denominator) for which tiles should be requested. " +
      "For example, if this value is 1000, then tiles representing a scale larger than 1:1000 (i.e. " +
      "numerically smaller denominator, when zooming in closer) will not be requested.  Instead, tiles of " +
      "the largest-available scale, as specified by this property, will be used and will simply get " +
      "blurier as the user zooms in closer."
  })
  minScaleDenominator?: number;

  @primitiveTrait({
    type: "boolean",
    name: "Hide Layer After Minimum Scale Denominator",
    description:
      "True to hide tiles when the `Minimum Scale Denominator` is exceeded. If false, we can zoom in arbitrarily close to the (increasingly blurry) layer."
  })
  hideLayerAfterMinScaleDenominator: boolean = false;

  @primitiveTrait({
    type: "number",
    name: "Maximum Refresh Intervals",
    description:
      "The maximum number of discrete times that can be created by a single " +
      "date range, when specified in the format time/time/periodicity. E.g. " +
      "`2015-04-27T16:15:00/2015-04-27T18:45:00/PT15M` has 11 times."
  })
  maxRefreshIntervals: number = 1000;

  @primitiveTrait({
    type: "boolean",
    name: "Disable style selector",
    description: "When true, disables the style selector in the workbench"
  })
  disableStyleSelector = false;

  @primitiveTrait({
    type: "string",
    name: "Linked WCS URL",
    description:
      "Gets or sets the URL of a WCS that enables clip-and-ship for this WMS item."
  })
  linkedWcsUrl?: string;

  @primitiveTrait({
    type: "string",
    name: "Linked WCS Coverage Name",
    description:
      "Gets or sets the coverage name for linked WCS for clip-and-ship."
  })
  linkedWcsCoverage?: string;
}<|MERGE_RESOLUTION|>--- conflicted
+++ resolved
@@ -66,7 +66,6 @@
   styles?: WebMapServiceAvailableStyleTraits[];
 }
 
-<<<<<<< HEAD
 /**
  * Creates a single item in the catalog from one or many WMS layers.<br/>
  * <strong>Note:</strong> <i>To present all layers in an available WMS as individual items in the catalog use the \`WebMapServiceCatalogGroup\`.</i>
@@ -78,7 +77,6 @@
  *   "layers": "mangrove_cover_v2_0_2"
  * }
  */
-=======
 export class WebMapServiceAvailableDimensionTraits extends ModelTraits {
   @primitiveTrait({
     type: "string",
@@ -147,7 +145,6 @@
   dimensions?: WebMapServiceAvailableDimensionTraits[];
 }
 
->>>>>>> 55024999
 export default class WebMapServiceCatalogItemTraits extends mixTraits(
   ExportableTraits,
   DiffableTraits,
