import { JsonObject } from "../Core/Json";
import anyTrait from "./anyTrait";
import CatalogMemberTraits from "./CatalogMemberTraits";
import DiffableTraits from "./DiffableTraits";
import FeatureInfoTraits from "./FeatureInfoTraits";
import GetCapabilitiesTraits from "./GetCapabilitiesTraits";
import LayerOrderingTraits from "./LayerOrderingTraits";
import LegendTraits from "./LegendTraits";
import MappableTraits from "./MappableTraits";
import mixTraits from "./mixTraits";
import ModelTraits from "./ModelTraits";
import objectArrayTrait from "./objectArrayTrait";
import objectTrait from "./objectTrait";
import primitiveTrait from "./primitiveTrait";
import RasterLayerTraits from "./RasterLayerTraits";
import SplitterTraits from "./SplitterTraits";
import TimeFilterTraits from "./TimeFilterTraits";
import primitiveArrayTrait from "./primitiveArrayTrait";
<<<<<<< HEAD
=======
import UrlTraits from "./UrlTraits";
import ExportableTraits from "./ExportableTraits";
>>>>>>> c31e23fa

export class WebMapServiceAvailableStyleTraits extends ModelTraits {
  @primitiveTrait({
    type: "string",
    name: "Style Name",
    description: "The name of the style."
  })
  name?: string;

  @primitiveTrait({
    type: "string",
    name: "Title",
    description: "The title of the style."
  })
  title?: string;

  @primitiveTrait({
    type: "string",
    name: "Abstract",
    description: "The abstract describing the style."
  })
  abstract?: string;

  @objectTrait({
    type: LegendTraits,
    name: "Style Name",
    description: "The name of the style."
  })
  legend?: LegendTraits;
}

export class WebMapServiceAvailableLayerStylesTraits extends ModelTraits {
  @primitiveTrait({
    type: "string",
    name: "Layer Name",
    description: "The name of the layer for which styles are available."
  })
  layerName?: string;

  @objectArrayTrait({
    type: WebMapServiceAvailableStyleTraits,
    name: "Styles",
    description: "The styles available for this layer.",
    idProperty: "name"
  })
  styles?: WebMapServiceAvailableStyleTraits[];
}

export class WebMapServiceAvailableDimensionTraits extends ModelTraits {
  @primitiveTrait({
    type: "string",
    name: "Dimension Name",
    description: "The name of the dimension."
  })
  name?: string;

  @primitiveArrayTrait({
    type: "string",
    name: "Dimension values",
    description: "Possible dimension values."
  })
  values?: string[];

  @primitiveTrait({
    type: "string",
    name: "Units",
    description: "The units of the dimension."
  })
  units?: string;

  @primitiveTrait({
    type: "string",
    name: "Unit Symbol",
    description: "The unitSymbol of the dimension."
  })
  unitSymbol?: string;

  @primitiveTrait({
    type: "string",
    name: "Default",
    description: "The default value for the dimension."
  })
  default?: string;

  @primitiveTrait({
    type: "boolean",
    name: "Multiple Values",
    description: "Can the dimension support multiple values."
  })
  multipleValues?: boolean;

  @primitiveTrait({
    type: "boolean",
    name: "Nearest Value",
    description: "The nearest value of the dimension."
  })
  nearestValue?: boolean;
<<<<<<< HEAD

  @primitiveTrait({
    type: "boolean",
    name: "Current",
    description: "The current value of the dimension."
  })
  current?: boolean;
=======
>>>>>>> c31e23fa
}

export class WebMapServiceAvailableLayerDimensionsTraits extends ModelTraits {
  @primitiveTrait({
    type: "string",
    name: "Layer Name",
<<<<<<< HEAD
    description: "The name of the layer for which styles are available."
=======
    description: "The name of the layer for which dimensions are available."
>>>>>>> c31e23fa
  })
  layerName?: string;

  @objectArrayTrait({
    type: WebMapServiceAvailableDimensionTraits,
    name: "Dimensions",
    description: "The dimensions available for this layer.",
    idProperty: "name"
  })
  dimensions?: WebMapServiceAvailableDimensionTraits[];
}

export default class WebMapServiceCatalogItemTraits extends mixTraits(
  ExportableTraits,
  DiffableTraits,
  FeatureInfoTraits,
  LayerOrderingTraits,
  SplitterTraits,
  TimeFilterTraits,
  GetCapabilitiesTraits,
  RasterLayerTraits,
  UrlTraits,
  MappableTraits,
  CatalogMemberTraits
) {
  @primitiveTrait({
    type: "string",
    name: "Is GeoServer",
    description: "True if this WMS is a GeoServer; otherwise, false."
  })
  isGeoServer: boolean = false;

  @primitiveTrait({
    type: "string",
    name: "Layer(s)",
    description: "The layer or layers to display (comma separated values)."
  })
  layers?: string;

  @primitiveTrait({
    type: "string",
    name: "Style(s)",
    description:
      "The styles to use with each of the `Layer(s)` (comma separated values). This maps one-to-one with `Layer(s)`"
  })
  styles?: string;

  @anyTrait({
    name: "Dimensions",
    description:
      "Dimension parameters used to request a particular layer along one or more dimensional axes (including elevation, excluding time). Do not include `_dim` prefx for parameter keys. These dimensions will be applied to all layers (if applicable)"
  })
  dimensions?: { [key: string]: string };

  @objectArrayTrait({
    type: WebMapServiceAvailableLayerStylesTraits,
    name: "Available Styles",
    description: "The available styles.",
    idProperty: "layerName"
  })
  availableStyles?: WebMapServiceAvailableLayerStylesTraits[];

  @objectArrayTrait({
    type: WebMapServiceAvailableLayerDimensionsTraits,
    name: "Available Dimensions",
    description: "The available dimensions.",
    idProperty: "layerName"
  })
  availableDimensions?: WebMapServiceAvailableLayerDimensionsTraits[];

  @objectArrayTrait({
    name: "Legend URLs",
    description: "The legends to display on the workbench.",
    type: LegendTraits,
    idProperty: "index"
  })
  legends?: LegendTraits[];

  @anyTrait({
    name: "Parameters",
    description:
      "Additional parameters to pass to the MapServer when requesting images. Style parameters are stored as CSV in `styles`, dimension parameters are stored in `dimensions`."
  })
  parameters?: JsonObject;

  @primitiveTrait({
    type: "number",
    name: "Minimum Scale Denominator",
    description:
      "The denominator of the largest scale (smallest denominator) for which tiles should be requested. " +
      "For example, if this value is 1000, then tiles representing a scale larger than 1:1000 (i.e. " +
      "numerically smaller denominator, when zooming in closer) will not be requested.  Instead, tiles of " +
      "the largest-available scale, as specified by this property, will be used and will simply get " +
      "blurier as the user zooms in closer."
  })
  minScaleDenominator?: number;

  @primitiveTrait({
    type: "boolean",
    name: "Hide Layer After Minimum Scale Denominator",
    description:
      "True to hide tiles when the `Minimum Scale Denominator` is exceeded. If false, we can zoom in arbitrarily close to the (increasingly blurry) layer."
  })
  hideLayerAfterMinScaleDenominator: boolean = false;

  @primitiveTrait({
    type: "number",
    name: "Maximum Refresh Intervals",
    description:
      "The maximum number of discrete times that can be created by a single " +
      "date range, when specified in the format time/time/periodicity. E.g. " +
      "`2015-04-27T16:15:00/2015-04-27T18:45:00/PT15M` has 11 times."
  })
  maxRefreshIntervals: number = 1000;

  @primitiveTrait({
    type: "boolean",
    name: "Disable style selector",
    description: "When true, disables the style selector in the workbench"
  })
  disableStyleSelector = false;

  @primitiveTrait({
    type: "string",
    name: "Linked WCS URL",
    description:
      "Gets or sets the URL of a WCS that enables clip-and-ship for this WMS item."
  })
  linkedWcsUrl?: string;

  @primitiveTrait({
    type: "string",
    name: "Linked WCS Coverage Name",
    description:
      "Gets or sets the coverage name for linked WCS for clip-and-ship."
  })
  linkedWcsCoverage?: string;
}<|MERGE_RESOLUTION|>--- conflicted
+++ resolved
@@ -16,11 +16,8 @@
 import SplitterTraits from "./SplitterTraits";
 import TimeFilterTraits from "./TimeFilterTraits";
 import primitiveArrayTrait from "./primitiveArrayTrait";
-<<<<<<< HEAD
-=======
 import UrlTraits from "./UrlTraits";
 import ExportableTraits from "./ExportableTraits";
->>>>>>> c31e23fa
 
 export class WebMapServiceAvailableStyleTraits extends ModelTraits {
   @primitiveTrait({
@@ -118,27 +115,13 @@
     description: "The nearest value of the dimension."
   })
   nearestValue?: boolean;
-<<<<<<< HEAD
-
-  @primitiveTrait({
-    type: "boolean",
-    name: "Current",
-    description: "The current value of the dimension."
-  })
-  current?: boolean;
-=======
->>>>>>> c31e23fa
 }
 
 export class WebMapServiceAvailableLayerDimensionsTraits extends ModelTraits {
   @primitiveTrait({
     type: "string",
     name: "Layer Name",
-<<<<<<< HEAD
-    description: "The name of the layer for which styles are available."
-=======
     description: "The name of the layer for which dimensions are available."
->>>>>>> c31e23fa
   })
   layerName?: string;
 
