--- conflicted
+++ resolved
@@ -6,31 +6,19 @@
 import TableColumnType from "../Table/TableColumnType";
 import objectTrait from "./objectTrait";
 
-<<<<<<< HEAD
-export class ColumnTransformationTraits extends ModelTraits {
-  @primitiveTrait({
-    name: "Expression",
-    description:
-      "Transformation expression used to change column values (row-by-row). This uses http://bugwheels94.github.io/math-expression-evaluator . For example `x*3` will multiply all column values by 3, `x*columnA` will multiple this column with columnA.",
-=======
 export const THIS_COLUMN_EXPRESSION_TOKEN = "x";
 
 export class ColumnTransformationTraits extends ModelTraits {
   @primitiveTrait({
     name: "Expression",
     description: `Transformation expression used to change column values (row-by-row). This uses http://bugwheels94.github.io/math-expression-evaluator . For example  \`${THIS_COLUMN_EXPRESSION_TOKEN}*3\` will multiply all column values by 3, \`${THIS_COLUMN_EXPRESSION_TOKEN}*columnA\` will multiple this column with \`columnA\` (note - \`columnA\` must be in \`dependencies\` array).`,
->>>>>>> 21e1eb61
     type: "string"
   })
   expression?: string;
 
   @primitiveArrayTrait({
     name: "Dependencies",
-<<<<<<< HEAD
-    description: ".....",
-=======
     description: `Array of column names which are 'injected' in to the expression. For example, to use the expression \`${THIS_COLUMN_EXPRESSION_TOKEN}*columnA\` (where \`columnA\` is the name of another column), \`dependencies\` must include \`'columnA'\``,
->>>>>>> 21e1eb61
     type: "string"
   })
   dependencies?: string[];
