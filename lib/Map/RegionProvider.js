--- conflicted
+++ resolved
@@ -10,11 +10,7 @@
 var loadJson = require('terriajs-cesium/Source/Core/loadJson');
 var when = require('terriajs-cesium/Source/ThirdParty/when');
 
-<<<<<<< HEAD
-var MapError = require('../Map/MapError');
-=======
 var TerriaError = require('../Core/TerriaError');
->>>>>>> 0c606d3c
 var xml2json = require('../ThirdParty/xml2json');
 var URI = require('urijs');
 
@@ -317,22 +313,14 @@
             if (!defined(obj.member)) {
                 console.log(xml);
                 var exception = defined(obj.Exception) ? ('<br/><br/>' + obj.Exception.ExceptionText) : '';
-<<<<<<< HEAD
-                throw new MapError({title: 'CSV region mapping', message: 'Couldn\'t load region boundaries for region ' + propName + exception});
-=======
                 throw new TerriaError({title: 'CSV region mapping', message: 'Couldn\'t load region boundaries for region ' + propName + exception});
->>>>>>> 0c606d3c
             }
 
             if (!(obj.member instanceof Array)) {
                 obj.member = [obj.member];
             }
             if (obj.member.length === 0) {
-<<<<<<< HEAD
-                throw new MapError({title: 'CSV region mapping', message: 'Zero region boundaries found for region ' + propName });
-=======
                 throw new TerriaError({title: 'CSV region mapping', message: 'Zero region boundaries found for region ' + propName });
->>>>>>> 0c606d3c
             }
             return {values: obj.member.map(function(m) { return m[propName]; })};
         });
@@ -434,11 +422,7 @@
  * @returns {Number} Zero-based index in list of regions if successful, or -1.
  */
 function findRegionIndex(regionProvider, code, disambigCode) {
-<<<<<<< HEAD
-    if (!code) {
-=======
     if (!defined(code) || code === '') {  // Note a code of 0 is ok
->>>>>>> 0c606d3c
         return -1;
     }
     var processedCode  = applyReplacements(regionProvider, code, 'dataReplacements');
