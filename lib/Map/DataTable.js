--- conflicted
+++ resolved
@@ -35,12 +35,7 @@
     // Since variables and selected are simple objects with no constructors which would let
     // us track changes on their keys, we need to be careful to keep them immutable.
     // So whenever their properties are changed, clone them and set this.variables/selected to the clone.
-<<<<<<< HEAD
-    // They are tracked so that TableDataSource can compute displayVariablesConcept
-    // Use dataTable.getDataVariable() to get the selected data variable's name
-=======
     // They are tracked so that TableDataSource can compute displayVariablesConcept.
->>>>>>> d713daee
     this.variables = {};  // variables[name] is a DataVariable
     this.selected = {};   // selected is an object with lat, lon, alt, time, region properties
     this.selectedNames = [];  // the selected variable names
@@ -365,16 +360,6 @@
     } else {
         this.selectedNames = [];
     }
-<<<<<<< HEAD
-    if (varName === this.selected.data) {
-        return;
-    }
-    // set selected to a new cloned object so it triggers knockout's tracking
-    var selected = clone(this.selected);
-    selected.data = varName;
-    this.selected = selected;
-=======
->>>>>>> d713daee
 };
 
 /**
