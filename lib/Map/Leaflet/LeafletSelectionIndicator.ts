--- conflicted
+++ resolved
@@ -148,16 +148,8 @@
 
     const feature = this._leaflet.terria.selectedFeature;
     if (isDefined(feature) && isDefined(feature.position)) {
-<<<<<<< HEAD
       const positionValue = feature.position.getValue(
         this._leaflet.terria.timelineClock.currentTime
-=======
-      const cartographic = Ellipsoid.WGS84.cartesianToCartographic(
-        feature.position.getValue(
-          this._leaflet.terria.timelineClock.currentTime
-        ),
-        cartographicScratch
->>>>>>> 4f24b252
       );
       if (isDefined(positionValue)) {
         var cartographic = Ellipsoid.WGS84.cartesianToCartographic(
