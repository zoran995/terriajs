'use strict';

/*global require*/
var Color = require('terriajs-cesium/Source/Core/Color');
var defaultValue = require('terriajs-cesium/Source/Core/defaultValue');
var defined = require('terriajs-cesium/Source/Core/defined');
var definedNotNull = require('terriajs-cesium/Source/Core/definedNotNull');

var ColorMap = require('../Map/ColorMap');
var formatNumberWithCommas = require('../Core/formatNumberWithCommas');
var Legend = require('../Map/Legend');
var LegendUrl = require('../Map/LegendUrl');
var TableStyle = require('../Models/TableStyle');
var VarType = require('../Map/VarType');

var simplestats = require('simple-statistics');

var defaultScalarColorMap = [
    {offset: 0.0, color: 'rgba(239,210,193,1.0)'},
    {offset: 0.25, color: 'rgba(221,139,116,1.0)'},
    {offset: 0.5, color: 'rgba(255,127,46,1.0)'},
    {offset: 0.75, color: 'rgba(255,65,43,1.0)'},
    {offset: 1.0, color: 'rgba(111,0,54,1.0)'}
];

var defaultEnumColorCodes = ['#e41a1c','#377eb8','#4daf4a','#984ea3','#ff7f00','#ffff33','#a65628','#f781bf','#999999']; // From ColorBrewer2.org
var defaultColorArray = [32, 0, 200, 255];  // Used if no selected variable.

var unknownLegendItemName = 'blank';

/**
 * Legends for table columns depend on both the table style and the selected column.
 * This class brings the two together to generate a legend.
 * Its key output is legendUrl.
 * 
 * @alias LegendHelper
 * @constructor
 *
 * @param {TableColumn} tableColumn The column whose values inform the legend.
 * @param {TableStyle} [tableStyle] The styling for the table.
 * @param {RegionProvider} [regionProvider] The region provider, if region mapped. Used if no table column set.
 */
var LegendHelper = function(tableColumn, tableStyle, regionProvider) {
    this.tableColumn = tableColumn;
    this.tableStyle = defined(tableStyle) ? tableStyle : new TableStyle();  // instead of defaultValue, so new object only created if needed.
    this._legend = undefined;  // we could make a getter for this if it is ever needed.
    this._colorGradient = undefined;
    this._binColors = undefined;
    this._regionProvider = regionProvider;
<<<<<<< HEAD
    this._nullColorArray = defined(this.tableStyle.nullColor) ? getColorArrayFromCssColorString(this.tableStyle.nullColor) : undefined;
=======
    this._nullColorArray = defined(this.tableStyle.nullColor) ? getColorArrayFromCssColorString(this.tableStyle.nullColor) : defaultColorArray;
>>>>>>> 8ec0bc14

    this.tableStyle.colorBins = defaultValue(this.tableStyle.colorBins, 7);
    this.tableStyle.legendTicks = defaultValue(this.tableStyle.legendTicks, 0);
    this.tableStyle.scale = defaultValue(this.tableStyle.scale, 1);
};

/**
 * Generates intermediate variables (such as _colorGradient, _binColors) and saves the legend.
 * This could be exposed in an API if needed.
 */
function generateLegend(legendHelper) {
    var colorMap;
    var colorBins;
    var tableColumn = legendHelper.tableColumn;
    if (!defined(legendHelper.tableStyle.colorMap)) {
        // There is no colorMap defined, so set a good default.
        if (!defined(tableColumn) || (tableColumn.type === VarType.ENUM)) {
            // If no table column is active, color it as if it were an ENUM with the maximum available colors.
            // Recall tableStyle.colorBins is the number of bins.
            if (defined(tableColumn)) {
                colorBins = Math.min(tableColumn.values.length, defaultEnumColorCodes.length);
            } else {
                colorBins = defaultEnumColorCodes.length;
            }
            var colorMapArray = defaultEnumColorCodes.slice(0, colorBins);
            colorMap = new ColorMap(colorMapArray);
        } else {
            colorMap = defaultScalarColorMap;
        }
    } else {
        colorMap = legendHelper.tableStyle.colorMap;
    }

    legendHelper._colorGradient = buildColorGradient(colorMap);
    legendHelper._binColors = buildBinColors(legendHelper, colorBins);
    var legendProps = buildLegendProps(legendHelper.tableColumn, legendHelper.tableStyle, colorMap, legendHelper._binColors);

    if (defined(legendProps)) {
        legendHelper._legend = new Legend(legendProps);
    } else {
        legendHelper._legend = null; // use null so that we know it tried and failed, so don't try again.
    }
}

/**
 * Returns the legendUrl for this legend.  Can be called directly after instantiation.
 * @return {LegendUrl} The Legend URL object for the legend, with its url being a base64-encoded PNG.
 */
LegendHelper.prototype.legendUrl = function() {
    if (!defined(this._legend)) {
        generateLegend(this);
    }
    if (definedNotNull(this._legend)) {
        return new LegendUrl(this._legend.asPngUrl(), 'image/png');
    }
};

/**
 * Convert a value to a fractional value, eg. in a column that ranges from 0 to 100, 20 -> 0.2.
 * TableStyle can override the minimum and maximum of the range.
 * @param  {Number} value The value.
 * @return {Number} The fractional value.
 */
function getFractionalValue(legendHelper, value) {
    var minValue = legendHelper.tableStyle.minDisplayValue || legendHelper.tableColumn.minimumValue;
    var maxValue = legendHelper.tableStyle.maxDisplayValue || legendHelper.tableColumn.maximumValue;
    var f = (maxValue === minValue) ? 0 : (value - minValue) / (maxValue - minValue);
    if (legendHelper.tableStyle.clampDisplayValue) {
        f = Math.max(0.0, Math.min(1.0, f));
    }
    return f;
}

/**
 * Maps an absolute value to a scale, based on tableStyle.
 * @param  {Number} [value] The absolute value.
 * @return {Number} The scale.
 */
LegendHelper.prototype.getScaleFromValue = function(value) {
    var scale = this.tableStyle.scale;
    if (this.tableStyle.scaleByValue && defined(value)) {
        var fractionalValue = getFractionalValue(this, value);
        if (defined(fractionalValue) && fractionalValue === fractionalValue) { // testing for NaN
            scale = scale * (fractionalValue + 0.5);
        }
    }
    return scale;
};

/**
 * Maps an absolute value to a color array, based on the legend.
 * @param  {Number} [value] The absolute value.
 * @return {Number[]} The color, as an array [r, g, b, a].
<<<<<<< HEAD
 *         If the value is null, use the nullColor if defined, otherwise use 0 value.
 *         If no value is provided, or no color bins are defined, use the nullColor, or defaultColorArray if not defined.
 */
LegendHelper.prototype.getColorArrayFromValue = function(value) {
    if (value === null) {
        if (defined(this._nullColorArray)) {
            return this._nullColorArray;
        }
        value = 0;
    }
    if (!defined(value) || !defined(this._binColors) || (this._binColors.length === 0)) {
        return this._nullColorArray || defaultColorArray;
=======
 *         If the value is null, use the nullColor.
 *         If no value is provided, or no color bins are defined, use the nullColor.
 */
LegendHelper.prototype.getColorArrayFromValue = function(value) {
    if (value === null) {
        return this._nullColorArray;
    }
    if (!defined(value) || !defined(this._binColors) || (this._binColors.length === 0)) {
        return this._nullColorArray;
>>>>>>> 8ec0bc14
    }
    var i = 0;
    while (i < this._binColors.length - 1 && value > this._binColors[i].upperBound) {
        i++;
    }
    if (!defined(this._binColors[i])) { // is this actually possible given the checks above?
        console.log('Bad bin ' + i);
        return [0, 0, 0, 0];
    }
    return this._binColors[i].colorArray;
};

/**
 * Maps an absolute value to a Color, based on the legend.
 * @param  {Number} [value] The absolute value.
 * @return {Color} The color. If no value is provided, uses a default color.
 */
LegendHelper.prototype.getColorFromValue = function(value) {
    return colorArrayToColor(this.getColorArrayFromValue(value));
};

/**
 * A helper function to convert an array to a color.
 * @param  {Array} [colorArray] An array of RGBA values from 0 to 255. Even alpha is 0-255. Defaults to [32, 0, 200, 255].
 * @return {Color} The Color object.
 */
function colorArrayToColor(colorArray) {
    return new Color(colorArray[0]/255, colorArray[1]/255, colorArray[2]/255, colorArray[3]/255);
}

function getColorArrayFromCssColorString(cssString) {
    var canvas = document.createElement("canvas");
    if (!defined(canvas)) {
        return defaultColorArray; // Failed
    }
    var ctx = canvas.getContext('2d');
    ctx.fillStyle = cssString;
    ctx.fillRect(0, 0, 2, 2);
    return ctx.getImageData(0, 0, 1, 1).data;
}

function buildColorGradient(colorMap) {
    if (!defined(colorMap)) {
        return;
    }
    var canvas = document.createElement("canvas");
    if (!defined(canvas)) {
        return;
    }
    var w = canvas.width = 64;
    var h = canvas.height = 256;
    var ctx = canvas.getContext('2d');

    // Create Linear Gradient
    var linGrad = ctx.createLinearGradient(0, 0, 0, h - 1);
    for (var i = 0; i < colorMap.length; i++) {
        linGrad.addColorStop(colorMap[i].offset, colorMap[i].color);
    }
    ctx.fillStyle = linGrad;
    ctx.fillRect(0, 0, w, h);

    var colorGradient = ctx.getImageData(0, 0, 1, 256);
    return colorGradient;
}

function getColorArrayFromColorGradient(colorGradient, fractionalPosition) {
    var colorIndex = Math.floor(fractionalPosition * (colorGradient.data.length / 4 - 1)) * 4;
    return [
        colorGradient.data[colorIndex],
        colorGradient.data[colorIndex + 1],
        colorGradient.data[colorIndex + 2],
        colorGradient.data[colorIndex + 3]
    ];
}

/**
 * Builds and returns an array describing the legend colors.
 * Each element is an object with keys "color" and "upperBound", eg.
 * [ { color: [r, g, b, a], upperBound: 20 } , { color: [r, g, b, a]: upperBound: 80 } ]
 * 
 * @param  {LegendHelper} legendHelper The legend helper.
 * @param {Integer} [colorBins] The number of color bins to use; defaults to legendHelper.tableStyle.colorBins.
 * @return {Array} Array of objects with keys "color" and "upperBound".
 */
function buildBinColors(legendHelper, colorBins) {
    var tableColumn = legendHelper.tableColumn;
    var tableStyle = legendHelper.tableStyle;
    var colorGradient = legendHelper._colorGradient;
    var regionProvider = legendHelper._regionProvider;
    if (!defined(colorBins)) {
        colorBins = tableStyle.colorBins;
    }

    if (colorBins <= 0 || tableStyle.colorBinMethod.match(/none/i)) {
        return undefined;
    }
    var binColors = [];
    var i;
    var numericalValues;
    if (!defined(tableColumn) || !defined(tableColumn.values)) {
        // There is no tableColumn.
        // Number by the index into regions instead, if it's region mapped; otherwise return undefined.
        if (regionProvider) {
            numericalValues = regionProvider.regions.map(function(region, index) { return index; });
        } else {
            return undefined;
        }
    } else {
        numericalValues = tableColumn.indicesOrNumericalValues;
    }
    // Must ask for fewer clusters than the number of items.
    var binCount = Math.min(colorBins, numericalValues.length);

    // Convert the output formats of two binning methods into our format.
    if (tableStyle.colorBinMethod === 'quantile' ||
        tableStyle.colorBinMethod === 'auto' && numericalValues.length > 1000 && (defined(tableColumn) && !tableColumn.usesIndicesIntoUniqueValues)) {
        // the quantile method is simpler, less accurate, but faster for large datasets. One issue is we don't check to see if any
        // values actually lie within a given quantile, so it's bad for small datasets.
        for (i = 0; i < binCount; i++) {
            binColors.push({
                upperBound: simplestats.quantile(numericalValues, (i + 1) / binCount),
                colorArray: getColorArrayFromColorGradient(colorGradient, i / (binCount - 1))
            });
        }
    } else {
        var clusters = simplestats.ckmeans(numericalValues, binCount);
        // Convert the ckmeans format [ [5, 20], [65, 80] ] into our format.
        for (i = 0; i < clusters.length; i++) {
            if (i > 0 && clusters[i].length === 1 && clusters[i][0] === clusters[i - 1][clusters[i - 1].length - 1]) {
                // When there are few unique values, we can end up with clusters like [1], [2],[2],[2],[3]. Let's avoid that.
                continue;
            }
            binColors.push({
                upperBound: clusters[i][clusters[i].length - 1],
            });
        }
        if (binColors.length > 1) {
            for (i = 0; i < binColors.length; i++) {
                binColors[i].colorArray = getColorArrayFromColorGradient(colorGradient, i / (binColors.length - 1));
            }
        } else {
            // only one binColor, pick the middle of the color gradient.
            binColors[0].colorArray = getColorArrayFromColorGradient(colorGradient, 0.5);
        }
    }
    return binColors;
}


function convertToStringWithAtMostTwoDecimalPlaces(f) {
    return formatNumberWithCommas(Math.round(f * 100) / 100, 5);  // Use commas once there are over 5 digits before the decimal point.
}

function convertColorArrayToCssString(colorArray) {
    return 'rgb(' + colorArray[0] + ',' + colorArray[1] + ',' + colorArray[2] + ')';
}

function buildLegendProps(tableColumn, tableStyle, colorMap, binColors) {
    // No legend if fixed color for all points, or if no active tableColumn
    if (!defined(tableColumn) || (colorMap.length === 1)) {
        return undefined;
    }

    var minimumValue = tableColumn.minimumValue;
    var maximumValue = tableColumn.maximumValue;
    if (minimumValue !== maximumValue) {
        if (defined(tableStyle.maxDisplayValue)) {
            maximumValue = tableStyle.maxDisplayValue;
        }
        if (defined(tableStyle.minDisplayValue)) {
            minimumValue = tableStyle.minDisplayValue;
        }
    }

    function gradientLabelPoints(ticks) {
        var items = [];
        var segments = 2 + ticks;
        for (var i = 1; i <= segments; i++) {
            items.push({
                titleAbove: convertToStringWithAtMostTwoDecimalPlaces(minimumValue + (maximumValue - minimumValue) * (i / segments)),
                titleBelow: (i === 1) ? convertToStringWithAtMostTwoDecimalPlaces(minimumValue) : undefined
            });
        }
        return items;
    }

    if (!binColors) {
        // Display a smooth gradient with number of ticks requested.
        return {
            title: tableColumn.name,
            barHeightMin: 130,
            gradientColorMap: colorMap,
            labelTickColor: 'darkgray',
            items: gradientLabelPoints(tableStyle.legendTicks)
        };
    } else if (tableColumn.usesIndicesIntoUniqueValues) {
        // Non-numeric ENUM legend labels are centered on each box, and slightly separated.
        // Reverse the color bins so that the first one appears at the top, not the bottom.
        var reversedBinColors = binColors.slice();
        reversedBinColors.reverse();
        return {
            title: tableColumn.name,
            itemSpacing: 2,
            items: reversedBinColors.map(function(bin, index) {
                return {
                    // Get the right label, noting the bin colors are reversed.
                    title: tableColumn.uniqueValues[reversedBinColors.length - 1 - index] || unknownLegendItemName,
                    color: convertColorArrayToCssString(bin.colorArray)
                };
            })
        };
    } else {
        // Numeric legends are displayed as thresholds between touching colors,
        // and have an additional value at the bottom.
        return {
            title: tableColumn.name,
            itemSpacing: 0,
            items: binColors.map(function(b, i) {
                return {
                    // these long checks are to avoid showing max and min values when they're identical to the second highest and second lowest numbers
                    titleAbove: (i === 0 || i < binColors.length - 1 || b.upperBound > binColors[i - 1].upperBound) ? convertToStringWithAtMostTwoDecimalPlaces(b.upperBound) : undefined,
                    titleBelow: (i === 0 && b.upperBound !== minimumValue) ? convertToStringWithAtMostTwoDecimalPlaces(minimumValue) : undefined,
                    color: 'rgb(' + b.colorArray[0] + ',' + b.colorArray[1] + ',' + b.colorArray[2] + ')'
                };
            })
        };
    }
}

module.exports = LegendHelper;<|MERGE_RESOLUTION|>--- conflicted
+++ resolved
@@ -47,11 +47,7 @@
     this._colorGradient = undefined;
     this._binColors = undefined;
     this._regionProvider = regionProvider;
-<<<<<<< HEAD
-    this._nullColorArray = defined(this.tableStyle.nullColor) ? getColorArrayFromCssColorString(this.tableStyle.nullColor) : undefined;
-=======
     this._nullColorArray = defined(this.tableStyle.nullColor) ? getColorArrayFromCssColorString(this.tableStyle.nullColor) : defaultColorArray;
->>>>>>> 8ec0bc14
 
     this.tableStyle.colorBins = defaultValue(this.tableStyle.colorBins, 7);
     this.tableStyle.legendTicks = defaultValue(this.tableStyle.legendTicks, 0);
@@ -145,20 +141,6 @@
  * Maps an absolute value to a color array, based on the legend.
  * @param  {Number} [value] The absolute value.
  * @return {Number[]} The color, as an array [r, g, b, a].
-<<<<<<< HEAD
- *         If the value is null, use the nullColor if defined, otherwise use 0 value.
- *         If no value is provided, or no color bins are defined, use the nullColor, or defaultColorArray if not defined.
- */
-LegendHelper.prototype.getColorArrayFromValue = function(value) {
-    if (value === null) {
-        if (defined(this._nullColorArray)) {
-            return this._nullColorArray;
-        }
-        value = 0;
-    }
-    if (!defined(value) || !defined(this._binColors) || (this._binColors.length === 0)) {
-        return this._nullColorArray || defaultColorArray;
-=======
  *         If the value is null, use the nullColor.
  *         If no value is provided, or no color bins are defined, use the nullColor.
  */
@@ -168,7 +150,6 @@
     }
     if (!defined(value) || !defined(this._binColors) || (this._binColors.length === 0)) {
         return this._nullColorArray;
->>>>>>> 8ec0bc14
     }
     var i = 0;
     while (i < this._binColors.length - 1 && value > this._binColors[i].upperBound) {
