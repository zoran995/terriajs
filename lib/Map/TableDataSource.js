--- conflicted
+++ resolved
@@ -23,7 +23,6 @@
 var Iso8601 = require('terriajs-cesium/Source/Core/Iso8601');
 var JulianDate = require('terriajs-cesium/Source/Core/JulianDate');
 var loadText = require('terriajs-cesium/Source/Core/loadText');
-var VarType = require('../Map/VarType');
 var TimeInterval = require('terriajs-cesium/Source/Core/TimeInterval');
 var TimeIntervalCollection = require('terriajs-cesium/Source/Core/TimeIntervalCollection');
 var TimeIntervalCollectionProperty = require('terriajs-cesium/Source/DataSources/TimeIntervalCollectionProperty');
@@ -179,16 +178,6 @@
     this.featureInfoFields = style.featureInfoFields;
     this.colorBins = defaultValue(style.colorBins, this.colorBins);
     this.colorBinMethod = defaultValue(style.colorBinMethod, this.colorBinMethod);
-<<<<<<< HEAD
-
-    // we need this variable set in order to compute color map, even though we set it again in a minute.
-    this.dataset.setDataVariable(style.dataVariable);
-
-    var that = this;
-    var p = when ();
-    if (defined(style.colorMap) || defined(style.colorMapString)) {
-        p = when (style.getColorMap()).then(function(cm) {
-=======
 
     // we need this variable set in order to compute color map, even though we set it again in a minute.
     this.dataset.setDataVariable(style.dataVariable);
@@ -197,21 +186,15 @@
     var p = when ();
     if (defined(style.colorMap) || defined(style.colorPalette)) {
         p = when (style.loadColorMap()).then(function(cm) {
->>>>>>> b39b8124
             that.setColorGradient(cm);
         });
     }
 
-<<<<<<< HEAD
-    this.setDataVariable(style.dataVariable);
-    updateEntities(this);
-=======
     // Triggers rebuilding of CZML objects for lat-lon datasets.
     return p.then(function() {
         that.setDataVariable(style.dataVariable);
         updateEntities(that);
     });
->>>>>>> b39b8124
 };
 
 
@@ -850,13 +833,10 @@
     }
 
     var dataVar = this.dataset.variables[this.dataset.getDataVariable()];
-<<<<<<< HEAD
     if (!defined(dataVar)) {
         return undefined;
     }
 
-=======
->>>>>>> b39b8124
     drawVariableName(ctx, dataVar.name);
     if (dataVar.varType === VarType.ENUM) {
         drawEnumLabels(ctx, rampHeight, rampWidth, rampTop, dataVar.enumList, this._binColors.length);
