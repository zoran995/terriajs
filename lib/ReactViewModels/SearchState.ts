import {
  action,
  computed,
  IReactionDisposer,
  observable,
  reaction
} from "mobx";
import filterOutUndefined from "../Core/filterOutUndefined";
import LocationSearchProviderMixin from "../ModelMixins/SearchProviders/LocationSearchProviderMixin";
import SearchProviderMixin from "../ModelMixins/SearchProviders/SearchProviderMixin";
import CatalogSearchProvider from "../Models/SearchProviders/CatalogSearchProvider";
import SearchProviderResults from "../Models/SearchProviders/SearchProviderResults";
import Terria from "../Models/Terria";

interface SearchStateOptions {
  terria: Terria;
  catalogSearchProvider?: CatalogSearchProvider;
  locationSearchProviders?: LocationSearchProviderMixin.LocationSearchProviderMixin[];
}

export default class SearchState {
  @observable
  catalogSearchProvider: SearchProviderMixin.SearchProviderMixin | undefined;

  @observable
  locationSearchProviders: LocationSearchProviderMixin.LocationSearchProviderMixin[];

  @observable catalogSearchText: string = "";
  @observable isWaitingToStartCatalogSearch: boolean = false;

  @observable locationSearchText: string = "";
  @observable isWaitingToStartLocationSearch: boolean = false;

  @observable unifiedSearchText: string = "";
  @observable isWaitingToStartUnifiedSearch: boolean = false;

  @observable showLocationSearchResults: boolean = false;
  @observable showMobileLocationSearch: boolean = false;
  @observable showMobileCatalogSearch: boolean = false;

  @observable locationSearchResults: SearchProviderResults[] = [];
  @observable catalogSearchResults: SearchProviderResults | undefined;
  @observable unifiedSearchResults: SearchProviderResults[] = [];

  private _catalogSearchDisposer: IReactionDisposer;
  private _locationSearchDisposer: IReactionDisposer;
  private _unifiedSearchDisposer: IReactionDisposer;

  constructor(options: SearchStateOptions) {
    this.catalogSearchProvider =
      options.catalogSearchProvider ||
      new CatalogSearchProvider("catalog-search-provider", options.terria);
    this.locationSearchProviders = options.locationSearchProviders || [];

    const self = this;

    this._catalogSearchDisposer = reaction(
      () => self.catalogSearchText,
      () => {
        self.isWaitingToStartCatalogSearch = true;
        if (self.catalogSearchProvider) {
          self.catalogSearchResults = self.catalogSearchProvider.search("");
        }
      }
    );

    this._locationSearchDisposer = reaction(
      () => self.locationSearchText,
      () => {
<<<<<<< HEAD
        self.isWaitingToStartLocationSearch = true;
        self.locationSearchResults = self.locationSearchProviders.map(
          provider => {
=======
        this.isWaitingToStartLocationSearch = true;
        this.locationSearchResults = this.locationSearchProviders.map(
          (provider) => {
>>>>>>> cad62a45
            return provider.search("");
          }
        );
      }
    );

    this._unifiedSearchDisposer = reaction(
      () => this.unifiedSearchText,
      () => {
        this.isWaitingToStartUnifiedSearch = true;
        this.unifiedSearchResults = this.unifiedSearchProviders.map(
          (provider) => {
            return provider.search("");
          }
        );
      }
    );
  }

  dispose() {
    this._catalogSearchDisposer();
    this._locationSearchDisposer();
    this._unifiedSearchDisposer();
  }

  @computed
  get unifiedSearchProviders(): SearchProviderMixin.SearchProviderMixin[] {
    return filterOutUndefined([
      this.catalogSearchProvider,
      ...this.locationSearchProviders
    ]);
  }

  @action
  searchCatalog() {
    if (this.isWaitingToStartCatalogSearch) {
      this.isWaitingToStartCatalogSearch = false;
      if (this.catalogSearchResults) {
        this.catalogSearchResults.isCanceled = true;
      }
      if (this.catalogSearchProvider) {
        this.catalogSearchResults = this.catalogSearchProvider.search(
          this.catalogSearchText
        );
      }
    }
  }

  @action
  setCatalogSearchText(newText: string) {
    this.catalogSearchText = newText;
  }

  @action
  searchLocations() {
    if (this.isWaitingToStartLocationSearch) {
      this.isWaitingToStartLocationSearch = false;
      this.locationSearchResults.forEach((results) => {
        results.isCanceled = true;
      });
      this.locationSearchResults = this.locationSearchProviders.map(
        (searchProvider) => searchProvider.search(this.locationSearchText)
      );
    }
  }

  @action
  searchUnified() {
    if (this.isWaitingToStartUnifiedSearch) {
      this.isWaitingToStartUnifiedSearch = false;
      this.unifiedSearchResults.forEach((results) => {
        results.isCanceled = true;
      });
      this.unifiedSearchResults = this.unifiedSearchProviders.map(
        (searchProvider) => searchProvider.search(this.unifiedSearchText)
      );
    }
  }
}<|MERGE_RESOLUTION|>--- conflicted
+++ resolved
@@ -67,15 +67,9 @@
     this._locationSearchDisposer = reaction(
       () => self.locationSearchText,
       () => {
-<<<<<<< HEAD
         self.isWaitingToStartLocationSearch = true;
         self.locationSearchResults = self.locationSearchProviders.map(
-          provider => {
-=======
-        this.isWaitingToStartLocationSearch = true;
-        this.locationSearchResults = this.locationSearchProviders.map(
           (provider) => {
->>>>>>> cad62a45
             return provider.search("");
           }
         );
