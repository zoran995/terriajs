--- conflicted
+++ resolved
@@ -113,15 +113,12 @@
 
     this.featurePrompts = [];
 
-<<<<<<< HEAD
     this._explorerPanelIsVisible = false;
-=======
     /**
      * The tool that will appear in the tool panel.
      */
     this.currentTool = undefined;
 
->>>>>>> e3e7bb34
     this._showHelpMenu = false;
     knockout.defineProperty(this, "showHelpMenu", {
       get: function() {
