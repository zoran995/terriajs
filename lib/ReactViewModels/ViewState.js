--- conflicted
+++ resolved
@@ -83,12 +83,9 @@
 
         this.explorerPanelAnimating = false;
 
-<<<<<<< HEAD
         this.topElement = 'FeatureInfo';
-=======
         // recently uploaded files via drag and drop interface
         this.lastUploadedFiles = [];
->>>>>>> 2e4e7300
 
         knockout.track(this, [
             'previewedItem',
@@ -109,11 +106,8 @@
             'mobileMenuVisible',
             'panelVisible',
             'explorerPanelAnimating',
-<<<<<<< HEAD
-            'topElement'
-=======
+            'topElement',
             'lastUploadedFiles'
->>>>>>> 2e4e7300
         ]);
 
         // Show errors to the user as notifications.
