--- conflicted
+++ resolved
@@ -220,9 +220,6 @@
   /**
    * The currently open tool
    */
-<<<<<<< HEAD
-  @observable currentTool: { type: string; params: unknown } | undefined;
-=======
   @observable currentTool:
     | {
         toolName: string;
@@ -230,7 +227,6 @@
         params: unknown;
       }
     | undefined;
->>>>>>> 800e7261
 
   private _unsubscribeErrorListener: any;
   private _pickedFeaturesSubscription: IReactionDisposer;
@@ -500,17 +496,12 @@
   }
 
   @action
-<<<<<<< HEAD
-  openTool(toolType: string, params?: any) {
-    this.currentTool = { type: toolType, params };
-=======
   openTool(
     toolName: string,
     toolComponent: React.Component | string,
     params?: any
   ) {
     this.currentTool = { toolName, toolComponent, params };
->>>>>>> 800e7261
   }
 
   @action
