--- conflicted
+++ resolved
@@ -73,12 +73,9 @@
   @observable showWelcomeMessage: boolean = false;
   @observable selectedHelpMenuItem: string = "";
   @observable helpPanelExpanded: boolean = false;
-<<<<<<< HEAD
   @observable disclaimerSettings: any | undefined = undefined;
   @observable disclaimerVisible: boolean = false;
-=======
   @observable videoGuideVisible: string = "";
->>>>>>> 94ea91ef
 
   @observable workbenchWithOpenControls: string | undefined = undefined;
 
@@ -430,10 +427,11 @@
   }
 
   @action
-<<<<<<< HEAD
   hideDisclaimer() {
     this.disclaimerVisible = false;
-=======
+  }
+
+  @action
   setShowWelcomeMessage(welcomeMessageShown: boolean) {
     this.showWelcomeMessage = welcomeMessageShown;
   }
@@ -442,7 +440,6 @@
   setVideoGuideVisible(videoName: string) {
     console.log("Setting videoGuideVisible to " + videoName);
     this.videoGuideVisible = videoName;
->>>>>>> 94ea91ef
   }
 
   /**
