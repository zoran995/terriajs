import { Ref } from "react";
import clone from "terriajs-cesium/Source/Core/clone";
import defined from "terriajs-cesium/Source/Core/defined";
import DisclaimerHandler from "./DisclaimerHandler";
import addedByUser from "../Core/addedByUser";
import getAncestors from "../Models/getAncestors";
import MouseCoords from "./MouseCoords";
import SearchState from "./SearchState";
import Terria from "../Models/Terria";
import triggerResize from "../Core/triggerResize";
import {
  observable,
  reaction,
  IReactionDisposer,
  action,
  runInAction,
  computed
} from "mobx";
import { BaseModel } from "../Models/Model";
import PickedFeatures from "../Map/PickedFeatures";
import {
  TourPoint,
  defaultTourPoints,
  RelativePosition
} from "./defaultTourPoints";

import { SATELLITE_HELP_PROMPT_KEY } from "../ReactViews/HelpScreens/SatelliteHelpPrompt";
import { LOCAL_PROPERTY_KEY as WELCOME_PROPERTY_KEY } from "../ReactViews/WelcomeMessage/WelcomeMessage";

export const DATA_CATALOG_NAME = "data-catalog";
export const USER_DATA_NAME = "my-data";

// check showWorkbenchButton delay and transforms
// export const WORKBENCH_RESIZE_ANIMATION_DURATION = 250;
export const WORKBENCH_RESIZE_ANIMATION_DURATION = 500;

interface ViewStateOptions {
  terria: Terria;
  catalogSearchProvider: any;
  locationSearchProviders: any[];
  errorHandlingProvider?: any;
}

/**
 * Root of a global view model. Presumably this should get nested as more stuff goes into it. Basically this belongs to
 * the root of the UI and then it can choose to pass either the whole thing or parts down as props to its children.
 */

export default class ViewState {
  readonly mobileViewOptions = Object.freeze({
    data: "data",
    preview: "preview",
    nowViewing: "nowViewing",
    locationSearchResults: "locationSearchResults"
  });
  readonly searchState: SearchState;
  readonly terria: Terria;
  readonly relativePosition = RelativePosition;

  @observable previewedItem: BaseModel | undefined;
  @observable userDataPreviewedItem: BaseModel | undefined;
  @observable explorerPanelIsVisible: boolean = false;
  @observable activeTabCategory: string = DATA_CATALOG_NAME;
  @observable activeTabIdInCategory: string | undefined = undefined;
  @observable isDraggingDroppingFile: boolean = false;
  @observable mobileView: string | null = null;
  @observable isMapFullScreen: boolean = false;
  @observable readonly notifications: any[] = [];
  @observable myDataIsUploadView: boolean = true;
  @observable mouseCoords: MouseCoords = new MouseCoords();
  @observable mobileMenuVisible: boolean = false;
  @observable explorerPanelAnimating: boolean = false;
  @observable topElement: string = "FeatureInfo";
  @observable lastUploadedFiles: any[] = [];
  @observable storyBuilderShown: boolean = false;
  @observable breadcrumbsShown: boolean = false;

  // Flesh out later
  @observable showHelpMenu: boolean = false;
  @observable showSatelliteGuidance: boolean = false;
  @observable showWelcomeMessage: boolean = false;
  @observable selectedHelpMenuItem: string = "";
  @observable helpPanelExpanded: boolean = false;
  @observable disclaimerSettings: any | undefined = undefined;
  @observable disclaimerVisible: boolean = false;
  @observable videoGuideVisible: string = "";

  @observable workbenchWithOpenControls: string | undefined = undefined;

  errorProvider: any | null = null;

  // default value is null, because user has not made decision to show or
  // not show story
  // will be explicitly set to false when user 1. dismiss story
  // notification or 2. close a story
  @observable storyShown: boolean | null = null;

  @observable currentStoryId: number = 0;
  @observable featurePrompts: any[] = [];

  /**
   * we need a layering system for touring the app, but also a way for it to be
   * chopped and changed from a terriamap
   * 
   * this will be slightly different to the help sequences that were done in
   * the past, but may evolve to become a "sequence" (where the UI gets 
   * programatically toggled to delve deeper into the app, e.g. show the user
   * how to add data via the data catalog window)
   * 
   * rough points
   * - "all guide points visible"
   * - 
   * 

   * draft structure(?):
   * 
   * maybe each "guide" item will have
   * {
   *  ref: (react ref object)
   *  dotOffset: (which way the dot and guide should be positioned relative to the ref component)
   *  content: (component, more flexibility than a string)
   * ...?
   * }
   * and guide props?
   * {
   *  enabled: parent component to decide this based on active index
   * ...?
   * }
   *  */

  @observable tourPoints: TourPoint[] = defaultTourPoints;
  @observable showTour: boolean = false;
  @observable appRefs: Map<string, Ref<HTMLElement>> = new Map();
  @observable currentTourIndex: number = -1;

  get tourPointsWithValidRefs() {
    // should viewstate.ts reach into document? seems unavoidable if we want
    // this to be the true source of tourPoints.
    // update: well it turns out you can be smarter about it and actually
    // properly clean up your refs - so we'll leave that up to the UI to
    // provide valid refs
    return this.tourPoints
      .sort((a, b) => {
        return a.priority - b.priority;
      })
      .filter(
        tourPoint => (<any>this.appRefs).get(tourPoint.appRefName)?.current
      );
  }
  @action
  setTourIndex(index: number) {
    this.currentTourIndex = index;
  }
  @action
  setShowTour(bool: boolean) {
    this.showTour = bool;
  }
  @action
  closeTour() {
    this.currentTourIndex = -1;
    this.showTour = false;
  }
  @action
  previousTourPoint() {
    const currentIndex = this.currentTourIndex;
    if (currentIndex !== 0) {
      this.currentTourIndex = currentIndex - 1;
    }
  }
  @action
  nextTourPoint() {
    const totalTourPoints = this.tourPointsWithValidRefs.length;
    const currentIndex = this.currentTourIndex;
    if (currentIndex >= totalTourPoints - 1) {
      this.closeTour();
    } else {
      this.currentTourIndex = currentIndex + 1;
    }
  }

  @action
  updateAppRef(refName: string, ref: Ref<HTMLElement>) {
    if (!this.appRefs.get(refName) || this.appRefs.get(refName) !== ref) {
      this.appRefs.set(refName, ref);
    }
  }
  @action
  deleteAppRef(refName: string) {
    this.appRefs.delete(refName);
  }

  /**
   * Gets or sets a value indicating whether the small screen (mobile) user interface should be used.
   * @type {Boolean}
   */
  @observable useSmallScreenInterface: boolean = false;

  /**
   * Gets or sets a value indicating whether the feature info panel is visible.
   * @type {Boolean}
   */
  @observable featureInfoPanelIsVisible: boolean = false;

  /**
   * Gets or sets a value indicating whether the feature info panel is collapsed.
   * When it's collapsed, only the title bar is visible.
   * @type {Boolean}
   */
  @observable featureInfoPanelIsCollapsed: boolean = false;

  /**
   * True if this is (or will be) the first time the user has added data to the map.
   * @type {Boolean}
   */
  @observable firstTimeAddingData: boolean = true;

  /**
   * Gets or sets a value indicating whether the feedback form is visible.
   * @type {Boolean}
   */
  @observable feedbackFormIsVisible: boolean = false;

  /**
   * Gets or sets a value indicating whether the catalog's model share panel
   * is currently visible.
   */
  @observable shareModelIsVisible: boolean = false;

  /**
   * The currently open tool
   */
  @observable currentTool:
    | {
        toolName: string;
        toolComponent: React.Component | string;
        params: unknown;
      }
    | undefined;

  private _unsubscribeErrorListener: any;
  private _pickedFeaturesSubscription: IReactionDisposer;
  private _disclaimerVisibleSubscription: IReactionDisposer;
  private _isMapFullScreenSubscription: IReactionDisposer;
  private _showStoriesSubscription: IReactionDisposer;
  private _mobileMenuSubscription: IReactionDisposer;
  private _storyPromptSubscription: IReactionDisposer;
  private _previewedItemIdSubscription: IReactionDisposer;
  private _workbenchHasTimeWMSSubscription: IReactionDisposer;
  private _disclaimerHandler: DisclaimerHandler;

  constructor(options: ViewStateOptions) {
    const terria = options.terria;
    this.searchState = new SearchState({
      terria: terria,
      catalogSearchProvider: options.catalogSearchProvider,
      locationSearchProviders: options.locationSearchProviders
    });

    this.errorProvider = options.errorHandlingProvider
      ? options.errorHandlingProvider
      : null;
    this.terria = terria;

    // Show errors to the user as notifications.
    this._unsubscribeErrorListener = terria.error.addEventListener(<any>((
      e: any
    ) => {
      // Only add this error if an identical one doesn't already exist.
      if (
        this.notifications.filter(
          item => item.title === e.title && item.message === e.message
        ).length === 0
      ) {
        runInAction(() => {
          this.notifications.push(clone(e));
        });
      }
    }));

    // When features are picked, show the feature info panel.
    this._pickedFeaturesSubscription = reaction(
      () => this.terria.pickedFeatures,
      (pickedFeatures: PickedFeatures | undefined) => {
        if (defined(pickedFeatures)) {
          this.featureInfoPanelIsVisible = true;
          this.featureInfoPanelIsCollapsed = false;
        }
      }
    );
    // When disclaimer is shown, ensure fullscreen
    // unsure about this behaviour because it nudges the user off center
    // of the original camera set from config once they acknowdge
    this._disclaimerVisibleSubscription = reaction(
      () => this.disclaimerVisible,
      disclaimerVisible => {
        if (disclaimerVisible) {
          this.isMapFullScreen = true;
        } else if (!disclaimerVisible && this.isMapFullScreen) {
          this.isMapFullScreen = false;
        }
      }
    );

    this._isMapFullScreenSubscription = reaction(
      () =>
        terria.userProperties.get("hideWorkbench") === "1" ||
        terria.userProperties.get("hideExplorerPanel") === "1",
      (isMapFullScreen: boolean) => {
        this.isMapFullScreen = isMapFullScreen;

        // if /#hideWorkbench=1 exists in url onload, show stories directly
        // any show/hide workbench will not automatically show story
        if (!defined(this.storyShown)) {
          // why only checkk config params here? because terria.stories are not
          // set at the moment, and that property will be checked in rendering
          // Here are all are checking are: is terria story enabled in this app?
          // if so we should show it when app first laod, if workbench is hiddne
          this.storyShown = terria.configParameters.storyEnabled;
        }
      }
    );

    this._showStoriesSubscription = reaction(
      () => Boolean(terria.userProperties.get("playStory")),
      (playStory: boolean) => {
        this.storyShown = terria.configParameters.storyEnabled && playStory;
      }
    );

    this._mobileMenuSubscription = reaction(
      () => this.mobileMenuVisible,
      (mobileMenuVisible: boolean) => {
        if (mobileMenuVisible) {
          this.explorerPanelIsVisible = false;
          this.switchMobileView(null);
        }
      }
    );

    this._disclaimerHandler = new DisclaimerHandler(terria, this);

    this._workbenchHasTimeWMSSubscription = reaction(
      () => this.terria.workbench.hasTimeWMS,
      (hasTimeWMS: boolean) => {
        if (
          this.terria.configParameters.showInAppGuides &&
          hasTimeWMS === true &&
          // // only show it once
          !this.terria.getLocalProperty(`${SATELLITE_HELP_PROMPT_KEY}Prompted`)
        ) {
          this.setShowSatelliteGuidance(true);
          this.toggleFeaturePrompt(SATELLITE_HELP_PROMPT_KEY, true, true);
        }
      }
    );

    this._storyPromptSubscription = reaction(
      () => this.storyShown,
      (storyShown: boolean | null) => {
        if (storyShown === false) {
          // only show it once
          if (!this.terria.getLocalProperty("storyPrompted")) {
            this.toggleFeaturePrompt("story", true, false);
          }
        }
      }
    );

    this._previewedItemIdSubscription = reaction(
      () => this.terria.previewedItemId,
      (previewedItemId: string | undefined) => {
        if (previewedItemId === undefined) {
          return;
        }

        const model = this.terria.getModelById(BaseModel, previewedItemId);
        if (model !== undefined) {
          this.viewCatalogMember(model);
        }
      }
    );
  }

  dispose() {
    this._pickedFeaturesSubscription();
    this._disclaimerVisibleSubscription();
    this._unsubscribeErrorListener();
    this._mobileMenuSubscription();
    this._isMapFullScreenSubscription();
    this._showStoriesSubscription();
    this._storyPromptSubscription();
    this._previewedItemIdSubscription();
    this._workbenchHasTimeWMSSubscription();
    this._disclaimerHandler.dispose();
    this.searchState.dispose();
  }

  @action
  triggerResizeEvent() {
    triggerResize();
  }

  @action
  setIsMapFullScreen(
    bool: boolean,
    animationDuration = WORKBENCH_RESIZE_ANIMATION_DURATION
  ) {
    this.isMapFullScreen = bool;
    // Allow any animations to finish, then trigger a resize.

    // (wing): much better to do by listening for transitionend, but will leave
    // this as is until that's in place
    setTimeout(function() {
      // should we do this here in viewstate? it pulls in browser dependent things,
      // and (defensively) calls it.
      // but only way to ensure we trigger this resize, by standardising fullscreen
      // toggle through an action.
      triggerResize();
    }, animationDuration);
  }

  @action
  toggleStoryBuilder() {
    this.storyBuilderShown = !this.storyBuilderShown;
  }

  @action
  setTopElement(key: string) {
    this.topElement = key;
  }

  @action
  openAddData() {
    this.explorerPanelIsVisible = true;
    this.activeTabCategory = DATA_CATALOG_NAME;
    this.switchMobileView(this.mobileViewOptions.data);
  }

  @action
  openUserData() {
    this.explorerPanelIsVisible = true;
    this.activeTabCategory = USER_DATA_NAME;
  }

  @action
  closeCatalog() {
    this.explorerPanelIsVisible = false;
    this.switchMobileView(null);
    this.clearPreviewedItem();
    this.showBreadcrumbs(false);
  }

  @action
  searchInCatalog(query: string) {
    this.openAddData();
    this.searchState.catalogSearchText = query;
    this.searchState.searchCatalog();
  }

  @action
  clearPreviewedItem() {
    this.userDataPreviewedItem = undefined;
    this.previewedItem = undefined;
  }

  @action
  viewCatalogMember(catalogMember: BaseModel) {
    if (addedByUser(catalogMember)) {
      this.userDataPreviewedItem = catalogMember;
      this.openUserData();
    } else {
      this.previewedItem = catalogMember;
      this.openAddData();
      if (this.terria.configParameters.tabbedCatalog) {
        // Go to specific tab
        this.activeTabIdInCategory = getAncestors(catalogMember)[0].uniqueId;
      }
    }
  }

  @action
  switchMobileView(viewName: string | null) {
    this.mobileView = viewName;
  }

  @action
  showHelpPanel() {
    this.showHelpMenu = true;
    this.helpPanelExpanded = false;
    this.selectedHelpMenuItem = "";
    this.setTopElement("HelpPanel");
  }

  @action
  selectHelpMenuItem(key: string) {
    this.selectedHelpMenuItem = key;
    this.helpPanelExpanded = true;
  }

  @action
  hideHelpPanel() {
    this.showHelpMenu = false;
  }

  @action
<<<<<<< HEAD
  changeSearchState(newText: string) {
    this.searchState.catalogSearchText = newText;
  }

  @action
  showBreadcrumbs(isActive: boolean) {
    this.breadcrumbsShown = isActive;
=======
  setDisclaimerVisible(bool: boolean) {
    this.disclaimerVisible = bool;
  }
  @action
  hideDisclaimer() {
    this.setDisclaimerVisible(false);
  }

  @action
  setShowSatelliteGuidance(showSatelliteGuidance: boolean) {
    this.showSatelliteGuidance = showSatelliteGuidance;
  }

  @action
  setShowWelcomeMessage(welcomeMessageShown: boolean) {
    this.showWelcomeMessage = welcomeMessageShown;
  }

  @action
  setVideoGuideVisible(videoName: string) {
    console.log("Setting videoGuideVisible to " + videoName);
    this.videoGuideVisible = videoName;
>>>>>>> 052f1752
  }

  /**
   * Removes references of a model from viewState
   */
  @action
  removeModelReferences(model: BaseModel) {
    if (this.previewedItem === model) this.previewedItem = undefined;
    if (this.userDataPreviewedItem === model)
      this.userDataPreviewedItem = undefined;
  }

  getNextNotification() {
    return this.notifications.length && this.notifications[0];
  }

  hideMapUi() {
    return this.getNextNotification() && this.getNextNotification().hideUi;
  }

  toggleFeaturePrompt(
    feature: string,
    state: boolean,
    persistent: boolean = false
  ) {
    const featureIndexInPrompts = this.featurePrompts.indexOf(feature);
    if (
      state &&
      featureIndexInPrompts < 0 &&
      !this.terria.getLocalProperty(`${feature}Prompted`)
    ) {
      this.featurePrompts.push(feature);
    } else if (!state && featureIndexInPrompts >= 0) {
      this.featurePrompts.splice(featureIndexInPrompts, 1);
    }
    if (persistent) {
      this.terria.setLocalProperty(`${feature}Prompted`, true);
    }
  }

  viewingUserData() {
    return this.activeTabCategory === USER_DATA_NAME;
  }

  afterTerriaStarted() {
    if (this.terria.configParameters.openAddData) {
      this.openAddData();
    }
  }

  @action
  openTool(
    toolName: string,
    toolComponent: React.Component | string,
    params?: any
  ) {
    this.currentTool = { toolName, toolComponent, params };
  }

  @action
  closeTool() {
    this.currentTool = undefined;
  }

  @computed
  get isToolOpen() {
    return this.currentTool !== undefined;
  }
}<|MERGE_RESOLUTION|>--- conflicted
+++ resolved
@@ -503,7 +503,6 @@
   }
 
   @action
-<<<<<<< HEAD
   changeSearchState(newText: string) {
     this.searchState.catalogSearchText = newText;
   }
@@ -511,7 +510,8 @@
   @action
   showBreadcrumbs(isActive: boolean) {
     this.breadcrumbsShown = isActive;
-=======
+  }
+
   setDisclaimerVisible(bool: boolean) {
     this.disclaimerVisible = bool;
   }
@@ -534,7 +534,6 @@
   setVideoGuideVisible(videoName: string) {
     console.log("Setting videoGuideVisible to " + videoName);
     this.videoGuideVisible = videoName;
->>>>>>> 052f1752
   }
 
   /**
