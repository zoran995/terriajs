--- conflicted
+++ resolved
@@ -160,14 +160,6 @@
 export const StyledIcon = styled(Icon)<IStyledIconProps>`
   display: ${props => (props.displayInline ? `inline` : `block`)};
   ${props =>
-<<<<<<< HEAD
-    props.displayInline &&
-    `
-    display: inline; 
-    vertical-align: middle;
-  `}
-  
-=======
     props.displayInline
       ? `
   display: inline;
@@ -175,7 +167,6 @@
       : `
   display: block;`}
 
->>>>>>> d97e6b4e
   flex-shrink: 0;
   ${props => props.styledWidth && `width: ${props.styledWidth};`}
   ${props => props.styledHeight && `height: ${props.styledHeight};`}
