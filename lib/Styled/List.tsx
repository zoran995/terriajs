import styled, { css } from "styled-components";
import Box from "./Box";

export const Li = styled.li``;
interface IUlProps {
  spaced?: boolean;
  lined?: boolean;
}

export const Ul = styled(Box).attrs({
  as: "ul"
})<IUlProps>`
  list-style: none;
  margin: 0;
<<<<<<< HEAD
  padding-inline-start: 0;

  ${props =>
=======
  ${(props) =>
>>>>>>> cad62a45
    props.fullWidth &&
    css`
      width: 100%;
      ${Li} {
        width: 100%;
      }
    `}
  ${(props) =>
    props.spaced &&
    css`
      ${Li}:not(:first-child) {
        padding-top: 5px;
      }
    `}

  ${(props) =>
    props.lined &&
    css`
      ${Li}:first-child {
        padding-bottom: 5px;
      }
      ${Li}:not(:first-child) {
        border-top: 1px solid grey;
      }
    `}
`;

export const Ol = styled(Ul).attrs({
  as: "ol"
})``;

export default Ul;<|MERGE_RESOLUTION|>--- conflicted
+++ resolved
@@ -12,13 +12,9 @@
 })<IUlProps>`
   list-style: none;
   margin: 0;
-<<<<<<< HEAD
   padding-inline-start: 0;
 
-  ${props =>
-=======
   ${(props) =>
->>>>>>> cad62a45
     props.fullWidth &&
     css`
       width: 100%;
