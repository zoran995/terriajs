import {
  computed,
  IReactionDisposer,
  onBecomeObserved,
  onBecomeUnobserved,
  reaction,
  autorun
} from "mobx";
import { now } from "mobx-utils";
import Constructor from "../Core/Constructor";
import Model from "../Models/Model";
import AutoRefreshingTraits from "../Traits/AutoRefreshingTraits";
import AsyncMappableMixin from "./AsyncMappableMixin";

type AutoRefreshing = Model<AutoRefreshingTraits>;

export default function AutoRefreshingMixin<
  T extends Constructor<AutoRefreshing>
>(Base: T) {
  abstract class AutoRefreshingMixin extends AsyncMappableMixin(Base) {
<<<<<<< HEAD
    _autoRefreshDisposer: IReactionDisposer | undefined;
=======
    private autoRefreshDisposer: IReactionDisposer | undefined;
    private autorunRefreshEnableDisposer: IReactionDisposer | undefined;
>>>>>>> c31e23fa

    /** Return the interval in seconds to poll for updates. */
    abstract get refreshInterval(): number | undefined;

    /** Call hook for refreshing the item */
    abstract refreshData(): void;

    constructor(...args: any[]) {
      super(...args);
      // We should only poll when our map items have consumers
      onBecomeObserved(this, "mapItems", this.startAutoRefresh.bind(this));
      onBecomeUnobserved(this, "mapItems", this.stopAutoRefresh.bind(this));
<<<<<<< HEAD

      // Toggle autorefresh when `refreshEnabled` trait changes
      autorun(() => {
        if (this.refreshEnabled) {
          this.startAutoRefresh();
        } else {
          this.stopAutoRefresh();
        }
      });
    }

    private startAutoRefresh() {
      if (!this._autoRefreshDisposer && this.refreshEnabled) {
        this._autoRefreshDisposer = reaction(
=======
    }

    private startAutoRefresh() {
      if (!this.autorunRefreshEnableDisposer) {
        // Toggle autorefresh when `refreshEnabled` trait changes
        this.autorunRefreshEnableDisposer = autorun(() => {
          if (this.refreshEnabled) {
            this.startAutoRefresh();
          } else {
            this.stopAutoRefresh();
          }
        });
      }
      if (!this.autoRefreshDisposer && this.refreshEnabled) {
        this.autoRefreshDisposer = reaction(
>>>>>>> c31e23fa
          () => this._pollingTimer,
          () => {
            if (this.show) this.refreshData();
          }
        );
      }
    }

    private stopAutoRefresh() {
<<<<<<< HEAD
      if (this._autoRefreshDisposer) {
        this._autoRefreshDisposer();
        this._autoRefreshDisposer = undefined;
=======
      if (this.autorunRefreshEnableDisposer) {
        this.autorunRefreshEnableDisposer();
        this.autorunRefreshEnableDisposer = undefined;
      }
      if (this.autoRefreshDisposer) {
        this.autoRefreshDisposer();
        this.autoRefreshDisposer = undefined;
>>>>>>> c31e23fa
      }
    }

    @computed
    private get _pollingTimer(): number | undefined {
      if (this.refreshInterval !== undefined) {
        return now(this.refreshInterval * 1000);
      } else {
        return undefined;
      }
    }

    @computed
    get isPolling() {
      return this._pollingTimer !== undefined;
    }

    @computed
    get nextScheduledUpdateTime(): Date | undefined {
      if (
        this.refreshEnabled &&
        this._pollingTimer !== undefined &&
        this.refreshInterval !== undefined
      ) {
        return new Date(this._pollingTimer + this.refreshInterval * 1000);
      } else {
        return undefined;
      }
    }
  }

  return AutoRefreshingMixin;
}<|MERGE_RESOLUTION|>--- conflicted
+++ resolved
@@ -18,12 +18,8 @@
   T extends Constructor<AutoRefreshing>
 >(Base: T) {
   abstract class AutoRefreshingMixin extends AsyncMappableMixin(Base) {
-<<<<<<< HEAD
-    _autoRefreshDisposer: IReactionDisposer | undefined;
-=======
     private autoRefreshDisposer: IReactionDisposer | undefined;
     private autorunRefreshEnableDisposer: IReactionDisposer | undefined;
->>>>>>> c31e23fa
 
     /** Return the interval in seconds to poll for updates. */
     abstract get refreshInterval(): number | undefined;
@@ -36,22 +32,6 @@
       // We should only poll when our map items have consumers
       onBecomeObserved(this, "mapItems", this.startAutoRefresh.bind(this));
       onBecomeUnobserved(this, "mapItems", this.stopAutoRefresh.bind(this));
-<<<<<<< HEAD
-
-      // Toggle autorefresh when `refreshEnabled` trait changes
-      autorun(() => {
-        if (this.refreshEnabled) {
-          this.startAutoRefresh();
-        } else {
-          this.stopAutoRefresh();
-        }
-      });
-    }
-
-    private startAutoRefresh() {
-      if (!this._autoRefreshDisposer && this.refreshEnabled) {
-        this._autoRefreshDisposer = reaction(
-=======
     }
 
     private startAutoRefresh() {
@@ -67,7 +47,6 @@
       }
       if (!this.autoRefreshDisposer && this.refreshEnabled) {
         this.autoRefreshDisposer = reaction(
->>>>>>> c31e23fa
           () => this._pollingTimer,
           () => {
             if (this.show) this.refreshData();
@@ -77,11 +56,6 @@
     }
 
     private stopAutoRefresh() {
-<<<<<<< HEAD
-      if (this._autoRefreshDisposer) {
-        this._autoRefreshDisposer();
-        this._autoRefreshDisposer = undefined;
-=======
       if (this.autorunRefreshEnableDisposer) {
         this.autorunRefreshEnableDisposer();
         this.autorunRefreshEnableDisposer = undefined;
@@ -89,7 +63,6 @@
       if (this.autoRefreshDisposer) {
         this.autoRefreshDisposer();
         this.autoRefreshDisposer = undefined;
->>>>>>> c31e23fa
       }
     }
 
