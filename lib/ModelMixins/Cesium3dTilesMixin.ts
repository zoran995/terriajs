import i18next from "i18next";
import {
  action,
  computed,
  isObservableArray,
  observable,
  runInAction,
  toJS
} from "mobx";
import Cartesian2 from "terriajs-cesium/Source/Core/Cartesian2";
import Cartesian3 from "terriajs-cesium/Source/Core/Cartesian3";
import clone from "terriajs-cesium/Source/Core/clone";
import Color from "terriajs-cesium/Source/Core/Color";
import HeadingPitchRoll from "terriajs-cesium/Source/Core/HeadingPitchRoll";
import IonResource from "terriajs-cesium/Source/Core/IonResource";
import Matrix3 from "terriajs-cesium/Source/Core/Matrix3";
import Matrix4 from "terriajs-cesium/Source/Core/Matrix4";
import Quaternion from "terriajs-cesium/Source/Core/Quaternion";
import Resource from "terriajs-cesium/Source/Core/Resource";
import Transforms from "terriajs-cesium/Source/Core/Transforms";
import Cesium3DTileColorBlendMode from "terriajs-cesium/Source/Scene/Cesium3DTileColorBlendMode";
import Cesium3DTileFeature from "terriajs-cesium/Source/Scene/Cesium3DTileFeature";
import Cesium3DTileset from "terriajs-cesium/Source/Scene/Cesium3DTileset";
import Cesium3DTileStyle from "terriajs-cesium/Source/Scene/Cesium3DTileStyle";
import ClippingPlane from "terriajs-cesium/Source/Scene/ClippingPlane";
import ClippingPlaneCollection from "terriajs-cesium/Source/Scene/ClippingPlaneCollection";
import Constructor from "../Core/Constructor";
import isDefined from "../Core/isDefined";
import { isJsonObject, JsonObject } from "../Core/Json";
import makeRealPromise from "../Core/makeRealPromise";
import runLater from "../Core/runLater";
import CommonStrata from "../Models/CommonStrata";
import createStratumInstance from "../Models/createStratumInstance";
import Feature from "../Models/Feature";
import Model from "../Models/Model";
import proxyCatalogItemUrl from "../Models/proxyCatalogItemUrl";
import Cesium3DTilesCatalogItemTraits from "../Traits/Cesium3DTilesCatalogItemTraits";
import Cesium3dTilesTraits, {
  OptionsTraits
} from "../Traits/Cesium3dTilesTraits";
import MappableMixin from "./MappableMixin";
import ShadowMixin from "./ShadowMixin";

const DEFAULT_HIGHLIGHT_COLOR = "#ff3f00";

interface Cesium3DTilesCatalogItemIface
  extends InstanceType<ReturnType<typeof Cesium3dTilesMixin>> {}

class ObservableCesium3DTileset extends Cesium3DTileset {
  _catalogItem?: Cesium3DTilesCatalogItemIface;
  @observable destroyed = false;

  destroy() {
    super.destroy();
    // TODO: we are running later to prevent this
    // modification from happening in some computed up the call chain.
    // Figure out why that is happening and fix it.
    runLater(() => {
      runInAction(() => {
        this.destroyed = true;
      });
    });
  }
}

export default function Cesium3dTilesMixin<
  T extends Constructor<Model<Cesium3dTilesTraits>>
>(Base: T) {
  abstract class Cesium3dTilesMixin extends ShadowMixin(MappableMixin(Base)) {
    readonly canZoomTo = true;

    protected tileset?: ObservableCesium3DTileset;

    // Just a variable to save the original tileset.root.transform if it exists
    @observable
    private originalRootTransform: Matrix4 = Matrix4.IDENTITY.clone();

<<<<<<< HEAD
=======
    protected forceLoadMetadata() {
      return Promise.resolve();
    }

>>>>>>> ab494852
    protected forceLoadMapItems() {
      this.loadTileset();
      if (this.tileset) {
        return makeRealPromise<Cesium3DTileset>(this.tileset.readyPromise)
          .then(tileset => {
            if (
              tileset.extras !== undefined &&
              tileset.extras.style !== undefined
            ) {
              runInAction(() => {
                this.strata.set(
                  CommonStrata.defaults,
                  createStratumInstance(Cesium3DTilesCatalogItemTraits, {
                    style: tileset.extras.style
                  })
                );
              });
            }
          }) // TODO: What should handle this error?
          .catch(e => console.error(e));
      } else {
        return Promise.resolve();
      }
    }

    private loadTileset() {
      if (!isDefined(this.url) && !isDefined(this.ionAssetId)) {
        return;
      }

      let resource = undefined;
      if (isDefined(this.ionAssetId)) {
        resource = this.createResourceFromIonId(
          this.ionAssetId,
          this.ionAccessToken,
          this.ionServer
        );
      } else if (isDefined(this.url)) {
        resource = this.createResourceFromUrl(
          proxyCatalogItemUrl(this, this.url)
        );
      }

      if (!isDefined(resource)) {
        return;
      }

      const tileset = new ObservableCesium3DTileset({
        ...this.optionsObj,
        url: resource
      });

      tileset._catalogItem = this;
      if (!tileset.destroyed) {
        this.tileset = tileset;
      }

      // Save the original root tile transform and set its value to an identity
      // matrix This lets us control the whole model transformation using just
      // tileset.modelMatrix We later derive a tilset.modelMatrix by combining
      // the root transform and transformation traits in mapItems.
      makeRealPromise(tileset.readyPromise).then(
        action(() => {
          if (tileset.root !== undefined) {
            this.originalRootTransform = tileset.root.transform.clone();
            tileset.root.transform = Matrix4.IDENTITY.clone();
          }
        })
      );
    }

    /**
     * Computes a new model matrix by combining the given matrix with the
     * origin, rotation & scale trait values
     */
    private computeModelMatrixFromTransformationTraits(modelMatrix: Matrix4) {
      let scale = Matrix4.getScale(modelMatrix, new Cartesian3());
      let position = Matrix4.getTranslation(modelMatrix, new Cartesian3());
      let orientation = Quaternion.fromRotationMatrix(
        Matrix4.getMatrix3(modelMatrix, new Matrix3())
      );

      const { latitude, longitude, height } = this.origin;
      if (latitude !== undefined && longitude !== undefined) {
        const positionFromLatLng = Cartesian3.fromDegrees(
          longitude,
          latitude,
          height
        );
        position.x = positionFromLatLng.x;
        position.y = positionFromLatLng.y;
        if (height !== undefined) {
          position.z = positionFromLatLng.z;
        }
      }

      const { heading, pitch, roll } = this.rotation;
      if (heading !== undefined && pitch !== undefined && roll !== undefined) {
        const hpr = HeadingPitchRoll.fromDegrees(heading, pitch, roll);
        orientation = Transforms.headingPitchRollQuaternion(position, hpr);
      }

      if (this.scale !== undefined) {
        scale = new Cartesian3(this.scale, this.scale, this.scale);
      }

      return Matrix4.fromTranslationQuaternionRotationScale(
        position,
        orientation,
        scale
      );
    }

    /**
     * A computed that returns the result of transforming the original tileset
     * root transform with the origin, rotation & scale traits for this catalog
     * item
     */
    @computed
    get modelMatrix(): Matrix4 {
      const modelMatrixFromTraits = this.computeModelMatrixFromTransformationTraits(
        this.originalRootTransform
      );
      return modelMatrixFromTraits;
    }

    @computed
    get mapItems() {
      if (this.isLoadingMapItems || !isDefined(this.tileset)) {
        return [];
      }

      if (this.tileset.destroyed) {
        this.loadTileset();
      }

      this.tileset.style = toJS(this.cesiumTileStyle);
      this.tileset.shadows = this.cesiumShadows;
      this.tileset.show = this.show;

      if (isDefined(this.cesiumTileClippingPlaneCollection)) {
        this.tileset.clippingPlanes = toJS(
          this.cesiumTileClippingPlaneCollection
        );
      }

      const key = this
        .colorBlendMode as keyof typeof Cesium3DTileColorBlendMode;
      const colorBlendMode = Cesium3DTileColorBlendMode[key];
      if (colorBlendMode !== undefined)
        this.tileset.colorBlendMode = colorBlendMode;
      this.tileset.colorBlendAmount = this.colorBlendAmount;

      // default is 16 (baseMaximumScreenSpaceError @ 2)
      // we want to reduce to 8 for higher levels of quality
      // the slider goes from [quality] 1 to 3 [performance]
      // in 0.1 steps
      const tilesetBaseSse =
        this.options.maximumScreenSpaceError !== undefined
          ? this.options.maximumScreenSpaceError / 2.0
          : 8;
      this.tileset.maximumScreenSpaceError =
        tilesetBaseSse * this.terria.baseMaximumScreenSpaceError;

      this.tileset.modelMatrix = this.modelMatrix;
      return [this.tileset];
    }

    @computed
    get shortReport(): string | undefined {
      if (this.terria.currentViewer.type === "Leaflet") {
        return i18next.t("models.commonModelErrors.3dTypeIn2dMode", this);
      }
      return undefined;
    }

    @computed get optionsObj() {
      const options: any = {};
      if (isDefined(this.options)) {
        Object.keys(OptionsTraits.traits).forEach(name => {
          options[name] = (<any>this.options)[name];
        });
      }
      return options;
    }

    private createResourceFromUrl(url: Resource | string) {
      if (!isDefined(url)) {
        return;
      }

      let resource: Resource | undefined;
      if (url instanceof Resource) {
        resource = url;
      } else {
        resource = new Resource({ url });
      }

      return resource;
    }

    private async createResourceFromIonId(
      ionAssetId: number | undefined,
      ionAccessToken: string | undefined,
      ionServer: string | undefined
    ) {
      if (!isDefined(ionAssetId)) {
        return;
      }

      let resource: IonResource | undefined = await IonResource.fromAssetId(
        ionAssetId,
        {
          accessToken:
            ionAccessToken || this.terria.configParameters.cesiumIonAccessToken,
          server: ionServer
        }
      );
      return resource;
    }

    @computed get showExpressionFromFilters() {
      if (!isDefined(this.filters)) {
        return;
      }
      const terms = this.filters.map(filter => {
        if (!isDefined(filter.property)) {
          return "";
        }

        const property =
          "${feature['" + filter.property.replace(/'/g, "\\'") + "']}";
        const min =
          isDefined(filter.minimumValue) &&
          isDefined(filter.minimumShown) &&
          filter.minimumShown > filter.minimumValue
            ? property + " >= " + filter.minimumShown
            : "";
        const max =
          isDefined(filter.maximumValue) &&
          isDefined(filter.maximumShown) &&
          filter.maximumShown < filter.maximumValue
            ? property + " <= " + filter.maximumShown
            : "";
        return [min, max].filter(x => x.length > 0).join(" && ");
      });

      const showExpression = terms.filter(x => x.length > 0).join("&&");
      if (showExpression.length > 0) {
        return showExpression;
      }
    }

    @computed get cesiumTileClippingPlaneCollection() {
      if (!isDefined(this.clippingPlanes)) {
        return;
      }

      if (this.clippingPlanes.planes.length == 0) {
        return;
      }

      const {
        planes,
        enabled = true,
        unionClippingRegions = false,
        edgeColor,
        edgeWidth,
        modelMatrix
      } = this.clippingPlanes;

      const planesMapped = planes.map((plane: any) => {
        return new ClippingPlane(
          Cartesian3.fromArray(plane.normal || []),
          plane.distance
        );
      });

      let options = {
        planes: planesMapped,
        enabled,
        unionClippingRegions
      };

      if (edgeColor && edgeColor.length > 0) {
        options = Object.assign(options, {
          edgeColor: Color.fromCssColorString(edgeColor) || Color.WHITE
        });
      }

      if (edgeWidth && edgeWidth > 0) {
        options = Object.assign(options, { edgeWidth: edgeWidth });
      }

      if (modelMatrix && modelMatrix.length > 0) {
        const array = clone(toJS(modelMatrix));
        options = Object.assign(options, {
          modelMatrix: Matrix4.fromArray(array) || Matrix4.IDENTITY
        });
      }
      return new ClippingPlaneCollection(options);
    }

    @computed get cesiumTileStyle() {
      if (
        !isDefined(this.style) &&
        !isDefined(this.showExpressionFromFilters)
      ) {
        return;
      }
      const style = clone(toJS(this.style) || {});
      if (isDefined(this.showExpressionFromFilters)) {
        style.show = toJS(this.showExpressionFromFilters);
      }
      return new Cesium3DTileStyle(style);
    }

    buildFeatureFromPickResult(
      _screenPosition: Cartesian2 | undefined,
      pickResult: any
    ) {
      if (pickResult instanceof Cesium3DTileFeature) {
        const properties: { [name: string]: unknown } = {};
        pickResult.getPropertyNames().forEach(name => {
          properties[name] = pickResult.getProperty(name);
        });

        const result = new Feature({
          properties
        });

        result._cesium3DTileFeature = pickResult;
        return result;
      }
    }

    /**
     * Returns the name of properties to be used as an ID for this catalog item.
     *
     * The return value is an array of strings as the Id value could be formed
     * by combining multiple properties. eg: ["latitudeprop", "longitudeprop"]
     */
    getIdPropertiesForFeature(feature: Cesium3DTileFeature): string[] {
      // If `featureIdProperties` is set return it, otherwise if the feature has
      // a property named `id` return it.
      if (this.featureIdProperties) return this.featureIdProperties.slice();
      const propretyNamedId = feature
        .getPropertyNames()
        .find(name => name.toLowerCase() === "id");
      return propretyNamedId ? [propretyNamedId] : [];
    }

    /**
     * Modifies the style traits to show/hide a 3d tile feature
     *
     */
    @action
    setFeatureVisibility(feature: Cesium3DTileFeature, visibiltiy: boolean) {
      const idProperties = this.getIdPropertiesForFeature(feature)?.sort();
      if (idProperties.length === 0) {
        return;
      }

      const terms = idProperties.map(
        (p: string) => `\${${p}} === ${JSON.stringify(feature.getProperty(p))}`
      );
      const showExpr = terms.join(" && ");
      if (showExpr) {
        const style = this.style || {};
        const show = normalizeShowExpression(style?.show);
        show.conditions.unshift([showExpr, visibiltiy]);
        this.setTrait(CommonStrata.user, "style", { ...style, show });
      }
    }

    /**
     * Adds a new show expression to the styles trait.
     *
     * To ensure that we can add multiple show expressions, we first normalize
     * the show expressions to a `show.conditions` array and then add the new
     * expression. The new expression is added to the beginning of
     * `show.conditions` so it will have the highest priority.
     *
     * @param newShowExpr The new show expression to add to the styles trait
     */
    @action
    applyShowExpression(newShowExpr: { condition: string; show: boolean }) {
      const style = this.style || {};
      const show = normalizeShowExpression(style?.show);
      show.conditions.unshift([newShowExpr.condition, newShowExpr.show]);
      this.setTrait(CommonStrata.user, "style", { ...style, show });
    }

    /**
     * Remove all show expressions that match the given condition.
     *
     * @param condition The condition string used to match the show expression.
     */
    @action
    removeShowExpression(condition: string) {
      const show = this.style?.show;
      if (!isJsonObject(show)) return;
      if (!isObservableArray(show.conditions)) return;
      const conditions = show.conditions
        .slice()
        .filter(e => e[0] !== condition);
      this.setTrait(CommonStrata.user, "style", {
        ...this.style,
        show: {
          ...show,
          conditions
        }
      });
    }

    /**
     * Adds a new color expression to the style traits.
     *
     * To ensure that we can add multiple color expressions, we first normalize the
     * color expression to a `color.conditions` array. Then add the new expression to the
     * beginning of the array. This gives the highest priority for the new color expression.
     *
     * @param newColorExpr The new color expression to add
     */
    @action
    applyColorExpression(newColorExpr: { condition: string; value: string }) {
      const style = this.style || {};
      const color = normalizeColorExpression(style?.color);
      color.conditions.unshift([newColorExpr.condition, newColorExpr.value]);
      if (!color.conditions.find(c => c[0] === "true")) {
        color.conditions.push(["true", "color('#ffffff')"]); // ensure there is a default color
      }
      this.setTrait(CommonStrata.user, "style", {
        ...style,
        color
      } as JsonObject);
    }

    /**
     * Removes all color expressions with the given condition from the style traits.
     */
    @action
    removeColorExpression(condition: string) {
      const color = this.style?.color;
      if (!isJsonObject(color)) return;
      if (!isObservableArray(color.conditions)) return;
      const conditions = color.conditions
        .slice()
        .filter(e => e[0] !== condition);
      this.setTrait(CommonStrata.user, "style", {
        ...this.style,
        color: {
          ...color,
          conditions
        }
      });
    }

    /**
     * The color to use for highlighting features in this catalog item.
     *
     */
    @computed
    get highlightColor(): string {
      return super.highlightColor || DEFAULT_HIGHLIGHT_COLOR;
    }
  }

  return Cesium3dTilesMixin;
}

function normalizeShowExpression(
  show: any
): { conditions: [string, boolean][] } {
  let conditions;
  if (Array.isArray(show?.conditions?.slice())) {
    conditions = [...show.conditions];
  } else if (typeof show === "string") {
    conditions = [[show, true]];
  } else {
    conditions = [["true", true]];
  }
  return { ...show, conditions };
}

function normalizeColorExpression(
  expr: any
): { expression?: string; conditions: [string, string][] } {
  const normalized: { expression?: string; conditions: [string, string][] } = {
    conditions: []
  };
  if (typeof expr === "string") normalized.expression = expr;
  if (isJsonObject(expr)) Object.assign(normalized, expr);
  return normalized;
}<|MERGE_RESOLUTION|>--- conflicted
+++ resolved
@@ -75,13 +75,6 @@
     @observable
     private originalRootTransform: Matrix4 = Matrix4.IDENTITY.clone();
 
-<<<<<<< HEAD
-=======
-    protected forceLoadMetadata() {
-      return Promise.resolve();
-    }
-
->>>>>>> ab494852
     protected forceLoadMapItems() {
       this.loadTileset();
       if (this.tileset) {
