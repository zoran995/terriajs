import i18next from "i18next";
import {
  action,
  computed,
  isObservableArray,
  observable,
  runInAction,
  toJS
} from "mobx";
import Cartesian2 from "terriajs-cesium/Source/Core/Cartesian2";
import Cartesian3 from "terriajs-cesium/Source/Core/Cartesian3";
import clone from "terriajs-cesium/Source/Core/clone";
import HeadingPitchRoll from "terriajs-cesium/Source/Core/HeadingPitchRoll";
import IonResource from "terriajs-cesium/Source/Core/IonResource";
import Matrix3 from "terriajs-cesium/Source/Core/Matrix3";
import Matrix4 from "terriajs-cesium/Source/Core/Matrix4";
import Quaternion from "terriajs-cesium/Source/Core/Quaternion";
import Resource from "terriajs-cesium/Source/Core/Resource";
import Transforms from "terriajs-cesium/Source/Core/Transforms";
import Color from "terriajs-cesium/Source/Core/Color";
import Cesium3DTileColorBlendMode from "terriajs-cesium/Source/Scene/Cesium3DTileColorBlendMode";
import Cesium3DTileFeature from "terriajs-cesium/Source/Scene/Cesium3DTileFeature";
import Cesium3DTileset from "terriajs-cesium/Source/Scene/Cesium3DTileset";
import Cesium3DTileStyle from "terriajs-cesium/Source/Scene/Cesium3DTileStyle";
import Constructor from "../Core/Constructor";
import filterOutUndefined from "../Core/filterOutUndefined";
import isDefined from "../Core/isDefined";
import { isJsonObject, JsonObject } from "../Core/Json";
import makeRealPromise from "../Core/makeRealPromise";
import runLater from "../Core/runLater";
import TerriaError from "../Core/TerriaError";
import proxyCatalogItemUrl from "../Models/Catalog/proxyCatalogItemUrl";
import CommonStrata from "../Models/Definition/CommonStrata";
import createStratumInstance from "../Models/Definition/createStratumInstance";
import Model, { BaseModel } from "../Models/Definition/Model";
import Feature from "../Models/Feature";
import { SelectableDimension } from "../Models/SelectableDimensions";
import Cesium3DTilesCatalogItemTraits from "../Traits/TraitsClasses/Cesium3DTilesCatalogItemTraits";
import Cesium3dTilesTraits, {
  OptionsTraits
} from "../Traits/TraitsClasses/Cesium3dTilesTraits";
import CatalogMemberMixin, { getName } from "./CatalogMemberMixin";
import ClippingMixin from "./ClippingMixin";
import MappableMixin from "./MappableMixin";
import ShadowMixin from "./ShadowMixin";
import LoadableStratum from "../Models/Definition/LoadableStratum";
import StratumOrder from "../Models/Definition/StratumOrder";

class Cesium3dTilesStratum extends LoadableStratum(Cesium3dTilesTraits) {
  duplicateLoadableStratum(model: BaseModel): this {
    return new Cesium3dTilesStratum() as this;
  }

  @computed
  get opacity() {
    return 1.0;
  }
}

// Register the Cesium3dTilesStratum
StratumOrder.instance.addLoadStratum(Cesium3dTilesStratum.name);

const DEFAULT_HIGHLIGHT_COLOR = "#ff3f00";

interface Cesium3DTilesCatalogItemIface
  extends InstanceType<ReturnType<typeof Cesium3dTilesMixin>> {}

class ObservableCesium3DTileset extends Cesium3DTileset {
  _catalogItem?: Cesium3DTilesCatalogItemIface;
  @observable destroyed = false;

  destroy() {
    super.destroy();
    // TODO: we are running later to prevent this
    // modification from happening in some computed up the call chain.
    // Figure out why that is happening and fix it.
    runLater(() => {
      runInAction(() => {
        this.destroyed = true;
      });
    });
  }
}

<<<<<<< HEAD
export default function Cesium3dTilesMixin<
  T extends Constructor<Model<Cesium3dTilesTraits>>
>(Base: T) {
  abstract class Cesium3dTilesMixin extends ClippingMixin(
    ShadowMixin(MappableMixin(CatalogMemberMixin(Base)))
  ) {
    protected tileset?: ObservableCesium3DTileset;

    // Saves the original tileset.root.transform if it exists
=======
function Cesium3dTilesMixin<T extends Constructor<Model<Cesium3dTilesTraits>>>(
  Base: T
) {
  abstract class Cesium3dTilesMixin extends ShadowMixin(
    MappableMixin(CatalogMemberMixin(Base))
  ) {
    protected tileset?: ObservableCesium3DTileset;

    constructor(...args: any[]) {
      super(...args);
      runInAction(() => {
        this.strata.set(Cesium3dTilesStratum.name, new Cesium3dTilesStratum());
      });
    }

    // Just a variable to save the original tileset.root.transform if it exists
>>>>>>> 64a020dd
    @observable
    private originalRootTransform: Matrix4 = Matrix4.IDENTITY.clone();

    // An observable tracker for tileset.ready
    @observable
    isTilesetReady: boolean = false;

    clippingPlanesOriginMatrix(): Matrix4 {
      if (this.tileset && this.isTilesetReady) {
        // clippingPlanesOriginMatrix is private.
        // We need it to find the position where cesium centers the clipping plane for the tileset.
        // See if we can find another way to get it.
        if ((this.tileset as any).clippingPlanesOriginMatrix) {
          return (this.tileset as any).clippingPlanesOriginMatrix.clone();
        }
      }
      return Matrix4.IDENTITY.clone();
    }

    protected async forceLoadMapItems() {
      try {
        this.loadTileset();
        if (this.tileset) {
          const tileset = await makeRealPromise<Cesium3DTileset>(
            this.tileset.readyPromise
          );
          if (
            tileset.extras !== undefined &&
            tileset.extras.style !== undefined
          ) {
            runInAction(() => {
              this.strata.set(
                CommonStrata.defaults,
                createStratumInstance(Cesium3DTilesCatalogItemTraits, {
                  style: tileset.extras.style
                })
              );
            });
          }
        }
      } catch (e) {
        throw TerriaError.from(e, "Failed to load 3d-tiles tileset");
      }
    }

    private loadTileset() {
      if (!isDefined(this.url) && !isDefined(this.ionAssetId)) {
        throw `\`url\` and \`ionAssetId\` are not defined for ${getName(this)}`;
      }

      let resource = undefined;
      if (isDefined(this.ionAssetId)) {
        resource = this.createResourceFromIonId(
          this.ionAssetId,
          this.ionAccessToken,
          this.ionServer
        );
      } else if (isDefined(this.url)) {
        resource = this.createResourceFromUrl(
          proxyCatalogItemUrl(this, this.url)
        );
      }

      if (!isDefined(resource)) {
        return;
      }

      const tileset = new ObservableCesium3DTileset({
        ...this.optionsObj,
        url: resource
      });

      tileset._catalogItem = this;
      runLater(
        action(() => {
          this.isTilesetReady = tileset.ready;
        })
      );
      if (!tileset.destroyed) {
        this.tileset = tileset;
      }

      // Save the original root tile transform and set its value to an identity
      // matrix This lets us control the whole model transformation using just
      // tileset.modelMatrix We later derive a tilset.modelMatrix by combining
      // the root transform and transformation traits in mapItems.
      makeRealPromise(tileset.readyPromise).then(
        action(() => {
          this.isTilesetReady = tileset.ready;
          if (tileset.root !== undefined) {
            this.originalRootTransform = tileset.root.transform.clone();
            tileset.root.transform = Matrix4.IDENTITY.clone();
          }
        })
      );
    }

    /**
     * Computes a new model matrix by combining the given matrix with the
     * origin, rotation & scale trait values
     */
    private computeModelMatrixFromTransformationTraits(modelMatrix: Matrix4) {
      let scale = Matrix4.getScale(modelMatrix, new Cartesian3());
      let position = Matrix4.getTranslation(modelMatrix, new Cartesian3());
      let orientation = Quaternion.fromRotationMatrix(
        Matrix4.getMatrix3(modelMatrix, new Matrix3())
      );

      const { latitude, longitude, height } = this.origin;
      if (latitude !== undefined && longitude !== undefined) {
        const positionFromLatLng = Cartesian3.fromDegrees(
          longitude,
          latitude,
          height
        );
        position.x = positionFromLatLng.x;
        position.y = positionFromLatLng.y;
        if (height !== undefined) {
          position.z = positionFromLatLng.z;
        }
      }

      const { heading, pitch, roll } = this.rotation;
      if (heading !== undefined && pitch !== undefined && roll !== undefined) {
        const hpr = HeadingPitchRoll.fromDegrees(heading, pitch, roll);
        orientation = Transforms.headingPitchRollQuaternion(position, hpr);
      }

      if (this.scale !== undefined) {
        scale = new Cartesian3(this.scale, this.scale, this.scale);
      }

      return Matrix4.fromTranslationQuaternionRotationScale(
        position,
        orientation,
        scale
      );
    }

    /**
     * A computed that returns the result of transforming the original tileset
     * root transform with the origin, rotation & scale traits for this catalog
     * item
     */
    @computed
    get modelMatrix(): Matrix4 {
      const modelMatrixFromTraits = this.computeModelMatrixFromTransformationTraits(
        this.originalRootTransform
      );
      return modelMatrixFromTraits;
    }

    @computed
    get mapItems() {
      if (this.isLoadingMapItems || !isDefined(this.tileset)) {
        return [];
      }

      if (this.tileset.destroyed) {
        this.loadMapItems(true);
      }

      this.tileset.style = toJS(this.cesiumTileStyle);
      this.tileset.shadows = this.cesiumShadows;
      this.tileset.show = this.show;

      const key = this
        .colorBlendMode as keyof typeof Cesium3DTileColorBlendMode;
      const colorBlendMode = Cesium3DTileColorBlendMode[key];
      if (colorBlendMode !== undefined)
        this.tileset.colorBlendMode = colorBlendMode;
      this.tileset.colorBlendAmount = this.colorBlendAmount;

      // default is 16 (baseMaximumScreenSpaceError @ 2)
      // we want to reduce to 8 for higher levels of quality
      // the slider goes from [quality] 1 to 3 [performance]
      // in 0.1 steps
      const tilesetBaseSse =
        this.options.maximumScreenSpaceError !== undefined
          ? this.options.maximumScreenSpaceError / 2.0
          : 8;
      this.tileset.maximumScreenSpaceError =
        tilesetBaseSse * this.terria.baseMaximumScreenSpaceError;

      this.tileset.modelMatrix = this.modelMatrix;

      this.tileset.clippingPlanes = toJS(this.clippingPlaneCollection)!;
      this.clippingMapItems.forEach(mapItem => {
        mapItem.show = this.show;
      });

      return [this.tileset, ...this.clippingMapItems];
    }

    @computed get selectableDimensions(): SelectableDimension[] {
      return filterOutUndefined([
        ...super.selectableDimensions,
        this.shadowDimension,
        this.clippingDimension
      ]);
    }

    @computed
    get shortReport(): string | undefined {
      if (this.terria.currentViewer.type === "Leaflet") {
        return i18next.t("models.commonModelErrors.3dTypeIn2dMode", this);
      }
      return undefined;
    }

    @computed get optionsObj() {
      const options: any = {};
      if (isDefined(this.options)) {
        Object.keys(OptionsTraits.traits).forEach(name => {
          options[name] = (<any>this.options)[name];
        });
      }
      return options;
    }

    private createResourceFromUrl(url: Resource | string) {
      if (!isDefined(url)) {
        return;
      }

      let resource: Resource | undefined;
      if (url instanceof Resource) {
        resource = url;
      } else {
        resource = new Resource({ url });
      }

      return resource;
    }

    private async createResourceFromIonId(
      ionAssetId: number | undefined,
      ionAccessToken: string | undefined,
      ionServer: string | undefined
    ) {
      if (!isDefined(ionAssetId)) {
        return;
      }

      let resource: IonResource | undefined = await IonResource.fromAssetId(
        ionAssetId,
        {
          accessToken:
            ionAccessToken || this.terria.configParameters.cesiumIonAccessToken,
          server: ionServer
        }
      );
      return resource;
    }

    @computed get showExpressionFromFilters() {
      if (!isDefined(this.filters)) {
        return;
      }
      const terms = this.filters.map(filter => {
        if (!isDefined(filter.property)) {
          return "";
        }

        // Escape single quotes, cast property value to number
        const property =
          "Number(${feature['" + filter.property.replace(/'/g, "\\'") + "']})";
        const min =
          isDefined(filter.minimumValue) &&
          isDefined(filter.minimumShown) &&
          filter.minimumShown > filter.minimumValue
            ? property + " >= " + filter.minimumShown
            : "";
        const max =
          isDefined(filter.maximumValue) &&
          isDefined(filter.maximumShown) &&
          filter.maximumShown < filter.maximumValue
            ? property + " <= " + filter.maximumShown
            : "";

        return [min, max].filter(x => x.length > 0).join(" && ");
      });

      const showExpression = terms.filter(x => x.length > 0).join("&&");
      if (showExpression.length > 0) {
        return showExpression;
      }
    }

    @computed get cesiumTileStyle() {
      if (
        !isDefined(this.style) &&
        (!isDefined(this.opacity) || this.opacity === 1) &&
        !isDefined(this.showExpressionFromFilters)
      ) {
        return;
      }

      const style = clone(toJS(this.style) || {});
      const opacity = clone(toJS(this.opacity));

      if (!isDefined(style.defines)) {
        style.defines = { opacity };
      } else {
        style.defines = Object.assign(style.defines, { opacity });
      }

      if (!isDefined(style.color)) {
        // Some tilesets (eg. point clouds) have a ${COLOR} variable which stores the current color of a feature, so if
        // we have that, we should use it, and only change the opacity.
        // We have to do it component-wise because... well, I'm not entirely sure, but when I did it non-component-wise
        // I started getting weird type errors when the shaders compiled. If you enjoy debugging dynamically generated
        // shaders in the browser in the service of a marginal improvement to code brevity, this one's for you!
        style.color =
          "rgba((${COLOR}.r === undefined ? 1 : ${COLOR}.r) * 255, " +
          "(${COLOR}.g === undefined ? 1 : ${COLOR}.g) * 255, " +
          "(${COLOR}.b === undefined ? 1 : ${COLOR}.b) * 255, " +
          "${COLOR}.a === undefined ? ${opacity} : ${COLOR}.a * ${opacity})";
      } else if (typeof style.color == "string") {
        // Check if the color specified is just a css color
        const cssColor = Color.fromCssColorString(style.color);
        if (isDefined(cssColor)) {
          style.color = `color('${style.color}', \${opacity})`;
        }
      }

      if (isDefined(this.showExpressionFromFilters)) {
        style.show = toJS(this.showExpressionFromFilters);
      }

      return new Cesium3DTileStyle(style);
    }

    buildFeatureFromPickResult(
      _screenPosition: Cartesian2 | undefined,
      pickResult: any
    ) {
      if (pickResult instanceof Cesium3DTileFeature) {
        const properties: { [name: string]: unknown } = {};
        pickResult.getPropertyNames().forEach(name => {
          properties[name] = pickResult.getProperty(name);
        });

        const result = new Feature({
          properties
        });

        result._cesium3DTileFeature = pickResult;
        return result;
      }
    }

    /**
     * Returns the name of properties to be used as an ID for this catalog item.
     *
     * The return value is an array of strings as the Id value could be formed
     * by combining multiple properties. eg: ["latitudeprop", "longitudeprop"]
     */
    getIdPropertiesForFeature(feature: Cesium3DTileFeature): string[] {
      // If `featureIdProperties` is set return it, otherwise if the feature has
      // a property named `id` return it.
      if (this.featureIdProperties) return this.featureIdProperties.slice();
      const propretyNamedId = feature
        .getPropertyNames()
        .find(name => name.toLowerCase() === "id");
      return propretyNamedId ? [propretyNamedId] : [];
    }

    /**
     * Modifies the style traits to show/hide a 3d tile feature
     *
     */
    @action
    setFeatureVisibility(feature: Cesium3DTileFeature, visibiltiy: boolean) {
      const idProperties = this.getIdPropertiesForFeature(feature)?.sort();
      if (idProperties.length === 0) {
        return;
      }

      const terms = idProperties.map(
        (p: string) => `\${${p}} === ${JSON.stringify(feature.getProperty(p))}`
      );
      const showExpr = terms.join(" && ");
      if (showExpr) {
        const style = this.style || {};
        const show = normalizeShowExpression(style?.show);
        show.conditions.unshift([showExpr, visibiltiy]);
        this.setTrait(CommonStrata.user, "style", { ...style, show });
      }
    }

    /**
     * Adds a new show expression to the styles trait.
     *
     * To ensure that we can add multiple show expressions, we first normalize
     * the show expressions to a `show.conditions` array and then add the new
     * expression. The new expression is added to the beginning of
     * `show.conditions` so it will have the highest priority.
     *
     * @param newShowExpr The new show expression to add to the styles trait
     */
    @action
    applyShowExpression(newShowExpr: { condition: string; show: boolean }) {
      const style = this.style || {};
      const show = normalizeShowExpression(style?.show);
      show.conditions.unshift([newShowExpr.condition, newShowExpr.show]);
      this.setTrait(CommonStrata.user, "style", { ...style, show });
    }

    /**
     * Remove all show expressions that match the given condition.
     *
     * @param condition The condition string used to match the show expression.
     */
    @action
    removeShowExpression(condition: string) {
      const show = this.style?.show;
      if (!isJsonObject(show)) return;
      if (!isObservableArray(show.conditions)) return;
      const conditions = show.conditions
        .slice()
        .filter(e => e[0] !== condition);
      this.setTrait(CommonStrata.user, "style", {
        ...this.style,
        show: {
          ...show,
          conditions
        }
      });
    }

    /**
     * Adds a new color expression to the style traits.
     *
     * To ensure that we can add multiple color expressions, we first normalize the
     * color expression to a `color.conditions` array. Then add the new expression to the
     * beginning of the array. This gives the highest priority for the new color expression.
     *
     * @param newColorExpr The new color expression to add
     */
    @action
    applyColorExpression(newColorExpr: { condition: string; value: string }) {
      const style = this.style || {};
      const color = normalizeColorExpression(style?.color);
      color.conditions.unshift([newColorExpr.condition, newColorExpr.value]);
      if (!color.conditions.find(c => c[0] === "true")) {
        color.conditions.push(["true", "color('#ffffff')"]); // ensure there is a default color
      }
      this.setTrait(CommonStrata.user, "style", {
        ...style,
        color
      } as JsonObject);
    }

    /**
     * Removes all color expressions with the given condition from the style traits.
     */
    @action
    removeColorExpression(condition: string) {
      const color = this.style?.color;
      if (!isJsonObject(color)) return;
      if (!isObservableArray(color.conditions)) return;
      const conditions = color.conditions
        .slice()
        .filter(e => e[0] !== condition);
      this.setTrait(CommonStrata.user, "style", {
        ...this.style,
        color: {
          ...color,
          conditions
        }
      });
    }

    /**
     * The color to use for highlighting features in this catalog item.
     *
     */
    @computed
    get highlightColor(): string {
      return super.highlightColor || DEFAULT_HIGHLIGHT_COLOR;
    }
  }

  return Cesium3dTilesMixin;
}

export default Cesium3dTilesMixin;

function normalizeShowExpression(
  show: any
): { conditions: [string, boolean][] } {
  let conditions;
  if (Array.isArray(show?.conditions?.slice())) {
    conditions = [...show.conditions];
  } else if (typeof show === "string") {
    conditions = [[show, true]];
  } else {
    conditions = [["true", true]];
  }
  return { ...show, conditions };
}

function normalizeColorExpression(
  expr: any
): { expression?: string; conditions: [string, string][] } {
  const normalized: { expression?: string; conditions: [string, string][] } = {
    conditions: []
  };
  if (typeof expr === "string") normalized.expression = expr;
  if (isJsonObject(expr)) Object.assign(normalized, expr);
  return normalized;
}<|MERGE_RESOLUTION|>--- conflicted
+++ resolved
@@ -82,22 +82,11 @@
   }
 }
 
-<<<<<<< HEAD
-export default function Cesium3dTilesMixin<
-  T extends Constructor<Model<Cesium3dTilesTraits>>
->(Base: T) {
-  abstract class Cesium3dTilesMixin extends ClippingMixin(
-    ShadowMixin(MappableMixin(CatalogMemberMixin(Base)))
-  ) {
-    protected tileset?: ObservableCesium3DTileset;
-
-    // Saves the original tileset.root.transform if it exists
-=======
 function Cesium3dTilesMixin<T extends Constructor<Model<Cesium3dTilesTraits>>>(
   Base: T
 ) {
-  abstract class Cesium3dTilesMixin extends ShadowMixin(
-    MappableMixin(CatalogMemberMixin(Base))
+  abstract class Cesium3dTilesMixin extends ClippingMixin(
+    ShadowMixin(MappableMixin(CatalogMemberMixin(Base)))
   ) {
     protected tileset?: ObservableCesium3DTileset;
 
@@ -109,7 +98,6 @@
     }
 
     // Just a variable to save the original tileset.root.transform if it exists
->>>>>>> 64a020dd
     @observable
     private originalRootTransform: Matrix4 = Matrix4.IDENTITY.clone();
 
