import i18next from "i18next";
import {
  action,
  computed,
  isObservableArray,
  observable,
  runInAction,
  toJS
} from "mobx";
import Cartesian2 from "terriajs-cesium/Source/Core/Cartesian2";
import Cartesian3 from "terriajs-cesium/Source/Core/Cartesian3";
import clone from "terriajs-cesium/Source/Core/clone";
import Color from "terriajs-cesium/Source/Core/Color";
import HeadingPitchRoll from "terriajs-cesium/Source/Core/HeadingPitchRoll";
import IonResource from "terriajs-cesium/Source/Core/IonResource";
import Matrix3 from "terriajs-cesium/Source/Core/Matrix3";
import Matrix4 from "terriajs-cesium/Source/Core/Matrix4";
import Quaternion from "terriajs-cesium/Source/Core/Quaternion";
import Resource from "terriajs-cesium/Source/Core/Resource";
import Transforms from "terriajs-cesium/Source/Core/Transforms";
import Color from "terriajs-cesium/Source/Core/Color";
import Cesium3DTileColorBlendMode from "terriajs-cesium/Source/Scene/Cesium3DTileColorBlendMode";
import Cesium3DTileFeature from "terriajs-cesium/Source/Scene/Cesium3DTileFeature";
import Cesium3DTileset from "terriajs-cesium/Source/Scene/Cesium3DTileset";
import Cesium3DTileStyle from "terriajs-cesium/Source/Scene/Cesium3DTileStyle";
import ClippingPlane from "terriajs-cesium/Source/Scene/ClippingPlane";
import ClippingPlaneCollection from "terriajs-cesium/Source/Scene/ClippingPlaneCollection";
import Constructor from "../Core/Constructor";
import isDefined from "../Core/isDefined";
import { isJsonObject, JsonObject } from "../Core/Json";
import makeRealPromise from "../Core/makeRealPromise";
import runLater from "../Core/runLater";
import TerriaError from "../Core/TerriaError";
import proxyCatalogItemUrl from "../Models/Catalog/proxyCatalogItemUrl";
import CommonStrata from "../Models/Definition/CommonStrata";
import createStratumInstance from "../Models/Definition/createStratumInstance";
import Model from "../Models/Definition/Model";
import Feature from "../Models/Feature";
<<<<<<< HEAD
import LoadableStratum from "../Models/LoadableStratum";
import Model, { BaseModel } from "../Models/Model";
import proxyCatalogItemUrl from "../Models/proxyCatalogItemUrl";
import StratumOrder from "../Models/StratumOrder";
import Cesium3DTilesCatalogItemTraits from "../Traits/Cesium3DCatalogItemTraits";
=======
import { SelectableDimension } from "../Models/SelectableDimensions";
import Cesium3DTilesCatalogItemTraits from "../Traits/TraitsClasses/Cesium3DTilesCatalogItemTraits";
>>>>>>> 14e5d039
import Cesium3dTilesTraits, {
  OptionsTraits
} from "../Traits/TraitsClasses/Cesium3dTilesTraits";
import CatalogMemberMixin, { getName } from "./CatalogMemberMixin";
import MappableMixin from "./MappableMixin";
import ShadowMixin from "./ShadowMixin";

<<<<<<< HEAD
class Cesium3dTilesStratum extends LoadableStratum(Cesium3dTilesTraits) {
  constructor() {
    super();
  }

  duplicateLoadableStratum(model: BaseModel): this {
    return new Cesium3dTilesStratum() as this;
  }

  @computed
  get opacity() {
    return 1.0;
  }
}

// Register the Cesium3dTilesStratum
StratumOrder.instance.addLoadStratum(Cesium3dTilesStratum.name);
=======
const DEFAULT_HIGHLIGHT_COLOR = "#ff3f00";
>>>>>>> 14e5d039

interface Cesium3DTilesCatalogItemIface
  extends InstanceType<ReturnType<typeof Cesium3dTilesMixin>> {}

class ObservableCesium3DTileset extends Cesium3DTileset {
  _catalogItem?: Cesium3DTilesCatalogItemIface;
  @observable destroyed = false;

  destroy() {
    super.destroy();
    // TODO: we are running later to prevent this
    // modification from happening in some computed up the call chain.
    // Figure out why that is happening and fix it.
    runLater(() => {
      runInAction(() => {
        this.destroyed = true;
      });
    });
  }
}

function Cesium3dTilesMixin<T extends Constructor<Model<Cesium3dTilesTraits>>>(
  Base: T
) {
  abstract class Cesium3dTilesMixin extends ShadowMixin(
    MappableMixin(CatalogMemberMixin(Base))
  ) {
<<<<<<< HEAD
    readonly canZoomTo = true;

    private tileset?: ObservableCesium3DTileset;

    constructor(...args: any[]) {
      super(...args);
      runInAction(() => {
        this.strata.set(Cesium3dTilesStratum.name, new Cesium3dTilesStratum());
      });
    }

    get isMappable() {
      return true;
    }
=======
    protected tileset?: ObservableCesium3DTileset;
>>>>>>> 14e5d039

    // Just a variable to save the original tileset.root.transform if it exists
    @observable
    private originalRootTransform: Matrix4 = Matrix4.IDENTITY.clone();

    protected async forceLoadMapItems() {
      try {
        this.loadTileset();
        if (this.tileset) {
          const tileset = await makeRealPromise<Cesium3DTileset>(
            this.tileset.readyPromise
          );
          if (
            tileset.extras !== undefined &&
            tileset.extras.style !== undefined
          ) {
            runInAction(() => {
              this.strata.set(
                CommonStrata.defaults,
                createStratumInstance(Cesium3DTilesCatalogItemTraits, {
                  style: tileset.extras.style
                })
              );
            });
          }
        }
      } catch (e) {
        throw TerriaError.from(e, "Failed to load 3d-tiles tileset");
      }
    }

    private loadTileset() {
      if (!isDefined(this.url) && !isDefined(this.ionAssetId)) {
        throw `\`url\` and \`ionAssetId\` are not defined for ${getName(this)}`;
      }

      let resource = undefined;
      if (isDefined(this.ionAssetId)) {
        resource = this.createResourceFromIonId(
          this.ionAssetId,
          this.ionAccessToken,
          this.ionServer
        );
      } else if (isDefined(this.url)) {
        resource = this.createResourceFromUrl(
          proxyCatalogItemUrl(this, this.url)
        );
      }

      if (!isDefined(resource)) {
        return;
      }

      const tileset = new ObservableCesium3DTileset({
        ...this.optionsObj,
        url: resource
      });

      tileset._catalogItem = this;
      if (!tileset.destroyed) {
        this.tileset = tileset;
      }

      // Save the original root tile transform and set its value to an identity
      // matrix This lets us control the whole model transformation using just
      // tileset.modelMatrix We later derive a tilset.modelMatrix by combining
      // the root transform and transformation traits in mapItems.
      makeRealPromise(tileset.readyPromise).then(
        action(() => {
          if (tileset.root !== undefined) {
            this.originalRootTransform = tileset.root.transform.clone();
            tileset.root.transform = Matrix4.IDENTITY.clone();
          }
        })
      );
    }

    /**
     * Computes a new model matrix by combining the given matrix with the
     * origin, rotation & scale trait values
     */
    private computeModelMatrixFromTransformationTraits(modelMatrix: Matrix4) {
      let scale = Matrix4.getScale(modelMatrix, new Cartesian3());
      let position = Matrix4.getTranslation(modelMatrix, new Cartesian3());
      let orientation = Quaternion.fromRotationMatrix(
        Matrix4.getMatrix3(modelMatrix, new Matrix3())
      );

      const { latitude, longitude, height } = this.origin;
      if (latitude !== undefined && longitude !== undefined) {
        const positionFromLatLng = Cartesian3.fromDegrees(
          longitude,
          latitude,
          height
        );
        position.x = positionFromLatLng.x;
        position.y = positionFromLatLng.y;
        if (height !== undefined) {
          position.z = positionFromLatLng.z;
        }
      }

      const { heading, pitch, roll } = this.rotation;
      if (heading !== undefined && pitch !== undefined && roll !== undefined) {
        const hpr = HeadingPitchRoll.fromDegrees(heading, pitch, roll);
        orientation = Transforms.headingPitchRollQuaternion(position, hpr);
      }

      if (this.scale !== undefined) {
        scale = new Cartesian3(this.scale, this.scale, this.scale);
      }

      return Matrix4.fromTranslationQuaternionRotationScale(
        position,
        orientation,
        scale
      );
    }

    /**
     * A computed that returns the result of transforming the original tileset
     * root transform with the origin, rotation & scale traits for this catalog
     * item
     */
    @computed
    get modelMatrix(): Matrix4 {
      const modelMatrixFromTraits = this.computeModelMatrixFromTransformationTraits(
        this.originalRootTransform
      );
      return modelMatrixFromTraits;
    }

    @computed
    get mapItems() {
      if (this.isLoadingMapItems || !isDefined(this.tileset)) {
        return [];
      }

      if (this.tileset.destroyed) {
        this.loadMapItems(true);
      }

      this.tileset.style = toJS(this.cesiumTileStyle);
      this.tileset.shadows = this.cesiumShadows;
      this.tileset.show = this.show;

      if (isDefined(this.cesiumTileClippingPlaneCollection)) {
        this.tileset.clippingPlanes = toJS(
          this.cesiumTileClippingPlaneCollection
        );
      }

      const key = this
        .colorBlendMode as keyof typeof Cesium3DTileColorBlendMode;
      const colorBlendMode = Cesium3DTileColorBlendMode[key];
      if (colorBlendMode !== undefined)
        this.tileset.colorBlendMode = colorBlendMode;
      this.tileset.colorBlendAmount = this.colorBlendAmount;

      // default is 16 (baseMaximumScreenSpaceError @ 2)
      // we want to reduce to 8 for higher levels of quality
      // the slider goes from [quality] 1 to 3 [performance]
      // in 0.1 steps
      const tilesetBaseSse =
        this.options.maximumScreenSpaceError !== undefined
          ? this.options.maximumScreenSpaceError / 2.0
          : 8;
      this.tileset.maximumScreenSpaceError =
        tilesetBaseSse * this.terria.baseMaximumScreenSpaceError;

      this.tileset.modelMatrix = this.modelMatrix;
      return [this.tileset];
    }

    @computed get selectableDimensions(): SelectableDimension[] {
      return [...super.selectableDimensions, this.shadowDimension];
    }

    @computed
    get shortReport(): string | undefined {
      if (this.terria.currentViewer.type === "Leaflet") {
        return i18next.t("models.commonModelErrors.3dTypeIn2dMode", this);
      }
      return undefined;
    }

    @computed get optionsObj() {
      const options: any = {};
      if (isDefined(this.options)) {
        Object.keys(OptionsTraits.traits).forEach(name => {
          options[name] = (<any>this.options)[name];
        });
      }
      return options;
    }

    private createResourceFromUrl(url: Resource | string) {
      if (!isDefined(url)) {
        return;
      }

      let resource: Resource | undefined;
      if (url instanceof Resource) {
        resource = url;
      } else {
        resource = new Resource({ url });
      }

      return resource;
    }

    private async createResourceFromIonId(
      ionAssetId: number | undefined,
      ionAccessToken: string | undefined,
      ionServer: string | undefined
    ) {
      if (!isDefined(ionAssetId)) {
        return;
      }

      let resource: IonResource | undefined = await IonResource.fromAssetId(
        ionAssetId,
        {
          accessToken:
            ionAccessToken || this.terria.configParameters.cesiumIonAccessToken,
          server: ionServer
        }
      );
      return resource;
    }

    @computed get showExpressionFromFilters() {
      if (!isDefined(this.filters)) {
        return;
      }
      const terms = this.filters.map(filter => {
        if (!isDefined(filter.property)) {
          return "";
        }

        // Escape single quotes, cast property value to number
        const property =
          "Number(${feature['" + filter.property.replace(/'/g, "\\'") + "']})";
        const min =
          isDefined(filter.minimumValue) &&
          isDefined(filter.minimumShown) &&
          filter.minimumShown > filter.minimumValue
            ? property + " >= " + filter.minimumShown
            : "";
        const max =
          isDefined(filter.maximumValue) &&
          isDefined(filter.maximumShown) &&
          filter.maximumShown < filter.maximumValue
            ? property + " <= " + filter.maximumShown
            : "";

        return [min, max].filter(x => x.length > 0).join(" && ");
      });

      const showExpression = terms.filter(x => x.length > 0).join("&&");
      if (showExpression.length > 0) {
        return showExpression;
      }
    }

    @computed get cesiumTileClippingPlaneCollection() {
      if (!isDefined(this.clippingPlanes)) {
        return;
      }

      if (this.clippingPlanes.planes.length == 0) {
        return;
      }

      const {
        planes,
        enabled = true,
        unionClippingRegions = false,
        edgeColor,
        edgeWidth,
        modelMatrix
      } = this.clippingPlanes;

      const planesMapped = planes.map((plane: any) => {
        return new ClippingPlane(
          Cartesian3.fromArray(plane.normal || []),
          plane.distance
        );
      });

      let options = {
        planes: planesMapped,
        enabled,
        unionClippingRegions
      };

      if (edgeColor && edgeColor.length > 0) {
        options = Object.assign(options, {
          edgeColor: Color.fromCssColorString(edgeColor) || Color.WHITE
        });
      }

      if (edgeWidth && edgeWidth > 0) {
        options = Object.assign(options, { edgeWidth: edgeWidth });
      }

      if (modelMatrix && modelMatrix.length > 0) {
        const array = clone(toJS(modelMatrix));
        options = Object.assign(options, {
          modelMatrix: Matrix4.fromArray(array) || Matrix4.IDENTITY
        });
      }
      return new ClippingPlaneCollection(options);
    }

    @computed get cesiumTileStyle() {
      if (
        !isDefined(this.style) &&
        (!isDefined(this.opacity) || this.opacity === 1) &&
        !isDefined(this.showExpressionFromFilters)
      ) {
        return;
      }

      const style = clone(toJS(this.style) || {});
      const opacity = clone(toJS(this.opacity));

      if (!isDefined(style.defines)) {
        style.defines = { opacity };
      } else {
        style.defines = Object.assign(style.defines, { opacity });
      }

      if (!isDefined(style.color)) {
        style.color = "color('white', ${opacity})";
      } else if (typeof style.color == "string") {
        // Check if the color specified is just a css color
        const cssColor = Color.fromCssColorString(style.color);
        if (isDefined(cssColor)) {
          style.color = `color('${style.color}', \${opacity})`;
        }
      }

      if (isDefined(this.showExpressionFromFilters)) {
        style.show = toJS(this.showExpressionFromFilters);
      }

      return new Cesium3DTileStyle(style);
    }

    buildFeatureFromPickResult(
      _screenPosition: Cartesian2 | undefined,
      pickResult: any
    ) {
      if (pickResult instanceof Cesium3DTileFeature) {
        const properties: { [name: string]: unknown } = {};
        pickResult.getPropertyNames().forEach(name => {
          properties[name] = pickResult.getProperty(name);
        });

        const result = new Feature({
          properties
        });

        result._cesium3DTileFeature = pickResult;
        return result;
      }
    }

    /**
     * Returns the name of properties to be used as an ID for this catalog item.
     *
     * The return value is an array of strings as the Id value could be formed
     * by combining multiple properties. eg: ["latitudeprop", "longitudeprop"]
     */
    getIdPropertiesForFeature(feature: Cesium3DTileFeature): string[] {
      // If `featureIdProperties` is set return it, otherwise if the feature has
      // a property named `id` return it.
      if (this.featureIdProperties) return this.featureIdProperties.slice();
      const propretyNamedId = feature
        .getPropertyNames()
        .find(name => name.toLowerCase() === "id");
      return propretyNamedId ? [propretyNamedId] : [];
    }

    /**
     * Modifies the style traits to show/hide a 3d tile feature
     *
     */
    @action
    setFeatureVisibility(feature: Cesium3DTileFeature, visibiltiy: boolean) {
      const idProperties = this.getIdPropertiesForFeature(feature)?.sort();
      if (idProperties.length === 0) {
        return;
      }

      const terms = idProperties.map(
        (p: string) => `\${${p}} === ${JSON.stringify(feature.getProperty(p))}`
      );
      const showExpr = terms.join(" && ");
      if (showExpr) {
        const style = this.style || {};
        const show = normalizeShowExpression(style?.show);
        show.conditions.unshift([showExpr, visibiltiy]);
        this.setTrait(CommonStrata.user, "style", { ...style, show });
      }
    }

    /**
     * Adds a new show expression to the styles trait.
     *
     * To ensure that we can add multiple show expressions, we first normalize
     * the show expressions to a `show.conditions` array and then add the new
     * expression. The new expression is added to the beginning of
     * `show.conditions` so it will have the highest priority.
     *
     * @param newShowExpr The new show expression to add to the styles trait
     */
    @action
    applyShowExpression(newShowExpr: { condition: string; show: boolean }) {
      const style = this.style || {};
      const show = normalizeShowExpression(style?.show);
      show.conditions.unshift([newShowExpr.condition, newShowExpr.show]);
      this.setTrait(CommonStrata.user, "style", { ...style, show });
    }

    /**
     * Remove all show expressions that match the given condition.
     *
     * @param condition The condition string used to match the show expression.
     */
    @action
    removeShowExpression(condition: string) {
      const show = this.style?.show;
      if (!isJsonObject(show)) return;
      if (!isObservableArray(show.conditions)) return;
      const conditions = show.conditions
        .slice()
        .filter(e => e[0] !== condition);
      this.setTrait(CommonStrata.user, "style", {
        ...this.style,
        show: {
          ...show,
          conditions
        }
      });
    }

    /**
     * Adds a new color expression to the style traits.
     *
     * To ensure that we can add multiple color expressions, we first normalize the
     * color expression to a `color.conditions` array. Then add the new expression to the
     * beginning of the array. This gives the highest priority for the new color expression.
     *
     * @param newColorExpr The new color expression to add
     */
    @action
    applyColorExpression(newColorExpr: { condition: string; value: string }) {
      const style = this.style || {};
      const color = normalizeColorExpression(style?.color);
      color.conditions.unshift([newColorExpr.condition, newColorExpr.value]);
      if (!color.conditions.find(c => c[0] === "true")) {
        color.conditions.push(["true", "color('#ffffff')"]); // ensure there is a default color
      }
      this.setTrait(CommonStrata.user, "style", {
        ...style,
        color
      } as JsonObject);
    }

    /**
     * Removes all color expressions with the given condition from the style traits.
     */
    @action
    removeColorExpression(condition: string) {
      const color = this.style?.color;
      if (!isJsonObject(color)) return;
      if (!isObservableArray(color.conditions)) return;
      const conditions = color.conditions
        .slice()
        .filter(e => e[0] !== condition);
      this.setTrait(CommonStrata.user, "style", {
        ...this.style,
        color: {
          ...color,
          conditions
        }
      });
    }

    /**
     * The color to use for highlighting features in this catalog item.
     *
     */
    @computed
    get highlightColor(): string {
      return super.highlightColor || DEFAULT_HIGHLIGHT_COLOR;
    }
  }

  return Cesium3dTilesMixin;
}

export default Cesium3dTilesMixin;

function normalizeShowExpression(
  show: any
): { conditions: [string, boolean][] } {
  let conditions;
  if (Array.isArray(show?.conditions?.slice())) {
    conditions = [...show.conditions];
  } else if (typeof show === "string") {
    conditions = [[show, true]];
  } else {
    conditions = [["true", true]];
  }
  return { ...show, conditions };
}

function normalizeColorExpression(
  expr: any
): { expression?: string; conditions: [string, string][] } {
  const normalized: { expression?: string; conditions: [string, string][] } = {
    conditions: []
  };
  if (typeof expr === "string") normalized.expression = expr;
  if (isJsonObject(expr)) Object.assign(normalized, expr);
  return normalized;
}<|MERGE_RESOLUTION|>--- conflicted
+++ resolved
@@ -10,7 +10,6 @@
 import Cartesian2 from "terriajs-cesium/Source/Core/Cartesian2";
 import Cartesian3 from "terriajs-cesium/Source/Core/Cartesian3";
 import clone from "terriajs-cesium/Source/Core/clone";
-import Color from "terriajs-cesium/Source/Core/Color";
 import HeadingPitchRoll from "terriajs-cesium/Source/Core/HeadingPitchRoll";
 import IonResource from "terriajs-cesium/Source/Core/IonResource";
 import Matrix3 from "terriajs-cesium/Source/Core/Matrix3";
@@ -34,26 +33,19 @@
 import proxyCatalogItemUrl from "../Models/Catalog/proxyCatalogItemUrl";
 import CommonStrata from "../Models/Definition/CommonStrata";
 import createStratumInstance from "../Models/Definition/createStratumInstance";
-import Model from "../Models/Definition/Model";
+import Model, { BaseModel } from "../Models/Definition/Model";
 import Feature from "../Models/Feature";
-<<<<<<< HEAD
-import LoadableStratum from "../Models/LoadableStratum";
-import Model, { BaseModel } from "../Models/Model";
-import proxyCatalogItemUrl from "../Models/proxyCatalogItemUrl";
-import StratumOrder from "../Models/StratumOrder";
-import Cesium3DTilesCatalogItemTraits from "../Traits/Cesium3DCatalogItemTraits";
-=======
 import { SelectableDimension } from "../Models/SelectableDimensions";
 import Cesium3DTilesCatalogItemTraits from "../Traits/TraitsClasses/Cesium3DTilesCatalogItemTraits";
->>>>>>> 14e5d039
 import Cesium3dTilesTraits, {
   OptionsTraits
 } from "../Traits/TraitsClasses/Cesium3dTilesTraits";
 import CatalogMemberMixin, { getName } from "./CatalogMemberMixin";
 import MappableMixin from "./MappableMixin";
 import ShadowMixin from "./ShadowMixin";
-
-<<<<<<< HEAD
+import LoadableStratum from "../Models/Definition/LoadableStratum";
+import StratumOrder from "../Models/Definition/StratumOrder";
+
 class Cesium3dTilesStratum extends LoadableStratum(Cesium3dTilesTraits) {
   constructor() {
     super();
@@ -71,9 +63,8 @@
 
 // Register the Cesium3dTilesStratum
 StratumOrder.instance.addLoadStratum(Cesium3dTilesStratum.name);
-=======
+
 const DEFAULT_HIGHLIGHT_COLOR = "#ff3f00";
->>>>>>> 14e5d039
 
 interface Cesium3DTilesCatalogItemIface
   extends InstanceType<ReturnType<typeof Cesium3dTilesMixin>> {}
@@ -101,10 +92,9 @@
   abstract class Cesium3dTilesMixin extends ShadowMixin(
     MappableMixin(CatalogMemberMixin(Base))
   ) {
-<<<<<<< HEAD
     readonly canZoomTo = true;
 
-    private tileset?: ObservableCesium3DTileset;
+    protected tileset?: ObservableCesium3DTileset;
 
     constructor(...args: any[]) {
       super(...args);
@@ -116,9 +106,6 @@
     get isMappable() {
       return true;
     }
-=======
-    protected tileset?: ObservableCesium3DTileset;
->>>>>>> 14e5d039
 
     // Just a variable to save the original tileset.root.transform if it exists
     @observable
