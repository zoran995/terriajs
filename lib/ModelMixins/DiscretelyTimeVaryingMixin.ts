import { action, computed, runInAction } from "mobx";
import binarySearch from "terriajs-cesium/Source/Core/binarySearch";
import JulianDate from "terriajs-cesium/Source/Core/JulianDate";
import { ChartPoint } from "../Charts/ChartData";
import getChartColorForId from "../Charts/getChartColorForId";
import Constructor from "../Core/Constructor";
import filterOutUndefined from "../Core/filterOutUndefined";
import TerriaError from "../Core/TerriaError";
import { calculateDomain, ChartItem } from "../Models/Chartable";
import CommonStrata from "../Models/CommonStrata";
import Model from "../Models/Model";
import DiscretelyTimeVaryingTraits from "../Traits/DiscretelyTimeVaryingTraits";
import TimeVarying from "./TimeVarying";

type DiscretelyTimeVarying = Model<DiscretelyTimeVaryingTraits>;

<<<<<<< HEAD
function DiscretelyTimeVaryingMixin<
=======
interface AsJulian {
  time: JulianDate;
  tag: string;
}

export default function DiscretelyTimeVaryingMixin<
>>>>>>> 94ea91ef
  T extends Constructor<DiscretelyTimeVarying>
>(Base: T) {
  abstract class DiscretelyTimeVaryingMixin extends Base
    implements TimeVarying {
    @computed
    get currentTime(): string | undefined {
      const time = super.currentTime;
      if (time === undefined) {
        if (this.initialTimeSource === "now") {
          return JulianDate.toIso8601(JulianDate.now());
        } else if (this.initialTimeSource === "start") {
          return this.startTime;
        } else if (this.initialTimeSource === "stop") {
          return this.stopTime;
        } else {
          throw new TerriaError({
            sender: this,
            title: "Invalid initialTime value",
            message:
              "The `initialTime` property has an invalid value: `" +
              this.initialTimeSource +
              "`."
          });
        }
      }
      return time;
    }

    @computed({ equals: JulianDate.equals })
    get currentTimeAsJulianDate() {
      return toJulianDate(this.currentTime);
    }

    @computed({ equals: JulianDate.equals })
    get startTimeAsJulianDate(): JulianDate | undefined {
      return toJulianDate(this.startTime);
    }

    @computed({ equals: JulianDate.equals })
    get stopTimeAsJulianDate(): JulianDate | undefined {
      return toJulianDate(this.stopTime);
    }

    @computed
<<<<<<< HEAD
    get discreteTimesAsSortedJulianDates() {
      const discreteTimes = this.discreteTimes;
=======
    get discreteTimesAsSortedJulianDates(): AsJulian[] | undefined {
      let discreteTimes;
      if (
        TimeFilterMixin.isMixedInto(this) &&
        this.filteredDiscreteTimes !== undefined
      ) {
        discreteTimes = this.filteredDiscreteTimes;
      } else discreteTimes = this.discreteTimes;

>>>>>>> 94ea91ef
      if (discreteTimes === undefined) {
        return undefined;
      }

<<<<<<< HEAD
      const asJulian: { time: JulianDate; tag: string }[] = [];
      for (let i = 0; i < discreteTimes.length; i++) {
        const dt = discreteTimes[i];
        try {
          if (dt.time !== undefined) {
            const time = JulianDate.fromIso8601(dt.time);
            asJulian.push({
              time,
=======
      const asJulian: AsJulian[] = filterOutUndefined(
        discreteTimes.map(dt => {
          if (dt.time === undefined) {
            return undefined;
          }
          try {
            return {
              time: JulianDate.fromIso8601(dt.time),
>>>>>>> 94ea91ef
              tag: dt.tag !== undefined ? dt.tag : dt.time
            });
          }
        } catch {}
      }
      asJulian.sort((a, b) => JulianDate.compare(a.time, b.time));
      return asJulian;
    }

    getDiscreteTimeIndex(time: JulianDate): number | undefined {
      const discreteTimes = this.discreteTimesAsSortedJulianDates;
      if (discreteTimes === undefined || discreteTimes.length === 0) {
        return undefined;
      }

      const exactIndex = binarySearch(
        discreteTimes,
        time,
        (candidate, currentTime) =>
          JulianDate.compare(candidate.time, currentTime)
      );
      if (exactIndex >= 0) {
        return exactIndex;
      }

      const nextIndex = ~exactIndex;
      if (nextIndex === 0 || this.fromContinuous === "next") {
        // Before the first, or we want the next time no matter which is closest
        return nextIndex;
      } else if (
        nextIndex === discreteTimes.length ||
        this.fromContinuous === "previous"
      ) {
        // After the last, or we want the previous time no matter which is closest
        return nextIndex - 1;
      } else {
        const previousTime = discreteTimes[nextIndex - 1].time;
        const nextTime = discreteTimes[nextIndex].time;

        const timeFromPrevious = JulianDate.secondsDifference(
          time,
          previousTime
        );
        const timeToNext = JulianDate.secondsDifference(nextTime, time);
        if (timeToNext > timeFromPrevious) {
          return nextIndex - 1;
        } else {
          return nextIndex;
        }
      }
    }

    @computed
    get currentDiscreteTimeIndex(): number | undefined {
      return (
        this.currentTimeAsJulianDate &&
        this.getDiscreteTimeIndex(this.currentTimeAsJulianDate)
      );
    }

    @computed
    get nextDiscreteTimeIndex(): number | undefined {
      const index = this.currentDiscreteTimeIndex;
      if (
        index === undefined ||
        index === this.discreteTimesAsSortedJulianDates!.length - 1
      ) {
        return undefined;
      }
      return index + 1;
    }

    @computed
    get previousDiscreteTimeIndex(): number | undefined {
      const index = this.currentDiscreteTimeIndex;
      if (index === undefined || index === 0) {
        return undefined;
      }
      return index - 1;
    }

    @computed({ equals: JulianDate.equals })
    get currentDiscreteJulianDate() {
      const index = this.currentDiscreteTimeIndex;
      return index === undefined
        ? undefined
        : this.discreteTimesAsSortedJulianDates![index].time;
    }

    @computed
    get currentDiscreteTimeTag() {
      const index = this.currentDiscreteTimeIndex;
      return index === undefined
        ? undefined
        : this.discreteTimesAsSortedJulianDates![index].tag;
    }

    @computed
    get previousDiscreteTimeTag() {
      const index = this.previousDiscreteTimeIndex;
      return index === undefined
        ? undefined
        : this.discreteTimesAsSortedJulianDates![index].tag;
    }

    @computed
    get nextDiscreteTimeTag() {
      const index = this.nextDiscreteTimeIndex;
      return index === undefined
        ? undefined
        : this.discreteTimesAsSortedJulianDates![index].tag;
    }

    @computed
    get isPreviousDiscreteTimeAvailable(): boolean {
      return this.previousDiscreteTimeIndex !== undefined;
    }

    @computed
    get isNextDiscreteTimeAvailable(): boolean {
      return this.nextDiscreteTimeIndex !== undefined;
    }

    @computed
    get startTime(): string | undefined {
      const time = super.startTime;
      if (
        time === undefined &&
        this.discreteTimesAsSortedJulianDates &&
        this.discreteTimesAsSortedJulianDates.length > 0
      ) {
        return JulianDate.toIso8601(
          this.discreteTimesAsSortedJulianDates[0].time
        );
      }
      return time;
    }

    @computed
    get stopTime(): string | undefined {
      const time = super.stopTime;
      if (
        time === undefined &&
        this.discreteTimesAsSortedJulianDates &&
        this.discreteTimesAsSortedJulianDates.length > 0
      ) {
        return JulianDate.toIso8601(
          this.discreteTimesAsSortedJulianDates[
            this.discreteTimesAsSortedJulianDates.length - 1
          ].time
        );
      }
      return time;
    }

    @action
    moveToPreviousDiscreteTime(stratumId: string) {
      const index = this.previousDiscreteTimeIndex;
      if (index === undefined) {
        return;
      }
      this.setTrait(
        stratumId,
        "currentTime",
        JulianDate.toIso8601(this.discreteTimesAsSortedJulianDates![index].time)
      );
    }

    @action
    moveToNextDiscreteTime(stratumId: string) {
      const index = this.nextDiscreteTimeIndex;
      if (index === undefined) {
        return;
      }
      this.setTrait(
        stratumId,
        "currentTime",
        JulianDate.toIso8601(this.discreteTimesAsSortedJulianDates![index].time)
      );
    }

    @computed get chartItems(): ChartItem[] {
      if (!this.showInChartPanel || !this.discreteTimesAsSortedJulianDates)
        return [];
      const points: ChartPoint[] = this.discreteTimesAsSortedJulianDates.map(
        dt => ({
          x: JulianDate.toDate(dt.time),
          y: 0.5,
          isSelected: dt.time === this.currentDiscreteJulianDate
        })
      );

      const colorId = `color-${this.name}`;
      return [
        {
          item: this,
          name: this.name || "",
          categoryName: this.name,
          key: `key${this.uniqueId}-${this.name}`,
          type: this.chartType || "momentLines",
          xAxis: { scale: "time" },
          points,
          domain: { ...calculateDomain(points), y: [0, 1] },
          showInChartPanel: this.show && this.showInChartPanel,
          isSelectedInWorkbench: this.showInChartPanel,
          updateIsSelectedInWorkbench: (isSelected: boolean) => {
            runInAction(() => {
              this.setTrait(CommonStrata.user, "showInChartPanel", isSelected);
            });
          },
          getColor: () => {
            return getChartColorForId(colorId);
          },
          onClick: (point: any) => {
            runInAction(() => {
              this.setTrait(
                CommonStrata.user,
                "currentTime",
                point.x.toISOString()
              );
            });
          }
        }
      ];
    }

    loadChartItems() {
      return Promise.resolve();
    }
  }

  return DiscretelyTimeVaryingMixin;
}

namespace DiscretelyTimeVaryingMixin {
  export type Instance = InstanceType<
    ReturnType<typeof DiscretelyTimeVaryingMixin>
  >;
}

export default DiscretelyTimeVaryingMixin;

function toJulianDate(time: string | undefined): JulianDate | undefined {
  if (time === undefined) {
    return undefined;
  }
  return JulianDate.fromIso8601(time);
}<|MERGE_RESOLUTION|>--- conflicted
+++ resolved
@@ -14,16 +14,12 @@
 
 type DiscretelyTimeVarying = Model<DiscretelyTimeVaryingTraits>;
 
-<<<<<<< HEAD
-function DiscretelyTimeVaryingMixin<
-=======
 interface AsJulian {
   time: JulianDate;
   tag: string;
 }
 
-export default function DiscretelyTimeVaryingMixin<
->>>>>>> 94ea91ef
+function DiscretelyTimeVaryingMixin<
   T extends Constructor<DiscretelyTimeVarying>
 >(Base: T) {
   abstract class DiscretelyTimeVaryingMixin extends Base
@@ -68,26 +64,13 @@
     }
 
     @computed
-<<<<<<< HEAD
-    get discreteTimesAsSortedJulianDates() {
+    get discreteTimesAsSortedJulianDates(): AsJulian[] | undefined {
       const discreteTimes = this.discreteTimes;
-=======
-    get discreteTimesAsSortedJulianDates(): AsJulian[] | undefined {
-      let discreteTimes;
-      if (
-        TimeFilterMixin.isMixedInto(this) &&
-        this.filteredDiscreteTimes !== undefined
-      ) {
-        discreteTimes = this.filteredDiscreteTimes;
-      } else discreteTimes = this.discreteTimes;
-
->>>>>>> 94ea91ef
       if (discreteTimes === undefined) {
         return undefined;
       }
 
-<<<<<<< HEAD
-      const asJulian: { time: JulianDate; tag: string }[] = [];
+      const asJulian: AsJulian[] = [];
       for (let i = 0; i < discreteTimes.length; i++) {
         const dt = discreteTimes[i];
         try {
@@ -95,16 +78,6 @@
             const time = JulianDate.fromIso8601(dt.time);
             asJulian.push({
               time,
-=======
-      const asJulian: AsJulian[] = filterOutUndefined(
-        discreteTimes.map(dt => {
-          if (dt.time === undefined) {
-            return undefined;
-          }
-          try {
-            return {
-              time: JulianDate.fromIso8601(dt.time),
->>>>>>> 94ea91ef
               tag: dt.tag !== undefined ? dt.tag : dt.time
             });
           }
