--- conflicted
+++ resolved
@@ -111,13 +111,10 @@
   get opacity() {
     return 1;
   }
-<<<<<<< HEAD
 
   get showDisableStyleOption() {
     return true;
   }
-=======
->>>>>>> 35153f94
 }
 
 StratumOrder.addLoadStratum(GeoJsonStratum.stratumName);
@@ -183,12 +180,8 @@
             this.currentTimeAsJulianDate,
             this.activeTableStyle.timeIntervals,
             this.activeTableStyle,
-<<<<<<< HEAD
-            this.activeTableStyle.colorMap
-=======
             this.activeTableStyle.colorMap,
             this.style
->>>>>>> 35153f94
           ],
           () => {
             if (this._imageryProvider && this.readyData && this.useMvt) {
@@ -506,53 +499,12 @@
             dataLayer: GEOJSON_SOURCE_LAYER_NAME,
             symbolizer: new PolygonSymbolizer({
               fill: getValue(defaultStyles.fill.toCssColorString())
-<<<<<<< HEAD
             }),
             minzoom: 0,
             maxzoom: Infinity,
             filter: (zoom, feature) => {
               return (
                 feature?.geomType === GeomType.Polygon &&
-                (!currentTimeRows ||
-                  currentTimeRows.includes(feature?.props["_id_"]))
-              );
-            }
-          },
-          // Polygon stroke
-          {
-            dataLayer: GEOJSON_SOURCE_LAYER_NAME,
-            symbolizer: new LineSymbolizer({
-              color: defaultStyles.polygonStroke.toCssColorString(),
-              width: defaultStyles.polygonStrokeWidth
-            }),
-            minzoom: 0,
-            maxzoom: Infinity,
-            filter: (zoom, feature) => {
-              return (
-                feature?.geomType === GeomType.Polygon &&
-                (!currentTimeRows ||
-                  currentTimeRows.includes(feature?.props["_id_"]))
-              );
-            }
-          },
-          // Line stroke
-          {
-            dataLayer: GEOJSON_SOURCE_LAYER_NAME,
-            symbolizer: new LineSymbolizer({
-              color: getValue(defaultStyles.polylineStroke.toCssColorString()),
-              width: defaultStyles.polylineStrokeWidth
-=======
->>>>>>> 35153f94
-            }),
-            minzoom: 0,
-            maxzoom: Infinity,
-            filter: (zoom, feature) => {
-              return (
-<<<<<<< HEAD
-                feature?.geomType === GeomType.Line &&
-=======
-                feature?.geomType === GeomType.Polygon &&
->>>>>>> 35153f94
                 (!currentTimeRows ||
                   currentTimeRows.includes(feature?.props["_id_"]))
               );
@@ -678,15 +630,10 @@
         markerSize: parseMarkerSize(style["marker-size"]) ?? 20,
         markerSymbol: style["marker-symbol"], // and undefined if none
         markerColor: defaultColor(style["marker-color"], this.name ?? ""),
-<<<<<<< HEAD
         stroke: getColor(style.stroke ?? this.terria.baseMapContrastColor),
         polygonStroke: getColor(
           style.stroke ?? this.terria.baseMapContrastColor
         ),
-=======
-        stroke: getColor(style.stroke ?? "#000000"),
-        polygonStroke: getColor(style.stroke ?? "#000000"),
->>>>>>> 35153f94
         polylineStroke: defaultColor(style.stroke, this.name || ""),
         strokeWidth: style["stroke-width"] ?? 2,
 
@@ -974,17 +921,10 @@
       colMap.forEach((index, prop) => {
         dataColumnMajor[index][0] = prop;
       });
-<<<<<<< HEAD
 
       return dataColumnMajor;
     }
 
-=======
-
-      return dataColumnMajor;
-    }
-
->>>>>>> 35153f94
     /** We don't need to use TableMixin forceLoadTableData
      * We implement `get dataColumnMajor()` instead
      */
