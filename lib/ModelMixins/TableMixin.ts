--- conflicted
+++ resolved
@@ -38,19 +38,12 @@
 //   Cannot use namespace 'JSRegionProviderList' as a type.ts(2709)
 // This is a dodgy workaround.
 class RegionProviderList extends JSRegionProviderList {}
-<<<<<<< HEAD
-
-export default function TableMixin<T extends Constructor<Model<TableTraits>>>(
-  Base: T
-) {
-  abstract class TableMixin extends AsyncMappableMixin(Base) {
-=======
 function TableMixin<T extends Constructor<Model<TableTraits>>>(Base: T) {
-  abstract class TableMixin extends Base implements SelectableDimensions {
+  abstract class TableMixin extends AsyncMappableMixin(Base)
+    implements SelectableDimensions {
     get hasTableMixin() {
       return true;
     }
->>>>>>> 98179b13
     /**
      * The raw data table in column-major format, i.e. the outer array is an
      * array of columns.
