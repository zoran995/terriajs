--- conflicted
+++ resolved
@@ -30,21 +30,16 @@
 import TableColumnType from "../Table/TableColumnType";
 import TableStyle from "../Table/TableStyle";
 import TableTraits from "../Traits/TableTraits";
-<<<<<<< HEAD
-import AsyncMappableMixin from "./AsyncMappableMixin";
-import CatalogMemberMixin from "./CatalogMemberMixin";
-=======
 import ChartableMixin, {
   calculateDomain,
   ChartAxis,
   ChartItem
 } from "./ChartableMixin";
->>>>>>> 9d223099
 import DiscretelyTimeVaryingMixin, {
   DiscreteTimeAsJS
 } from "./DiscretelyTimeVaryingMixin";
 import ExportableMixin, { ExportData } from "./ExportableMixin";
-import MappableMixin, { ImageryParts } from "./MappableMixin";
+import { ImageryParts } from "./MappableMixin";
 
 // TypeScript 3.6.3 can't tell JSRegionProviderList is a class and reports
 //   Cannot use namespace 'JSRegionProviderList' as a type.ts(2709)
