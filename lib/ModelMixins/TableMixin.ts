--- conflicted
+++ resolved
@@ -1,10 +1,5 @@
 import { action, computed, observable, runInAction } from "mobx";
 import { createTransformer } from "mobx-utils";
-<<<<<<< HEAD
-import Cartesian3 from "terriajs-cesium/Source/Core/Cartesian3";
-import Color from "terriajs-cesium/Source/Core/Color";
-=======
->>>>>>> 8954f7ca
 import DeveloperError from "terriajs-cesium/Source/Core/DeveloperError";
 import JulianDate from "terriajs-cesium/Source/Core/JulianDate";
 import Rectangle from "terriajs-cesium/Source/Core/Rectangle";
@@ -40,10 +35,8 @@
 import TableStyle from "../Table/TableStyle";
 import LegendTraits from "../Traits/LegendTraits";
 import TableTraits from "../Traits/TableTraits";
-<<<<<<< HEAD
 import ConstantProperty from "terriajs-cesium/Source/DataSources/ConstantProperty";
 import PropertyBag from "terriajs-cesium/Source/DataSources/PropertyBag";
-=======
 import TimeInterval from "terriajs-cesium/Source/Core/TimeInterval";
 import TimeIntervalCollection from "terriajs-cesium/Source/Core/TimeIntervalCollection";
 import TimeIntervalCollectionProperty from "terriajs-cesium/Source/DataSources/TimeIntervalCollectionProperty";
@@ -51,7 +44,6 @@
 import Cartesian3 from "terriajs-cesium/Source/Core/Cartesian3";
 import createLongitudeLatitudeFeaturePerId from "../Table/createLongitudeLatitudeFeaturePerId";
 import createLongitudeLatitudeFeaturePerRow from "../Table/createLongitudeLatitudeFeaturePerRow";
->>>>>>> 8954f7ca
 
 // TypeScript 3.6.3 can't tell JSRegionProviderList is a class and reports
 //   Cannot use namespace 'JSRegionProviderList' as a type.ts(2709)
@@ -398,21 +390,14 @@
         const dataSource = new CustomDataSource(this.name || "Table");
         dataSource.entities.suspendEvents();
 
-<<<<<<< HEAD
-        for (let i = 0; i < longitudes.length && i < latitudes.length; ++i) {
-          const longitude = longitudes[i];
-          const latitude = latitudes[i];
-          const value = valueFunction(i);
-          if (longitude === null || latitude === null) {
-            continue;
-          }
-
-          const entity = dataSource.entities.add(
-            new Entity({
+        let features: Entity[];
+        if (style.isTimeVaryingPointsWithId()) {
+          features = createLongitudeLatitudeFeaturePerId(style);
+        } else {
+          features = createLongitudeLatitudeFeaturePerRow(style);
               position: new ConstantPositionProperty(
                 Cartesian3.fromDegrees(longitude, latitude, 0.0)
               ),
-              point: new PointGraphics({
                 color: new ConstantProperty(colorMap.mapValueToColor(value)),
                 pixelSize: new ConstantProperty(
                   pointSizeMap.mapValueToPointSize(value)
@@ -422,17 +407,7 @@
                 heightReference: new ConstantProperty(
                   HeightReference.CLAMP_TO_GROUND
                 )
-              })
-            })
-          );
           entity.properties = new PropertyBag(this.getRowValues(i));
-=======
-        let features: Entity[];
-        if (style.isTimeVaryingPointsWithId()) {
-          features = createLongitudeLatitudeFeaturePerId(style);
-        } else {
-          features = createLongitudeLatitudeFeaturePerRow(style);
->>>>>>> 8954f7ca
         }
 
         features.forEach(f => dataSource.entities.add(f));
