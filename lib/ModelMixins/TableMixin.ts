import i18next from "i18next";
import { action, computed, observable, runInAction } from "mobx";
import { createTransformer, ITransformer } from "mobx-utils";
import DeveloperError from "terriajs-cesium/Source/Core/DeveloperError";
import JulianDate from "terriajs-cesium/Source/Core/JulianDate";
import CustomDataSource from "terriajs-cesium/Source/DataSources/CustomDataSource";
import DataSource from "terriajs-cesium/Source/DataSources/DataSource";
import Entity from "terriajs-cesium/Source/DataSources/Entity";
import ImageryProvider from "terriajs-cesium/Source/Scene/ImageryProvider";
import { ChartPoint } from "../Charts/ChartData";
import getChartColorForId from "../Charts/getChartColorForId";
import Constructor from "../Core/Constructor";
import filterOutUndefined from "../Core/filterOutUndefined";
import isDefined from "../Core/isDefined";
import { isLatLonHeight } from "../Core/LatLonHeight";
import makeRealPromise from "../Core/makeRealPromise";
import TerriaError from "../Core/TerriaError";
import ConstantColorMap from "../Map/ConstantColorMap";
import RegionProviderList from "../Map/RegionProviderList";
import CommonStrata from "../Models/Definition/CommonStrata";
import Model from "../Models/Definition/Model";
import updateModelFromJson from "../Models/Definition/updateModelFromJson";
import SelectableDimensions, {
  SelectableDimension
} from "../Models/SelectableDimensions";
import createLongitudeLatitudeFeaturePerId from "../Table/createLongitudeLatitudeFeaturePerId";
import createLongitudeLatitudeFeaturePerRow from "../Table/createLongitudeLatitudeFeaturePerRow";
import createRegionMappedImageryProvider from "../Table/createRegionMappedImageryProvider";
import TableColumn from "../Table/TableColumn";
import TableColumnType from "../Table/TableColumnType";
import TableStyle from "../Table/TableStyle";
import TableTraits from "../Traits/TraitsClasses/TableTraits";
import CatalogMemberMixin from "./CatalogMemberMixin";
import ChartableMixin, {
  calculateDomain,
  ChartAxis,
  ChartItem
} from "./ChartableMixin";
import DiscretelyTimeVaryingMixin, {
  DiscreteTimeAsJS
} from "./DiscretelyTimeVaryingMixin";
import ExportableMixin, { ExportData } from "./ExportableMixin";
import { ImageryParts } from "./MappableMixin";

function TableMixin<T extends Constructor<Model<TableTraits>>>(Base: T) {
  abstract class TableMixin
    extends ExportableMixin(
      ChartableMixin(DiscretelyTimeVaryingMixin(CatalogMemberMixin(Base)))
    )
    implements SelectableDimensions {
    get hasTableMixin() {
      return true;
    }

    // Always use the getter and setter for this
    @observable
    protected _dataColumnMajor: string[][] | undefined;

    /**
     * The list of region providers to be used with this table.
     */
    @observable
    regionProviderList: RegionProviderList | undefined;

    /**
     * The raw data table in column-major format, i.e. the outer array is an
     * array of columns.
     */
    @computed
    get dataColumnMajor(): string[][] | undefined {
      const dataColumnMajor = this._dataColumnMajor;
      if (
        this.removeDuplicateRows &&
        dataColumnMajor !== undefined &&
        dataColumnMajor.length >= 1
      ) {
        // De-duplication is slow and memory expensive, so should be avoided if possible.
        const rowsToRemove = new Set();
        const seenRows = new Set();
        for (let i = 0; i < dataColumnMajor[0].length; i++) {
          const row = dataColumnMajor.map(col => col[i]).join();
          if (seenRows.has(row)) {
            // Mark row for deletion
            rowsToRemove.add(i);
          } else {
            seenRows.add(row);
          }
        }

        if (rowsToRemove.size > 0) {
          return dataColumnMajor.map(col =>
            col.filter((cell, idx) => !rowsToRemove.has(idx))
          );
        }
      }
      return dataColumnMajor;
    }

    set dataColumnMajor(newDataColumnMajor: string[][] | undefined) {
      this._dataColumnMajor = newDataColumnMajor;
    }

    /**
     * Gets a {@link TableColumn} for each of the columns in the raw data.
     */
    @computed
    get tableColumns(): readonly TableColumn[] {
      if (this.dataColumnMajor === undefined) {
        return [];
      }
      return this.dataColumnMajor.map((_, i) => this.getTableColumn(i));
    }

    /**
     * Gets a {@link TableStyle} for each of the {@link styles}. If there
     * are no styles, returns an empty array.
     */
    @computed
    get tableStyles(): TableStyle[] {
      if (this.styles === undefined) {
        return [];
      }
      return this.styles.map((_, i) => this.getTableStyle(i));
    }

    /**
     * Gets the default {@link TableStyle}, which is used for styling
     * only when there are no styles defined.
     */
    @computed
    get defaultTableStyle(): TableStyle {
      return new TableStyle(this, -1);
    }

    /**
     * Gets the {@link TableStyleTraits#id} of the currently-active style.
     * Note that this is a trait so there is no guarantee that a style
     * with this ID actually exists. If no active style is explicitly
     * specified, the ID of the first style with a scalar color column is used.
     * If there is no such style the id of the first style of the {@link #styles}
     * is used.
     */
    @computed
    get activeStyle(): string | undefined {
      const value = super.activeStyle;
      if (value !== undefined) {
        return value;
      } else if (this.styles && this.styles.length > 0) {
        // Find and return a style with scalar color column if it exists,
        // otherwise just return the first available style id.
        const styleWithScalarColorColumn = this.styles.find(s => {
          const colName = s.color.colorColumn;
          return (
            colName &&
            this.findColumnByName(colName)?.type === TableColumnType.scalar
          );
        });
        return styleWithScalarColorColumn?.id || this.styles[0].id;
      }
      return undefined;
    }

    /**
     * Gets the active {@link TableStyle}, which is the item from {@link #tableStyles}
     * with an ID that matches {@link #activeStyle}, if any.
     */
    @computed
    get activeTableStyle(): TableStyle {
      const activeStyle = this.activeStyle;
      if (activeStyle === undefined) {
        return this.defaultTableStyle;
      }
      let ret = this.tableStyles.find(style => style.id === this.activeStyle);
      if (ret === undefined) {
        return this.defaultTableStyle;
      }

      return ret;
    }

    @computed
    get xColumn(): TableColumn | undefined {
      return this.activeTableStyle.xAxisColumn;
    }

    @computed
    get yColumns(): TableColumn[] {
      const lines = this.activeTableStyle.chartTraits.lines;
      return filterOutUndefined(
        lines.map(line =>
          line.yAxisColumn === undefined
            ? undefined
            : this.findColumnByName(line.yAxisColumn)
        )
      );
    }

    @computed
    get disableOpacityControl() {
      // disable opacity control for point tables - or if no mapItems
      return this.activeTableStyle.isPoints() || this.mapItems.length === 0;
    }

    @computed
    get _canExportData() {
      return isDefined(this.dataColumnMajor);
    }

    protected async _exportData(): Promise<ExportData | undefined> {
      if (isDefined(this.dataColumnMajor)) {
        // I am assuming all columns have the same length -> so use first column
        let csvString = this.dataColumnMajor[0]
          .map((row, rowIndex) =>
            this.dataColumnMajor!.map(col => col[rowIndex]).join(",")
          )
          .join("\n");

        return {
          name: (this.name || this.uniqueId)!,
          file: new Blob([csvString])
        };
      }

      throw new TerriaError({
        sender: this,
        message: "No data available to download."
      });
    }

    @computed
    get disableSplitter() {
      return !isDefined(this.activeTableStyle.regionColumn);
    }

    @computed
    get disableZoomTo() {
      // Disable zoom if only showing imagery parts  (eg region mapping) and no rectangle is defined
      if (
        !this.mapItems.find(m => m instanceof DataSource) &&
        !isDefined(this.cesiumRectangle)
      ) {
        return true;
      }
      return super.disableZoomTo;
    }

    /**
     * Gets the items to show on the map.
     */
    @computed
    get mapItems(): (DataSource | ImageryParts)[] {
      // Wait for activeTableStyle to be ready
      if (!this.activeTableStyle.ready || this.isLoadingMapItems) return [];

      const numRegions =
        this.activeTableStyle.regionColumn?.valuesAsRegions?.uniqueRegionIds
          ?.length ?? 0;

      // Estimate number of points based off number of rowGroups
      const numPoints = this.activeTableStyle.isPoints()
        ? this.activeTableStyle.rowGroups.length
        : 0;

      // If we have more points than regions OR we have points are are using a ConstantColorMap - show points instead of regions
      // (Using ConstantColorMap with regions will result in all regions being the same color - which isn't useful)
      if (
        (numPoints > 0 &&
          this.activeTableStyle.colorMap instanceof ConstantColorMap) ||
        numPoints > numRegions
      ) {
        const pointsDataSource = this.createLongitudeLatitudeDataSource(
          this.activeTableStyle
        );

        // Make sure there are actually more points than regions
        if (
          pointsDataSource &&
          pointsDataSource.entities.values.length > numRegions
        )
          return [pointsDataSource];
      }

      if (this.regionMappedImageryParts) return [this.regionMappedImageryParts];

      return [];
    }

    @computed
    get shortReport() {
      return this.mapItems.length === 0 &&
        this.chartItems.length === 0 &&
        !this.isLoading
        ? i18next.t("models.tableData.noData")
        : super.shortReport;
    }

    // regionMappedImageryParts and regionMappedImageryProvider are split up like this so that we aren't re-creating the imageryProvider if things like `opacity` and `show` change
    @computed get regionMappedImageryParts() {
      if (!this.regionMappedImageryProvider) return;

      return {
        imageryProvider: this.regionMappedImageryProvider,
        alpha: this.opacity,
        show: this.show,
        clippingRectangle: this.clipToRectangle
          ? this.cesiumRectangle
          : undefined
      };
    }

    @computed get regionMappedImageryProvider() {
      return this.createRegionMappedImageryProvider({
        style: this.activeTableStyle,
        currentTime: this.currentDiscreteJulianDate
      });
    }

    /**
     * Try to resolve `regionType` to a region provider (this will also match against region provider aliases)
     */
    matchRegionType(regionType?: string): string | undefined {
      if (!isDefined(regionType)) return;
      const matchingRegionProviders = this.regionProviderList?.getRegionDetails(
        [regionType],
        undefined,
        undefined
      );
      if (matchingRegionProviders && matchingRegionProviders.length > 0) {
        return matchingRegionProviders[0].regionProvider.regionType;
      }
    }

    /**
     * Gets the items to show on a chart.
     *
     */
    @computed
    private get tableChartItems(): ChartItem[] {
      const style = this.activeTableStyle;
      if (style === undefined || !style.isChart()) {
        return [];
      }

      const xColumn = style.xAxisColumn;
      const lines = style.chartTraits.lines;
      if (xColumn === undefined || lines.length === 0) {
        return [];
      }

      const xValues: readonly (Date | number | null)[] =
        xColumn.type === TableColumnType.time
          ? xColumn.valuesAsDates.values
          : xColumn.valuesAsNumbers.values;

      const xAxis: ChartAxis = {
        scale: xColumn.type === TableColumnType.time ? "time" : "linear",
        units: xColumn.units
      };

      return filterOutUndefined(
        lines.map(line => {
          const yColumn = line.yAxisColumn
            ? this.findColumnByName(line.yAxisColumn)
            : undefined;
          if (yColumn === undefined) {
            return undefined;
          }
          const yValues = yColumn.valuesAsNumbers.values;

          const points: ChartPoint[] = [];
          for (let i = 0; i < xValues.length; ++i) {
            const x = xValues[i];
            const y = yValues[i];
            if (x === null || y === null) {
              continue;
            }
            points.push({ x, y });
          }

          if (points.length <= 1) return;

          const colorId = `color-${this.uniqueId}-${this.name}-${yColumn.name}`;

          return {
            item: this,
            name: line.name ?? yColumn.title,
            categoryName: this.name,
            key: `key${this.uniqueId}-${this.name}-${yColumn.name}`,
            type: this.chartType ?? "line",
            glyphStyle: this.chartGlyphStyle ?? "circle",
            xAxis,
            points,
            domain: calculateDomain(points),
            units: yColumn.units,
            isSelectedInWorkbench: line.isSelectedInWorkbench,
            showInChartPanel: this.show && line.isSelectedInWorkbench,
            updateIsSelectedInWorkbench: (isSelected: boolean) => {
              runInAction(() => {
                line.setTrait(
                  CommonStrata.user,
                  "isSelectedInWorkbench",
                  isSelected
                );
              });
            },
            getColor: () => {
              return line.color || getChartColorForId(colorId);
            },
            pointOnMap: isLatLonHeight(this.chartPointOnMap)
              ? this.chartPointOnMap
              : undefined
          };
        })
      );
    }

    @computed
    get chartItems() {
      // Wait for activeTableStyle to be ready
<<<<<<< HEAD
      if (!this.activeTableStyle.ready) return [];
=======
      if (!this.activeTableStyle.ready || this.isLoadingMapItems) return [];
>>>>>>> 00820656

      return filterOutUndefined([
        // If time-series region mapping - show time points chart
        this.activeTableStyle.isRegions() && this.discreteTimes?.length
          ? this.momentChart
          : undefined,
        ...this.tableChartItems
      ]);
    }

    @computed
    get selectableDimensions(): SelectableDimension[] {
      return filterOutUndefined([
        ...super.selectableDimensions,
        this.regionColumnDimensions,
        this.regionProviderDimensions,
        this.styleDimensions,
        this.outlierFilterDimension
      ]);
    }

    /**
     * Takes {@link TableStyle}s and returns a SelectableDimension which can be rendered in a Select dropdown
     */
    @computed
    get styleDimensions(): SelectableDimension | undefined {
      if (this.mapItems.length === 0 && !this.enableManualRegionMapping) {
        return;
      }

      return {
        id: "activeStyle",
        name: "Display Variable",
        options: this.tableStyles
          .filter(style => !style.hidden || this.activeStyle === style.id)
          .map(style => {
            return {
              id: style.id,
              name: style.title
            };
          }),
        selectedId: this.activeStyle,
        setDimensionValue: (stratumId: string, styleId: string) => {
          this.setTrait(stratumId, "activeStyle", styleId);
        }
      };
    }

    /**
     * Creates SelectableDimension for regionProviderList - the list of all available region providers.
     * {@link TableTraits#enableManualRegionMapping} must be enabled.
     */
    @computed
    get regionProviderDimensions(): SelectableDimension | undefined {
      if (
        !this.enableManualRegionMapping ||
        !Array.isArray(this.regionProviderList?.regionProviders) ||
        !isDefined(this.activeTableStyle.regionColumn)
      ) {
        return;
      }

      return {
        id: "regionMapping",
        name: "Region Mapping",
        options: this.regionProviderList!.regionProviders.map(
          regionProvider => {
            return {
              name: regionProvider.regionType,
              id: regionProvider.regionType
            };
          }
        ),
        allowUndefined: true,
        selectedId: this.activeTableStyle.regionColumn?.regionType?.regionType,
        setDimensionValue: (stratumId: string, regionType: string) => {
          let columnTraits = this.columns?.find(
            column => column.name === this.activeTableStyle.regionColumn?.name
          );
          if (!isDefined(columnTraits)) {
            columnTraits = this.addObject(
              stratumId,
              "columns",
              this.activeTableStyle.regionColumn!.name
            )!;
            columnTraits.setTrait(
              stratumId,
              "name",
              this.activeTableStyle.regionColumn!.name
            );
          }

          columnTraits.setTrait(stratumId, "regionType", regionType);
        }
      };
    }

    /**
     * Creates SelectableDimension for region column - the options contains a list of all columns.
     * {@link TableTraits#enableManualRegionMapping} must be enabled.
     */
    @computed
    get regionColumnDimensions(): SelectableDimension | undefined {
      if (
        !this.enableManualRegionMapping ||
        !Array.isArray(this.regionProviderList?.regionProviders)
      ) {
        return;
      }

      return {
        id: "regionColumn",
        name: "Region Column",
        options: this.tableColumns.map(col => {
          return {
            name: col.name,
            id: col.name
          };
        }),
        selectedId: this.activeTableStyle.regionColumn?.name,
        setDimensionValue: (stratumId: string, regionCol: string) => {
          this.defaultStyle.setTrait(stratumId, "regionColumn", regionCol);
        }
      };
    }

    /**
     * Creates SelectableDimension for region column - the options contains a list of all columns.
     * {@link TableTraits#enableManualRegionMapping} must be enabled.
     */
    @computed
    get outlierFilterDimension(): SelectableDimension | undefined {
      if (
        !this.activeTableStyle.colorTraits.zScoreFilter ||
        !this.activeTableStyle.tableColorMap.zScoreFilterValues
      ) {
        return;
      }

      return {
        id: "outlierFilter",
        options: [
          { id: "true", name: "Outliers filtered (click to disable)" },
          { id: "false", name: "Outliers detected (click to filter out)" }
        ],
        selectedId: this.activeTableStyle.colorTraits.zScoreFilterEnabled
          ? "true"
          : "false",
        setDimensionValue: (stratumId: string, value: string) => {
          updateModelFromJson(this, stratumId, {
            defaultStyle: {
              color: { zScoreFilterEnabled: value === "true" }
            }
          });
        },
        placement: "belowLegend",
        type: "checkbox"
      };
    }

    @computed
    get rowIds(): number[] {
      const nRows = (this.dataColumnMajor?.[0]?.length || 1) - 1;
      const ids = [...new Array(nRows).keys()];
      return ids;
    }

    @computed
    get isSampled(): boolean {
      return this.activeTableStyle.isSampled;
    }

    @computed
    get discreteTimes():
      | { time: string; tag: string | undefined }[]
      | undefined {
      if (!this.activeTableStyle.moreThanOneTimeInterval) return;
      const dates = this.activeTableStyle.timeColumn?.valuesAsDates.values;
      if (dates === undefined) {
        return;
      }
      const times = filterOutUndefined(
        dates.map(d =>
          d ? { time: d.toISOString(), tag: undefined } : undefined
        )
      ).reduce(
        // is it correct for discrete times to remove duplicates?
        // see discussion on https://github.com/TerriaJS/terriajs/pull/4577
        // duplicates will mess up the indexing problem as our `<DateTimePicker />`
        // will eliminate duplicates on the UI front, so given the datepicker
        // expects uniques, return uniques here
        (acc: DiscreteTimeAsJS[], time) =>
          !acc.some(
            accTime => accTime.time === time.time && accTime.tag === time.tag
          )
            ? [...acc, time]
            : acc,
        []
      );
      return times;
    }

    @computed
    get legends() {
      if (this.mapItems.length > 0) {
        const colorLegend = this.activeTableStyle.colorTraits.legend;
        return filterOutUndefined([colorLegend]);
      } else {
        return [];
      }
    }

    findFirstColumnByType(type: TableColumnType): TableColumn | undefined {
      return this.tableColumns.find(column => column.type === type);
    }

    findColumnByName(name: string): TableColumn | undefined {
      return this.tableColumns.find(column => column.name === name);
    }

    protected async forceLoadMapItems() {
      try {
        const dataColumnMajor = await this.forceLoadTableData();

        // We need to make sure the region provider is loaded before loading
        // region mapped tables.
        await this.loadRegionProviderList();

        if (dataColumnMajor !== undefined && dataColumnMajor !== null) {
          runInAction(() => {
            this.dataColumnMajor = dataColumnMajor;
          });
        }

        // Load region IDS if region mapping
        const activeRegionType = this.activeTableStyle.regionColumn?.regionType;
        if (activeRegionType) {
          await activeRegionType.loadRegionIDs();
        }
      } catch (e) {
        // Clear data if error occurs
        runInAction(() => {
          this.dataColumnMajor = undefined;
        });
        throw e;
      }
    }

    /**
     * Forces load of the table data. This method does _not_ need to consider
     * whether the table data is already loaded.
     *
     * It is guaranteed that `loadMetadata` has finished before this is called, and `regionProviderList` is set.
     *
     * You **can not** make changes to observables until **after** an asynchronous call {@see AsyncLoader}.
     */
    protected abstract forceLoadTableData(): Promise<string[][] | undefined>;

    async loadRegionProviderList() {
      if (isDefined(this.regionProviderList)) return;

      const regionProviderList:
        | RegionProviderList
        | undefined = await makeRealPromise(
        RegionProviderList.fromUrl(
          this.terria.configParameters.regionMappingDefinitionsUrl,
          this.terria.corsProxy
        )
      );
      runInAction(() => (this.regionProviderList = regionProviderList));
    }

    /*
     * Appends new table data in column major format to this table.
     * It is assumed that the column order is the same for both the tables.
     */
    @action
    append(dataColumnMajor2: string[][]) {
      if (
        this.dataColumnMajor !== undefined &&
        this.dataColumnMajor.length !== dataColumnMajor2.length
      ) {
        throw new DeveloperError(
          "Cannot add tables with different numbers of columns."
        );
      }

      const appended = this.dataColumnMajor || [];
      dataColumnMajor2.forEach((newRows, col) => {
        if (appended[col] === undefined) {
          appended[col] = [];
        }
        appended[col].push(...newRows);
      });
      this.dataColumnMajor = appended;
    }

    private readonly createLongitudeLatitudeDataSource = createTransformer(
      (style: TableStyle): DataSource | undefined => {
        if (!style.isPoints()) {
          return undefined;
        }

        const dataSource = new CustomDataSource(this.name || "Table");
        dataSource.entities.suspendEvents();

        let features: Entity[];
        if (style.isTimeVaryingPointsWithId()) {
          features = createLongitudeLatitudeFeaturePerId(style);
        } else {
          features = createLongitudeLatitudeFeaturePerRow(style);
        }

        // _catalogItem property is needed for some feature picking functions (eg FeatureInfoMixin)
        features.forEach(f => {
          (f as any)._catalogItem = this;
          dataSource.entities.add(f);
        });
        dataSource.show = this.show;
        dataSource.entities.resumeEvents();
        return dataSource;
      }
    );

    private readonly createRegionMappedImageryProvider = createTransformer(
      (input: {
        style: TableStyle;
        currentTime: JulianDate | undefined;
      }): ImageryProvider | undefined =>
        createRegionMappedImageryProvider(input.style, input.currentTime)
    );

    private readonly getTableColumn: ITransformer<
      number,
      TableColumn
    > = createTransformer((index: number) => {
      return new TableColumn(this, index);
    });

    private readonly getTableStyle: ITransformer<
      number,
      TableStyle
    > = createTransformer((index: number) => {
      return new TableStyle(this, index);
    });
  }

  return TableMixin;
}

namespace TableMixin {
  export interface Instance
    extends InstanceType<ReturnType<typeof TableMixin>> {}

  export function isMixedInto(model: any): model is Instance {
    return model && model.hasTableMixin;
  }
}

export default TableMixin;<|MERGE_RESOLUTION|>--- conflicted
+++ resolved
@@ -417,12 +417,8 @@
     @computed
     get chartItems() {
       // Wait for activeTableStyle to be ready
-<<<<<<< HEAD
-      if (!this.activeTableStyle.ready) return [];
-=======
       if (!this.activeTableStyle.ready || this.isLoadingMapItems) return [];
->>>>>>> 00820656
-
+      
       return filterOutUndefined([
         // If time-series region mapping - show time points chart
         this.activeTableStyle.isRegions() && this.discreteTimes?.length
