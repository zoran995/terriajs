--- conflicted
+++ resolved
@@ -59,16 +59,8 @@
             </div>
           </If>
 
-<<<<<<< HEAD
           <If condition={catalogItem.hasLocalData}>
-            <p>
-              This file only exists in your browser. To share it, you must load
-              it onto a public web server.
-            </p>
-=======
-          <If condition={catalogItem.dataUrlType === "local"}>
             <p>{t("description.dataLocal")}</p>
->>>>>>> c5dde02b
           </If>
 
           <If
