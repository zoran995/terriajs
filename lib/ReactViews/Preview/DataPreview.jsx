"use strict";
import React from "react";
import { withRouter } from "react-router-dom";
import { Helmet } from "react-helmet";

<<<<<<< HEAD
// import Chart from "../Custom/Chart/Chart";
import Description from "./Description";
import GroupPreview from "./GroupPreview";
import InvokeFunction from "../Analytics/InvokeFunction";
import MappablePreview from "./MappablePreview";
import React from "react";
=======
import Chart from "../Custom/Chart/Chart";
import Description, { getMetaDescriptionSummary } from "./Description";
import GroupPreview from "./GroupPreview";
import InvokeFunction from "../Analytics/InvokeFunction";
import MappablePreview from "./MappablePreview";
import ObserveModelMixin from "../ObserveModelMixin";
>>>>>>> d5fe95d3
import createReactClass from "create-react-class";
import PropTypes from "prop-types";
import Styles from "./data-preview.scss";

import { withTranslation, Trans } from "react-i18next";
<<<<<<< HEAD
import { observer } from "mobx-react";
import { runInAction } from "mobx";
import ReferenceMixin from "../../ModelMixins/ReferenceMixin";
import Loader from "../Loader";
=======

const prerenderEnd = () => {
  if (document && document.dispatchEvent) {
    document.dispatchEvent(new Event("prerender-end"));
  }
};
>>>>>>> d5fe95d3

/**
 * Data preview section, for the preview map see DataPreviewMap
 */
const DataPreview = observer(
  createReactClass({
    displayName: "DataPreview",

<<<<<<< HEAD
    propTypes: {
      terria: PropTypes.object.isRequired,
      viewState: PropTypes.object,
      previewed: PropTypes.object,
      t: PropTypes.func.isRequired
    },

    backToMap() {
      runInAction(() => {
        this.props.viewState.explorerPanelIsVisible = false;
      });
    },

    render() {
      const { t } = this.props;
      let previewed = this.props.previewed;
      if (previewed !== undefined && ReferenceMixin.is(previewed)) {
        if (previewed.target === undefined) {
          // Reference is not available yet.
          return this.renderUnloadedReference();
        }
        previewed = previewed.target;
      }

      let chartData;
      if (previewed && !previewed.isMappable && previewed.tableStructure) {
        chartData = previewed.chartData();
      }

      return (
        <div className={Styles.preview}>
          <Choose>
            <When condition={previewed && previewed.isMappable}>
              <div className={Styles.previewInner}>
                <MappablePreview
                  previewed={previewed}
                  terria={this.props.terria}
                  viewState={this.props.viewState}
=======
  propTypes: {
    terria: PropTypes.object.isRequired,
    viewState: PropTypes.object,
    previewed: PropTypes.object,
    location: PropTypes.object.isRequired,
    t: PropTypes.func.isRequired
  },

  getInitialState() {
    return {
      // For prerendering & expanding parent catalog on first load
      loaded: false
    };
  },

  componentDidMount() {
    // Make sure our prerenderer doesn't stall waiting forever
    setTimeout(prerenderEnd, 10000);
    this.checkEnableWithParents();
  },

  componentDidUpdate() {
    this.checkEnableWithParents();
  },

  checkEnableWithParents() {
    if (
      !this.state.loaded &&
      this.props.previewed &&
      !this.props.previewed.isLoading
    ) {
      // also enable parents for the first load ever,
      // to ensure that the catalog hierarchy is visible as users can land
      // directly on a previewed item now via URL-routing only, without share link
      this.props.previewed.parent &&
        this.props.previewed.parent.enableWithParents &&
        this.props.previewed.parent.enableWithParents();

      prerenderEnd();

      this.setState({ loaded: true });
    } else if (!this.state.loaded && !this.props.previewed) {
      // we're on /catalog/ without a previewed item, immediately prerender end
      prerenderEnd();
    }
  },

  backToMap() {
    this.props.viewState.explorerPanelIsVisible = false;
  },

  render() {
    const { t } = this.props;
    const previewed = this.props.previewed;
    const appBaseUrl = this.props.terria.configParameters.appBaseUrl;
    const pathname = this.props.location && this.props.location.pathname;
    const pathForCanonical =
      pathname && pathname.charAt(0) === "/" ? pathname.slice(1) : pathname;
    let chartData;
    if (previewed && !previewed.isMappable && previewed.tableStructure) {
      chartData = previewed.chartData();
    }
    return (
      <div className={Styles.preview}>
        <If condition={previewed}>
          <Helmet>
            <title>
              {previewed.name} - {this.props.terria.appName}
            </title>
            <meta
              name="description"
              content={getMetaDescriptionSummary(previewed)}
            />
            <If condition={appBaseUrl && pathForCanonical}>
              <link rel="canonical" href={`${appBaseUrl}${pathForCanonical}`} />
            </If>
          </Helmet>
        </If>
        <Choose>
          <When condition={previewed && previewed.isMappable}>
            <div className={Styles.previewInner}>
              <MappablePreview
                previewed={previewed}
                terria={this.props.terria}
                viewState={this.props.viewState}
              />
            </div>
          </When>
          <When condition={chartData}>
            <div className={Styles.previewInner}>
              <h3 className={Styles.h3}>{previewed.name}</h3>
              <p>{t("preview.doesNotContainGeospatialData")}</p>
              <div className={Styles.previewChart}>
                <Chart
                  data={chartData}
                  axisLabel={{ x: previewed.xAxis.units, y: undefined }}
                  height={250 - 34}
>>>>>>> d5fe95d3
                />
              </div>
            </When>
            <When condition={chartData}>
              <div className={Styles.previewInner}>
                <h3 className={Styles.h3}>{previewed.name}</h3>
                <p>{t("preview.doesNotContainGeospatialData")}</p>
                <div className={Styles.previewChart}>
                  {/* TODO: Show a preview chart
                      <Chart
                         data={chartData}
                         axisLabel={{ x: previewed.xAxis.units, y: undefined }}
                         height={250 - 34}
                         />
                  */}
                </div>
                <Description item={previewed} />
              </div>
            </When>
            <When
              condition={previewed && typeof previewed.invoke !== "undefined"}
            >
              <InvokeFunction
                previewed={previewed}
                terria={this.props.terria}
                viewState={this.props.viewState}
              />
            </When>
            <When condition={previewed && previewed.isGroup}>
              <div className={Styles.previewInner}>
                <GroupPreview
                  previewed={previewed}
                  terria={this.props.terria}
                  viewState={this.props.viewState}
                />
              </div>
            </When>
            <Otherwise>
              <div className={Styles.placeholder}>
                <Trans i18nKey="preview.selectToPreview">
                  <p>Select a dataset to see a preview</p>
                  <p>- OR -</p>
                  <button
                    className={Styles.btnBackToMap}
                    onClick={this.backToMap}
                  >
                    Go to the map
                  </button>
                </Trans>
              </div>
            </Otherwise>
          </Choose>
        </div>
      );
    },

    renderUnloadedReference() {
      const isLoading = this.props.previewed.isLoadingReference;
      const hasTarget = this.props.previewed.target !== undefined;
      return (
        <div className={Styles.preview}>
          <div className={Styles.previewInner}>
            {isLoading && <Loader />}
            {!isLoading && !hasTarget && (
              <div className={Styles.placeholder}>
                <h2>Unable to resolve reference</h2>
                <p>
                  This reference could not be resolved because it is invalid or
                  because it points to something that cannot be visualised.
                </p>
              </div>
            )}
          </div>
        </div>
      );
    }
  })
);

module.exports = withRouter(withTranslation()(DataPreview));<|MERGE_RESOLUTION|>--- conflicted
+++ resolved
@@ -3,39 +3,26 @@
 import { withRouter } from "react-router-dom";
 import { Helmet } from "react-helmet";
 
-<<<<<<< HEAD
 // import Chart from "../Custom/Chart/Chart";
-import Description from "./Description";
-import GroupPreview from "./GroupPreview";
-import InvokeFunction from "../Analytics/InvokeFunction";
-import MappablePreview from "./MappablePreview";
-import React from "react";
-=======
-import Chart from "../Custom/Chart/Chart";
 import Description, { getMetaDescriptionSummary } from "./Description";
 import GroupPreview from "./GroupPreview";
 import InvokeFunction from "../Analytics/InvokeFunction";
 import MappablePreview from "./MappablePreview";
-import ObserveModelMixin from "../ObserveModelMixin";
->>>>>>> d5fe95d3
 import createReactClass from "create-react-class";
 import PropTypes from "prop-types";
 import Styles from "./data-preview.scss";
 
 import { withTranslation, Trans } from "react-i18next";
-<<<<<<< HEAD
 import { observer } from "mobx-react";
 import { runInAction } from "mobx";
 import ReferenceMixin from "../../ModelMixins/ReferenceMixin";
 import Loader from "../Loader";
-=======
 
 const prerenderEnd = () => {
   if (document && document.dispatchEvent) {
     document.dispatchEvent(new Event("prerender-end"));
   }
 };
->>>>>>> d5fe95d3
 
 /**
  * Data preview section, for the preview map see DataPreviewMap
@@ -44,12 +31,51 @@
   createReactClass({
     displayName: "DataPreview",
 
-<<<<<<< HEAD
     propTypes: {
       terria: PropTypes.object.isRequired,
       viewState: PropTypes.object,
       previewed: PropTypes.object,
+      location: PropTypes.object.isRequired,
       t: PropTypes.func.isRequired
+    },
+
+    getInitialState() {
+      return {
+        // For prerendering & expanding parent catalog on first load
+        loaded: false
+      };
+    },
+
+    componentDidMount() {
+      // Make sure our prerenderer doesn't stall waiting forever
+      setTimeout(prerenderEnd, 10000);
+      this.checkEnableWithParents();
+    },
+
+    componentDidUpdate() {
+      this.checkEnableWithParents();
+    },
+
+    checkEnableWithParents() {
+      if (
+        !this.state.loaded &&
+        this.props.previewed &&
+        !this.props.previewed.isLoading
+      ) {
+        // also enable parents for the first load ever,
+        // to ensure that the catalog hierarchy is visible as users can land
+        // directly on a previewed item now via URL-routing only, without share link
+        this.props.previewed.parent &&
+          this.props.previewed.parent.enableWithParents &&
+          this.props.previewed.parent.enableWithParents();
+
+        prerenderEnd();
+
+        this.setState({ loaded: true });
+      } else if (!this.state.loaded && !this.props.previewed) {
+        // we're on /catalog/ without a previewed item, immediately prerender end
+        prerenderEnd();
+      }
     },
 
     backToMap() {
@@ -68,14 +94,33 @@
         }
         previewed = previewed.target;
       }
-
+      const appBaseUrl = this.props.terria.configParameters.appBaseUrl;
+      const pathname = this.props.location && this.props.location.pathname;
+      const pathForCanonical =
+        pathname && pathname.charAt(0) === "/" ? pathname.slice(1) : pathname;
       let chartData;
       if (previewed && !previewed.isMappable && previewed.tableStructure) {
         chartData = previewed.chartData();
       }
-
       return (
         <div className={Styles.preview}>
+          <If condition={previewed}>
+            <Helmet>
+              <title>
+                {previewed.name} - {this.props.terria.appName}
+              </title>
+              <meta
+                name="description"
+                content={getMetaDescriptionSummary(previewed)}
+              />
+              <If condition={appBaseUrl && pathForCanonical}>
+                <link
+                  rel="canonical"
+                  href={`${appBaseUrl}${pathForCanonical}`}
+                />
+              </If>
+            </Helmet>
+          </If>
           <Choose>
             <When condition={previewed && previewed.isMappable}>
               <div className={Styles.previewInner}>
@@ -83,105 +128,6 @@
                   previewed={previewed}
                   terria={this.props.terria}
                   viewState={this.props.viewState}
-=======
-  propTypes: {
-    terria: PropTypes.object.isRequired,
-    viewState: PropTypes.object,
-    previewed: PropTypes.object,
-    location: PropTypes.object.isRequired,
-    t: PropTypes.func.isRequired
-  },
-
-  getInitialState() {
-    return {
-      // For prerendering & expanding parent catalog on first load
-      loaded: false
-    };
-  },
-
-  componentDidMount() {
-    // Make sure our prerenderer doesn't stall waiting forever
-    setTimeout(prerenderEnd, 10000);
-    this.checkEnableWithParents();
-  },
-
-  componentDidUpdate() {
-    this.checkEnableWithParents();
-  },
-
-  checkEnableWithParents() {
-    if (
-      !this.state.loaded &&
-      this.props.previewed &&
-      !this.props.previewed.isLoading
-    ) {
-      // also enable parents for the first load ever,
-      // to ensure that the catalog hierarchy is visible as users can land
-      // directly on a previewed item now via URL-routing only, without share link
-      this.props.previewed.parent &&
-        this.props.previewed.parent.enableWithParents &&
-        this.props.previewed.parent.enableWithParents();
-
-      prerenderEnd();
-
-      this.setState({ loaded: true });
-    } else if (!this.state.loaded && !this.props.previewed) {
-      // we're on /catalog/ without a previewed item, immediately prerender end
-      prerenderEnd();
-    }
-  },
-
-  backToMap() {
-    this.props.viewState.explorerPanelIsVisible = false;
-  },
-
-  render() {
-    const { t } = this.props;
-    const previewed = this.props.previewed;
-    const appBaseUrl = this.props.terria.configParameters.appBaseUrl;
-    const pathname = this.props.location && this.props.location.pathname;
-    const pathForCanonical =
-      pathname && pathname.charAt(0) === "/" ? pathname.slice(1) : pathname;
-    let chartData;
-    if (previewed && !previewed.isMappable && previewed.tableStructure) {
-      chartData = previewed.chartData();
-    }
-    return (
-      <div className={Styles.preview}>
-        <If condition={previewed}>
-          <Helmet>
-            <title>
-              {previewed.name} - {this.props.terria.appName}
-            </title>
-            <meta
-              name="description"
-              content={getMetaDescriptionSummary(previewed)}
-            />
-            <If condition={appBaseUrl && pathForCanonical}>
-              <link rel="canonical" href={`${appBaseUrl}${pathForCanonical}`} />
-            </If>
-          </Helmet>
-        </If>
-        <Choose>
-          <When condition={previewed && previewed.isMappable}>
-            <div className={Styles.previewInner}>
-              <MappablePreview
-                previewed={previewed}
-                terria={this.props.terria}
-                viewState={this.props.viewState}
-              />
-            </div>
-          </When>
-          <When condition={chartData}>
-            <div className={Styles.previewInner}>
-              <h3 className={Styles.h3}>{previewed.name}</h3>
-              <p>{t("preview.doesNotContainGeospatialData")}</p>
-              <div className={Styles.previewChart}>
-                <Chart
-                  data={chartData}
-                  axisLabel={{ x: previewed.xAxis.units, y: undefined }}
-                  height={250 - 34}
->>>>>>> d5fe95d3
                 />
               </div>
             </When>
