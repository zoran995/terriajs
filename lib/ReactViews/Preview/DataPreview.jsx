--- conflicted
+++ resolved
@@ -3,10 +3,7 @@
 import DataPreviewMap from './DataPreviewMap.jsx';
 import defaultValue from 'terriajs-cesium/Source/Core/defaultValue';
 import defined from 'terriajs-cesium/Source/Core/defined';
-<<<<<<< HEAD
 import InvokeFunction from '../Analytics/InvokeFunction';
-=======
->>>>>>> 029206a6
 import naturalSort from 'javascript-natural-sort';
 import ObserveModelMixin from '../ObserveModelMixin';
 import React from 'react';
@@ -112,14 +109,11 @@
                         </div>
                     </div>
                     </div>);
-<<<<<<< HEAD
         } else if(typeof previewed.invoke) {
             return <InvokeFunction previewed={previewed}
                                    terria={this.props.terria}
                                    viewState={this.props.viewState}
-                    />
-=======
->>>>>>> 029206a6
+                    />;
         }
         return null;
     },
