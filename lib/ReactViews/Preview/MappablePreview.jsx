import React from "react";

import createReactClass from "create-react-class";

import PropTypes from "prop-types";
import defined from "terriajs-cesium/Source/Core/defined";
import DataPreviewMap from "./DataPreviewMap";
import Description from "./Description";
import measureElement from "../measureElement";
import ObserveModelMixin from "../ObserveModelMixin";
import Styles from "./mappable-preview.scss";
import SharePanel from "../Map/Panels/SharePanel/SharePanel.jsx";
<<<<<<< HEAD
import ErrorBoundary from "../ErrorBoundary/ErrorBoundary.jsx";
=======
import { withTranslation } from "react-i18next";
>>>>>>> e3e7bb34

/**
 * CatalogItem preview that is mappable (as opposed to say, an analytics item that can't be displayed on a map without
 * configuration of other parameters.
 */
const MappablePreview = createReactClass({
  displayName: "MappablePreview",
  mixins: [ObserveModelMixin],

  propTypes: {
    previewed: PropTypes.object.isRequired,
    terria: PropTypes.object.isRequired,
    viewState: PropTypes.object.isRequired,
    widthFromMeasureElementHOC: PropTypes.number,
    t: PropTypes.func.isRequired
  },

  toggleOnMap(event) {
    this.props.previewed.toggleEnabled();
    this.props.terria.checkNowViewingForTimeWms();
    if (defined(this.props.viewState.storyShown)) {
      this.props.viewState.storyShown = false;
    }
    if (
      this.props.previewed.isEnabled === true &&
      !event.shiftKey &&
      !event.ctrlKey
    ) {
      this.props.viewState.explorerPanelIsVisible = false;
      this.props.viewState.mobileView = null;
    }
  },

  backToMap() {
    this.props.viewState.explorerPanelIsVisible = false;
  },

  render() {
    const { t } = this.props;
    const catalogItem =
      this.props.previewed.nowViewingCatalogItem || this.props.previewed;
    return (
      <div className={Styles.root}>
        <If
          condition={
            catalogItem.isMappable &&
            !catalogItem.disablePreview &&
            this.props.viewState.explorerPanelIsVisible
          }
        >
          <ErrorBoundary terria={this.props.terria}>
            <DataPreviewMap
              key={[
                catalogItem.uniqueId,
                this.props.viewState.explorerPanelIsVisible
              ]}
              terria={this.props.terria}
              previewedCatalogItem={catalogItem}
              showMap={
                !this.props.viewState.explorerPanelAnimating ||
                this.props.viewState.useSmallScreenInterface
              }
            />
          </ErrorBoundary>
        </If>
        <button
          type="button"
          onClick={this.toggleOnMap}
          className={Styles.btnAdd}
        >
          {this.props.previewed.isEnabled
            ? t("preview.removeFromMap")
            : t("preview.addToMap")}
        </button>
        <div className={Styles.previewedInfo}>
          <div
            className={Styles.titleAndShareWrapper}
            ref={component => (this.refToMeasure = component)}
          >
            <h1 className={Styles.heading}>{catalogItem.name}</h1>
            <If
              condition={
                catalogItem.dataUrlType !== "local" &&
                !this.props.viewState.useSmallScreenInterface
              }
            >
              <div className={Styles.shareLinkWrapper}>
                <SharePanel
                  catalogShare
                  catalogShareWithoutText
                  modalWidth={this.props.widthFromMeasureElementHOC}
                  terria={this.props.terria}
                  viewState={this.props.viewState}
                />
              </div>
            </If>
          </div>
          <Description item={catalogItem} />
        </div>
      </div>
    );
  }
});

export default withTranslation()(measureElement(MappablePreview));<|MERGE_RESOLUTION|>--- conflicted
+++ resolved
@@ -10,11 +10,8 @@
 import ObserveModelMixin from "../ObserveModelMixin";
 import Styles from "./mappable-preview.scss";
 import SharePanel from "../Map/Panels/SharePanel/SharePanel.jsx";
-<<<<<<< HEAD
 import ErrorBoundary from "../ErrorBoundary/ErrorBoundary.jsx";
-=======
 import { withTranslation } from "react-i18next";
->>>>>>> e3e7bb34
 
 /**
  * CatalogItem preview that is mappable (as opposed to say, an analytics item that can't be displayed on a map without
