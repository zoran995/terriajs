--- conflicted
+++ resolved
@@ -5,13 +5,6 @@
   'alertMessage': string;
   'btn--add': string;
   'btnAdd': string;
-<<<<<<< HEAD
-  'colorPrimary': string;
-  'colorSplitter': string;
-  'dark': string;
-  'darkWithOverlay': string;
-=======
->>>>>>> c4406c27
   'description': string;
   'error': string;
   'field': string;
