--- conflicted
+++ resolved
@@ -5,19 +5,11 @@
 import { observer } from "mobx-react";
 import PropTypes from "prop-types";
 import React from "react";
+import measureElement from "../../ReactViews/HOCs/measureElement";
 import ChartPanel from "../Custom/Chart/ChartPanel";
-<<<<<<< HEAD
-import Timeline from "./Timeline/Timeline";
-import Styles from "./bottom-dock.scss";
-import measureElement from "../../ReactViews/HOCs/measureElement";
-
-// import ChartDisclaimer from "./ChartDisclaimer";
-=======
 import Styles from "./bottom-dock.scss";
 import ChartDisclaimer from "./ChartDisclaimer";
-import MapDataCount from "./MapDataCount";
 import Timeline from "./Timeline/Timeline";
->>>>>>> 864d9f1a
 
 const BottomDock = observer(
   createReactClass({
@@ -68,12 +60,7 @@
             background: ${p => p.theme.dark};
           `}
         >
-<<<<<<< HEAD
-          {/* <ChartDisclaimer terria={terria} viewState={this.props.viewState} /> */}
-=======
           <ChartDisclaimer terria={terria} viewState={this.props.viewState} />
-          <MapDataCount terria={terria} viewState={this.props.viewState} />
->>>>>>> 864d9f1a
           <ChartPanel
             terria={terria}
             onHeightChange={this.onHeightChange}
