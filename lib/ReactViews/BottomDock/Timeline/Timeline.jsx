--- conflicted
+++ resolved
@@ -126,9 +126,6 @@
                 <div className={Styles.controlsRow}>
                     <TimelineControls clock={terria.clock} analytics={terria.analytics} currentViewer={terria.currentViewer} />
                     <If condition={defined(catalogItem.availableDates) && (catalogItem.availableDates.length !== 0)}>
-<<<<<<< HEAD
-                        <DateTimePicker currentDate={catalogItem.clampedDiscreteTime} dates={catalogItem.availableDates} onChange={this.changeDateTime} openDirection='up' dateFormat={catalogItem.dateFormat} />
-=======
                         <DateTimePicker
                             currentDate={catalogItem.clampedDiscreteTime}
                             dates={catalogItem.availableDates}
@@ -136,8 +133,8 @@
                             openDirection='up'
                             isOpen={this.state.isPickerOpen}
                             onOpen={this.onOpenPicker}
-                            onClose={this.onClosePicker} />
->>>>>>> 653c993b
+                            onClose={this.onClosePicker}
+                            dateFormat={catalogItem.dateFOrmat} />
                     </If>
                     <CesiumTimeline terria={terria} />
                 </div>
