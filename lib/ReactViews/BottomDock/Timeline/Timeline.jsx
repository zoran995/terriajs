--- conflicted
+++ resolved
@@ -25,22 +25,12 @@
         locale: PropTypes.object
     },
 
-<<<<<<< HEAD
-=======
-    getDefaultProps() {
-        return {
-            autoPlay: true
-        };
-    },
-
     getInitialState() {
         return {
-            currentTimeString: '<>',
             isPickerOpen: false
         };
     },
 
->>>>>>> 5e0eefa2
     /* eslint-disable-next-line camelcase */
     UNSAFE_componentWillMount() {
         this.resizeListener = () => this.timeline && this.timeline.resize();
@@ -94,23 +84,17 @@
                     <div className={Styles.textCell} title="Name of the dataset whose time range is shown">{catalogItem.name} {currentTime}</div>
                 </div>
                 <div className={Styles.controlsRow}>
-<<<<<<< HEAD
                     <TimelineControls clock={terria.timelineClock} analytics={terria.analytics} currentViewer={terria.currentViewer} />
                     <If condition={defined(discreteTimes) && discreteTimes.length !== 0 && defined(currentDiscreteJulianDate)}>
-                        <DateTimePicker currentDate={JulianDate.toDate(currentDiscreteJulianDate)} dates={discreteTimes.map(time => JulianDate.toDate(time))} onChange={this.changeDateTime} openDirection='up'/>
-=======
-                    <TimelineControls clock={terria.clock} analytics={terria.analytics} currentViewer={terria.currentViewer} />
-                    <If condition={defined(catalogItem.availableDates) && (catalogItem.availableDates.length !== 0)}>
                         <DateTimePicker
-                            currentDate={catalogItem.clampedDiscreteTime}
-                            dates={catalogItem.availableDates}
+                            currentDate={JulianDate.toDate(currentDiscreteJulianDate)}
+                            dates={discreteTimes.map(time => JulianDate.toDate(time))}
                             onChange={this.changeDateTime}
                             openDirection='up'
                             isOpen={this.state.isPickerOpen}
                             onOpen={this.onOpenPicker}
                             onClose={this.onClosePicker}
                             dateFormat={catalogItem.dateFormat} />
->>>>>>> 5e0eefa2
                     </If>
                     <CesiumTimeline terria={terria} />
                 </div>
