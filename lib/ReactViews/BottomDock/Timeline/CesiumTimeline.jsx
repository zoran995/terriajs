"use strict";

<<<<<<< HEAD
import Styles from '!style-loader!css-loader?modules&sourceMap!sass-loader?sourceMap!./cesium-timeline.scss';
import createReactClass from 'create-react-class';
import dateFormat from 'dateformat';
import { autorun, runInAction } from 'mobx';
import PropTypes from 'prop-types';
import React from 'react';
import defined from 'terriajs-cesium/Source/Core/defined';
import JulianDate from 'terriajs-cesium/Source/Core/JulianDate';
import WrappedTimeline from 'terriajs-cesium/Source/Widgets/Timeline/Timeline';
import CommonStrata from '../../../Models/CommonStrata';
import { formatDate, formatDateTime, formatTime } from './DateFormats';

const CesiumTimeline = createReactClass({
    propTypes: {
        terria: PropTypes.object.isRequired
    },

    componentDidMount() {
        this.cesiumTimeline = new WrappedTimeline(this.timelineContainer, this.props.terria.timelineClock);

        this.cesiumTimeline.makeLabel = time => {
            if (defined(this.props.terria.timelineStack.top)) {
                const layer = this.props.terria.timelineStack.top;
                if (defined(layer.dateFormat) && defined(layer.dateFormat.timelineTic)) {
                    return dateFormat(JulianDate.toDate(time), layer.dateFormat.timelineTic);
                }
            }
            // Adjust the label format as you zoom by using the visible timeline's start and end
            // (not the fixed this.props.terria.timelineClock.startTime and stopTime).
            const startJulian = this.cesiumTimeline._startJulian;
            const endJulian = this.cesiumTimeline._endJulian;
            const totalDays = JulianDate.daysDifference(endJulian, startJulian);
            if (totalDays > 14) {
                return formatDate(JulianDate.toDate(time), this.locale);
            } else if (totalDays < 1) {
                return formatTime(JulianDate.toDate(time), this.locale);
            }
=======
import React from "react";
import PropTypes from "prop-types";
import createReactClass from "create-react-class";
import knockout from "terriajs-cesium/Source/ThirdParty/knockout";

import WrappedTimeline from "terriajs-cesium/Source/Widgets/Timeline/Timeline";
import JulianDate from "terriajs-cesium/Source/Core/JulianDate";
import { formatDateTime, formatDate, formatTime } from "./DateFormats";
import Styles from "!style-loader!css-loader?modules&sourceMap!sass-loader?sourceMap!./cesium-timeline.scss";
import defined from "terriajs-cesium/Source/Core/defined";
import dateFormat from "dateformat";

const CesiumTimeline = createReactClass({
  propTypes: {
    terria: PropTypes.object.isRequired,
    autoPlay: PropTypes.bool
  },

  componentDidMount() {
    this.cesiumTimeline = new WrappedTimeline(
      this.timelineContainer,
      this.props.terria.clock
    );

    this.cesiumTimeline.makeLabel = time => {
      if (defined(this.props.terria.timeSeriesStack.topLayer)) {
        const layer = this.props.terria.timeSeriesStack.topLayer;
        if (defined(layer.dateFormat.timelineTic)) {
          return dateFormat(
            JulianDate.toDate(time),
            layer.dateFormat.timelineTic
          );
        }
      }
      // Adjust the label format as you zoom by using the visible timeline's start and end
      // (not the fixed this.props.terria.clock.startTime and stopTime).
      const startJulian = this.cesiumTimeline._startJulian;
      const endJulian = this.cesiumTimeline._endJulian;
      const totalDays = JulianDate.daysDifference(endJulian, startJulian);
      if (totalDays > 14) {
        return formatDate(JulianDate.toDate(time), this.locale);
      } else if (totalDays < 1) {
        return formatTime(JulianDate.toDate(time), this.locale);
      }
>>>>>>> 1b40857d

      return formatDateTime(JulianDate.toDate(time), this.locale);
    };

<<<<<<< HEAD
        this.cesiumTimeline.addEventListener('settime', e => {
            const clock = e.clock;
            clock.currentTime = e.timeJulian;
            clock.shouldAnimate = false;
            const timelineStack = this.props.terria.timelineStack;
            if (timelineStack.top) {
                runInAction(() => {
                    timelineStack.syncToClock(CommonStrata.user);
                });
            }
            this.props.terria.currentViewer.notifyRepaintRequired();
        }, false);

        this.disposeZoomAutorun = autorun(() => {
            const timelineStack = this.props.terria.timelineStack;
            const topLayer = timelineStack.top;
            if (topLayer) {
                this.cesiumTimeline.zoomTo(topLayer.startTimeAsJulianDate, topLayer.stopTimeAsJulianDate);
            }
        });
    },

    componentWillUnmount() {
        this.disposeZoomAutorun();
    },
=======
    this.cesiumTimeline.scrubFunction = e => {
      const clock = e.clock;
      clock.currentTime = e.timeJulian;
      clock.shouldAnimate = false;
      this.props.terria.currentViewer.notifyRepaintRequired();
    };

    this.cesiumTimeline.addEventListener(
      "settime",
      this.cesiumTimeline.scrubFunction,
      false
    );

    this.topLayerSubscription = knockout
      .getObservable(this.props.terria.timeSeriesStack, "topLayer")
      .subscribe(() => this.zoom());
    this.zoom();
  },

  zoom() {
    this.cesiumTimeline.zoomTo(
      this.props.terria.clock.startTime,
      this.props.terria.clock.stopTime
    );
  },

  componentWillUnmount() {
    this.topLayerSubscription.dispose();
  },
>>>>>>> 1b40857d

  shouldComponentUpdate() {
    return false;
  },

  render() {
    return (
      <div
        className={Styles.cesiumTimeline}
        ref={ref => {
          this.timelineContainer = ref;
        }}
      />
    );
  }
});

module.exports = CesiumTimeline;<|MERGE_RESOLUTION|>--- conflicted
+++ resolved
@@ -1,72 +1,35 @@
 "use strict";
 
-<<<<<<< HEAD
-import Styles from '!style-loader!css-loader?modules&sourceMap!sass-loader?sourceMap!./cesium-timeline.scss';
-import createReactClass from 'create-react-class';
-import dateFormat from 'dateformat';
-import { autorun, runInAction } from 'mobx';
-import PropTypes from 'prop-types';
-import React from 'react';
-import defined from 'terriajs-cesium/Source/Core/defined';
-import JulianDate from 'terriajs-cesium/Source/Core/JulianDate';
-import WrappedTimeline from 'terriajs-cesium/Source/Widgets/Timeline/Timeline';
-import CommonStrata from '../../../Models/CommonStrata';
-import { formatDate, formatDateTime, formatTime } from './DateFormats';
-
-const CesiumTimeline = createReactClass({
-    propTypes: {
-        terria: PropTypes.object.isRequired
-    },
-
-    componentDidMount() {
-        this.cesiumTimeline = new WrappedTimeline(this.timelineContainer, this.props.terria.timelineClock);
-
-        this.cesiumTimeline.makeLabel = time => {
-            if (defined(this.props.terria.timelineStack.top)) {
-                const layer = this.props.terria.timelineStack.top;
-                if (defined(layer.dateFormat) && defined(layer.dateFormat.timelineTic)) {
-                    return dateFormat(JulianDate.toDate(time), layer.dateFormat.timelineTic);
-                }
-            }
-            // Adjust the label format as you zoom by using the visible timeline's start and end
-            // (not the fixed this.props.terria.timelineClock.startTime and stopTime).
-            const startJulian = this.cesiumTimeline._startJulian;
-            const endJulian = this.cesiumTimeline._endJulian;
-            const totalDays = JulianDate.daysDifference(endJulian, startJulian);
-            if (totalDays > 14) {
-                return formatDate(JulianDate.toDate(time), this.locale);
-            } else if (totalDays < 1) {
-                return formatTime(JulianDate.toDate(time), this.locale);
-            }
-=======
+import Styles from "!style-loader!css-loader?modules&sourceMap!sass-loader?sourceMap!./cesium-timeline.scss";
+import createReactClass from "create-react-class";
+import dateFormat from "dateformat";
+import { autorun, runInAction } from "mobx";
+import PropTypes from "prop-types";
 import React from "react";
-import PropTypes from "prop-types";
-import createReactClass from "create-react-class";
-import knockout from "terriajs-cesium/Source/ThirdParty/knockout";
-
+import defined from "terriajs-cesium/Source/Core/defined";
+import JulianDate from "terriajs-cesium/Source/Core/JulianDate";
 import WrappedTimeline from "terriajs-cesium/Source/Widgets/Timeline/Timeline";
-import JulianDate from "terriajs-cesium/Source/Core/JulianDate";
-import { formatDateTime, formatDate, formatTime } from "./DateFormats";
-import Styles from "!style-loader!css-loader?modules&sourceMap!sass-loader?sourceMap!./cesium-timeline.scss";
-import defined from "terriajs-cesium/Source/Core/defined";
-import dateFormat from "dateformat";
+import CommonStrata from "../../../Models/CommonStrata";
+import { formatDate, formatDateTime, formatTime } from "./DateFormats";
 
 const CesiumTimeline = createReactClass({
   propTypes: {
-    terria: PropTypes.object.isRequired,
-    autoPlay: PropTypes.bool
+    terria: PropTypes.object.isRequired
   },
 
   componentDidMount() {
     this.cesiumTimeline = new WrappedTimeline(
       this.timelineContainer,
-      this.props.terria.clock
+      this.props.terria.timelineClock
     );
 
     this.cesiumTimeline.makeLabel = time => {
-      if (defined(this.props.terria.timeSeriesStack.topLayer)) {
-        const layer = this.props.terria.timeSeriesStack.topLayer;
-        if (defined(layer.dateFormat.timelineTic)) {
+      if (defined(this.props.terria.timelineStack.top)) {
+        const layer = this.props.terria.timelineStack.top;
+        if (
+          defined(layer.dateFormat) &&
+          defined(layer.dateFormat.timelineTic)
+        ) {
           return dateFormat(
             JulianDate.toDate(time),
             layer.dateFormat.timelineTic
@@ -74,7 +37,7 @@
         }
       }
       // Adjust the label format as you zoom by using the visible timeline's start and end
-      // (not the fixed this.props.terria.clock.startTime and stopTime).
+      // (not the fixed this.props.terria.timelineClock.startTime and stopTime).
       const startJulian = this.cesiumTimeline._startJulian;
       const endJulian = this.cesiumTimeline._endJulian;
       const totalDays = JulianDate.daysDifference(endJulian, startJulian);
@@ -83,68 +46,42 @@
       } else if (totalDays < 1) {
         return formatTime(JulianDate.toDate(time), this.locale);
       }
->>>>>>> 1b40857d
 
       return formatDateTime(JulianDate.toDate(time), this.locale);
     };
 
-<<<<<<< HEAD
-        this.cesiumTimeline.addEventListener('settime', e => {
-            const clock = e.clock;
-            clock.currentTime = e.timeJulian;
-            clock.shouldAnimate = false;
-            const timelineStack = this.props.terria.timelineStack;
-            if (timelineStack.top) {
-                runInAction(() => {
-                    timelineStack.syncToClock(CommonStrata.user);
-                });
-            }
-            this.props.terria.currentViewer.notifyRepaintRequired();
-        }, false);
-
-        this.disposeZoomAutorun = autorun(() => {
-            const timelineStack = this.props.terria.timelineStack;
-            const topLayer = timelineStack.top;
-            if (topLayer) {
-                this.cesiumTimeline.zoomTo(topLayer.startTimeAsJulianDate, topLayer.stopTimeAsJulianDate);
-            }
-        });
-    },
-
-    componentWillUnmount() {
-        this.disposeZoomAutorun();
-    },
-=======
-    this.cesiumTimeline.scrubFunction = e => {
-      const clock = e.clock;
-      clock.currentTime = e.timeJulian;
-      clock.shouldAnimate = false;
-      this.props.terria.currentViewer.notifyRepaintRequired();
-    };
-
     this.cesiumTimeline.addEventListener(
       "settime",
-      this.cesiumTimeline.scrubFunction,
+      e => {
+        const clock = e.clock;
+        clock.currentTime = e.timeJulian;
+        clock.shouldAnimate = false;
+        const timelineStack = this.props.terria.timelineStack;
+        if (timelineStack.top) {
+          runInAction(() => {
+            timelineStack.syncToClock(CommonStrata.user);
+          });
+        }
+        this.props.terria.currentViewer.notifyRepaintRequired();
+      },
       false
     );
 
-    this.topLayerSubscription = knockout
-      .getObservable(this.props.terria.timeSeriesStack, "topLayer")
-      .subscribe(() => this.zoom());
-    this.zoom();
-  },
-
-  zoom() {
-    this.cesiumTimeline.zoomTo(
-      this.props.terria.clock.startTime,
-      this.props.terria.clock.stopTime
-    );
+    this.disposeZoomAutorun = autorun(() => {
+      const timelineStack = this.props.terria.timelineStack;
+      const topLayer = timelineStack.top;
+      if (topLayer) {
+        this.cesiumTimeline.zoomTo(
+          topLayer.startTimeAsJulianDate,
+          topLayer.stopTimeAsJulianDate
+        );
+      }
+    });
   },
 
   componentWillUnmount() {
-    this.topLayerSubscription.dispose();
+    this.disposeZoomAutorun();
   },
->>>>>>> 1b40857d
 
   shouldComponentUpdate() {
     return false;
