import React from 'react';
import createReactClass from 'create-react-class';
import DatePicker from 'react-datepicker';
import moment from 'moment';
import PropTypes from 'prop-types';
import classNames from 'classnames';
import uniq from 'lodash.uniq';
import defined from 'terriajs-cesium/Source/Core/defined';
import { formatDateTime } from './DateFormats';
import Icon from '../../Icon.jsx';
import ObserveModelMixin from '../../ObserveModelMixin';
import Styles from './timeline.scss';
import combine from 'terriajs-cesium/Source/Core/combine';

function daysInMonth(month, year) {
    const n = new Date(year, month, 0).getDate();
    return Array.apply(null, { length: n }).map(Number.call, Number);
}

const monthNames = ["Jan", "Feb", "Mar", "Apr", "May", "Jun", "Jul", "Aug", "Sep", "Oct", "Nov", "Dec"];

const DateTimePicker = createReactClass({
    displayName: 'DateTimePicker',
    mixins: [ObserveModelMixin],

    propTypes: {
        dates: PropTypes.array,         // Array of JS Date objects.
        currentDate: PropTypes.object,  // JS Date object - must be an element of props.dates, or null/undefined.
        onChange: PropTypes.func,
        openDirection: PropTypes.string,
    },

    getInitialState() {
        return {
            isOpen: false,
            century: null,
            year: null,
            month: null,
            day: null,
            time: null,
            hour: null,
            granularity: null
        };
    },

    componentWillMount() {
        const datesObject = objectifyDates(this.props.dates);
        let defaultCentury = null;
        let defaultYear = null;
        let defaultMonth = null;
        let defaultDay = null;
        let defaultHour = null;
        let defaultGranularity = 'century';

        if (datesObject.indice.length === 1) {
            // only one century
            const soleCentury = datesObject.indice[0];
            const dataFromThisCentury = datesObject[soleCentury];
            defaultCentury = soleCentury;

            if (dataFromThisCentury.indice.length === 1) {
                // only one year, check if this year has only one month
                const soleYear = dataFromThisCentury.indice[0];
                const dataFromThisYear = dataFromThisCentury[soleYear];
                defaultYear = soleYear;
                defaultGranularity = 'year';

                if (dataFromThisYear.indice === 1) {
                    // only one month data from this one year, need to check day then
                    const soleMonth = dataFromThisYear.indice[0];
                    const dataFromThisMonth = dataFromThisYear[soleMonth];
                    defaultMonth = soleMonth;
                    defaultGranularity = 'month';

                    if (dataFromThisMonth.indice === 1) {
                        // only one day has data
                        defaultDay = dataFromThisMonth.indice[0];
                    }
                }
            }
        }
        this.setState({
            datesObject: datesObject,
            century: defaultCentury,
            year: defaultYear,
            month: defaultMonth,
            day: defaultDay,
            hour: defaultHour,
            time: currentDate,
            granularity: defaultGranularity
        });
        const currentDate = this.props.currentDate;

        window.addEventListener('click', this.closePicker);
    },

    componentWillUnmount: function () {
        window.removeEventListener('click', this.closePicker);
    },

    closePicker() {
        this.setState({ isOpen: false });
    },

    renderCenturyGrid(datesObject) {
        const centuries = datesObject.indice;
        if (datesObject.dates && datesObject.dates.length >= 12) {
            return (
                <div className={Styles.grid}>
                    <div className={Styles.gridHeading}>Select a century</div>
                    {centuries.map(c => <button key={c} className={Styles.centuryBtn} onClick={() => this.setState({ century: c })}>{c}00</button>)}
                </div>
            );
        } else {
            return this.renderList(datesObject.dates);
        }
    },

    renderYearGrid(datesObject) {
        if (datesObject.dates && datesObject.dates.length > 12) {
            const years = datesObject.indice;
            const monthOfYear = Array.apply(null, { length: 12 }).map(Number.call, Number);
            return (
                <div className={Styles.grid}>
                    <div className={Styles.gridHeading}>Select a year</div>
                    <div className={Styles.gridBody}>{years.map(y => <div className={Styles.gridRow} key={y} onClick={() => this.setState({ year: y, month: null, day: null, time: null })}>
                        <span className={Styles.gridLabel}>{y}</span>
                        <span className={Styles.gridRowInner12}>{monthOfYear.map(m => <span className={datesObject[y][m] ? Styles.activeGrid : ''} key={m} ></span>)}</span></div>)}
                    </div>
                </div>
            );
        } else {
            return this.renderList(datesObject.dates);
        }
    },

    renderMonthGrid(datesObject) {
        const year = this.state.year;
        if (datesObject[year].dates && datesObject[year].dates.length > 12) {
            return (
                <div className={Styles.grid}>
                    <div className={Styles.gridHeading}>
                        <button className={Styles.backbtn} onClick={() => { this.setState({ year: null, month: null, day: null, time: null }); }}>{this.state.year}</button>
                    </div>
                    <div className={Styles.gridBody}>{monthNames.map((m, i) => <div className={classNames(Styles.gridRow, { [Styles.inactiveGridRow]: !defined(datesObject[year][i]) })} key={m} onClick={() => defined(datesObject[year][i]) && this.setState({ month: i, day: null, time: null })}>
                        <span className={Styles.gridLabel}>{m}</span>
                        <span className={Styles.gridRowInner31}>{daysInMonth(i + 1, year).map(d => <span className={defined(datesObject[year][i]) && defined(datesObject[year][i][d + 1]) ? Styles.activeGrid : ''} key={d} ></span>)}</span></div>)}
                    </div>
                </div>
            );
        } else {
            return this.renderList(datesObject[year].dates);
        }

    },

    renderDayView(datesObject) {
<<<<<<< HEAD
      if (datesObject[this.state.year][this.state.month].dates && datesObject[this.state.year][this.state.month].dates.length > 12) {
=======
      if(datesObject[this.state.year][this.state.month].dates.length > 31) {
>>>>>>> 74cd4d05
        // Create one date object per day, using an arbitrary time. This does it via Object.keys and moment().
        const days = datesObject[this.state.year][this.state.month].indice;
        const daysToDisplay = days.map(d => moment().date(d).month(this.state.month).year(this.state.year));
        const selected = defined(this.state.day) ? moment().date(this.state.day).month(this.state.month).year(this.state.year) : null;
        // Aside: You might think this implementation is clearer - use the first date available on each day.
        // However it fails because react-datepicker actually requires a moment() object for selected, not a Date object.
        // const monthObject = this.props.datesObject[this.state.year][this.state.month];
        // const daysToDisplay = Object.keys(monthObject).map(dayNumber => monthObject[dayNumber][0]);
        // const selected = defined(this.state.day) ? this.props.datesObject[this.state.year][this.state.month][this.state.day][0] : null;
        return (
            <div className={Styles.dayPicker}>
                <div>
                    <button className={Styles.backbtn} onClick={() => { this.setState({ year: null, month: null, day: null, time: null }); }}>{this.state.year}</button>
                    <button className={Styles.backbtn} onClick={() => { this.setState({ month: null, day: null, time: null }); }}>{monthNames[this.state.month]}</button>
                </div>
                <DatePicker
                    inline
                    onChange={()=>this.setState({ day: selected+1})}
                    includeDates={daysToDisplay}
                    selected={selected}
                />
            </div>
        );
      } else {
        return this.renderList(datesObject[this.state.year][this.state.month].dates);
      }
    },

    renderList(items) {
        if (defined(items)) {
            return (
                <div className={Styles.grid}>
                    <div className={Styles.gridHeading}>Select a time</div>
                    <div className={Styles.gridBody}>{items.map(item => <button key={formatDateTime(item)} className={Styles.dateBtn} onClick={() => { this.setState({ time: item, isOpen: false}); this.props.onChange(item); }}>{formatDateTime(item)}</button>)}</div>
                </div>
            );
        }
    },

    renderHourView(datesObject) {
        const timeOptions = datesObject[this.state.year][this.state.month][this.state.day].dates.map((m) => ({
            value: m,
            label: formatDateTime(m)
        }));

<<<<<<< HEAD
        if (timeOptions.length > 50) {
=======
        if(timeOptions.length > 24){
>>>>>>> 74cd4d05
          return (
              <div className={Styles.grid}>
                  <div className={Styles.gridHeading}>{`Select a hour on ${this.state.year} ${monthNames[this.state.month + 1]} ${this.state.day}`} </div>
                  <div className={Styles.gridBody}>{datesObject[this.state.year][this.state.month][this.state.day].indice.map(item => <button key={item} className={Styles.dateBtn} onClick={() => { this.setState({hour: item})}}>{item} : 00</button>)}</div>
              </div>
          );
        } else {
          return this.renderList(datesObject[this.state.year][this.state.month][this.state.day].dates);
        }

    },

    renderMinutesView(datesObject){
        const options = datesObject[this.state.year][this.state.month][this.state.day][this.state.hour];
        return this.renderList(options);
    },

    goBack() {
        if (defined(this.state.time)) {
          if (!defined(this.state.month)) {
            this.setState({
                year: null,
            });
          }

          this.setState({
              time: null,
              day: null,
              hour: null,
          });

        } else if (defined(this.state.day)) {
            this.setState({
                month: null,
                time: null,
                day: null
            });
        } else if (defined(this.state.month)) {
            this.setState({
                month: null,
                time: null,
                day: null
            });
        } else if (defined(this.state.year)) {
            this.setState({
                year: null,
                month: null,
                time: null,
                day: null
            });
        } else if (defined(this.state.century)) {
            this.setState({
                century: null,
                year: null,
                month: null,
                time: null,
                day: null
            });
        }
    },

    toggleDatePicker() {
        if (!this.state.isOpen) {
            // When the date picker is opened, we should update the old state with the new currentDate, but to the same granularity.
            // The current date must be one of the available item.dates, or null/undefined.
            const currentDate = this.props.currentDate;
            if (defined(currentDate)) {
                const newState = {
                    day: defined(this.state.day) ? currentDate.getUTCDate() : null,
                    month: defined(this.state.month) ? currentDate.getUTCMonth() : null,
                    year: defined(this.state.year) ? currentDate.getUTCFullYear() : null,
                    century: defined(this.state.century) ? Math.floor(currentDate.getUTCFullYear() / 100) : null,
                    time: defined(this.state.time) ? currentDate : null
                };
                this.setState(newState);
            }
        }
        this.setState({
            isOpen: !this.state.isOpen
        });
    },

    render() {
        if (this.props.dates) {
            const datesObject = this.state.datesObject;
            return (

                <div className={Styles.timelineDatePicker} onClick={(event) => { event.stopPropagation(); }}>
                    <button className={Styles.togglebutton} onClick={() => { this.toggleDatePicker(); }}><Icon glyph={Icon.GLYPHS.calendar} /></button>
                    {this.state.isOpen && <div className={classNames(Styles.datePicker, { [Styles.openBelow]: this.props.openDirection === 'down' })}>
                        <button className={Styles.backbutton} disabled={!this.state[this.state.granularity]} type='button' onClick={() => this.goBack()}><Icon glyph={Icon.GLYPHS.left} /></button>
                        {!defined(this.state.century) && this.renderCenturyGrid(datesObject)}
                        {defined(this.state.century) && !defined(this.state.year) && this.renderYearGrid(datesObject[this.state.century])}
                        {defined(this.state.year) && !defined(this.state.month) && this.renderMonthGrid(datesObject[this.state.century])}
                        {(defined(this.state.year) && defined(this.state.month) && !defined(this.state.day)) && this.renderDayView(datesObject[this.state.century])}
                        {(defined(this.state.year) && defined(this.state.month) && defined(this.state.day) && !defined(this.state.hour)) && this.renderHourView(datesObject[this.state.century])}
                        {(defined(this.state.year) && defined(this.state.month) && defined(this.state.day) && defined(this.state.hour)) && this.renderMinutesView(datesObject[this.state.century])}
                    </div>}
                </div>
            );
        } else {
            return null;
        }
    }
});

function getOneYear(year, dates) {
    // All data from a given year.
    return dates.filter(d => d.getFullYear() === year);
}

function getOneMonth(yearData, monthIndex) {
    // All data from certain month of that year.
    return yearData.filter(y => y.getMonth() === monthIndex);
}

function getOneDay(monthData, dayIndex) {
    return monthData.filter(m => m.getDate() === dayIndex);
}

function getMonthForYear(yearData) {
    // get available months for a given year
    return uniq(yearData.map(d => d.getMonth()));
}

function getDaysForMonth(monthData) {
    // Get all available days given a month in a year.
    // Start from 1, so we need to change to 0 based.
    return uniq(monthData.map(m => m.getDate()));
}

function getOneHour(dayData, hourIndex){
  // All data from certain month of that year.
  return dayData.filter(y => y.getHours() === hourIndex);
}

function getHoursForDay(dayData){
  return uniq(dayData.map(m => m.getHours()));
}

function getOneCentury(century, dates) {
    return dates.filter(d => Math.floor(d.getFullYear() / 100) === century);
}

/**
 * Process an array of dates into layered objects of years, months and days.
 * @param  {Date[]} An array of dates.
 * @return {Object} Returns an object whose keys are years, whose values are objects whose keys are months (0=Jan),
 *   whose values are objects whose keys are days, whose values are arrays of all the datetimes on that day.
 */
function objectifyDates(dates) {
    const years = uniq(dates.map(date => date.getUTCFullYear()));
    const centuries = uniq(years.map(year => Math.floor(year / 100)));
    const result = centuries.reduce((accumulator, currentValue) => combine(accumulator, objectifyCenturyData(currentValue, dates, years)), {});
    result.dates = dates;
    result.indice = centuries;
    return result;
}

function objectifyCenturyData(century, dates, years) {
    // century is a number like 18, 19 or 20.
    const yearsInThisCentury = years.filter(year => Math.floor(year / 100) === century);
    const centuryData = getOneCentury(century, dates);
    const centuryDates = { [century]: yearsInThisCentury.reduce((accumulator, currentValue) => combine(accumulator, objectifyYearData(currentValue, dates, years)), {}) };
    centuryDates[century].dates = centuryData;
    centuryDates[century].indice = yearsInThisCentury;
    return centuryDates;
}



function objectifyYearData(year, dates) {
    const yearData = getOneYear(year, dates);
    const monthInYear = {};
    getMonthForYear(yearData).forEach(monthIndex => {
        const monthData = getOneMonth(yearData, monthIndex);
        const daysInMonth = {};

        getDaysForMonth(monthData).forEach(dayIndex => {
            daysInMonth.dates = monthData;
            daysInMonth.indice = getDaysForMonth(monthData);
            const hoursInDay ={};
            const dayData = getOneDay(monthData, dayIndex);
            getHoursForDay(dayData).forEach(hourIndex =>{
              hoursInDay[hourIndex] = getOneHour(dayData, hourIndex);
              hoursInDay.dates = dayData;
              hoursInDay.indice = getHoursForDay(dayData);
            });

            daysInMonth[dayIndex] = hoursInDay;
        });
        monthInYear[monthIndex] = daysInMonth;
        monthInYear.indice = getMonthForYear(yearData);
        monthInYear.dates = yearData;
    });

    return { [year]: monthInYear };
}

module.exports = DateTimePicker;<|MERGE_RESOLUTION|>--- conflicted
+++ resolved
@@ -155,11 +155,7 @@
     },
 
     renderDayView(datesObject) {
-<<<<<<< HEAD
-      if (datesObject[this.state.year][this.state.month].dates && datesObject[this.state.year][this.state.month].dates.length > 12) {
-=======
-      if(datesObject[this.state.year][this.state.month].dates.length > 31) {
->>>>>>> 74cd4d05
+      if (datesObject[this.state.year][this.state.month].dates && datesObject[this.state.year][this.state.month].dates.length > 31) {
         // Create one date object per day, using an arbitrary time. This does it via Object.keys and moment().
         const days = datesObject[this.state.year][this.state.month].indice;
         const daysToDisplay = days.map(d => moment().date(d).month(this.state.month).year(this.state.year));
@@ -205,11 +201,7 @@
             label: formatDateTime(m)
         }));
 
-<<<<<<< HEAD
-        if (timeOptions.length > 50) {
-=======
-        if(timeOptions.length > 24){
->>>>>>> 74cd4d05
+        if (timeOptions.length > 24) {
           return (
               <div className={Styles.grid}>
                   <div className={Styles.gridHeading}>{`Select a hour on ${this.state.year} ${monthNames[this.state.month + 1]} ${this.state.day}`} </div>
