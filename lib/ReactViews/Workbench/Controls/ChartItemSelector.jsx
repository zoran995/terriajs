--- conflicted
+++ resolved
@@ -1,14 +1,10 @@
-<<<<<<< HEAD
-=======
-import Icon from "../../../Styled/Icon";
->>>>>>> d03e6922
 import { runInAction } from "mobx";
 import { observer } from "mobx-react";
 import PropTypes from "prop-types";
 import React from "react";
 import ChartView from "../../../Charts/ChartView";
 import ChartableMixin, { axesMatch } from "../../../ModelMixins/ChartableMixin";
-import Icon from "../../Icon";
+import Icon from "../../../Styled/Icon";
 import Styles from "./chart-item-selector.scss";
 
 export const ChartItem = observer(({ item, chartItem }) => {
