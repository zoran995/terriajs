--- conflicted
+++ resolved
@@ -123,13 +123,6 @@
                 <div className={Styles.datetimeSelectorInner}>
                   <div className={Styles.datetimeAndPicker}>
                       <button className={Styles.datetimePrevious} disabled={!item.isPreviousTimeAvaliable()} onClick={this.onPreviousButtonClicked} title='Previous time'><Icon glyph={Icon.GLYPHS.previous}/></button>
-<<<<<<< HEAD
-                      <span className={Styles.currentDate}>{defined(discreteTime) ? discreteTime : "Currently out of range."}</span>
-                      <button className={Styles.datetimeNext} disabled={!item.isNextTimeAvaliable()} onClick={this.onNextButtonClicked} title='Next time'><Icon glyph={Icon.GLYPHS.next}/></button>
-                  </div>
-                  <div className={Styles.picker} title='Select a time'>
-                      <DateTimePicker currentDate={item.clampedDiscreteTime} dates={item.availableDates} onChange={this.changeDateTime} openDirection='down' dateFormat={format} />
-=======
                       <button className={Styles.currentDate} onClick={this.toggleOpen} title="Select a time">{defined(discreteTime) ? formatDateTime(discreteTime) : "Currently out of range."}</button>
                       <button className={Styles.datetimeNext} disabled={!item.isNextTimeAvaliable()} onClick={this.onNextButtonClicked} title='Next time'><Icon glyph={Icon.GLYPHS.next}/></button>
                   </div>
@@ -142,8 +135,8 @@
                         isOpen={this.state.isOpen}
                         showCalendarButton={false}
                         onOpen={this.onOpen}
-                        onClose={this.onClose} />
->>>>>>> 653c993b
+                        onClose={this.onClose}
+                        dateFormat={format} />
                   </div>
                   <button className={classNames(Styles.timelineButton, {[Styles.timelineActive]: !item.useOwnClock})} type='button' onClick={this.onTimelineButtonClicked} title='Use timeline'>
                       <Icon glyph={Icon.GLYPHS.timeline}/>
