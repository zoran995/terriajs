--- conflicted
+++ resolved
@@ -1,22 +1,12 @@
 "use strict";
 
-<<<<<<< HEAD
-import classNames from 'classnames';
-import ObserveModelMixin from '../../ObserveModelMixin';
-import React from 'react';
-import createReactClass from 'create-react-class';
-import PropTypes from 'prop-types';
-import Icon from "../../Icon";
-import Styles from './display-as-percent.scss';
-=======
 import classNames from "classnames";
 import ObserveModelMixin from "../../ObserveModelMixin";
 import React from "react";
 import createReactClass from "create-react-class";
 import PropTypes from "prop-types";
-import Icon from "../../Icon.jsx";
+import Icon from "../../Icon";
 import Styles from "./display-as-percent.scss";
->>>>>>> 1b40857d
 
 const DisplayAsPercentSection = createReactClass({
   displayName: "DisplayAsPercentSection",
