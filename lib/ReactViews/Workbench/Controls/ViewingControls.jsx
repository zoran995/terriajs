--- conflicted
+++ resolved
@@ -187,11 +187,6 @@
     },
 
     openDiffTool() {
-<<<<<<< HEAD
-      this.props.viewState.openTool("diffTool", {
-        sourceItem: this.props.item
-      });
-=======
       this.props.viewState.openTool(
         "Difference",
         import("../../Tools/DiffTool/DiffTool"),
@@ -199,7 +194,6 @@
           sourceItem: this.props.item
         }
       );
->>>>>>> 800e7261
     },
 
     previewItem() {
