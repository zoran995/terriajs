--- conflicted
+++ resolved
@@ -5,13 +5,6 @@
   'btnToggle': string;
   'collapsible-header': string;
   'collapsibleHeader': string;
-<<<<<<< HEAD
-  'colorPrimary': string;
-  'colorSplitter': string;
-  'dark': string;
-  'darkWithOverlay': string;
-=======
->>>>>>> a77d88c5
   'now-viewing-item__short-report': string;
   'nowViewingItemShortReport': string;
   'short-report': string;
