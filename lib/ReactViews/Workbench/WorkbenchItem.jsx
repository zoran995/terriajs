--- conflicted
+++ resolved
@@ -178,10 +178,6 @@
               </If>
               <ChartItemSelector item={workbenchItem} />
               <FilterSection item={workbenchItem} />
-<<<<<<< HEAD
-              <ShadowSection item={workbenchItem} />
-=======
->>>>>>> c31e23fa
               <DateTimeSelectorSection item={workbenchItem} />
               <SatelliteImageryTimeFilterSection item={workbenchItem} />
               <DimensionSelectorSection item={workbenchItem} />
