"use strict";

import classNames from "classnames";
import createReactClass from "create-react-class";
import { runInAction } from "mobx";
import { observer } from "mobx-react";
import PropTypes from "prop-types";
import React from "react";
import { sortable } from "react-anything-sortable";
import { withTranslation } from "react-i18next";
import defined from "terriajs-cesium/Source/Core/defined";
import getPath from "../../Core/getPath";
<<<<<<< HEAD
import AsyncChartableMixin from "../../ModelMixins/AsyncChartableMixin";
import AsyncMappableMixin from "../../ModelMixins/AsyncMappableMixin";
=======
>>>>>>> 21e1eb61
import CatalogMemberMixin from "../../ModelMixins/CatalogMemberMixin";
import CommonStrata from "../../Models/CommonStrata";
import Box from "../../Styled/Box";
import Icon from "../Icon";
import Loader from "../Loader";
import PrivateIndicator from "../PrivateIndicator/PrivateIndicator";
import ChartItemSelector from "./Controls/ChartItemSelector";
import ColorScaleRangeSection from "./Controls/ColorScaleRangeSection";
import ConceptViewer from "./Controls/ConceptViewer";
import DateTimeSelectorSection from "./Controls/DateTimeSelectorSection";
import DimensionSelectorSection from "./Controls/DimensionSelectorSection";
import DisplayAsPercentSection from "./Controls/DisplayAsPercentSection";
import FilterSection from "./Controls/FilterSection";
import LeftRightSection from "./Controls/LeftRightSection";
import Legend from "./Controls/Legend";
import OpacitySection from "./Controls/OpacitySection";
import SatelliteImageryTimeFilterSection from "./Controls/SatelliteImageryTimeFilterSection";
import ShortReport from "./Controls/ShortReport";
import TimerSection from "./Controls/TimerSection";
import ViewingControls from "./Controls/ViewingControls";
import Styles from "./workbench-item.scss";

export const WorkbenchItemRaw = observer(
  createReactClass({
    displayName: "WorkbenchItem",

    propTypes: {
      style: PropTypes.object,
      className: PropTypes.string,
      onMouseDown: PropTypes.func.isRequired,
      onTouchStart: PropTypes.func.isRequired,
      item: PropTypes.object.isRequired,
      viewState: PropTypes.object.isRequired,
      setWrapperState: PropTypes.func,
      t: PropTypes.func.isRequired
    },

    toggleDisplay() {
      runInAction(() => {
        this.props.item.setTrait(
          CommonStrata.user,
          "isOpenInWorkbench",
          !this.props.item.isOpenInWorkbench
        );
      });
    },

    openModal() {
      this.props.setWrapperState({
        modalWindowIsOpen: true,
        activeTab: 1,
        previewed: this.props.item
      });
    },

    toggleVisibility() {
      runInAction(() => {
        this.props.item.setTrait(
          CommonStrata.user,
          "show",
          !this.props.item.show
        );
      });
    },

    render() {
      const workbenchItem = this.props.item;
      const { t } = this.props;
      return (
        <li
          style={this.props.style}
          className={classNames(this.props.className, Styles.workbenchItem, {
            [Styles.isOpen]: workbenchItem.isOpenInWorkbench
          })}
          css={`
            color: ${p => p.theme.textLight};
            background: ${p => p.theme.darkWithOverlay};
          `}
        >
          <Box fullWidth justifySpaceBetween padded>
            <Box>
              <If condition={true || workbenchItem.supportsToggleShown}>
                <Box
                  leftSelf
                  className={Styles.visibilityColumn}
                  css={`
                    padding: 3px 5px;
                  `}
                >
                  <button
                    type="button"
                    onClick={this.toggleVisibility}
                    title={t("workbench.toggleVisibility")}
                    className={Styles.btnVisibility}
                  >
                    {workbenchItem.show ? (
                      <Icon glyph={Icon.GLYPHS.checkboxOn} />
                    ) : (
                      <Icon glyph={Icon.GLYPHS.checkboxOff} />
                    )}
                  </button>
                </Box>
              </If>
            </Box>
            <Box className={Styles.nameColumn}>
              <Box fullWidth paddedHorizontally>
                <div
                  onMouseDown={this.props.onMouseDown}
                  onTouchStart={this.props.onTouchStart}
                  className={Styles.draggable}
                  title={getPath(workbenchItem, " → ")}
                >
                  <If condition={!workbenchItem.isMappable}>
                    <span className={Styles.iconLineChart}>
                      <Icon glyph={Icon.GLYPHS.lineChart} />
                    </span>
                  </If>
                  {workbenchItem.name}
                </div>
              </Box>
            </Box>
            <Box>
              <Box className={Styles.toggleColumn} alignItemsFlexStart>
                <button
                  type="button"
                  className={Styles.btnToggle}
                  onClick={this.toggleDisplay}
                  css={`
                    display: flex;
                    min-height: 24px;
                    align-items: center;
                    padding: 5px;
                  `}
                >
                  {workbenchItem.isPrivate && (
                    <Box paddedHorizontally>
                      <PrivateIndicator inWorkbench />
                    </Box>
                  )}
                  {workbenchItem.isOpenInWorkbench ? (
                    <Icon glyph={Icon.GLYPHS.opened} />
                  ) : (
                    <Icon glyph={Icon.GLYPHS.closed} />
                  )}
                </button>
              </Box>
              <div className={Styles.headerClearfix} />
            </Box>
          </Box>

          <If condition={workbenchItem.isOpenInWorkbench}>
            <div className={Styles.inner}>
              <ViewingControls
                item={workbenchItem}
                viewState={this.props.viewState}
              />
              <OpacitySection item={workbenchItem} />
              <LeftRightSection item={workbenchItem} />
              <TimerSection item={workbenchItem} />
              <If
                condition={
                  defined(workbenchItem.concepts) &&
                  workbenchItem.concepts.length > 0 &&
                  workbenchItem.displayChoicesBeforeLegend
                }
              >
                <ConceptViewer item={workbenchItem} />
              </If>
              <ChartItemSelector item={workbenchItem} />
              <FilterSection item={workbenchItem} />
              <DateTimeSelectorSection item={workbenchItem} />
              <SatelliteImageryTimeFilterSection item={workbenchItem} />
              <DimensionSelectorSection item={workbenchItem} />
              <ColorScaleRangeSection
                item={workbenchItem}
                minValue={workbenchItem.colorScaleMinimum}
                maxValue={workbenchItem.colorScaleMaximum}
              />
              <DisplayAsPercentSection item={workbenchItem} />
              <If
                condition={
                  workbenchItem.shortReport ||
                  (workbenchItem.shortReportSections &&
                    workbenchItem.shortReportSections.length)
                }
              >
                <ShortReport item={workbenchItem} />
              </If>
              <Legend item={workbenchItem} />
              <If
                condition={
                  defined(workbenchItem.concepts) &&
                  workbenchItem.concepts.length > 0 &&
                  !workbenchItem.displayChoicesBeforeLegend
                }
              >
                <ConceptViewer item={workbenchItem} />
              </If>
              {CatalogMemberMixin.isMixedInto(this.props.item) &&
              this.props.item.isLoading ? (
<<<<<<< HEAD
                // These are disabled until AsyncLoader.isLoading is fixed https://github.com/TerriaJS/terriajs/issues/5233
                //   || (AsyncMappableMixin.isMixedInto(this.props.item) &&
                //   this.props.item.isLoadingMapItems) ||
                // (AsyncChartableMixin.isMixedInto(this.props.item) &&
                //   this.props.item.isLoadingChartItems)
=======
>>>>>>> 21e1eb61
                <Box paddedVertically>
                  <Loader light />
                </Box>
              ) : null}
            </div>
          </If>
        </li>
      );
    }
  })
);

export default sortable(withTranslation()(WorkbenchItemRaw));<|MERGE_RESOLUTION|>--- conflicted
+++ resolved
@@ -10,11 +10,6 @@
 import { withTranslation } from "react-i18next";
 import defined from "terriajs-cesium/Source/Core/defined";
 import getPath from "../../Core/getPath";
-<<<<<<< HEAD
-import AsyncChartableMixin from "../../ModelMixins/AsyncChartableMixin";
-import AsyncMappableMixin from "../../ModelMixins/AsyncMappableMixin";
-=======
->>>>>>> 21e1eb61
 import CatalogMemberMixin from "../../ModelMixins/CatalogMemberMixin";
 import CommonStrata from "../../Models/CommonStrata";
 import Box from "../../Styled/Box";
@@ -215,14 +210,6 @@
               </If>
               {CatalogMemberMixin.isMixedInto(this.props.item) &&
               this.props.item.isLoading ? (
-<<<<<<< HEAD
-                // These are disabled until AsyncLoader.isLoading is fixed https://github.com/TerriaJS/terriajs/issues/5233
-                //   || (AsyncMappableMixin.isMixedInto(this.props.item) &&
-                //   this.props.item.isLoadingMapItems) ||
-                // (AsyncChartableMixin.isMixedInto(this.props.item) &&
-                //   this.props.item.isLoadingChartItems)
-=======
->>>>>>> 21e1eb61
                 <Box paddedVertically>
                   <Loader light />
                 </Box>
