@import "~terriajs-variables";
@import "../../Sass/common/mixins";

$workbench-margin: $padding-small;

.workbench-item {
  background: $dark-with-overlay;
  color: $text-light;
  font-family: $font-pop;
  margin: $workbench-margin 0;
  border: 1px solid $overlay;

  &.workbench-item:global(.ui-sortable-item) {
    cursor: auto;
    float: none;
  }

  .is-open {
    @media (min-width: $sm) {
      .btn--toggle {
        padding-left: 8px;
      }
    }
  }
}

.inner {
  composes: clearfix from "../../Sass/common/_base.scss";
  padding: $padding;
  border-top: 1px solid $border-color;
  img {
    max-width: 100%;
    height: auto;
  }
}

.header {
  composes: list-reset from "../../Sass/common/_base.scss";
  width: 100%;
}

.header-clearfix {
  composes: clearfix from "../../Sass/common/_base.scss";
}

.visibilityColumn {
  composes: col from "../../Sass/common/_base.scss";
  composes: col-1 from "../../Sass/common/_base.scss";
  padding: 8px 10px;
  //remove additional space below inline element
  button {
    display: block;
  }
  svg {
    height: 14px;
    width: 14px;
    fill: #fff;
  }
}

.btn-visibility {
  composes: btn from "../../Sass/common/_buttons.scss";
}

.nameColumn {
<<<<<<< HEAD
  composes: col from  '../../Sass/common/_base.scss';
  composes: col-9 from  '../../Sass/common/_base.scss';
=======
  composes: col from "../../Sass/common/_base.scss";
  composes: col-10 from "../../Sass/common/_base.scss";
>>>>>>> 1b40857d
  padding: 5px;
  text-align: left;
}

.toggleColumn {
  composes: col from "../../Sass/common/_base.scss";
  composes: col-1 from "../../Sass/common/_base.scss";
  padding: 5px;
  //remove additional space below inline element
  svg {
    height: 18px;
    width: 18px;
    fill: #fff;
  }
}

.btn-toggle {
  composes: btn from "../../Sass/common/_buttons.scss";
  display: block;
}

.iconLineChart {
  float: left;
  font-size: 140%;
  margin-right: 5px;
  svg {
    height: 18px;
    width: 18px;
    fill: #ccc;
    display: inline-block;
    vertical-align: top;
  }
}

.draggable {
  font-size: $font-size-mid-small;
  cursor: move;
}

.timerColumn {
  composes: col from  '../../Sass/common/_base.scss';
  composes: col-1 from  '../../Sass/common/_base.scss';

  width: fit-content;
  padding: 5px;
}<|MERGE_RESOLUTION|>--- conflicted
+++ resolved
@@ -63,13 +63,8 @@
 }
 
 .nameColumn {
-<<<<<<< HEAD
-  composes: col from  '../../Sass/common/_base.scss';
-  composes: col-9 from  '../../Sass/common/_base.scss';
-=======
   composes: col from "../../Sass/common/_base.scss";
-  composes: col-10 from "../../Sass/common/_base.scss";
->>>>>>> 1b40857d
+  composes: col-9 from "../../Sass/common/_base.scss";
   padding: 5px;
   text-align: left;
 }
@@ -110,8 +105,8 @@
 }
 
 .timerColumn {
-  composes: col from  '../../Sass/common/_base.scss';
-  composes: col-1 from  '../../Sass/common/_base.scss';
+  composes: col from "../../Sass/common/_base.scss";
+  composes: col-1 from "../../Sass/common/_base.scss";
 
   width: fit-content;
   padding: 5px;
