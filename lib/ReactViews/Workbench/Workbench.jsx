--- conflicted
+++ resolved
@@ -3,13 +3,9 @@
 import React from "react";
 import createReactClass from "create-react-class";
 import PropTypes from "prop-types";
-<<<<<<< HEAD
+import { withTranslation } from "react-i18next";
 import WorkbenchList from "./WorkbenchList";
 import { observer } from "mobx-react";
-=======
-import WorkbenchList from "./WorkbenchList.jsx";
-import { withTranslation } from "react-i18next";
->>>>>>> 818a9f58
 
 import Styles from "./workbench.scss";
 
@@ -17,29 +13,22 @@
   createReactClass({
     displayName: "Workbench",
 
-<<<<<<< HEAD
     propTypes: {
       terria: PropTypes.object.isRequired,
-      viewState: PropTypes.object.isRequired
+      viewState: PropTypes.object.isRequired,
+      t: PropTypes.func.isRequired
     },
-=======
-  propTypes: {
-    terria: PropTypes.object.isRequired,
-    viewState: PropTypes.object.isRequired,
-    t: PropTypes.func.isRequired
-  },
->>>>>>> 818a9f58
 
     removeAll() {
       this.props.terria.workbench.removeAll();
     },
 
-<<<<<<< HEAD
     render() {
+      const { t } = this.props;
       return (
         <div className={Styles.workbench}>
           <BadgeBar
-            label="Data Sets"
+            label={t("workbench.label")}
             badge={this.props.terria.workbench.items.length}
           >
             <button
@@ -47,7 +36,7 @@
               onClick={this.removeAll}
               className={Styles.removeButton}
             >
-              Remove All <Icon glyph={Icon.GLYPHS.remove} />
+              {t("workbench.removeAll")} <Icon glyph={Icon.GLYPHS.remove} />
             </button>
           </BadgeBar>
           <WorkbenchList
@@ -59,31 +48,5 @@
     }
   })
 );
-=======
-  render() {
-    const { t } = this.props;
-    return (
-      <div className={Styles.workbench}>
-        <BadgeBar
-          label={t("workbench.label")}
-          badge={this.props.terria.nowViewing.items.length}
-        >
-          <button
-            type="button"
-            onClick={this.removeAll}
-            className={Styles.removeButton}
-          >
-            {t("workbench.removeAll")} <Icon glyph={Icon.GLYPHS.remove} />
-          </button>
-        </BadgeBar>
-        <WorkbenchList
-          viewState={this.props.viewState}
-          terria={this.props.terria}
-        />
-      </div>
-    );
-  }
-});
->>>>>>> 818a9f58
 
 export default withTranslation()(Workbench);