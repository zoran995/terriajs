'use strict';

import DataCatalogMember from './DataCatalogMember.jsx';
import DataPreview from './DataPreview.jsx';
import ObserveModelMixin from './ObserveModelMixin';
import React from 'react';
import SearchHeader from './Search/SearchHeader.jsx';
import SearchBox from './Search/SearchBox.jsx';
import CatalogItemNameSearchProviderViewModel from '../ViewModels/CatalogItemNameSearchProviderViewModel.js';
import defined from 'terriajs-cesium/Source/Core/defined';
import Loader from './Loader.jsx';
import knockout from 'terriajs-cesium/Source/ThirdParty/knockout';

// The DataCatalog Tab
const DataCatalogTab = React.createClass({
    mixins: [ObserveModelMixin],

    propTypes: {
        terria: React.PropTypes.object,
        viewState: React.PropTypes.object
    },

<<<<<<< HEAD
    componentWillMount() {
        this.searchProvider = new CatalogItemNameSearchProviderViewModel({terria: this.props.terria});

        knockout.getObservable(this.props.viewState, 'catalogSearch').subscribe(function(newText) {
            this.searchProvider.search(newText);
            this.refs.searchBox.setText(newText);
        }, this);
    },

    onSearchTextChanged(newText) {
        this.props.viewState.catalogSearch = newText;
=======
    renderDataCatalog(dataCatalog) {
        return (
            <ul className = 'data-catalog hide-on-search'>
                {dataCatalog.map((group, i) => {
                    return (<DataCatalogGroup group={group}
                                              key={i}
                                              previewedCatalogItem={this.props.previewedCatalogItem}
                                              onPreviewedCatalogItemChanged={this.props.onPreviewedCatalogItemChanged}
                            />);
                }, this)}
            </ul>);
>>>>>>> d67cb71f
    },

    render() {
        const terria = this.props.terria;
        return (
<<<<<<< HEAD
            <div className="panel-content clearfix">
                <div className="search-data col col-6">
                    <SearchBox initialText={this.props.viewState.catalogSearch}
                               onSearchTextChanged={this.onSearchTextChanged}
                               ref="searchBox"/>
                    {this.renderDataCatalog()}
                </div>
                <div className="data-preview preview col col-6 block">
                    <DataPreview terria={terria}
                                 previewedCatalogItem={this.props.viewState.previewedItem}
                    />
                </div>
=======
            <div className="panel-content">
              <div className="data-explorer">
                <SearchBox terria={terria}
                           mapSearch={false}
                           gazetterSearch={false}
                           searchText={this.props.searchText}
                           onSearchTextChanged={this.props.onSearchTextChanged}
                           previewedCatalogItem={this.props.previewedCatalogItem}
                           onPreviewedCatalogItemChanged={this.props.onPreviewedCatalogItemChanged}
                />
                {this.renderDataCatalog(dataCatalog)}
              </div>
              <div className="data-preview">
                <DataPreview terria={terria}
                             previewedCatalogItem={this.props.previewedCatalogItem}
                />
              </div>
>>>>>>> d67cb71f
            </div>);
    },

    renderDataCatalog() {
        const terria = this.props.terria;
        const isSearching = !!this.props.viewState.catalogSearch.length;
        const items = isSearching ?
            this.searchProvider.searchResults.map(result => result.catalogItem) :
            terria.catalog.group.items;

        return (
            <ul className='list-reset data-catalog'>
                <SearchHeader {...this.searchProvider} />
                {items
                    .filter(defined)
                    .map((item, i) => (
                        <DataCatalogMember viewState={this.props.viewState}
                                           member={item}
                                           manageIsOpenLocally={isSearching}
                                           key={item.uniqueId}/>
                    ))
                }
            </ul>);
    }
});

module.exports = DataCatalogTab;<|MERGE_RESOLUTION|>--- conflicted
+++ resolved
@@ -20,68 +20,34 @@
         viewState: React.PropTypes.object
     },
 
-<<<<<<< HEAD
     componentWillMount() {
         this.searchProvider = new CatalogItemNameSearchProviderViewModel({terria: this.props.terria});
 
         knockout.getObservable(this.props.viewState, 'catalogSearch').subscribe(function(newText) {
             this.searchProvider.search(newText);
-            this.refs.searchBox.setText(newText);
+            this.searchBox.setText(newText);
         }, this);
     },
 
     onSearchTextChanged(newText) {
         this.props.viewState.catalogSearch = newText;
-=======
-    renderDataCatalog(dataCatalog) {
-        return (
-            <ul className = 'data-catalog hide-on-search'>
-                {dataCatalog.map((group, i) => {
-                    return (<DataCatalogGroup group={group}
-                                              key={i}
-                                              previewedCatalogItem={this.props.previewedCatalogItem}
-                                              onPreviewedCatalogItemChanged={this.props.onPreviewedCatalogItemChanged}
-                            />);
-                }, this)}
-            </ul>);
->>>>>>> d67cb71f
     },
 
     render() {
         const terria = this.props.terria;
         return (
-<<<<<<< HEAD
-            <div className="panel-content clearfix">
-                <div className="search-data col col-6">
+            <div className="panel-content">
+                <div className="data-explorer">
                     <SearchBox initialText={this.props.viewState.catalogSearch}
                                onSearchTextChanged={this.onSearchTextChanged}
-                               ref="searchBox"/>
+                               ref={ref => this.searchBox = ref} />
                     {this.renderDataCatalog()}
                 </div>
-                <div className="data-preview preview col col-6 block">
+                <div className="data-preview">
                     <DataPreview terria={terria}
                                  previewedCatalogItem={this.props.viewState.previewedItem}
                     />
                 </div>
-=======
-            <div className="panel-content">
-              <div className="data-explorer">
-                <SearchBox terria={terria}
-                           mapSearch={false}
-                           gazetterSearch={false}
-                           searchText={this.props.searchText}
-                           onSearchTextChanged={this.props.onSearchTextChanged}
-                           previewedCatalogItem={this.props.previewedCatalogItem}
-                           onPreviewedCatalogItemChanged={this.props.onPreviewedCatalogItemChanged}
-                />
-                {this.renderDataCatalog(dataCatalog)}
-              </div>
-              <div className="data-preview">
-                <DataPreview terria={terria}
-                             previewedCatalogItem={this.props.previewedCatalogItem}
-                />
-              </div>
->>>>>>> d67cb71f
             </div>);
     },
 
@@ -93,7 +59,7 @@
             terria.catalog.group.items;
 
         return (
-            <ul className='list-reset data-catalog'>
+            <ul className='data-catalog hide-on-search'>
                 <SearchHeader {...this.searchProvider} />
                 {items
                     .filter(defined)
