--- conflicted
+++ resolved
@@ -13,7 +13,7 @@
 import CesiumMath from "terriajs-cesium/Source/Core/Math";
 import Ellipsoid from "terriajs-cesium/Source/Core/Ellipsoid";
 import UserDrawing from "../../Models/UserDrawing";
-<<<<<<< HEAD
+import { withTranslation } from "react-i18next";
 import { observer } from "mobx-react";
 import { runInAction } from "mobx";
 
@@ -24,7 +24,8 @@
     propTypes: {
       previewed: PropTypes.object,
       parameter: PropTypes.object,
-      viewState: PropTypes.object
+      viewState: PropTypes.object,
+      t: PropTypes.func.isRequired
     },
 
     setValueFromText(e) {
@@ -40,6 +41,7 @@
     },
 
     render() {
+      const { t } = this.props;
       return (
         <div>
           <input
@@ -55,63 +57,13 @@
             onClick={this.selectPolygonOnMap}
             className={Styles.btnSelector}
           >
-            Click to draw polygon
+            {t("analytics.clickToDrawPolygon")}
           </button>
         </div>
       );
     }
   })
 );
-=======
-import { withTranslation } from "react-i18next";
-
-const PolygonParameterEditor = createReactClass({
-  displayName: "PolygonParameterEditor",
-  mixins: [ObserveModelMixin],
-
-  propTypes: {
-    previewed: PropTypes.object,
-    parameter: PropTypes.object,
-    viewState: PropTypes.object,
-    t: PropTypes.func.isRequired
-  },
-
-  setValueFromText(e) {
-    PolygonParameterEditor.setValueFromText(e, this.props.parameter);
-  },
-
-  selectPolygonOnMap() {
-    PolygonParameterEditor.selectOnMap(
-      this.props.previewed.terria,
-      this.props.viewState,
-      this.props.parameter
-    );
-  },
-
-  render() {
-    const { t } = this.props;
-    return (
-      <div>
-        <input
-          className={Styles.field}
-          type="text"
-          onChange={this.setValueFromText}
-          value={PolygonParameterEditor.getDisplayValue(
-            this.props.parameter.value
-          )}
-        />
-        <button
-          type="button"
-          onClick={this.selectPolygonOnMap}
-          className={Styles.btnSelector}
-        >
-          {t("analytics.clickToDrawPolygon")}
-        </button>
-      </div>
-    );
-  }
-});
->>>>>>> 818a9f58
 
 /**
  * Triggered when user types value directly into field.
