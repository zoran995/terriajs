--- conflicted
+++ resolved
@@ -1,85 +1,7 @@
-<<<<<<< HEAD
-import React from 'react';
-import createReactClass from 'create-react-class';
-import PropTypes from 'prop-types';
-import Icon from '../Icon';
-import ObserveModelMixin from '../ObserveModelMixin';
-
-import Styles from './parameter-editors.scss';
-
-const BooleanParameterEditor = createReactClass({
-    displayName: 'BooleanParameterEditor',
-    mixins: [ObserveModelMixin],
-
-    propTypes: {
-        previewed: PropTypes.object,
-        parameter: PropTypes.object
-    },
-
-    onClick() {
-        this.props.parameter.value = !this.props.parameter.value;
-    },
-
-    renderCheckbox() {
-        const value = this.props.parameter.value !== undefined ? this.props.parameter.value : this.props.parameter.defaultValue;
-        const name = this.props.parameter.name;
-        const description = this.props.parameter.description;
-
-        return (
-            <div>
-                <button type='button'
-                        className={Styles.btnRadio}
-                        title={description}
-                        onClick={this.onClick}>
-                    {value && <Icon glyph={Icon.GLYPHS.checkboxOn}/>}
-                    {!value && <Icon glyph={Icon.GLYPHS.checkboxOff}/>}
-                    {name}
-                </button>
-            </div>
-        );
-    },
-
-    renderRadio(state) {
-        let name;
-        let description;
-        const value = this.props.parameter.value === state;
-        if (state === true) {
-            name = this.props.parameter.trueName || this.props.parameter.name;
-            description = this.props.parameter.trueDescription || this.props.parameter.description;
-        } else {
-            name = this.props.parameter.falseName || this.props.parameter.name;
-            description = this.props.parameter.falseDescription || this.props.parameter.description;
-        }
-        return (
-            <div>
-                <button type='button'
-                        className={Styles.btnRadio}
-                        title={description}
-                        onClick={this.onClick}>
-                    {value && <Icon glyph={Icon.GLYPHS.radioOn}/>}
-                    {!value && <Icon glyph={Icon.GLYPHS.radioOff}/>}
-                    {name}
-                </button>
-            </div>
-        );
-    },
-
-    render() {
-        return (
-            <div>
-                {!this.props.parameter.hasNamedStates && this.renderCheckbox()}
-                {this.props.parameter.hasNamedStates && <div>{this.renderRadio(true)}{this.renderRadio(false)}</div>}
-            </div>
-        );
-    }
-});
-
-module.exports = BooleanParameterEditor;
-=======
 import React from "react";
 import createReactClass from "create-react-class";
 import PropTypes from "prop-types";
-import Icon from "../Icon.jsx";
+import Icon from "../Icon";
 import ObserveModelMixin from "../ObserveModelMixin";
 
 import Styles from "./parameter-editors.scss";
@@ -167,5 +89,4 @@
   }
 });
 
-module.exports = BooleanParameterEditor;
->>>>>>> 1b40857d
+module.exports = BooleanParameterEditor;