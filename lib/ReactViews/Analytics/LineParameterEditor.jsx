import React from "react";

import createReactClass from "create-react-class";

import PropTypes from "prop-types";

import CesiumMath from "terriajs-cesium/Source/Core/Math";
import defined from "terriajs-cesium/Source/Core/defined";
import Ellipsoid from "terriajs-cesium/Source/Core/Ellipsoid";

import UserDrawing from "../../Models/UserDrawing";
import Styles from "./parameter-editors.scss";
import { withTranslation } from "react-i18next";
import CommonStrata from "../../Models/CommonStrata";
import { runInAction } from "mobx";

const LineParameterEditor = createReactClass({
  displayName: "LineParameterEditor",

  propTypes: {
    previewed: PropTypes.object,
    parameter: PropTypes.object,
    viewState: PropTypes.object,
    t: PropTypes.func.isRequired
  },

  getInitialState() {
    return {
      userDrawing: new UserDrawing({
        terria: this.props.previewed.terria,
        onPointClicked: this.onPointClicked,
        onCleanUp: this.onCleanUp,
        allowPolygon: false
      })
    };
  },

  onCleanUp() {
    this.props.viewState.openAddData();
  },

  setValueFromText(e) {
    LineParameterEditor.setValueFromText(e, this.props.parameter);
  },

  onPointClicked(pointEntities) {
    const pointEnts = pointEntities.entities.values;
    const pointsLongLats = [];
    for (let i = 0; i < pointEnts.length; i++) {
      const currentPoint = pointEnts[i];

      const currentPointPos = currentPoint.position.getValue(
        this.props.previewed.terria.clock?.currentTime
      );
      const cartographic = Ellipsoid.WGS84.cartesianToCartographic(
        currentPointPos
      );
      const points = [];
      points.push(CesiumMath.toDegrees(cartographic.longitude));
      points.push(CesiumMath.toDegrees(cartographic.latitude));
      pointsLongLats.push(points);
    }
    this.props.parameter.setValue(CommonStrata.user, pointsLongLats);
  },

  selectLineOnMap() {
    this.state.userDrawing.enterDrawMode();
<<<<<<< HEAD
    runInAction(() => (this.props.viewState.explorerPanelIsVisible = false));
=======
>>>>>>> c31e23fa
  },

  render() {
    const { t } = this.props;
    return (
      <div>
        <input
          className={Styles.field}
          type="text"
          onChange={this.setValueFromText}
          value={getDisplayValue(this.props.parameter.value)}
        />
        <button
          type="button"
          onClick={this.selectLineOnMap}
          className={Styles.btnSelector}
        >
          {t("analytics.clickToDrawLine")}
        </button>
      </div>
    );
  }
});

/**
 * Triggered when user types value directly into field.
 * @param {String} e Text that user has entered manually.
 * @param {FunctionParameter} parameter Parameter to set value on.
 */
LineParameterEditor.setValueFromText = function(e, parameter) {
  const coordinatePairs = e.target.value.split("], [");
  const pointsLongLats = [];
  for (let i = 0; i < coordinatePairs.length; i++) {
    let coordinates = coordinatePairs[i].replace("[", "").replace("]", "");
    coordinates = coordinates.split(",");

    if (coordinates.length >= 2) {
      const points = [];
      points.push(parseFloat(coordinates[0]));
      points.push(parseFloat(coordinates[1]));
      pointsLongLats.push(points);
    }
  }
  parameter.setValue(CommonStrata.user, pointsLongLats);
};

/**
 * Given a value, return it in human readable form for display.
 * @param {Object} value Native format of parameter value.
 * @return {String} String for display
 */
export function getDisplayValue(value) {
  const pointsLongLats = value;
  if (!defined(pointsLongLats) || pointsLongLats.length < 1) {
    return "";
  }

  let line = "";
  for (let i = 0; i < pointsLongLats.length; i++) {
    line +=
      "[" +
      pointsLongLats[i][0].toFixed(3) +
      ", " +
      pointsLongLats[i][1].toFixed(3) +
      "]";
    if (i !== pointsLongLats.length - 1) {
      line += ", ";
    }
  }
  if (line.length > 0) {
    return line;
  } else {
    return "";
  }
}

export default withTranslation()(LineParameterEditor);<|MERGE_RESOLUTION|>--- conflicted
+++ resolved
@@ -65,10 +65,6 @@
 
   selectLineOnMap() {
     this.state.userDrawing.enterDrawMode();
-<<<<<<< HEAD
-    runInAction(() => (this.props.viewState.explorerPanelIsVisible = false));
-=======
->>>>>>> c31e23fa
   },
 
   render() {
