import createReactClass from "create-react-class";
import debounce from "lodash-es/debounce";
<<<<<<< HEAD
import PropTypes from "prop-types";
import React from "react";
=======
import Icon, { StyledIcon } from "../../Styled/Icon";
>>>>>>> aee30adc
import styled, { withTheme } from "styled-components";
import Box, { BoxSpan } from "../../Styled/Box";
import { RawButton } from "../../Styled/Button";
import Text from "../../Styled/Text";
import Icon, { StyledIcon } from "../Icon";

const SearchInput = styled.input`
  box-sizing: border-box;
  margin-top: 0;
  margin-bottom: 0;
  border: none;
  border-radius: 20px;
  height: 40px;
  width: 100%;
  display: block;
  padding: 0.5rem 40px;
  vertical-align: middle;
  -webkit-appearance: none;
`;

export const DEBOUNCE_INTERVAL = 1000;

/**
 * Simple dumb search box component that leaves the actual execution of searches to the component that renders it. Note
 * that just like an input, this calls onSearchTextChanged when the value is changed, and expects that its parent
 * component will listen for this and update searchText with the new value.
 */
export const SearchBox = createReactClass({
  displayName: "SearchBox",
  propTypes: {
    /** Called when the search changes, after a debounce of {@link DEBOUNCE_INTERVAL} ms */
    onSearchTextChanged: PropTypes.func.isRequired,
    /** Called when an actual search is triggered, either by clicking the button or pressing Enter */
    onDoSearch: PropTypes.func.isRequired,
    /** The search text to display in the search box */
    searchText: PropTypes.string.isRequired,
    /** Called when the search box receives focus */
    onFocus: PropTypes.func,

    placeholder: PropTypes.string,
    onClear: PropTypes.func,
    alwaysShowClear: PropTypes.bool,
    debounceDuration: PropTypes.number,
    inputBoxRef: PropTypes.object,
    autoFocus: PropTypes.bool,
    theme: PropTypes.object
  },

  getDefaultProps() {
    return {
      placeholder: "Search",
      alwaysShowClear: false,
      autoFocus: false
    };
  },

  /* eslint-disable-next-line camelcase */
  UNSAFE_componentWillMount() {
    this.searchWithDebounce = debounce(this.search, DEBOUNCE_INTERVAL);
  },

  componentDidUpdate(prevProps) {
    if (
      prevProps.debounceDuration !== this.props.debounceDuration &&
      this.props.debounceDuration > 0
    ) {
      this.removeDebounce();
      this.searchWithDebounce = debounce(
        this.search,
        this.props.debounceDuration
      );
    }
  },

  componentWillUnmount() {
    this.removeDebounce();
  },

  hasValue() {
    return this.props.searchText.length > 0;
  },

  search() {
    this.removeDebounce();
    this.props.onDoSearch();
  },

  removeDebounce() {
    this.searchWithDebounce.cancel();
  },

  handleChange(event) {
    const value = event.target.value;
    // immediately bypass debounce if we started with no value
    if (this.props.searchText.length === 0) {
      this.props.onSearchTextChanged(value);
      this.search();
    } else {
      this.props.onSearchTextChanged(value);
      this.searchWithDebounce();
    }
  },

  clearSearch() {
    this.props.onSearchTextChanged("");
    this.search();

    if (this.props.onClear) {
      this.props.onClear();
    }
  },

  onKeyDown(event) {
    if (event.keyCode === 13) {
      this.search();
    }
  },

  render() {
    const clearButton = (
      <Box position="absolute" topRight fullHeight styledWidth={"40px"}>
        {/* The type="button" here stops the browser from assuming the close button is the submit button */}
        <RawButton
          type="button"
          onClick={() => this.clearSearch()}
          fullWidth
          fullHeight
        >
          <BoxSpan centered>
            <StyledIcon
              glyph={Icon.GLYPHS.close}
              styledWidth={"15px"}
              fillColor={this.props.theme.charcoalGrey}
              opacity={"0.5"}
            />
          </BoxSpan>
        </RawButton>
      </Box>
    );

    return (
      <form
        autoComplete="off"
        onSubmit={event => {
          event.preventDefault();
          event.stopPropagation();
          this.search();
        }}
        css={`
          position: relative;
          width: 100%;
        `}
      >
        <label
          htmlFor="search"
          css={`
            position: absolute;
          `}
        >
          <Box paddedRatio={2}>
            <StyledIcon
              glyph={Icon.GLYPHS.search}
              styledWidth={"20px"}
              fillColor={this.props.theme.charcoalGrey}
              opacity={"0.5"}
            />
          </Box>
        </label>
        <Text large semiBold>
          <SearchInput
            ref={this.props.inputBoxRef}
            id="search"
            type="text"
            name="search"
            value={this.props.searchText}
            onChange={this.handleChange}
            onFocus={this.props.onFocus}
            onKeyDown={this.onKeyDown}
            placeholder={this.props.placeholder}
            autoComplete="off"
            autoFocus={this.props.autoFocus}
            rounded
          />
        </Text>
        {(this.props.alwaysShowClear || this.hasValue()) && clearButton}
      </form>
    );
  }
});

const SearchBoxWithRef = (props, ref) => (
  <SearchBox {...props} inputBoxRef={ref} />
);

export default withTheme(React.forwardRef(SearchBoxWithRef));<|MERGE_RESOLUTION|>--- conflicted
+++ resolved
@@ -1,16 +1,12 @@
 import createReactClass from "create-react-class";
 import debounce from "lodash-es/debounce";
-<<<<<<< HEAD
 import PropTypes from "prop-types";
 import React from "react";
-=======
-import Icon, { StyledIcon } from "../../Styled/Icon";
->>>>>>> aee30adc
 import styled, { withTheme } from "styled-components";
 import Box, { BoxSpan } from "../../Styled/Box";
 import { RawButton } from "../../Styled/Button";
+import Icon, { StyledIcon } from "../../Styled/Icon";
 import Text from "../../Styled/Text";
-import Icon, { StyledIcon } from "../Icon";
 
 const SearchInput = styled.input`
   box-sizing: border-box;
