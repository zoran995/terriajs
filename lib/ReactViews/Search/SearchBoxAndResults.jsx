import { reaction, runInAction } from "mobx";
import { observer } from "mobx-react";
import PropTypes from "prop-types";
import React from "react";
import { useTranslation } from "react-i18next";
import styled from "styled-components";
import { addMarker, removeMarker } from "../../Models/LocationMarkerUtils";
import Box from "../../Styled/Box";
import { RawButton } from "../../Styled/Button";
import Icon, { StyledIcon } from "../../Styled/Icon";
import Spacing from "../../Styled/Spacing";
import Text from "../../Styled/Text";
import LocationSearchResults from "../Search/LocationSearchResults";
import SearchBox from "../Search/SearchBox";

export function SearchInDataCatalog({ viewState, handleClick }) {
  const locationSearchText = viewState.searchState.locationSearchText;
  const { t } = useTranslation();
  return (
    <RawButton
      fullWidth
      onClick={() => {
        const { searchState } = viewState;
        // Set text here as a separate action so that it doesn't get batched up and the catalog
        // search text has a chance to set isWaitingToStartCatalogSearch
        searchState.setCatalogSearchText(searchState.locationSearchText);

        viewState.searchInCatalog(searchState.locationSearchText);
        handleClick && handleClick();
      }}
    >
      <Box paddedRatio={2} rounded charcoalGreyBg>
        <StyledIcon styledWidth={"14px"} glyph={Icon.GLYPHS["dataCatalog"]} />
        <Spacing right={2} />
        <Text textAlignLeft textLight large fullWidth>
          {t("search.searchInDataCatalog", {
            locationSearchText: locationSearchText
          })}
        </Text>
        <StyledIcon glyph={Icon.GLYPHS.right2} styledWidth={"14px"} light />
      </Box>
    </RawButton>
  );
}

SearchInDataCatalog.propTypes = {
  handleClick: PropTypes.func.isRequired,
  viewState: PropTypes.object.isRequired
};

const PresentationBox = styled(Box).attrs({
  fullWidth: true
})`
  ${(props) =>
    props.highlightBottom &&
    `
      // styled-components doesn't seem to prefix linear-gradient.. soo
      background-image: linear-gradient(bottom, ${props.theme.greyLightest} 50%, transparent 50%);
      background-image: -o-linear-gradient(bottom, ${props.theme.greyLightest} 50%, transparent 50%);
      background-image: -moz-linear-gradient(bottom, ${props.theme.greyLightest} 50%, transparent 50%);
      background-image: -webkit-linear-gradient(bottom, ${props.theme.greyLightest} 50%, transparent 50%);
      background-image: -ms-linear-gradient(bottom, ${props.theme.greyLightest} 50%, transparent 50%);
    `}
`;

export const LOCATION_SEARCH_INPUT_NAME = "LocationSearchInput";

export class SearchBoxAndResultsRaw extends React.Component {
  constructor(props) {
    super(props);
    this.locationSearchRef = React.createRef();
  }

  componentDidMount() {
    this.props.viewState.updateAppRef(
      LOCATION_SEARCH_INPUT_NAME,
      this.locationSearchRef
    );
    this.subscribeToProps();
  }

  componentDidUpdate() {
    this.subscribeToProps();
  }

  componentWillUnmount() {
    this.unsubscribeFromProps();
  }

  subscribeToProps() {
    this.unsubscribeFromProps();

    // TODO(wing): why is this a reaction here and not in viewState itself?
    // Close the search results when the Now Viewing changes (so that it's visible).
    this._nowViewingChangeSubscription = reaction(
      () => this.props.terria.workbench.items,
      () => {
        this.props.viewState.searchState.showLocationSearchResults = false;
      }
    );
  }

  unsubscribeFromProps() {
    if (this._nowViewingChangeSubscription) {
      this._nowViewingChangeSubscription();
      this._nowViewingChangeSubscription = undefined;
    }
  }

  changeSearchText(newText) {
    runInAction(() => {
      this.props.viewState.searchState.locationSearchText = newText;
    });

    if (newText.length === 0) {
      removeMarker(this.props.terria);
      runInAction(() => {
        this.toggleShowLocationSearchResults(false);
      });
    }
    if (
      newText.length > 0 &&
      !this.props.viewState.searchState.showLocationSearchResults
    ) {
      runInAction(() => {
        this.toggleShowLocationSearchResults(true);
      });
    }
  }

  search() {
    this.props.viewState.searchState.searchLocations();
  }

  toggleShowLocationSearchResults(bool) {
    runInAction(() => {
      this.props.viewState.searchState.showLocationSearchResults = bool;
    });
  }

  startLocationSearch() {
    this.toggleShowLocationSearchResults(true);
  }

  render() {
    const { viewState, placeholder } = this.props;
    const searchState = viewState.searchState;
    const locationSearchText = searchState.locationSearchText;

    const shouldShowResults =
      searchState.locationSearchText.length > 0 &&
      searchState.showLocationSearchResults;

    return (
      <Text textDarker>
        <Box fullWidth>
          <PresentationBox highlightBottom={shouldShowResults}>
            <SearchBox
              ref={this.locationSearchRef}
              onSearchTextChanged={this.changeSearchText.bind(this)}
              onDoSearch={this.search.bind(this)}
              onFocus={this.startLocationSearch.bind(this)}
              searchText={searchState.locationSearchText}
              placeholder={placeholder}
            />
          </PresentationBox>
          {/* Results */}
          {shouldShowResults && (
            <Box
              position="absolute"
              fullWidth
              column
              css={`
                top: 100%;
                background-color: ${(props) => props.theme.greyLightest};
                max-height: calc(100vh - 120px);
                border-radius: 0 0 ${(props) => props.theme.radius40Button}px
                  ${(props) => props.theme.radius40Button}px;
              `}
            >
              {/* search {searchterm} in data catalog */}
              {/* ~TODO: Put this back once we add a MobX DataCatalogSearch Provider~ */}
              {/* TODO2: Implement a more generic MobX DataCatalogSearch */}
              {searchState.catalogSearchProvider && (
                <Box column paddedRatio={2}>
                  <SearchInDataCatalog
                    viewState={viewState}
                    handleClick={() => {
                      this.toggleShowLocationSearchResults(false);
                    }}
                  />
                </Box>
              )}
              <Box
                column
                css={`
                  overflow-y: auto;
                `}
              >
<<<<<<< HEAD
                {searchState.locationSearchResults.map((search) => (
                  <LocationSearchResults
                    key={search.searchProvider.uniqueId}
                    terria={this.props.terria}
                    viewState={this.props.viewState}
                    search={search}
                    locationSearchText={locationSearchText}
                    onLocationClick={(result) => {
                      addMarker(this.props.terria, result);
                      result.clickAction();
                      runInAction(() => {
                        searchState.showLocationSearchResults = false;
                      });
                    }}
                    isWaitingForSearchToStart={
                      searchState.isWaitingToStartLocationSearch
                    }
                  />
                ))}
=======
                {this.props.viewState.searchState.locationSearchResults.map(
                  (search) => (
                    <LocationSearchResults
                      key={search.searchProvider.name}
                      terria={this.props.terria}
                      viewState={this.props.viewState}
                      search={search}
                      locationSearchText={locationSearchText}
                      onLocationClick={(result) => {
                        addMarker(this.props.terria, result);
                        result.clickAction();
                        runInAction(() => {
                          searchState.showLocationSearchResults = false;
                        });
                      }}
                      isWaitingForSearchToStart={
                        searchState.isWaitingToStartLocationSearch
                      }
                    />
                  )
                )}
>>>>>>> 7ced602c
              </Box>
            </Box>
          )}
        </Box>
      </Text>
    );
  }
}

SearchBoxAndResultsRaw.propTypes = {
  terria: PropTypes.object.isRequired,
  viewState: PropTypes.object.isRequired,
  placeholder: PropTypes.string.isRequired
};

export default observer(SearchBoxAndResultsRaw);<|MERGE_RESOLUTION|>--- conflicted
+++ resolved
@@ -197,7 +197,6 @@
                   overflow-y: auto;
                 `}
               >
-<<<<<<< HEAD
                 {searchState.locationSearchResults.map((search) => (
                   <LocationSearchResults
                     key={search.searchProvider.uniqueId}
@@ -217,29 +216,6 @@
                     }
                   />
                 ))}
-=======
-                {this.props.viewState.searchState.locationSearchResults.map(
-                  (search) => (
-                    <LocationSearchResults
-                      key={search.searchProvider.name}
-                      terria={this.props.terria}
-                      viewState={this.props.viewState}
-                      search={search}
-                      locationSearchText={locationSearchText}
-                      onLocationClick={(result) => {
-                        addMarker(this.props.terria, result);
-                        result.clickAction();
-                        runInAction(() => {
-                          searchState.showLocationSearchResults = false;
-                        });
-                      }}
-                      isWaitingForSearchToStart={
-                        searchState.isWaitingToStartLocationSearch
-                      }
-                    />
-                  )
-                )}
->>>>>>> 7ced602c
               </Box>
             </Box>
           )}
