import classNames from "classnames";
import createReactClass from "create-react-class";
import "inobounce";
import { action, runInAction } from "mobx";
import { observer } from "mobx-react";
import PropTypes from "prop-types";
import React from "react";
import { withTranslation } from "react-i18next";
import { createGlobalStyle, ThemeProvider } from "styled-components";
import combine from "terriajs-cesium/Source/Core/combine";
import arrayContains from "../../Core/arrayContains";
<<<<<<< HEAD
import PrintView from "../../ReactViews/Map/Panels/SharePanel/Print/PrintView";
import Box from "../../Styled/Box";
=======
import SelectableDimensionWorkflow from "../Workflows/SelectableDimensionWorkflow";
>>>>>>> 8e5f31ef
import Disclaimer from "../Disclaimer";
import DragDropFile from "../DragDropFile";
import ExplorerWindow from "../ExplorerWindow/ExplorerWindow";
import FeatureInfoPanel from "../FeatureInfo/FeatureInfoPanel";
import FeedbackForm from "../Feedback/FeedbackForm";
import { Medium, Small } from "../Generic/Responsive";
import SatelliteHelpPrompt from "../HelpScreens/SatelliteHelpPrompt";
import withFallback from "../HOCs/withFallback";
import ExperimentalFeatures from "../Map/ExperimentalFeatures";
import CollapsedNavigation from "../Map/Navigation/Items/OverflowNavigationItem";
import HelpPanel from "../Map/Panels/HelpPanel/HelpPanel";
import ProgressBar from "../Map/ProgressBar";
import TrainerBar from "../Map/TrainerBar/TrainerBar";
import MobileHeader from "../Mobile/MobileHeader";
import MapInteractionWindow from "../Notification/MapInteractionWindow";
import Notification from "../Notification/Notification";
import Branding from "../SidePanel/Branding";
import SidePanel from "../SidePanel/SidePanel";
<<<<<<< HEAD
import StoryPanel from "../Story/StoryPanel/StoryPanel";
=======
>>>>>>> 8e5f31ef
import Tool from "../Tools/Tool";
import TourPortal from "../Tour/TourPortal";
import WelcomeMessage from "../WelcomeMessage/WelcomeMessage";
import DragDropNotification from "./../DragDropNotification";
<<<<<<< HEAD
import FullScreenButton from "./../SidePanel/FullScreenButton";
import StoryBuilder from "./../Story/StoryBuilder";
=======
import FullScreenButton from "./../SidePanel/FullScreenButton.jsx";
import StoryBuilder from "./../Story/StoryBuilder.jsx";
import StoryPanel from "./../Story/StoryPanel/StoryPanel";
>>>>>>> 8e5f31ef
import MapColumn from "./MapColumn";
import processCustomElements from "./processCustomElements";
import Styles from "./standard-user-interface.scss";
import { terriaTheme } from "./StandardTheme";
<<<<<<< HEAD
=======
import SidePanelContainer from "./SidePanelContainer";
import WorkflowPanelContainer from "./WorkflowPanelContainer";
>>>>>>> 8e5f31ef

export const showStoryPrompt = (viewState, terria) => {
  terria.configParameters.showFeaturePrompts &&
    terria.configParameters.storyEnabled &&
    terria.stories.length === 0 &&
    viewState.toggleFeaturePrompt("story", true);
};
const GlobalTerriaStyles = createGlobalStyle`
  ${p => p.theme.fontImports ?? ""}

  // Theme-ify sass classes until they are removed

  // We override the primary, secondary, map and share buttons here as they
  // are imported everywhere and used in various ways - until we remove sass
  // this is the quickest way to tackle them for now
  .tjs-_buttons__btn--map {
    ${p => p.theme.addTerriaMapBtnStyles(p)}
  }

  .tjs-_buttons__btn-primary {
    ${p => p.theme.addTerriaPrimaryBtnStyles(p)}
  }

  .tjs-_buttons__btn--secondary,
  .tjs-_buttons__btn--close-modal {
    ${p => p.theme.addTerriaSecondaryBtnStyles(p)}
  }

  .tjs-_buttons__btn--tertiary {
    ${p => p.theme.addTerriaTertiaryBtnStyles(p)}
  }

  .tjs-_buttons__btn-small:hover,
  .tjs-_buttons__btn-small:focus {
    color: ${p => p.theme.colorPrimary};
  }

  .tjs-share-panel__catalog-share-inner {
    background: ${p => p.theme.greyLightest};
  }

  .tjs-share-panel__btn--catalogShare {
    color: ${p => p.theme.colorPrimary};
    background:transparent;
    svg {
      fill: ${p => p.theme.colorPrimary};
    }
  }
  .tjs-dropdown__btn--dropdown {
    color: ${p => p.theme.textDark};
    background: ${p => p.theme.textLight};
    &:hover,
    &:focus {
      color: ${p => p.theme.textDark};
      background: ${p => p.theme.textLight};
      border: 1px solid ${p => p.theme.colorPrimary};
    }
    svg {
      fill: ${p => p.theme.textDark};
    }
  }
  .tjs-dropdown__btn--option.tjs-dropdown__is-selected {
    color: ${p => p.theme.colorPrimary};
  }


  ${props =>
    props.experimentalFeatures &&
    `
    body {
      *:focus {
        outline: 3px solid #C390F9;
      }
    }
  `}
`;
const animationDuration = 250;
/** blah */
const StandardUserInterface = observer(
  createReactClass({
    displayName: "StandardUserInterface",

    propTypes: {
      /**
       * Terria instance
       */
      terria: PropTypes.object.isRequired,
      /**
       * All the base maps.
       */
      allBaseMaps: PropTypes.array,
      themeOverrides: PropTypes.object,
      viewState: PropTypes.object.isRequired,
      minimumLargeScreenWidth: PropTypes.number,
      version: PropTypes.string,
      children: PropTypes.oneOfType([
        PropTypes.arrayOf(PropTypes.element),
        PropTypes.element
      ]),
      t: PropTypes.func.isRequired
    },

    getDefaultProps() {
      return { minimumLargeScreenWidth: 768 };
    },

    /* eslint-disable-next-line camelcase */
    UNSAFE_componentWillMount() {
      const { t } = this.props;
      const that = this;
      // only need to know on initial load
      this.dragOverListener = e => {
        if (
          !e.dataTransfer.types ||
          !arrayContains(e.dataTransfer.types, "Files")
        ) {
          return;
        }
        e.preventDefault();
        e.stopPropagation();
        e.dataTransfer.dropEffect = "copy";
        that.acceptDragDropFile();
      };

      this.resizeListener = () => {
        runInAction(() => {
          this.props.viewState.useSmallScreenInterface = this.shouldUseMobileInterface();
        });
      };

      window.addEventListener("resize", this.resizeListener, false);

      this.resizeListener();

      if (
        this.props.terria.configParameters.storyEnabled &&
        this.props.terria.stories &&
        this.props.terria.stories.length &&
        !this.props.viewState.storyShown
      ) {
        this.props.viewState.terria.notificationState.addNotificationToQueue({
          title: t("sui.notifications.title"),
          message: t("sui.notifications.message"),
          confirmText: t("sui.notifications.confirmText"),
          denyText: t("sui.notifications.denyText"),
          confirmAction: action(() => {
            this.props.viewState.storyShown = true;
          }),
          denyAction: action(() => {
            this.props.viewState.storyShown = false;
          }),
          type: "story",
          width: 300
        });
      }
    },

    componentDidMount() {
      this._wrapper.addEventListener("dragover", this.dragOverListener, false);
      showStoryPrompt(this.props.viewState, this.props.terria);
    },

    componentWillUnmount() {
      window.removeEventListener("resize", this.resizeListener, false);
      document.removeEventListener("dragover", this.dragOverListener, false);
    },

    acceptDragDropFile() {
      runInAction(() => {
        this.props.viewState.isDraggingDroppingFile = true;
      });
      // if explorer window is already open, we open my data tab
      if (this.props.viewState.explorerPanelIsVisible) {
        this.props.viewState.openUserData();
      }
    },

    shouldUseMobileInterface() {
      return document.body.clientWidth < this.props.minimumLargeScreenWidth;
    },

    render() {
      const { t } = this.props;
      // Merge theme in order of highest priority: themeOverrides props -> theme config parameter -> default terriaTheme
      const mergedTheme = combine(
        this.props.themeOverrides,
        combine(this.props.terria.configParameters.theme, terriaTheme, true),
        true
      );
      const theme = mergedTheme;

      const customElements = processCustomElements(
        this.props.viewState.useSmallScreenInterface,
        this.props.children
      );

      const terria = this.props.terria;
      const allBaseMaps = this.props.allBaseMaps;

      const showStoryBuilder =
        this.props.viewState.storyBuilderShown &&
        !this.shouldUseMobileInterface();
      const showStoryPanel =
        this.props.terria.configParameters.storyEnabled &&
        this.props.terria.stories.length > 0 &&
        this.props.viewState.storyShown &&
        !this.props.viewState.explorerPanelIsVisible &&
        !this.props.viewState.storyBuilderShown;
      return (
        <ThemeProvider theme={mergedTheme}>
          <GlobalTerriaStyles
            experimentalFeatures={
              this.props.terria.configParameters.experimentalFeatures
            }
          />
          <TourPortal terria={terria} viewState={this.props.viewState} />
          <CollapsedNavigation
            terria={terria}
            viewState={this.props.viewState}
          />
          <SatelliteHelpPrompt
            terria={terria}
            viewState={this.props.viewState}
          />
          <Medium>
            <SelectableDimensionWorkflow viewState={this.props.viewState} />
          </Medium>
          <div className={Styles.storyWrapper}>
            <If condition={!this.props.viewState.disclaimerVisible}>
              <WelcomeMessage viewState={this.props.viewState} />
            </If>
            <div
              className={classNames(Styles.uiRoot, {
                [Styles.withStoryBuilder]: showStoryBuilder
              })}
              css={`
                ${this.props.viewState.disclaimerVisible &&
                  `filter: blur(10px);`}
              `}
              ref={w => (this._wrapper = w)}
            >
              <div
                className={Styles.ui}
                css={`
                  background: ${theme.dark};
                `}
              >
                <div className={Styles.uiInner}>
                  <If condition={!this.props.viewState.hideMapUi}>
                    <Small>
                      <MobileHeader
                        terria={terria}
                        menuItems={customElements.menu}
                        menuLeftItems={customElements.menuLeft}
                        viewState={this.props.viewState}
                        version={this.props.version}
                        allBaseMaps={allBaseMaps}
                      />
                    </Small>
                    <Medium>
<<<<<<< HEAD
                      <Box
                        column
                        className={classNames(
                          Styles.sidePanel,
                          this.props.viewState.topElement === "SidePanel"
                            ? "top-element"
                            : "",
                          {
                            [Styles.sidePanelHide]: this.props.viewState
                              .isMapFullScreen
                          }
                        )}
                        tabIndex={0}
                        onClick={action(() => {
                          this.props.viewState.topElement = "SidePanel";
                        })}
                        // TODO: debounce/batch
                        onTransitionEnd={() =>
                          this.props.viewState.triggerResizeEvent()
                        }
                      >
                        <Branding
                          terria={terria}
=======
                      <>
                        <WorkflowPanelContainer
>>>>>>> 8e5f31ef
                          viewState={this.props.viewState}
                          show={this.props.terria.isWorkflowPanelActive}
                        />
<<<<<<< HEAD
                        <FullScreenButton
                          terria={this.props.terria}
                          viewState={this.props.viewState}
                          minified={true}
                          animationDuration={250}
                          btnText={t("addData.btnHide")}
                        />
                        <SidePanel
                          terria={terria}
                          viewState={this.props.viewState}
                        />
                      </Box>
=======
                        <SidePanelContainer
                          viewState={this.props.viewState}
                          tabIndex={0}
                          show={
                            this.props.viewState.isMapFullScreen === false &&
                            this.props.terria.isWorkflowPanelActive === false
                          }
                        >
                          <Branding
                            terria={terria}
                            viewState={this.props.viewState}
                            version={this.props.version}
                          />
                          <SidePanel
                            terria={terria}
                            viewState={this.props.viewState}
                          />
                        </SidePanelContainer>
                      </>
>>>>>>> 8e5f31ef
                    </Medium>
                  </If>
                  <Medium>
                    <div
                      className={classNames(Styles.showWorkbenchButton, {
                        [Styles.showWorkbenchButtonTrainerBarVisible]: this
                          .props.viewState.trainerBarVisible,
                        [Styles.showWorkbenchButtonisVisible]: this.props
                          .viewState.isMapFullScreen,
                        [Styles.showWorkbenchButtonisNotVisible]: !this.props
                          .viewState.isMapFullScreen
                      })}
                    >
                      <FullScreenButton
                        terria={this.props.terria}
                        viewState={this.props.viewState}
                        minified={false}
                        btnText={t("sui.showWorkbench")}
                        animationDuration={animationDuration}
                        elementConfig={this.props.terria.elements.get(
                          "show-workbench"
                        )}
                      />
                    </div>
                  </Medium>

                  <section className={Styles.map}>
                    <ProgressBar terria={terria} />
                    <MapColumn
                      terria={terria}
                      viewState={this.props.viewState}
                      customFeedbacks={customElements.feedback}
                      customElements={customElements}
                      allBaseMaps={allBaseMaps}
                      animationDuration={animationDuration}
                    />
                    <main>
                      <ExplorerWindow
                        terria={terria}
                        viewState={this.props.viewState}
                      />
                      <If
                        condition={
                          this.props.terria.configParameters
                            .experimentalFeatures &&
                          !this.props.viewState.hideMapUi
                        }
                      >
                        <ExperimentalFeatures
                          terria={terria}
                          viewState={this.props.viewState}
                          experimentalItems={customElements.experimentalMenu}
                        />
                      </If>
                    </main>
                  </section>
                </div>
              </div>
              <If condition={!this.props.viewState.hideMapUi}>
                <Medium>
                  <TrainerBar
                    terria={terria}
                    viewState={this.props.viewState}
                  />
                </Medium>
              </If>
              <Medium>
                {/* I think this does what the previous boolean condition does, but without the console error */}
                <If condition={this.props.viewState.isToolOpen}>
                  <Tool
                    {...this.props.viewState.currentTool}
                    viewState={this.props.viewState}
                    t={t}
                  />
                </If>
              </Medium>

              <If condition={this.props.viewState.panel}>
                {this.props.viewState.panel}
              </If>

              <Notification viewState={this.props.viewState} />
              <MapInteractionWindow
                terria={terria}
                viewState={this.props.viewState}
              />
              <If
                condition={
                  !customElements.feedback.length &&
                  this.props.terria.configParameters.feedbackUrl &&
                  !this.props.viewState.hideMapUi &&
                  this.props.viewState.feedbackFormIsVisible
                }
              >
                <FeedbackForm viewState={this.props.viewState} />
              </If>
              <div
                className={classNames(
                  Styles.featureInfo,
                  this.props.viewState.topElement === "FeatureInfo"
                    ? "top-element"
                    : "",
                  {
                    [Styles.featureInfoFullScreen]: this.props.viewState
                      .isMapFullScreen
                  }
                )}
                tabIndex={0}
                onClick={action(() => {
                  this.props.viewState.topElement = "FeatureInfo";
                })}
              >
                <FeatureInfoPanel
                  terria={terria}
                  viewState={this.props.viewState}
                />
              </div>
              <DragDropFile
                terria={this.props.terria}
                viewState={this.props.viewState}
              />
              <DragDropNotification viewState={this.props.viewState} />
              {showStoryPanel && (
                <StoryPanel terria={terria} viewState={this.props.viewState} />
              )}
            </div>
            {this.props.terria.configParameters.storyEnabled &&
              showStoryBuilder && (
                <StoryBuilder
                  isVisible={showStoryBuilder}
                  terria={terria}
                  viewState={this.props.viewState}
                  animationDuration={animationDuration}
                />
              )}
            {this.props.viewState.showHelpMenu &&
              this.props.viewState.topElement === "HelpPanel" && (
                <HelpPanel terria={terria} viewState={this.props.viewState} />
              )}
            <Disclaimer viewState={this.props.viewState} />
          </div>
          {this.props.viewState.printWindow && (
            <PrintView
              window={this.props.viewState.printWindow}
              terria={terria}
              viewState={this.props.viewState}
              closeCallback={() => this.props.viewState.setPrintWindow(null)}
            />
          )}
        </ThemeProvider>
      );
    }
  })
);

export const StandardUserInterfaceWithoutTranslation = StandardUserInterface;

export default withFallback(withTranslation()(StandardUserInterface));<|MERGE_RESOLUTION|>--- conflicted
+++ resolved
@@ -9,12 +9,7 @@
 import { createGlobalStyle, ThemeProvider } from "styled-components";
 import combine from "terriajs-cesium/Source/Core/combine";
 import arrayContains from "../../Core/arrayContains";
-<<<<<<< HEAD
 import PrintView from "../../ReactViews/Map/Panels/SharePanel/Print/PrintView";
-import Box from "../../Styled/Box";
-=======
-import SelectableDimensionWorkflow from "../Workflows/SelectableDimensionWorkflow";
->>>>>>> 8e5f31ef
 import Disclaimer from "../Disclaimer";
 import DragDropFile from "../DragDropFile";
 import ExplorerWindow from "../ExplorerWindow/ExplorerWindow";
@@ -33,31 +28,20 @@
 import Notification from "../Notification/Notification";
 import Branding from "../SidePanel/Branding";
 import SidePanel from "../SidePanel/SidePanel";
-<<<<<<< HEAD
 import StoryPanel from "../Story/StoryPanel/StoryPanel";
-=======
->>>>>>> 8e5f31ef
 import Tool from "../Tools/Tool";
 import TourPortal from "../Tour/TourPortal";
 import WelcomeMessage from "../WelcomeMessage/WelcomeMessage";
+import SelectableDimensionWorkflow from "../Workflows/SelectableDimensionWorkflow";
 import DragDropNotification from "./../DragDropNotification";
-<<<<<<< HEAD
 import FullScreenButton from "./../SidePanel/FullScreenButton";
 import StoryBuilder from "./../Story/StoryBuilder";
-=======
-import FullScreenButton from "./../SidePanel/FullScreenButton.jsx";
-import StoryBuilder from "./../Story/StoryBuilder.jsx";
-import StoryPanel from "./../Story/StoryPanel/StoryPanel";
->>>>>>> 8e5f31ef
 import MapColumn from "./MapColumn";
 import processCustomElements from "./processCustomElements";
+import SidePanelContainer from "./SidePanelContainer";
 import Styles from "./standard-user-interface.scss";
 import { terriaTheme } from "./StandardTheme";
-<<<<<<< HEAD
-=======
-import SidePanelContainer from "./SidePanelContainer";
 import WorkflowPanelContainer from "./WorkflowPanelContainer";
->>>>>>> 8e5f31ef
 
 export const showStoryPrompt = (viewState, terria) => {
   terria.configParameters.showFeaturePrompts &&
@@ -318,51 +302,11 @@
                       />
                     </Small>
                     <Medium>
-<<<<<<< HEAD
-                      <Box
-                        column
-                        className={classNames(
-                          Styles.sidePanel,
-                          this.props.viewState.topElement === "SidePanel"
-                            ? "top-element"
-                            : "",
-                          {
-                            [Styles.sidePanelHide]: this.props.viewState
-                              .isMapFullScreen
-                          }
-                        )}
-                        tabIndex={0}
-                        onClick={action(() => {
-                          this.props.viewState.topElement = "SidePanel";
-                        })}
-                        // TODO: debounce/batch
-                        onTransitionEnd={() =>
-                          this.props.viewState.triggerResizeEvent()
-                        }
-                      >
-                        <Branding
-                          terria={terria}
-=======
                       <>
                         <WorkflowPanelContainer
->>>>>>> 8e5f31ef
                           viewState={this.props.viewState}
                           show={this.props.terria.isWorkflowPanelActive}
                         />
-<<<<<<< HEAD
-                        <FullScreenButton
-                          terria={this.props.terria}
-                          viewState={this.props.viewState}
-                          minified={true}
-                          animationDuration={250}
-                          btnText={t("addData.btnHide")}
-                        />
-                        <SidePanel
-                          terria={terria}
-                          viewState={this.props.viewState}
-                        />
-                      </Box>
-=======
                         <SidePanelContainer
                           viewState={this.props.viewState}
                           tabIndex={0}
@@ -376,13 +320,22 @@
                             viewState={this.props.viewState}
                             version={this.props.version}
                           />
+                          <FullScreenButton
+                          terria={this.props.terria}
+                          viewState={this.props.viewState}
+                          minified={true}
+                          animationDuration={250}
+                          btnText={t("addData.btnHide")}
+                          elementConfig={this.props.terria.elements.get(
+                            "show-workbench"
+                          )}
+                        />
                           <SidePanel
                             terria={terria}
                             viewState={this.props.viewState}
                           />
                         </SidePanelContainer>
                       </>
->>>>>>> 8e5f31ef
                     </Medium>
                   </If>
                   <Medium>
