<<<<<<< HEAD
import React from 'react';
import createReactClass from 'create-react-class';
import PropTypes from 'prop-types';
import arrayContains from '../../Core/arrayContains';
import Branding from '../SidePanel/Branding';
// import DragDropFile from '../DragDropFile';
// import DragDropNotification from './../DragDropNotification';
import ExplorerWindow from '../ExplorerWindow/ExplorerWindow';
// import FeatureInfoPanel from '../FeatureInfo/FeatureInfoPanel';
// import FeedbackForm from '../Feedback/FeedbackForm';
import MapColumn from './MapColumn';
import MapInteractionWindow from '../Notification/MapInteractionWindow';
import MapNavigation from '../Map/MapNavigation';
// import MenuBar from '../Map/MenuBar';
import ExperimentalFeatures from '../Map/ExperimentalFeatures';
// import MobileHeader from '../Mobile/MobileHeader';
import Notification from '../Notification/Notification';
// import ProgressBar from '../Map/ProgressBar';
import SidePanel from '../SidePanel/SidePanel';
import processCustomElements from './processCustomElements';
import FullScreenButton from './../SidePanel/FullScreenButton.jsx';
import { Small, Medium } from '../Generic/Responsive';
import classNames from 'classnames';
import 'inobounce';

import Styles from './standard-user-interface.scss';
import { observer } from 'mobx-react';

/** blah */
const StandardUserInterface = observer(createReactClass({
    displayName: 'StandardUserInterface',

    propTypes: {
        /**
         * Terria instance
         */
        terria: PropTypes.object.isRequired,
        /**
         * All the base maps.
         */
        allBaseMaps: PropTypes.array,
        viewState: PropTypes.object.isRequired,
        minimumLargeScreenWidth: PropTypes.number,
        version: PropTypes.string,
        children: PropTypes.oneOfType([
            PropTypes.arrayOf(PropTypes.element),
            PropTypes.element
        ])
    },

    getDefaultProps() {
        return {
            minimumLargeScreenWidth: 768
        };
    },

    /* eslint-disable-next-line camelcase */
    UNSAFE_componentWillMount() {
        const that = this;
        this.dragOverListener = e => {
            if (!e.dataTransfer.types || !arrayContains(e.dataTransfer.types, 'Files')) {
                return;
            }
            e.preventDefault();
            e.stopPropagation();
            e.dataTransfer.dropEffect = 'copy';
            that.acceptDragDropFile();
        };

        this.resizeListener = () => {
            this.props.viewState.useSmallScreenInterface = this.shouldUseMobileInterface();
        };

        window.addEventListener('resize', this.resizeListener, false);

        this.resizeListener();
    },

    componentDidMount() {
        this._wrapper.addEventListener('dragover', this.dragOverListener, false);
    },

    componentWillUnmount() {
        window.removeEventListener('resize', this.resizeListener, false);
        document.removeEventListener('dragover', this.dragOverListener, false);
    },

    acceptDragDropFile() {
        this.props.viewState.isDraggingDroppingFile = true;
        // if explorer window is already open, we open my data tab
        if(this.props.viewState.explorerPanelIsVisible) {
          this.props.viewState.openUserData();
        }
    },

    shouldUseMobileInterface() {
        return document.body.clientWidth < this.props.minimumLargeScreenWidth;
    },
    render() {
        const customElements = processCustomElements(
            this.props.viewState.useSmallScreenInterface,
            this.props.children
        );

        const terria = this.props.terria;
        // const allBaseMaps = this.props.allBaseMaps;
        return (
            <div className={Styles.uiRoot} ref={w => (this._wrapper = w)}>
                <div className={Styles.ui}>
                    <div className={Styles.uiInner}>
                        <If condition={!this.props.viewState.hideMapUi()}>
                            <Small>
                                {/* <MobileHeader
                                    terria={terria}
                                    menuItems={customElements.menu}
                                    viewState={this.props.viewState}
                                    version={this.props.version}
                                    allBaseMaps={allBaseMaps}
                                /> */}
                            </Small>
                            <Medium>
                                <div
                                    className={classNames(Styles.sidePanel,
                                        this.props.viewState.topElement === 'SidePanel' ? 'top-element': '',
                                        {[Styles.sidePanelHide]: this.props.viewState.isMapFullScreen}
                                    )}
                                     tabIndex={0}
                                     onClick={()=> {this.props.viewState.topElement = 'SidePanel';}}
                                >
                                    <Branding
                                        terria={terria}
                                        version={this.props.version}
                                    />
                                    <SidePanel
                                        terria={terria}
                                        viewState={this.props.viewState}
                                    />
                                </div>
                            </Medium>
                        </If>
                        <Medium>
                            <div
                                className={classNames(
                                    Styles.showWorkbenchButton,
                                    {
                                        [Styles.showWorkbenchButtonisVisible]: this
                                            .props.viewState.isMapFullScreen,
                                        [Styles.showWorkbenchButtonisNotVisible]: !this
                                            .props.viewState.isMapFullScreen
                                    }
                                )}
                            >
                                <FullScreenButton
                                    terria={this.props.terria}
                                    viewState={this.props.viewState}
                                    minified={false}
                                    btnText='Show workbench'
                                    animationDuration={250}
                                />
                            </div>
                        </Medium>

                        <section className={Styles.map}>
                            {/* <ProgressBar terria={terria}/> */}
                            <MapColumn terria={terria} viewState={this.props.viewState} customFeedbacks={customElements.feedback}/>
                            <main>
                                <ExplorerWindow
                                    terria={terria}
                                    viewState={this.props.viewState}
                                />
                                <If
                                    condition={
                                        this.props.terria.configParameters
                                            .experimentalFeatures &&
                                        !this.props.viewState.hideMapUi()
                                    }
                                >
                                    <ExperimentalFeatures
                                        terria={terria}
                                        viewState={this.props.viewState}
                                        experimentalItems={
                                            customElements.experimentalMenu
                                        }
                                    />
                                </If>
                            </main>
                        </section>
                    </div>
                </div>

                <If condition={!this.props.viewState.hideMapUi()}>
                    <div className = {classNames({[Styles.explorerPanelIsVisible]: this.props.viewState.explorerPanelIsVisible})}>
                        {/* <MenuBar terria={terria}
                                 viewState={this.props.viewState}
                                 allBaseMaps={allBaseMaps}
                                 menuItems={customElements.menu}
                        /> */}
                        <MapNavigation terria={terria}
                                       viewState={this.props.viewState}
                                       navItems={customElements.nav}
                        />
                    </div>
                </If>
=======
import React from "react";
import createReactClass from "create-react-class";
import PropTypes from "prop-types";
import arrayContains from "../../Core/arrayContains";
import Branding from "./../SidePanel/Branding.jsx";
import DragDropFile from "./../DragDropFile.jsx";
import DragDropNotification from "./../DragDropNotification.jsx";
import ExplorerWindow from "./../ExplorerWindow/ExplorerWindow.jsx";
import FeatureInfoPanel from "./../FeatureInfo/FeatureInfoPanel.jsx";
import FeedbackForm from "../Feedback/FeedbackForm.jsx";
import MapColumn from "./MapColumn.jsx";
import MapInteractionWindow from "./../Notification/MapInteractionWindow.jsx";
import MapNavigation from "./../Map/MapNavigation.jsx";
import MenuBar from "./../Map/MenuBar.jsx";
import ExperimentalFeatures from "./../Map/ExperimentalFeatures.jsx";
import MobileHeader from "./../Mobile/MobileHeader.jsx";
import Notification from "./../Notification/Notification.jsx";
import ObserveModelMixin from "./../ObserveModelMixin";
import ProgressBar from "../Map/ProgressBar.jsx";
import SidePanel from "./../SidePanel/SidePanel.jsx";
import processCustomElements from "./processCustomElements";
import FullScreenButton from "./../SidePanel/FullScreenButton.jsx";
import { Small, Medium } from "../Generic/Responsive";
import classNames from "classnames";
import "inobounce";

import Styles from "./standard-user-interface.scss";

/** blah */
const StandardUserInterface = createReactClass({
  displayName: "StandardUserInterface",
  mixins: [ObserveModelMixin],

  propTypes: {
    /**
     * Terria instance
     */
    terria: PropTypes.object.isRequired,
    /**
     * All the base maps.
     */
    allBaseMaps: PropTypes.array,
    viewState: PropTypes.object.isRequired,
    minimumLargeScreenWidth: PropTypes.number,
    version: PropTypes.string,
    children: PropTypes.oneOfType([
      PropTypes.arrayOf(PropTypes.element),
      PropTypes.element
    ])
  },
>>>>>>> 1b40857d

  getDefaultProps() {
    return {
      minimumLargeScreenWidth: 768
    };
  },

<<<<<<< HEAD
                {/* <If condition={!customElements.feedback.length && this.props.terria.configParameters.feedbackUrl && !this.props.viewState.hideMapUi()}>
                    <aside className={Styles.feedback}>
                        <FeedbackForm viewState={this.props.viewState}/>
                    </aside>
                </If> */}

                <div className={classNames(Styles.featureInfo, this.props.viewState.topElement === 'FeatureInfo' ? 'top-element': '', {
                    [Styles.featureInfoFullScreen]: this.props.viewState.isMapFullScreen
                })} tabIndex={0} onClick={()=> {this.props.viewState.topElement = 'FeatureInfo';}}>
                    {/* <FeatureInfoPanel terria={terria}
                                  viewState={this.props.viewState}
                    /> */}
                </div>
                {/* <DragDropFile terria={this.props.terria}
                              viewState={this.props.viewState}
                />
                <DragDropNotification lastUploadedFiles={this.props.viewState.lastUploadedFiles} viewState={this.props.viewState}/> */}
            </div>
        );
    }
}));
=======
  /* eslint-disable-next-line camelcase */
  UNSAFE_componentWillMount() {
    const that = this;
    this.dragOverListener = e => {
      if (
        !e.dataTransfer.types ||
        !arrayContains(e.dataTransfer.types, "Files")
      ) {
        return;
      }
      e.preventDefault();
      e.stopPropagation();
      e.dataTransfer.dropEffect = "copy";
      that.acceptDragDropFile();
    };

    this.resizeListener = () => {
      this.props.viewState.useSmallScreenInterface = this.shouldUseMobileInterface();
    };

    window.addEventListener("resize", this.resizeListener, false);

    this.resizeListener();
  },

  componentDidMount() {
    this._wrapper.addEventListener("dragover", this.dragOverListener, false);
  },

  componentWillUnmount() {
    window.removeEventListener("resize", this.resizeListener, false);
    document.removeEventListener("dragover", this.dragOverListener, false);
  },

  acceptDragDropFile() {
    this.props.viewState.isDraggingDroppingFile = true;
    // if explorer window is already open, we open my data tab
    if (this.props.viewState.explorerPanelIsVisible) {
      this.props.viewState.openUserData();
    }
  },

  shouldUseMobileInterface() {
    return document.body.clientWidth < this.props.minimumLargeScreenWidth;
  },
  render() {
    const customElements = processCustomElements(
      this.props.viewState.useSmallScreenInterface,
      this.props.children
    );

    const terria = this.props.terria;
    const allBaseMaps = this.props.allBaseMaps;
    return (
      <div className={Styles.uiRoot} ref={w => (this._wrapper = w)}>
        <div className={Styles.ui}>
          <div className={Styles.uiInner}>
            <If condition={!this.props.viewState.hideMapUi()}>
              <Small>
                <MobileHeader
                  terria={terria}
                  menuItems={customElements.menu}
                  viewState={this.props.viewState}
                  version={this.props.version}
                  allBaseMaps={allBaseMaps}
                />
              </Small>
              <Medium>
                <div
                  className={classNames(
                    Styles.sidePanel,
                    this.props.viewState.topElement === "SidePanel"
                      ? "top-element"
                      : "",
                    {
                      [Styles.sidePanelHide]: this.props.viewState
                        .isMapFullScreen
                    }
                  )}
                  tabIndex={0}
                  onClick={() => {
                    this.props.viewState.topElement = "SidePanel";
                  }}
                >
                  <Branding terria={terria} version={this.props.version} />
                  <SidePanel terria={terria} viewState={this.props.viewState} />
                </div>
              </Medium>
            </If>
            <Medium>
              <div
                className={classNames(Styles.showWorkbenchButton, {
                  [Styles.showWorkbenchButtonisVisible]: this.props.viewState
                    .isMapFullScreen,
                  [Styles.showWorkbenchButtonisNotVisible]: !this.props
                    .viewState.isMapFullScreen
                })}
              >
                <FullScreenButton
                  terria={this.props.terria}
                  viewState={this.props.viewState}
                  minified={false}
                  btnText="Show workbench"
                  animationDuration={250}
                />
              </div>
            </Medium>

            <section className={Styles.map}>
              <ProgressBar terria={terria} />
              <MapColumn
                terria={terria}
                viewState={this.props.viewState}
                customFeedbacks={customElements.feedback}
              />
              <main>
                <ExplorerWindow
                  terria={terria}
                  viewState={this.props.viewState}
                />
                <If
                  condition={
                    this.props.terria.configParameters.experimentalFeatures &&
                    !this.props.viewState.hideMapUi()
                  }
                >
                  <ExperimentalFeatures
                    terria={terria}
                    viewState={this.props.viewState}
                    experimentalItems={customElements.experimentalMenu}
                  />
                </If>
              </main>
            </section>
          </div>
        </div>

        <If condition={!this.props.viewState.hideMapUi()}>
          <div
            className={classNames({
              [Styles.explorerPanelIsVisible]: this.props.viewState
                .explorerPanelIsVisible
            })}
          >
            <MenuBar
              terria={terria}
              viewState={this.props.viewState}
              allBaseMaps={allBaseMaps}
              menuItems={customElements.menu}
            />
            <MapNavigation
              terria={terria}
              viewState={this.props.viewState}
              navItems={customElements.nav}
            />
          </div>
        </If>

        <Notification viewState={this.props.viewState} />
        <MapInteractionWindow
          terria={terria}
          viewState={this.props.viewState}
        />

        <If
          condition={
            !customElements.feedback.length &&
            this.props.terria.configParameters.feedbackUrl &&
            !this.props.viewState.hideMapUi()
          }
        >
          <aside className={Styles.feedback}>
            <FeedbackForm viewState={this.props.viewState} />
          </aside>
        </If>

        <div
          className={classNames(
            Styles.featureInfo,
            this.props.viewState.topElement === "FeatureInfo"
              ? "top-element"
              : "",
            {
              [Styles.featureInfoFullScreen]: this.props.viewState
                .isMapFullScreen
            }
          )}
          tabIndex={0}
          onClick={() => {
            this.props.viewState.topElement = "FeatureInfo";
          }}
        >
          <FeatureInfoPanel terria={terria} viewState={this.props.viewState} />
        </div>
        <DragDropFile
          terria={this.props.terria}
          viewState={this.props.viewState}
        />
        <DragDropNotification
          lastUploadedFiles={this.props.viewState.lastUploadedFiles}
          viewState={this.props.viewState}
        />
      </div>
    );
  }
});
>>>>>>> 1b40857d

module.exports = StandardUserInterface;<|MERGE_RESOLUTION|>--- conflicted
+++ resolved
@@ -1,495 +1,260 @@
-<<<<<<< HEAD
-import React from 'react';
-import createReactClass from 'create-react-class';
-import PropTypes from 'prop-types';
-import arrayContains from '../../Core/arrayContains';
-import Branding from '../SidePanel/Branding';
+import React from "react";
+import createReactClass from "create-react-class";
+import PropTypes from "prop-types";
+import arrayContains from "../../Core/arrayContains";
+import Branding from "../SidePanel/Branding";
 // import DragDropFile from '../DragDropFile';
 // import DragDropNotification from './../DragDropNotification';
-import ExplorerWindow from '../ExplorerWindow/ExplorerWindow';
+import ExplorerWindow from "../ExplorerWindow/ExplorerWindow";
 // import FeatureInfoPanel from '../FeatureInfo/FeatureInfoPanel';
 // import FeedbackForm from '../Feedback/FeedbackForm';
-import MapColumn from './MapColumn';
-import MapInteractionWindow from '../Notification/MapInteractionWindow';
-import MapNavigation from '../Map/MapNavigation';
+import MapColumn from "./MapColumn";
+import MapInteractionWindow from "../Notification/MapInteractionWindow";
+import MapNavigation from "../Map/MapNavigation";
 // import MenuBar from '../Map/MenuBar';
-import ExperimentalFeatures from '../Map/ExperimentalFeatures';
+import ExperimentalFeatures from "../Map/ExperimentalFeatures";
 // import MobileHeader from '../Mobile/MobileHeader';
-import Notification from '../Notification/Notification';
+import Notification from "../Notification/Notification";
 // import ProgressBar from '../Map/ProgressBar';
-import SidePanel from '../SidePanel/SidePanel';
-import processCustomElements from './processCustomElements';
-import FullScreenButton from './../SidePanel/FullScreenButton.jsx';
-import { Small, Medium } from '../Generic/Responsive';
-import classNames from 'classnames';
-import 'inobounce';
-
-import Styles from './standard-user-interface.scss';
-import { observer } from 'mobx-react';
+import SidePanel from "../SidePanel/SidePanel";
+import processCustomElements from "./processCustomElements";
+import FullScreenButton from "./../SidePanel/FullScreenButton.jsx";
+import { Small, Medium } from "../Generic/Responsive";
+import classNames from "classnames";
+import "inobounce";
+
+import Styles from "./standard-user-interface.scss";
+import { observer } from "mobx-react";
 
 /** blah */
-const StandardUserInterface = observer(createReactClass({
-    displayName: 'StandardUserInterface',
+const StandardUserInterface = observer(
+  createReactClass({
+    displayName: "StandardUserInterface",
 
     propTypes: {
-        /**
-         * Terria instance
-         */
-        terria: PropTypes.object.isRequired,
-        /**
-         * All the base maps.
-         */
-        allBaseMaps: PropTypes.array,
-        viewState: PropTypes.object.isRequired,
-        minimumLargeScreenWidth: PropTypes.number,
-        version: PropTypes.string,
-        children: PropTypes.oneOfType([
-            PropTypes.arrayOf(PropTypes.element),
-            PropTypes.element
-        ])
+      /**
+       * Terria instance
+       */
+      terria: PropTypes.object.isRequired,
+      /**
+       * All the base maps.
+       */
+      allBaseMaps: PropTypes.array,
+      viewState: PropTypes.object.isRequired,
+      minimumLargeScreenWidth: PropTypes.number,
+      version: PropTypes.string,
+      children: PropTypes.oneOfType([
+        PropTypes.arrayOf(PropTypes.element),
+        PropTypes.element
+      ])
     },
 
     getDefaultProps() {
-        return {
-            minimumLargeScreenWidth: 768
-        };
+      return {
+        minimumLargeScreenWidth: 768
+      };
     },
 
     /* eslint-disable-next-line camelcase */
     UNSAFE_componentWillMount() {
-        const that = this;
-        this.dragOverListener = e => {
-            if (!e.dataTransfer.types || !arrayContains(e.dataTransfer.types, 'Files')) {
-                return;
-            }
-            e.preventDefault();
-            e.stopPropagation();
-            e.dataTransfer.dropEffect = 'copy';
-            that.acceptDragDropFile();
-        };
-
-        this.resizeListener = () => {
-            this.props.viewState.useSmallScreenInterface = this.shouldUseMobileInterface();
-        };
-
-        window.addEventListener('resize', this.resizeListener, false);
-
-        this.resizeListener();
+      const that = this;
+      this.dragOverListener = e => {
+        if (
+          !e.dataTransfer.types ||
+          !arrayContains(e.dataTransfer.types, "Files")
+        ) {
+          return;
+        }
+        e.preventDefault();
+        e.stopPropagation();
+        e.dataTransfer.dropEffect = "copy";
+        that.acceptDragDropFile();
+      };
+
+      this.resizeListener = () => {
+        this.props.viewState.useSmallScreenInterface = this.shouldUseMobileInterface();
+      };
+
+      window.addEventListener("resize", this.resizeListener, false);
+
+      this.resizeListener();
     },
 
     componentDidMount() {
-        this._wrapper.addEventListener('dragover', this.dragOverListener, false);
+      this._wrapper.addEventListener("dragover", this.dragOverListener, false);
     },
 
     componentWillUnmount() {
-        window.removeEventListener('resize', this.resizeListener, false);
-        document.removeEventListener('dragover', this.dragOverListener, false);
+      window.removeEventListener("resize", this.resizeListener, false);
+      document.removeEventListener("dragover", this.dragOverListener, false);
     },
 
     acceptDragDropFile() {
-        this.props.viewState.isDraggingDroppingFile = true;
-        // if explorer window is already open, we open my data tab
-        if(this.props.viewState.explorerPanelIsVisible) {
-          this.props.viewState.openUserData();
-        }
+      this.props.viewState.isDraggingDroppingFile = true;
+      // if explorer window is already open, we open my data tab
+      if (this.props.viewState.explorerPanelIsVisible) {
+        this.props.viewState.openUserData();
+      }
     },
 
     shouldUseMobileInterface() {
-        return document.body.clientWidth < this.props.minimumLargeScreenWidth;
+      return document.body.clientWidth < this.props.minimumLargeScreenWidth;
     },
     render() {
-        const customElements = processCustomElements(
-            this.props.viewState.useSmallScreenInterface,
-            this.props.children
-        );
-
-        const terria = this.props.terria;
-        // const allBaseMaps = this.props.allBaseMaps;
-        return (
-            <div className={Styles.uiRoot} ref={w => (this._wrapper = w)}>
-                <div className={Styles.ui}>
-                    <div className={Styles.uiInner}>
-                        <If condition={!this.props.viewState.hideMapUi()}>
-                            <Small>
-                                {/* <MobileHeader
+      const customElements = processCustomElements(
+        this.props.viewState.useSmallScreenInterface,
+        this.props.children
+      );
+
+      const terria = this.props.terria;
+      // const allBaseMaps = this.props.allBaseMaps;
+      return (
+        <div className={Styles.uiRoot} ref={w => (this._wrapper = w)}>
+          <div className={Styles.ui}>
+            <div className={Styles.uiInner}>
+              <If condition={!this.props.viewState.hideMapUi()}>
+                <Small>
+                  {/* <MobileHeader
                                     terria={terria}
                                     menuItems={customElements.menu}
                                     viewState={this.props.viewState}
                                     version={this.props.version}
                                     allBaseMaps={allBaseMaps}
                                 /> */}
-                            </Small>
-                            <Medium>
-                                <div
-                                    className={classNames(Styles.sidePanel,
-                                        this.props.viewState.topElement === 'SidePanel' ? 'top-element': '',
-                                        {[Styles.sidePanelHide]: this.props.viewState.isMapFullScreen}
-                                    )}
-                                     tabIndex={0}
-                                     onClick={()=> {this.props.viewState.topElement = 'SidePanel';}}
-                                >
-                                    <Branding
-                                        terria={terria}
-                                        version={this.props.version}
-                                    />
-                                    <SidePanel
-                                        terria={terria}
-                                        viewState={this.props.viewState}
-                                    />
-                                </div>
-                            </Medium>
-                        </If>
-                        <Medium>
-                            <div
-                                className={classNames(
-                                    Styles.showWorkbenchButton,
-                                    {
-                                        [Styles.showWorkbenchButtonisVisible]: this
-                                            .props.viewState.isMapFullScreen,
-                                        [Styles.showWorkbenchButtonisNotVisible]: !this
-                                            .props.viewState.isMapFullScreen
-                                    }
-                                )}
-                            >
-                                <FullScreenButton
-                                    terria={this.props.terria}
-                                    viewState={this.props.viewState}
-                                    minified={false}
-                                    btnText='Show workbench'
-                                    animationDuration={250}
-                                />
-                            </div>
-                        </Medium>
-
-                        <section className={Styles.map}>
-                            {/* <ProgressBar terria={terria}/> */}
-                            <MapColumn terria={terria} viewState={this.props.viewState} customFeedbacks={customElements.feedback}/>
-                            <main>
-                                <ExplorerWindow
-                                    terria={terria}
-                                    viewState={this.props.viewState}
-                                />
-                                <If
-                                    condition={
-                                        this.props.terria.configParameters
-                                            .experimentalFeatures &&
-                                        !this.props.viewState.hideMapUi()
-                                    }
-                                >
-                                    <ExperimentalFeatures
-                                        terria={terria}
-                                        viewState={this.props.viewState}
-                                        experimentalItems={
-                                            customElements.experimentalMenu
-                                        }
-                                    />
-                                </If>
-                            </main>
-                        </section>
-                    </div>
+                </Small>
+                <Medium>
+                  <div
+                    className={classNames(
+                      Styles.sidePanel,
+                      this.props.viewState.topElement === "SidePanel"
+                        ? "top-element"
+                        : "",
+                      {
+                        [Styles.sidePanelHide]: this.props.viewState
+                          .isMapFullScreen
+                      }
+                    )}
+                    tabIndex={0}
+                    onClick={() => {
+                      this.props.viewState.topElement = "SidePanel";
+                    }}
+                  >
+                    <Branding terria={terria} version={this.props.version} />
+                    <SidePanel
+                      terria={terria}
+                      viewState={this.props.viewState}
+                    />
+                  </div>
+                </Medium>
+              </If>
+              <Medium>
+                <div
+                  className={classNames(Styles.showWorkbenchButton, {
+                    [Styles.showWorkbenchButtonisVisible]: this.props.viewState
+                      .isMapFullScreen,
+                    [Styles.showWorkbenchButtonisNotVisible]: !this.props
+                      .viewState.isMapFullScreen
+                  })}
+                >
+                  <FullScreenButton
+                    terria={this.props.terria}
+                    viewState={this.props.viewState}
+                    minified={false}
+                    btnText="Show workbench"
+                    animationDuration={250}
+                  />
                 </div>
-
-                <If condition={!this.props.viewState.hideMapUi()}>
-                    <div className = {classNames({[Styles.explorerPanelIsVisible]: this.props.viewState.explorerPanelIsVisible})}>
-                        {/* <MenuBar terria={terria}
+              </Medium>
+
+              <section className={Styles.map}>
+                {/* <ProgressBar terria={terria}/> */}
+                <MapColumn
+                  terria={terria}
+                  viewState={this.props.viewState}
+                  customFeedbacks={customElements.feedback}
+                />
+                <main>
+                  <ExplorerWindow
+                    terria={terria}
+                    viewState={this.props.viewState}
+                  />
+                  <If
+                    condition={
+                      this.props.terria.configParameters.experimentalFeatures &&
+                      !this.props.viewState.hideMapUi()
+                    }
+                  >
+                    <ExperimentalFeatures
+                      terria={terria}
+                      viewState={this.props.viewState}
+                      experimentalItems={customElements.experimentalMenu}
+                    />
+                  </If>
+                </main>
+              </section>
+            </div>
+          </div>
+
+          <If condition={!this.props.viewState.hideMapUi()}>
+            <div
+              className={classNames({
+                [Styles.explorerPanelIsVisible]: this.props.viewState
+                  .explorerPanelIsVisible
+              })}
+            >
+              {/* <MenuBar terria={terria}
                                  viewState={this.props.viewState}
                                  allBaseMaps={allBaseMaps}
                                  menuItems={customElements.menu}
                         /> */}
-                        <MapNavigation terria={terria}
-                                       viewState={this.props.viewState}
-                                       navItems={customElements.nav}
-                        />
-                    </div>
-                </If>
-=======
-import React from "react";
-import createReactClass from "create-react-class";
-import PropTypes from "prop-types";
-import arrayContains from "../../Core/arrayContains";
-import Branding from "./../SidePanel/Branding.jsx";
-import DragDropFile from "./../DragDropFile.jsx";
-import DragDropNotification from "./../DragDropNotification.jsx";
-import ExplorerWindow from "./../ExplorerWindow/ExplorerWindow.jsx";
-import FeatureInfoPanel from "./../FeatureInfo/FeatureInfoPanel.jsx";
-import FeedbackForm from "../Feedback/FeedbackForm.jsx";
-import MapColumn from "./MapColumn.jsx";
-import MapInteractionWindow from "./../Notification/MapInteractionWindow.jsx";
-import MapNavigation from "./../Map/MapNavigation.jsx";
-import MenuBar from "./../Map/MenuBar.jsx";
-import ExperimentalFeatures from "./../Map/ExperimentalFeatures.jsx";
-import MobileHeader from "./../Mobile/MobileHeader.jsx";
-import Notification from "./../Notification/Notification.jsx";
-import ObserveModelMixin from "./../ObserveModelMixin";
-import ProgressBar from "../Map/ProgressBar.jsx";
-import SidePanel from "./../SidePanel/SidePanel.jsx";
-import processCustomElements from "./processCustomElements";
-import FullScreenButton from "./../SidePanel/FullScreenButton.jsx";
-import { Small, Medium } from "../Generic/Responsive";
-import classNames from "classnames";
-import "inobounce";
-
-import Styles from "./standard-user-interface.scss";
-
-/** blah */
-const StandardUserInterface = createReactClass({
-  displayName: "StandardUserInterface",
-  mixins: [ObserveModelMixin],
-
-  propTypes: {
-    /**
-     * Terria instance
-     */
-    terria: PropTypes.object.isRequired,
-    /**
-     * All the base maps.
-     */
-    allBaseMaps: PropTypes.array,
-    viewState: PropTypes.object.isRequired,
-    minimumLargeScreenWidth: PropTypes.number,
-    version: PropTypes.string,
-    children: PropTypes.oneOfType([
-      PropTypes.arrayOf(PropTypes.element),
-      PropTypes.element
-    ])
-  },
->>>>>>> 1b40857d
-
-  getDefaultProps() {
-    return {
-      minimumLargeScreenWidth: 768
-    };
-  },
-
-<<<<<<< HEAD
-                {/* <If condition={!customElements.feedback.length && this.props.terria.configParameters.feedbackUrl && !this.props.viewState.hideMapUi()}>
+              <MapNavigation
+                terria={terria}
+                viewState={this.props.viewState}
+                navItems={customElements.nav}
+              />
+            </div>
+          </If>
+
+          <Notification viewState={this.props.viewState} />
+          <MapInteractionWindow
+            terria={terria}
+            viewState={this.props.viewState}
+          />
+
+          {/* <If condition={!customElements.feedback.length && this.props.terria.configParameters.feedbackUrl && !this.props.viewState.hideMapUi()}>
                     <aside className={Styles.feedback}>
                         <FeedbackForm viewState={this.props.viewState}/>
                     </aside>
                 </If> */}
 
-                <div className={classNames(Styles.featureInfo, this.props.viewState.topElement === 'FeatureInfo' ? 'top-element': '', {
-                    [Styles.featureInfoFullScreen]: this.props.viewState.isMapFullScreen
-                })} tabIndex={0} onClick={()=> {this.props.viewState.topElement = 'FeatureInfo';}}>
-                    {/* <FeatureInfoPanel terria={terria}
+          <div
+            className={classNames(
+              Styles.featureInfo,
+              this.props.viewState.topElement === "FeatureInfo"
+                ? "top-element"
+                : "",
+              {
+                [Styles.featureInfoFullScreen]: this.props.viewState
+                  .isMapFullScreen
+              }
+            )}
+            tabIndex={0}
+            onClick={() => {
+              this.props.viewState.topElement = "FeatureInfo";
+            }}
+          >
+            {/* <FeatureInfoPanel terria={terria}
                                   viewState={this.props.viewState}
                     /> */}
-                </div>
-                {/* <DragDropFile terria={this.props.terria}
+          </div>
+          {/* <DragDropFile terria={this.props.terria}
                               viewState={this.props.viewState}
                 />
                 <DragDropNotification lastUploadedFiles={this.props.viewState.lastUploadedFiles} viewState={this.props.viewState}/> */}
-            </div>
-        );
+        </div>
+      );
     }
-}));
-=======
-  /* eslint-disable-next-line camelcase */
-  UNSAFE_componentWillMount() {
-    const that = this;
-    this.dragOverListener = e => {
-      if (
-        !e.dataTransfer.types ||
-        !arrayContains(e.dataTransfer.types, "Files")
-      ) {
-        return;
-      }
-      e.preventDefault();
-      e.stopPropagation();
-      e.dataTransfer.dropEffect = "copy";
-      that.acceptDragDropFile();
-    };
-
-    this.resizeListener = () => {
-      this.props.viewState.useSmallScreenInterface = this.shouldUseMobileInterface();
-    };
-
-    window.addEventListener("resize", this.resizeListener, false);
-
-    this.resizeListener();
-  },
-
-  componentDidMount() {
-    this._wrapper.addEventListener("dragover", this.dragOverListener, false);
-  },
-
-  componentWillUnmount() {
-    window.removeEventListener("resize", this.resizeListener, false);
-    document.removeEventListener("dragover", this.dragOverListener, false);
-  },
-
-  acceptDragDropFile() {
-    this.props.viewState.isDraggingDroppingFile = true;
-    // if explorer window is already open, we open my data tab
-    if (this.props.viewState.explorerPanelIsVisible) {
-      this.props.viewState.openUserData();
-    }
-  },
-
-  shouldUseMobileInterface() {
-    return document.body.clientWidth < this.props.minimumLargeScreenWidth;
-  },
-  render() {
-    const customElements = processCustomElements(
-      this.props.viewState.useSmallScreenInterface,
-      this.props.children
-    );
-
-    const terria = this.props.terria;
-    const allBaseMaps = this.props.allBaseMaps;
-    return (
-      <div className={Styles.uiRoot} ref={w => (this._wrapper = w)}>
-        <div className={Styles.ui}>
-          <div className={Styles.uiInner}>
-            <If condition={!this.props.viewState.hideMapUi()}>
-              <Small>
-                <MobileHeader
-                  terria={terria}
-                  menuItems={customElements.menu}
-                  viewState={this.props.viewState}
-                  version={this.props.version}
-                  allBaseMaps={allBaseMaps}
-                />
-              </Small>
-              <Medium>
-                <div
-                  className={classNames(
-                    Styles.sidePanel,
-                    this.props.viewState.topElement === "SidePanel"
-                      ? "top-element"
-                      : "",
-                    {
-                      [Styles.sidePanelHide]: this.props.viewState
-                        .isMapFullScreen
-                    }
-                  )}
-                  tabIndex={0}
-                  onClick={() => {
-                    this.props.viewState.topElement = "SidePanel";
-                  }}
-                >
-                  <Branding terria={terria} version={this.props.version} />
-                  <SidePanel terria={terria} viewState={this.props.viewState} />
-                </div>
-              </Medium>
-            </If>
-            <Medium>
-              <div
-                className={classNames(Styles.showWorkbenchButton, {
-                  [Styles.showWorkbenchButtonisVisible]: this.props.viewState
-                    .isMapFullScreen,
-                  [Styles.showWorkbenchButtonisNotVisible]: !this.props
-                    .viewState.isMapFullScreen
-                })}
-              >
-                <FullScreenButton
-                  terria={this.props.terria}
-                  viewState={this.props.viewState}
-                  minified={false}
-                  btnText="Show workbench"
-                  animationDuration={250}
-                />
-              </div>
-            </Medium>
-
-            <section className={Styles.map}>
-              <ProgressBar terria={terria} />
-              <MapColumn
-                terria={terria}
-                viewState={this.props.viewState}
-                customFeedbacks={customElements.feedback}
-              />
-              <main>
-                <ExplorerWindow
-                  terria={terria}
-                  viewState={this.props.viewState}
-                />
-                <If
-                  condition={
-                    this.props.terria.configParameters.experimentalFeatures &&
-                    !this.props.viewState.hideMapUi()
-                  }
-                >
-                  <ExperimentalFeatures
-                    terria={terria}
-                    viewState={this.props.viewState}
-                    experimentalItems={customElements.experimentalMenu}
-                  />
-                </If>
-              </main>
-            </section>
-          </div>
-        </div>
-
-        <If condition={!this.props.viewState.hideMapUi()}>
-          <div
-            className={classNames({
-              [Styles.explorerPanelIsVisible]: this.props.viewState
-                .explorerPanelIsVisible
-            })}
-          >
-            <MenuBar
-              terria={terria}
-              viewState={this.props.viewState}
-              allBaseMaps={allBaseMaps}
-              menuItems={customElements.menu}
-            />
-            <MapNavigation
-              terria={terria}
-              viewState={this.props.viewState}
-              navItems={customElements.nav}
-            />
-          </div>
-        </If>
-
-        <Notification viewState={this.props.viewState} />
-        <MapInteractionWindow
-          terria={terria}
-          viewState={this.props.viewState}
-        />
-
-        <If
-          condition={
-            !customElements.feedback.length &&
-            this.props.terria.configParameters.feedbackUrl &&
-            !this.props.viewState.hideMapUi()
-          }
-        >
-          <aside className={Styles.feedback}>
-            <FeedbackForm viewState={this.props.viewState} />
-          </aside>
-        </If>
-
-        <div
-          className={classNames(
-            Styles.featureInfo,
-            this.props.viewState.topElement === "FeatureInfo"
-              ? "top-element"
-              : "",
-            {
-              [Styles.featureInfoFullScreen]: this.props.viewState
-                .isMapFullScreen
-            }
-          )}
-          tabIndex={0}
-          onClick={() => {
-            this.props.viewState.topElement = "FeatureInfo";
-          }}
-        >
-          <FeatureInfoPanel terria={terria} viewState={this.props.viewState} />
-        </div>
-        <DragDropFile
-          terria={this.props.terria}
-          viewState={this.props.viewState}
-        />
-        <DragDropNotification
-          lastUploadedFiles={this.props.viewState.lastUploadedFiles}
-          viewState={this.props.viewState}
-        />
-      </div>
-    );
-  }
-});
->>>>>>> 1b40857d
+  })
+);
 
 module.exports = StandardUserInterface;