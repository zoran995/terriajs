--- conflicted
+++ resolved
@@ -2,9 +2,9 @@
 import createReactClass from 'create-react-class';
 import PropTypes from 'prop-types';
 import arrayContains from '../../Core/arrayContains';
-<<<<<<< HEAD
 import Branding from '../SidePanel/Branding';
 import DragDropFile from '../DragDropFile';
+import DragDropNotification from './../DragDropNotification';
 import ExplorerWindow from '../ExplorerWindow/ExplorerWindow';
 import FeatureInfoPanel from '../FeatureInfo/FeatureInfoPanel';
 import FeedbackForm from '../Feedback/FeedbackForm';
@@ -18,24 +18,6 @@
 import ObserveModelMixin from '../ObserveModelMixin';
 import ProgressBar from '../Map/ProgressBar';
 import SidePanel from '../SidePanel/SidePanel';
-=======
-import Branding from './../SidePanel/Branding.jsx';
-import DragDropFile from './../DragDropFile.jsx';
-import DragDropNotification from './../DragDropNotification.jsx';
-import ExplorerWindow from './../ExplorerWindow/ExplorerWindow.jsx';
-import FeatureInfoPanel from './../FeatureInfo/FeatureInfoPanel.jsx';
-import FeedbackForm from '../Feedback/FeedbackForm.jsx';
-import MapColumn from './MapColumn.jsx';
-import MapInteractionWindow from './../Notification/MapInteractionWindow.jsx';
-import MapNavigation from './../Map/MapNavigation.jsx';
-import MenuBar from './../Map/MenuBar.jsx';
-import ExperimentalFeatures from './../Map/ExperimentalFeatures.jsx';
-import MobileHeader from './../Mobile/MobileHeader.jsx';
-import Notification from './../Notification/Notification.jsx';
-import ObserveModelMixin from './../ObserveModelMixin';
-import ProgressBar from '../Map/ProgressBar.jsx';
-import SidePanel from './../SidePanel/SidePanel.jsx';
->>>>>>> 2e4e7300
 import processCustomElements from './processCustomElements';
 import FullScreenButton from './../SidePanel/FullScreenButton.jsx';
 import { Small, Medium } from '../Generic/Responsive';
@@ -179,17 +161,8 @@
                         </Medium>
 
                         <section className={Styles.map}>
-<<<<<<< HEAD
                             {/* <ProgressBar terria={terria}/> */}
-                            <MapColumn terria={terria} viewState={this.props.viewState} />
-=======
-                            <ProgressBar terria={terria} />
-                            <MapColumn
-                                terria={terria}
-                                viewState={this.props.viewState}
-                                customFeedbacks = {customElements.feedback}
-                            />
->>>>>>> 2e4e7300
+                            <MapColumn terria={terria} viewState={this.props.viewState} customFeedbacks={customElements.feedback}/>
                             <main>
                                 <ExplorerWindow
                                     terria={terria}
