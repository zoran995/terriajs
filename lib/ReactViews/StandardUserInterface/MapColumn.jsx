import React from "react";
import createReactClass from "create-react-class";
import PropTypes from "prop-types";
import "mutationobserver-shim";

import TerriaViewerWrapper from "../Map/TerriaViewerWrapper";
import DistanceLegend from "../Map/Legend/DistanceLegend";
import FeedbackButton from "../Feedback/FeedbackButton";
import LocationBar from "../Map/Legend/LocationBar";
import ObserveModelMixin from "../ObserveModelMixin";
import defined from "terriajs-cesium/Source/Core/defined";
import FeatureDetection from "terriajs-cesium/Source/Core/FeatureDetection";
import BottomDock from "../BottomDock/BottomDock";
import classNames from "classnames";
import { withTranslation } from "react-i18next";

import Styles from "./map-column.scss";
import { observer } from "mobx-react";

const isIE = FeatureDetection.isInternetExplorer();
const chromeVersion = FeatureDetection.chromeVersion();

/**
 * Right-hand column that contains the map, controls that sit over the map and sometimes the bottom dock containing
 * the timeline and charts.
 *
 * Note that because IE9-11 is terrible the pure-CSS layout that is used in nice browsers doesn't work, so for IE only
 * we use a (usually polyfilled) MutationObserver to watch the bottom dock and resize when it changes.
 */
const MapColumn = observer(
  createReactClass({
    displayName: "MapColumn",
    mixins: [ObserveModelMixin],

<<<<<<< HEAD
    propTypes: {
      terria: PropTypes.object.isRequired,
      viewState: PropTypes.object.isRequired,
      customFeedbacks: PropTypes.array.isRequired
    },
=======
  propTypes: {
    terria: PropTypes.object.isRequired,
    viewState: PropTypes.object.isRequired,
    customFeedbacks: PropTypes.array.isRequired,
    t: PropTypes.func.isRequired
  },
>>>>>>> 818a9f58

    getInitialState() {
      return {};
    },

    /* eslint-disable-next-line camelcase */
    UNSAFE_componentWillMount() {
      if (isIE) {
        this.observer = new MutationObserver(this.resizeMapCell);
        window.addEventListener("resize", this.resizeMapCell, false);
      }
    },

    addBottomDock(bottomDock) {
      if (isIE) {
        this.observer.observe(bottomDock, {
          childList: true,
          subtree: true
        });
      }
    },

    newMapCell(mapCell) {
      if (isIE) {
        this.mapCell = mapCell;

        this.resizeMapCell();
      }
    },

    resizeMapCell() {
      if (this.mapCell) {
        this.setState({
          height: this.mapCell.offsetHeight
        });
      }
    },

    componentWillUnmount() {
      if (isIE) {
        window.removeEventListener("resize", this.resizeMapCell, false);
        this.observer.disconnect();
      }
    },

<<<<<<< HEAD
    render() {
      // TODO: remove? see: https://bugs.chromium.org/p/chromium/issues/detail?id=1001663
      const isAboveChrome75 =
        chromeVersion && chromeVersion[0] && Number(chromeVersion[0]) > 75;
      const mapCellClass = classNames(Styles.mapCell, {
        [Styles.mapCellChrome]: isAboveChrome75
      });
      return (
        <div
          className={classNames(Styles.mapInner, {
            [Styles.mapInnerChrome]: isAboveChrome75
          })}
        >
          <div className={Styles.mapRow}>
=======
  render() {
    const { t } = this.props;
    // TODO: remove? see: https://bugs.chromium.org/p/chromium/issues/detail?id=1001663
    const isAboveChrome75 =
      chromeVersion && chromeVersion[0] && Number(chromeVersion[0]) > 75;
    const mapCellClass = classNames(Styles.mapCell, {
      [Styles.mapCellChrome]: isAboveChrome75
    });
    return (
      <div
        className={classNames(Styles.mapInner, {
          [Styles.mapInnerChrome]: isAboveChrome75
        })}
      >
        <div className={Styles.mapRow}>
          <div
            className={classNames(mapCellClass, Styles.mapCellMap)}
            ref={this.newMapCell}
          >
>>>>>>> 818a9f58
            <div
              className={classNames(mapCellClass, Styles.mapCellMap)}
              ref={this.newMapCell}
            >
              <div
                className={Styles.mapWrapper}
                style={{
                  height: this.state.height || (isIE ? "100vh" : "100%")
                }}
              >
                <TerriaViewerWrapper
                  terria={this.props.terria}
                  viewState={this.props.viewState}
<<<<<<< HEAD
=======
                  btnText={t("feedback.feedbackBtnText")}
>>>>>>> 818a9f58
                />
              </div>
              <If condition={!this.props.viewState.hideMapUi()}>
                <div className={Styles.locationDistance}>
                  <LocationBar
                    terria={this.props.terria}
                    mouseCoords={this.props.viewState.mouseCoords}
                  />
                  <DistanceLegend terria={this.props.terria} />
                </div>
              </If>
              <If
                condition={
                  !this.props.customFeedbacks.length &&
                  this.props.terria.configParameters.feedbackUrl &&
                  !this.props.viewState.hideMapUi()
                }
              >
                <div
                  className={classNames(Styles.feedbackButtonWrapper, {
                    [Styles.withTimeSeriesControls]: defined(
                      this.props.terria.timelineStack.topLayer
                    )
                  })}
                >
                  <FeedbackButton
                    viewState={this.props.viewState}
                    btnText={getReactElementFromContents(
                      this.props.viewState.language.FeedbackBtnText
                    )}
                  />
                </div>
              </If>

              <If
                condition={
                  this.props.customFeedbacks.length &&
                  this.props.terria.configParameters.feedbackUrl &&
                  !this.props.viewState.hideMapUi()
                }
              >
                <For
                  each="feedbackItem"
                  of={this.props.customFeedbacks}
                  index="i"
                >
                  <div key={i}>{feedbackItem}</div>
                </For>
              </If>
            </div>
            <If condition={this.props.terria.configParameters.printDisclaimer}>
              <div className={classNames(Styles.mapCell, "print")}>
                <a
                  className={Styles.printDisclaimer}
                  href={this.props.terria.configParameters.printDisclaimer.url}
                >
                  {this.props.terria.configParameters.printDisclaimer.text}
                </a>
              </div>
            </If>
          </div>
          <If condition={!this.props.viewState.hideMapUi()}>
            <div className={Styles.mapRow}>
              <div className={mapCellClass}>
                <BottomDock
                  terria={this.props.terria}
                  viewState={this.props.viewState}
                  domElementRef={this.addBottomDock}
                />
              </div>
            </div>
          </If>
        </div>
      );
    }
  })
);

export default withTranslation()(MapColumn);<|MERGE_RESOLUTION|>--- conflicted
+++ resolved
@@ -32,20 +32,12 @@
     displayName: "MapColumn",
     mixins: [ObserveModelMixin],
 
-<<<<<<< HEAD
     propTypes: {
       terria: PropTypes.object.isRequired,
       viewState: PropTypes.object.isRequired,
-      customFeedbacks: PropTypes.array.isRequired
+      customFeedbacks: PropTypes.array.isRequired,
+      t: PropTypes.func.isRequired
     },
-=======
-  propTypes: {
-    terria: PropTypes.object.isRequired,
-    viewState: PropTypes.object.isRequired,
-    customFeedbacks: PropTypes.array.isRequired,
-    t: PropTypes.func.isRequired
-  },
->>>>>>> 818a9f58
 
     getInitialState() {
       return {};
@@ -91,8 +83,8 @@
       }
     },
 
-<<<<<<< HEAD
     render() {
+      const { t } = this.props;
       // TODO: remove? see: https://bugs.chromium.org/p/chromium/issues/detail?id=1001663
       const isAboveChrome75 =
         chromeVersion && chromeVersion[0] && Number(chromeVersion[0]) > 75;
@@ -106,27 +98,6 @@
           })}
         >
           <div className={Styles.mapRow}>
-=======
-  render() {
-    const { t } = this.props;
-    // TODO: remove? see: https://bugs.chromium.org/p/chromium/issues/detail?id=1001663
-    const isAboveChrome75 =
-      chromeVersion && chromeVersion[0] && Number(chromeVersion[0]) > 75;
-    const mapCellClass = classNames(Styles.mapCell, {
-      [Styles.mapCellChrome]: isAboveChrome75
-    });
-    return (
-      <div
-        className={classNames(Styles.mapInner, {
-          [Styles.mapInnerChrome]: isAboveChrome75
-        })}
-      >
-        <div className={Styles.mapRow}>
-          <div
-            className={classNames(mapCellClass, Styles.mapCellMap)}
-            ref={this.newMapCell}
-          >
->>>>>>> 818a9f58
             <div
               className={classNames(mapCellClass, Styles.mapCellMap)}
               ref={this.newMapCell}
@@ -140,10 +111,6 @@
                 <TerriaViewerWrapper
                   terria={this.props.terria}
                   viewState={this.props.viewState}
-<<<<<<< HEAD
-=======
-                  btnText={t("feedback.feedbackBtnText")}
->>>>>>> 818a9f58
                 />
               </div>
               <If condition={!this.props.viewState.hideMapUi()}>
@@ -171,9 +138,7 @@
                 >
                   <FeedbackButton
                     viewState={this.props.viewState}
-                    btnText={getReactElementFromContents(
-                      this.props.viewState.language.FeedbackBtnText
-                    )}
+                    btnText={t("feedback.feedbackBtnText")}
                   />
                 </div>
               </If>
