--- conflicted
+++ resolved
@@ -1,9 +1,6 @@
 import React from "react";
-<<<<<<< HEAD
 import styled from "styled-components";
-=======
 import { useTranslation } from "react-i18next";
->>>>>>> 179805f5
 import CommonStrata from "../../Models/Definition/CommonStrata";
 import {
   filterSelectableDimensions,
@@ -32,14 +29,15 @@
   // We still show checkbox groups with empty children as they are stateful.
   if (isGroup(dim) && childDims.length === 0) return null;
   return (
-<<<<<<< HEAD
     <GroupContainer>
       <Collapsible
         title={
           dim.type === "group"
             ? dim.name ?? dim.id ?? ""
             : dim.options?.find((opt) => opt.id === dim.selectedId)?.name ??
-              (dim.selectedId === "true" ? "Enabled" : "Disabled")
+              (dim.selectedId === "true"
+                ? t("selectableDimensions.enabled")
+                : t("selectableDimensions.disabled"))
         }
         bodyBoxProps={{
           displayInlineBlock: true,
@@ -74,46 +72,6 @@
         </Box>
       </Collapsible>
     </GroupContainer>
-=======
-    <Collapsible
-      title={
-        dim.type === "group"
-          ? dim.name ?? dim.id ?? ""
-          : dim.options?.find((opt) => opt.id === dim.selectedId)?.name ??
-            (dim.selectedId === "true"
-              ? t("selectableDimensions.enabled")
-              : t("selectableDimensions.disabled"))
-      }
-      bodyBoxProps={{
-        displayInlineBlock: true,
-        fullWidth: true
-      }}
-      bodyTextProps={{ large: true }}
-      isOpen={dim.type === "group" ? dim.isOpen : dim.selectedId === "true"}
-      onToggle={
-        dim.type === "group"
-          ? dim.onToggle
-          : (isOpen) =>
-              dim.setDimensionValue(
-                CommonStrata.user,
-                isOpen ? "true" : "false"
-              )
-      }
-      btnStyle={dim.type === "checkbox-group" ? "checkbox" : undefined}
-      btnRight={dim.type === "group"}
-    >
-      <Box displayInlineBlock fullWidth styledPadding="5px 0 0 20px">
-        {/* recursively render nested dimensions */}
-        {childDims.map((nestedDim) => (
-          <SelectableDimension
-            id={`${id}-${nestedDim.id}`}
-            dim={nestedDim}
-            key={`${id}-${nestedDim.id}`}
-          />
-        ))}
-      </Box>
-    </Collapsible>
->>>>>>> 179805f5
   );
 };
 
