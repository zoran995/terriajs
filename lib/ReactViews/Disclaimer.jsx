--- conflicted
+++ resolved
@@ -77,29 +77,6 @@
     const disclaimer = this.props.viewState.disclaimerSettings;
     const useSmallScreenInterface = this.props.viewState
       .useSmallScreenInterface;
-<<<<<<< HEAD
-    return (
-      disclaimer && (
-        <FadeIn isVisible={this.props.viewState.disclaimerVisible}>
-          <TopElementBox positionAbsolute fullWidth fullHeight centered>
-            <BackgroundImage
-              // Make the image slightly larger to deal with
-              // image shrinking a tad bit when blurred
-              styledWidth={"110%"}
-              styledHeight={"110%"}
-              positionAbsolute
-            />
-            <Box
-              displayInlineBlock
-              left
-              styledWidth={useSmallScreenInterface ? "100%" : "613px"}
-              paddedRatio={4}
-              css={`
-                max-height: 100%;
-                overflow: auto;
-              `}
-=======
-    console.log(this.props.theme);
     return disclaimer ? (
       <FadeIn isVisible={this.props.viewState.disclaimerVisible}>
         <TopElementBox positionAbsolute fullWidth fullHeight centered>
@@ -125,7 +102,6 @@
               styledLineHeight={"24px"}
               bold
               textLight
->>>>>>> 9742f77f
             >
               {disclaimer.title}
             </Text>
