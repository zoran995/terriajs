--- conflicted
+++ resolved
@@ -7,13 +7,6 @@
   'btnSubmit': string;
   'btnSubmit--hover': string;
   'btnSubmitHover': string;
-<<<<<<< HEAD
-  'colorPrimary': string;
-  'colorSplitter': string;
-  'dark': string;
-  'darkWithOverlay': string;
-=======
->>>>>>> c4406c27
   'description': string;
   'field': string;
   'form': string;
