"use strict";

import ObserveModelMixin from "../ObserveModelMixin";
import React from "react";
import createReactClass from "create-react-class";
import parseCustomMarkdownToReact from "../Custom/parseCustomMarkdownToReact";
import PropTypes from "prop-types";
import sendFeedback from "../../Models/sendFeedback.js";
import Styles from "./feedback-form.scss";
import Icon from "../Icon.jsx";
import classNames from "classnames";

const FeedbackForm = createReactClass({
  displayName: "FeedbackForm",
  mixins: [ObserveModelMixin],

  propTypes: {
    viewState: PropTypes.object.isRequired
  },

  getInitialState() {
    return {
      isSending: false,
      sendShareURL: true,
      name: "",
      email: "",
      comment: ""
    };
  },

<<<<<<< HEAD
    componentDidMount() {
        this.escKeyListener = e => {
            if (e.keyCode === 27) {
                this.onDismiss();
            }
        };
        window.addEventListener('keydown', this.escKeyListener, true);
    },

    componentWillUnmount() {
        // Feedback form stays mounted, but leave this in to ensure it gets cleaned up if that ever changes
        window.removeEventListener('keydown', this.escKeyListener, true);
    },

    onDismiss() {
        this.props.viewState.feedbackFormIsVisible = false;
        this.setState(this.getInitialState());
    },
=======
  onDismiss() {
    this.props.viewState.feedbackFormIsVisible = false;
    this.setState(this.getInitialState());
  },
>>>>>>> 1b40857d

  onSubmit(evt) {
    evt.preventDefault();

    if (this.state.comment.length > 0) {
      this.setState({
        isSending: true
      });

      // submit form
      sendFeedback({
        terria: this.props.viewState.terria,
        name: this.state.name,
        email: this.state.email,
        sendShareURL: this.state.sendShareURL,
        comment: this.state.comment
      }).then(succeeded => {
        if (succeeded) {
          this.setState({
            isSending: false,
            comment: ""
          });
          this.props.viewState.feedbackFormIsVisible = false;
        } else {
          this.setState({
            isSending: false
          });
        }
      });
    }

    return false;
  },

  handleChange(e) {
    this.setState({
      [e.target.getAttribute("name")]: e.target.value
    });
  },

  changeSendShareUrl(e) {
    this.setState({
      sendShareURL: !this.state.sendShareURL
    });
  },

  render() {
    const preamble = parseCustomMarkdownToReact(
      this.props.viewState.terria.configParameters.feedbackPreamble ||
        "We would love to hear from you!"
    );
    const feedbackFormClassNames = classNames(Styles.form, {
      [Styles.isOpen]: this.props.viewState.feedbackFormIsVisible
    });
    return (
      <div className="feedback__inner">
        <div className={feedbackFormClassNames}>
          <div className={Styles.header}>
            <h4 className={Styles.title}>Feedback</h4>
            <button
              className={Styles.btnClose}
              onClick={this.onDismiss}
              title="close feedback"
            >
              <Icon glyph={Icon.GLYPHS.close} />
            </button>
          </div>
          <form onSubmit={this.onSubmit}>
            <div className={Styles.description}>{preamble}</div>
            <label className={Styles.label}>Your name (optional)</label>
            <input
              type="text"
              name="name"
              className={Styles.field}
              value={this.state.name}
              onChange={this.handleChange}
            />
            <label className={Styles.label}>
              Email address (optional)
              <br />
              <em>We can&#39;t follow up without it!</em>
            </label>
            <input
              type="text"
              name="email"
              className={Styles.field}
              value={this.state.email}
              onChange={this.handleChange}
            />
            <label className={Styles.label}>Comment or question</label>
            <textarea
              className={Styles.field}
              name="comment"
              value={this.state.comment}
              onChange={this.handleChange}
            />
            <div className={Styles.shareUrl}>
              <button onClick={this.changeSendShareUrl} type="button">
                {this.state.sendShareURL ? (
                  <Icon glyph={Icon.GLYPHS.checkboxOn} />
                ) : (
                  <Icon glyph={Icon.GLYPHS.checkboxOff} />
                )}
                Share my map view with {this.props.viewState.terria.appName}{" "}
                developers
                <br />
                <small>
                  This helps us to troubleshoot issues by letting us see what
                  you&#39;re seeing
                </small>
              </button>
            </div>
            <div className={Styles.action}>
              <button
                type="button"
                className={Styles.btnCancel}
                onClick={this.onDismiss}
              >
                Cancel
              </button>
              <button
                type="submit"
                className={Styles.btnSubmit}
                disabled={this.state.isSending}
              >
                {this.state.isSending ? "Sending..." : "Send"}
              </button>
            </div>
          </form>
        </div>
      </div>
    );
  }
});

module.exports = FeedbackForm;<|MERGE_RESOLUTION|>--- conflicted
+++ resolved
@@ -28,31 +28,24 @@
     };
   },
 
-<<<<<<< HEAD
-    componentDidMount() {
-        this.escKeyListener = e => {
-            if (e.keyCode === 27) {
-                this.onDismiss();
-            }
-        };
-        window.addEventListener('keydown', this.escKeyListener, true);
-    },
+  componentDidMount() {
+    this.escKeyListener = e => {
+      if (e.keyCode === 27) {
+        this.onDismiss();
+      }
+    };
+    window.addEventListener("keydown", this.escKeyListener, true);
+  },
 
-    componentWillUnmount() {
-        // Feedback form stays mounted, but leave this in to ensure it gets cleaned up if that ever changes
-        window.removeEventListener('keydown', this.escKeyListener, true);
-    },
+  componentWillUnmount() {
+    // Feedback form stays mounted, but leave this in to ensure it gets cleaned up if that ever changes
+    window.removeEventListener("keydown", this.escKeyListener, true);
+  },
 
-    onDismiss() {
-        this.props.viewState.feedbackFormIsVisible = false;
-        this.setState(this.getInitialState());
-    },
-=======
   onDismiss() {
     this.props.viewState.feedbackFormIsVisible = false;
     this.setState(this.getInitialState());
   },
->>>>>>> 1b40857d
 
   onSubmit(evt) {
     evt.preventDefault();
