"use strict";

import { observer } from "mobx-react";
import React from "react";
import createReactClass from "create-react-class";
import parseCustomMarkdownToReact from "../Custom/parseCustomMarkdownToReact";
import PropTypes from "prop-types";
import sendFeedback from "../../Models/sendFeedback";
import Styles from "./feedback-form.scss";
import Icon from "../Icon";
import classNames from "classnames";
<<<<<<< HEAD
import { runInAction } from "mobx";
=======
import { withTranslation, Trans } from "react-i18next";
>>>>>>> 818a9f58

const FeedbackForm = observer(
  createReactClass({
    displayName: "FeedbackForm",

<<<<<<< HEAD
    propTypes: {
      viewState: PropTypes.object.isRequired
    },
=======
  propTypes: {
    viewState: PropTypes.object.isRequired,
    t: PropTypes.func.isRequired
  },
>>>>>>> 818a9f58

    getInitialState() {
      return {
        isSending: false,
        sendShareURL: true,
        name: "",
        email: "",
        comment: ""
      };
    },

    componentDidMount() {
      this.escKeyListener = e => {
        if (e.keyCode === 27) {
          this.onDismiss();
        }
      };
      window.addEventListener("keydown", this.escKeyListener, true);
    },

    componentWillUnmount() {
      // Feedback form stays mounted, but leave this in to ensure it gets cleaned up if that ever changes
      window.removeEventListener("keydown", this.escKeyListener, true);
    },

    onDismiss() {
      runInAction(() => {
        this.props.viewState.feedbackFormIsVisible = false;
      });
      this.setState(this.getInitialState());
    },

    onSubmit(evt) {
      evt.preventDefault();

      if (this.state.comment.length > 0) {
        this.setState({
          isSending: true
        });

        // submit form
        sendFeedback({
          terria: this.props.viewState.terria,
          name: this.state.name,
          email: this.state.email,
          sendShareURL: this.state.sendShareURL,
          comment: this.state.comment
        }).then(succeeded => {
          if (succeeded) {
            this.setState({
              isSending: false,
              comment: ""
            });
            runInAction(() => {
              this.props.viewState.feedbackFormIsVisible = false;
            });
          } else {
            this.setState({
              isSending: false
            });
          }
        });
      }

      return false;
    },

    handleChange(e) {
      this.setState({
        [e.target.getAttribute("name")]: e.target.value
      });
    },

    changeSendShareUrl(e) {
      this.setState({
        sendShareURL: !this.state.sendShareURL
      });
    },

<<<<<<< HEAD
    render() {
      const preamble = parseCustomMarkdownToReact(
        this.props.viewState.terria.configParameters.feedbackPreamble ||
          "We would love to hear from you!"
      );
      const feedbackFormClassNames = classNames(Styles.form, {
        [Styles.isOpen]: this.props.viewState.feedbackFormIsVisible
      });
      return (
        <div className="feedback__inner">
          <div className={feedbackFormClassNames}>
            <div className={Styles.header}>
              <h4 className={Styles.title}>Feedback</h4>
=======
  render() {
    const { t } = this.props;
    const preamble = parseCustomMarkdownToReact(
      this.props.viewState.terria.configParameters.feedbackPreamble ||
        t("feedback.feedbackPreamble")
    );
    const feedbackFormClassNames = classNames(Styles.form, {
      [Styles.isOpen]: this.props.viewState.feedbackFormIsVisible
    });
    return (
      <div className="feedback__inner">
        <div className={feedbackFormClassNames}>
          <div className={Styles.header}>
            <h4 className={Styles.title}>{t("feedback.title")}</h4>
            <button
              className={Styles.btnClose}
              onClick={this.onDismiss}
              title={t("feedback.close")}
            >
              <Icon glyph={Icon.GLYPHS.close} />
            </button>
          </div>
          <form onSubmit={this.onSubmit}>
            <div className={Styles.description}>{preamble}</div>
            <label className={Styles.label}>{t("feedback.yourName")}</label>
            <input
              type="text"
              name="name"
              className={Styles.field}
              value={this.state.name}
              onChange={this.handleChange}
            />
            <label className={Styles.label}>
              <Trans i18nKey="feedback.email">
                Email address (optional)
                <br />
                <em>We can&#39;t follow up without it!</em>
              </Trans>
            </label>
            <input
              type="text"
              name="email"
              className={Styles.field}
              value={this.state.email}
              onChange={this.handleChange}
            />
            <label className={Styles.label}>
              {t("feedback.commentQuestion")}
            </label>
            <textarea
              className={Styles.field}
              name="comment"
              value={this.state.comment}
              onChange={this.handleChange}
            />
            <div className={Styles.shareUrl}>
              <button onClick={this.changeSendShareUrl} type="button">
                {this.state.sendShareURL ? (
                  <Icon glyph={Icon.GLYPHS.checkboxOn} />
                ) : (
                  <Icon glyph={Icon.GLYPHS.checkboxOff} />
                )}
                {t("feedback.shareWithDevelopers", {
                  appName: this.props.viewState.terria.appName
                })}
                <br />
                <small>{t("feedback.captionText")}</small>
              </button>
            </div>
            <div className={Styles.action}>
>>>>>>> 818a9f58
              <button
                className={Styles.btnClose}
                onClick={this.onDismiss}
                title="close feedback"
              >
<<<<<<< HEAD
                <Icon glyph={Icon.GLYPHS.close} />
=======
                {t("feedback.cancel")}
              </button>
              <button
                type="submit"
                className={Styles.btnSubmit}
                disabled={this.state.isSending}
              >
                {this.state.isSending
                  ? t("feedback.sending")
                  : t("feedback.send")}
>>>>>>> 818a9f58
              </button>
            </div>
            <form onSubmit={this.onSubmit}>
              <div className={Styles.description}>{preamble}</div>
              <label className={Styles.label}>Your name (optional)</label>
              <input
                type="text"
                name="name"
                className={Styles.field}
                value={this.state.name}
                onChange={this.handleChange}
              />
              <label className={Styles.label}>
                Email address (optional)
                <br />
                <em>We can&#39;t follow up without it!</em>
              </label>
              <input
                type="text"
                name="email"
                className={Styles.field}
                value={this.state.email}
                onChange={this.handleChange}
              />
              <label className={Styles.label}>Comment or question</label>
              <textarea
                className={Styles.field}
                name="comment"
                value={this.state.comment}
                onChange={this.handleChange}
              />
              <div className={Styles.shareUrl}>
                <button onClick={this.changeSendShareUrl} type="button">
                  {this.state.sendShareURL ? (
                    <Icon glyph={Icon.GLYPHS.checkboxOn} />
                  ) : (
                    <Icon glyph={Icon.GLYPHS.checkboxOff} />
                  )}
                  Share my map view with {this.props.viewState.terria.appName}{" "}
                  developers
                  <br />
                  <small>
                    This helps us to troubleshoot issues by letting us see what
                    you&#39;re seeing
                  </small>
                </button>
              </div>
              <div className={Styles.action}>
                <button
                  type="button"
                  className={Styles.btnCancel}
                  onClick={this.onDismiss}
                >
                  Cancel
                </button>
                <button
                  type="submit"
                  className={Styles.btnSubmit}
                  disabled={this.state.isSending}
                >
                  {this.state.isSending ? "Sending..." : "Send"}
                </button>
              </div>
            </form>
          </div>
        </div>
      );
    }
  })
);

module.exports = withTranslation()(FeedbackForm);<|MERGE_RESOLUTION|>--- conflicted
+++ resolved
@@ -9,26 +9,17 @@
 import Styles from "./feedback-form.scss";
 import Icon from "../Icon";
 import classNames from "classnames";
-<<<<<<< HEAD
+import { withTranslation, Trans } from "react-i18next";
 import { runInAction } from "mobx";
-=======
-import { withTranslation, Trans } from "react-i18next";
->>>>>>> 818a9f58
 
 const FeedbackForm = observer(
   createReactClass({
     displayName: "FeedbackForm",
 
-<<<<<<< HEAD
     propTypes: {
-      viewState: PropTypes.object.isRequired
+      viewState: PropTypes.object.isRequired,
+      t: PropTypes.func.isRequired
     },
-=======
-  propTypes: {
-    viewState: PropTypes.object.isRequired,
-    t: PropTypes.func.isRequired
-  },
->>>>>>> 818a9f58
 
     getInitialState() {
       return {
@@ -108,11 +99,11 @@
       });
     },
 
-<<<<<<< HEAD
     render() {
+      const { t } = this.props;
       const preamble = parseCustomMarkdownToReact(
         this.props.viewState.terria.configParameters.feedbackPreamble ||
-          "We would love to hear from you!"
+          t("feedback.feedbackPreamble")
       );
       const feedbackFormClassNames = classNames(Styles.form, {
         [Styles.isOpen]: this.props.viewState.feedbackFormIsVisible
@@ -121,103 +112,18 @@
         <div className="feedback__inner">
           <div className={feedbackFormClassNames}>
             <div className={Styles.header}>
-              <h4 className={Styles.title}>Feedback</h4>
-=======
-  render() {
-    const { t } = this.props;
-    const preamble = parseCustomMarkdownToReact(
-      this.props.viewState.terria.configParameters.feedbackPreamble ||
-        t("feedback.feedbackPreamble")
-    );
-    const feedbackFormClassNames = classNames(Styles.form, {
-      [Styles.isOpen]: this.props.viewState.feedbackFormIsVisible
-    });
-    return (
-      <div className="feedback__inner">
-        <div className={feedbackFormClassNames}>
-          <div className={Styles.header}>
-            <h4 className={Styles.title}>{t("feedback.title")}</h4>
-            <button
-              className={Styles.btnClose}
-              onClick={this.onDismiss}
-              title={t("feedback.close")}
-            >
-              <Icon glyph={Icon.GLYPHS.close} />
-            </button>
-          </div>
-          <form onSubmit={this.onSubmit}>
-            <div className={Styles.description}>{preamble}</div>
-            <label className={Styles.label}>{t("feedback.yourName")}</label>
-            <input
-              type="text"
-              name="name"
-              className={Styles.field}
-              value={this.state.name}
-              onChange={this.handleChange}
-            />
-            <label className={Styles.label}>
-              <Trans i18nKey="feedback.email">
-                Email address (optional)
-                <br />
-                <em>We can&#39;t follow up without it!</em>
-              </Trans>
-            </label>
-            <input
-              type="text"
-              name="email"
-              className={Styles.field}
-              value={this.state.email}
-              onChange={this.handleChange}
-            />
-            <label className={Styles.label}>
-              {t("feedback.commentQuestion")}
-            </label>
-            <textarea
-              className={Styles.field}
-              name="comment"
-              value={this.state.comment}
-              onChange={this.handleChange}
-            />
-            <div className={Styles.shareUrl}>
-              <button onClick={this.changeSendShareUrl} type="button">
-                {this.state.sendShareURL ? (
-                  <Icon glyph={Icon.GLYPHS.checkboxOn} />
-                ) : (
-                  <Icon glyph={Icon.GLYPHS.checkboxOff} />
-                )}
-                {t("feedback.shareWithDevelopers", {
-                  appName: this.props.viewState.terria.appName
-                })}
-                <br />
-                <small>{t("feedback.captionText")}</small>
-              </button>
-            </div>
-            <div className={Styles.action}>
->>>>>>> 818a9f58
+              <h4 className={Styles.title}>{t("feedback.title")}</h4>
               <button
                 className={Styles.btnClose}
                 onClick={this.onDismiss}
-                title="close feedback"
+                title={t("feedback.close")}
               >
-<<<<<<< HEAD
                 <Icon glyph={Icon.GLYPHS.close} />
-=======
-                {t("feedback.cancel")}
-              </button>
-              <button
-                type="submit"
-                className={Styles.btnSubmit}
-                disabled={this.state.isSending}
-              >
-                {this.state.isSending
-                  ? t("feedback.sending")
-                  : t("feedback.send")}
->>>>>>> 818a9f58
               </button>
             </div>
             <form onSubmit={this.onSubmit}>
               <div className={Styles.description}>{preamble}</div>
-              <label className={Styles.label}>Your name (optional)</label>
+              <label className={Styles.label}>{t("feedback.yourName")}</label>
               <input
                 type="text"
                 name="name"
@@ -226,9 +132,11 @@
                 onChange={this.handleChange}
               />
               <label className={Styles.label}>
-                Email address (optional)
-                <br />
-                <em>We can&#39;t follow up without it!</em>
+                <Trans i18nKey="feedback.email">
+                  Email address (optional)
+                  <br />
+                  <em>We can&#39;t follow up without it!</em>
+                </Trans>
               </label>
               <input
                 type="text"
@@ -237,7 +145,9 @@
                 value={this.state.email}
                 onChange={this.handleChange}
               />
-              <label className={Styles.label}>Comment or question</label>
+              <label className={Styles.label}>
+                {t("feedback.commentQuestion")}
+              </label>
               <textarea
                 className={Styles.field}
                 name="comment"
@@ -251,13 +161,11 @@
                   ) : (
                     <Icon glyph={Icon.GLYPHS.checkboxOff} />
                   )}
-                  Share my map view with {this.props.viewState.terria.appName}{" "}
-                  developers
+                  {t("feedback.shareWithDevelopers", {
+                    appName: this.props.viewState.terria.appName
+                  })}
                   <br />
-                  <small>
-                    This helps us to troubleshoot issues by letting us see what
-                    you&#39;re seeing
-                  </small>
+                  <small>{t("feedback.captionText")}</small>
                 </button>
               </div>
               <div className={Styles.action}>
@@ -266,14 +174,16 @@
                   className={Styles.btnCancel}
                   onClick={this.onDismiss}
                 >
-                  Cancel
+                  {t("feedback.cancel")}
                 </button>
                 <button
                   type="submit"
                   className={Styles.btnSubmit}
                   disabled={this.state.isSending}
                 >
-                  {this.state.isSending ? "Sending..." : "Send"}
+                  {this.state.isSending
+                    ? t("feedback.sending")
+                    : t("feedback.send")}
                 </button>
               </div>
             </form>
