--- conflicted
+++ resolved
@@ -21,14 +21,9 @@
 
         return (
             <div className={windowClass} aria-hidden={ !interactionMode }>
-<<<<<<< HEAD
               <div className={Styles.content}>{interactionMode && parseCustomHtmlToReact(interactionMode.message())}</div>
               <button type='button' onClick={interactionMode && interactionMode.onCancel}
-                          className='btn btn-primary'>{interactionMode && interactionMode.buttonText}</button>
-=======
-              <div className={Styles.content}>{interactionMode && interactionMode.message}</div><button type='button' onClick={interactionMode && interactionMode.onCancel}
-                          className={Styles.btn}>Cancel</button>
->>>>>>> ce650746
+                  className={Styles.btn}>{interactionMode && interactionMode.buttonText}</button>
             </div>);
     }
 });
