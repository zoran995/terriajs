import React from "react";

import createReactClass from "create-react-class";

import PropTypes from "prop-types";
import classNames from "classnames";
import SettingPanel from "./Panels/SettingPanel";
import SharePanel from "./Panels/SharePanel/SharePanel";
import ToolsPanel from "./Panels/ToolsPanel/ToolsPanel";

import ObserveModelMixin from "../ObserveModelMixin";

import Styles from "./menu-bar.scss";

// The map navigation region
const MenuBar = createReactClass({
  displayName: "MenuBar",
  mixins: [ObserveModelMixin],

<<<<<<< HEAD
    propTypes: {
        terria: PropTypes.object,
        viewState: PropTypes.object.isRequired,
        allBaseMaps: PropTypes.array, // Not implemented yet
        menuItems: PropTypes.arrayOf(PropTypes.element)
    },
=======
  propTypes: {
    terria: PropTypes.object,
    viewState: PropTypes.object.isRequired,
    allBaseMaps: PropTypes.array,
    menuItems: PropTypes.arrayOf(PropTypes.element)
  },
>>>>>>> 4ad45e5f

  getDefaultProps() {
    return {
      menuItems: []
    };
  },

  handleClick() {
    this.props.viewState.topElement = "MenuBar";
  },

<<<<<<< HEAD
    render() {
        // const enableTools = this.props.terria.getUserProperty('tools') === '1';
        return (
            <div className={classNames(Styles.menuArea, this.props.viewState.topElement === 'MenuBar' ? 'top-element': '')}
            onClick={this.handleClick}>
                <ul className={Styles.menu}>
                    <li className={Styles.menuItem}>
                        <SettingPanel
                            terria={this.props.terria}
                            viewState={this.props.viewState}
                        />
                    </li>
                    {/* <li className={Styles.menuItem}>
                        <SharePanel terria={this.props.terria}
                                    viewState={this.props.viewState}/>
                    </li>
                    {enableTools && <li className={Styles.menuItem}>
                        <ToolsPanel terria={this.props.terria}
                                    viewState={this.props.viewState}/>
                    </li>}
                    <If condition={!this.props.viewState.useSmallScreenInterface}>
                        <For each="element" of={this.props.menuItems} index="i">
                            <li className={Styles.menuItem} key={i}>
                                {element}
                            </li>
                        </For>
                    </If> */}
                </ul>
            </div>
        );
    }
=======
  render() {
    const enableTools = this.props.terria.getUserProperty("tools") === "1";
    return (
      <div
        className={classNames(
          Styles.menuArea,
          this.props.viewState.topElement === "MenuBar" ? "top-element" : ""
        )}
        onClick={this.handleClick}
      >
        <ul className={Styles.menu}>
          <li className={Styles.menuItem}>
            <SettingPanel
              terria={this.props.terria}
              allBaseMaps={this.props.allBaseMaps}
              viewState={this.props.viewState}
            />
          </li>
          <li className={Styles.menuItem}>
            <SharePanel
              terria={this.props.terria}
              viewState={this.props.viewState}
            />
          </li>
          {enableTools && (
            <li className={Styles.menuItem}>
              <ToolsPanel
                terria={this.props.terria}
                viewState={this.props.viewState}
              />
            </li>
          )}
          <If condition={!this.props.viewState.useSmallScreenInterface}>
            <For each="element" of={this.props.menuItems} index="i">
              <li className={Styles.menuItem} key={i}>
                {element}
              </li>
            </For>
          </If>
        </ul>
      </div>
    );
  }
>>>>>>> 4ad45e5f
});

export default MenuBar;<|MERGE_RESOLUTION|>--- conflicted
+++ resolved
@@ -17,21 +17,12 @@
   displayName: "MenuBar",
   mixins: [ObserveModelMixin],
 
-<<<<<<< HEAD
-    propTypes: {
-        terria: PropTypes.object,
-        viewState: PropTypes.object.isRequired,
-        allBaseMaps: PropTypes.array, // Not implemented yet
-        menuItems: PropTypes.arrayOf(PropTypes.element)
-    },
-=======
   propTypes: {
     terria: PropTypes.object,
     viewState: PropTypes.object.isRequired,
-    allBaseMaps: PropTypes.array,
+    allBaseMaps: PropTypes.array, // Not implemented yet
     menuItems: PropTypes.arrayOf(PropTypes.element)
   },
->>>>>>> 4ad45e5f
 
   getDefaultProps() {
     return {
@@ -43,20 +34,24 @@
     this.props.viewState.topElement = "MenuBar";
   },
 
-<<<<<<< HEAD
-    render() {
-        // const enableTools = this.props.terria.getUserProperty('tools') === '1';
-        return (
-            <div className={classNames(Styles.menuArea, this.props.viewState.topElement === 'MenuBar' ? 'top-element': '')}
-            onClick={this.handleClick}>
-                <ul className={Styles.menu}>
-                    <li className={Styles.menuItem}>
-                        <SettingPanel
-                            terria={this.props.terria}
-                            viewState={this.props.viewState}
-                        />
-                    </li>
-                    {/* <li className={Styles.menuItem}>
+  render() {
+    // const enableTools = this.props.terria.getUserProperty('tools') === '1';
+    return (
+      <div
+        className={classNames(
+          Styles.menuArea,
+          this.props.viewState.topElement === "MenuBar" ? "top-element" : ""
+        )}
+        onClick={this.handleClick}
+      >
+        <ul className={Styles.menu}>
+          <li className={Styles.menuItem}>
+            <SettingPanel
+              terria={this.props.terria}
+              viewState={this.props.viewState}
+            />
+          </li>
+          {/* <li className={Styles.menuItem}>
                         <SharePanel terria={this.props.terria}
                                     viewState={this.props.viewState}/>
                     </li>
@@ -71,55 +66,10 @@
                             </li>
                         </For>
                     </If> */}
-                </ul>
-            </div>
-        );
-    }
-=======
-  render() {
-    const enableTools = this.props.terria.getUserProperty("tools") === "1";
-    return (
-      <div
-        className={classNames(
-          Styles.menuArea,
-          this.props.viewState.topElement === "MenuBar" ? "top-element" : ""
-        )}
-        onClick={this.handleClick}
-      >
-        <ul className={Styles.menu}>
-          <li className={Styles.menuItem}>
-            <SettingPanel
-              terria={this.props.terria}
-              allBaseMaps={this.props.allBaseMaps}
-              viewState={this.props.viewState}
-            />
-          </li>
-          <li className={Styles.menuItem}>
-            <SharePanel
-              terria={this.props.terria}
-              viewState={this.props.viewState}
-            />
-          </li>
-          {enableTools && (
-            <li className={Styles.menuItem}>
-              <ToolsPanel
-                terria={this.props.terria}
-                viewState={this.props.viewState}
-              />
-            </li>
-          )}
-          <If condition={!this.props.viewState.useSmallScreenInterface}>
-            <For each="element" of={this.props.menuItems} index="i">
-              <li className={Styles.menuItem} key={i}>
-                {element}
-              </li>
-            </For>
-          </If>
         </ul>
       </div>
     );
   }
->>>>>>> 4ad45e5f
 });
 
 export default MenuBar;