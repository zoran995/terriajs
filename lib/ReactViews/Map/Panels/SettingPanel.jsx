--- conflicted
+++ resolved
@@ -40,7 +40,6 @@
    */
   constructor(props) {
     super(props);
-<<<<<<< HEAD
   }
 
   @observable _hoverBaseMap = null;
@@ -52,14 +51,6 @@
       : this.props.terria.mainViewer.baseMap
       ? this.props.terria.mainViewer.baseMap.name
       : "(None)";
-=======
-    const { t } = props;
-    this.state = {
-      activeMapName: props.terria.mainViewer.baseMap
-        ? props.terria.mainViewer.baseMap.name
-        : t("settingPanel.none")
-    };
->>>>>>> c5dde02b
   }
 
   selectBaseMap(baseMap, event) {
@@ -81,16 +72,8 @@
   }
 
   mouseLeaveBaseMap() {
-<<<<<<< HEAD
     runInAction(() => {
       this._hoverBaseMap = null;
-=======
-    const { t } = this.props;
-    this.setState({
-      activeMapName: this.props.terria.mainViewer.baseMap
-        ? this.props.terria.mainViewer.baseMap.name
-        : t("settingPanel.none")
->>>>>>> c5dde02b
     });
   }
 
