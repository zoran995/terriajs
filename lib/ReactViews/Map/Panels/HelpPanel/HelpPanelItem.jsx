--- conflicted
+++ resolved
@@ -30,39 +30,31 @@
   }
 
   render() {
-<<<<<<< HEAD
     const { i18n } = this.props;
-    const { icon } = this.props.content;
-    const MenuIconWrapper = styled(Box).attrs({
-      centered: true
-    })`
-      flex-shrink: 0;
-      width: 64px;
-      height: 64px;
-      display: table-cell;
-      vertical-align: middle;
-      padding-left: 25px;
-    `;
-=======
->>>>>>> d9b9b08e
+    // const { icon } = this.props.content;
+    // const MenuIconWrapper = styled(Box).attrs({
+    //   centered: true
+    // })`
+    //   flex-shrink: 0;
+    //   width: 64px;
+    //   height: 64px;
+    //   display: table-cell;
+    //   vertical-align: middle;
+    //   padding-left: 25px;
+    // `;
     const itemSelected =
       this.props.viewState.selectedHelpMenuItem === this.props.content.itemName;
 
     // `content.icon` is user defined and can possibly force the UI to lookup a
     // nonexistant icon.
-<<<<<<< HEAD
-    const iconGlyph = Icon.GLYPHS[icon] || Icon.GLYPHS.video;
     const title =
       this.props.content.title &&
       useTranslationIfExists(this.props.content.title, i18n);
-=======
-    const title = useTranslationIfExists(this.props.content.title);
     const paneMode = this.props.content.paneMode;
     const opensInPanel = paneMode !== "externalLink";
     const iconGlyph = opensInPanel
       ? Icon.GLYPHS.right
       : Icon.GLYPHS.externalLink;
->>>>>>> d9b9b08e
     return (
       <div>
         <MenuButton
@@ -83,57 +75,6 @@
             }
           }}
         >
-<<<<<<< HEAD
-          <Box
-            left
-            fullHeight
-            css={`
-              display: table-row;
-              text-align: left;
-            `}
-          >
-            <MenuIconWrapper>
-              {/* TODO: Enable overriding non-terriajs icons */}
-              <StyledIcon
-                styledWidth={"27px"}
-                fillColor={this.props.theme.textDark}
-                glyph={iconGlyph}
-              />
-            </MenuIconWrapper>
-            <Text
-              semiBold
-              extraLarge
-              uppercase
-              textDark
-              css={`
-                padding-right: 25px;
-                padding-left: 5px;
-                display: table-cell;
-                vertical-align: middle;
-                line-height: 17px;
-              `}
-            >
-              {title}
-            </Text>
-          </Box>
-        </button>
-        <HelpVideoPanel
-          terria={this.props.terria}
-          viewState={this.props.viewState}
-          content={this.props.content}
-          itemString={this.props.content.itemName}
-          paneMode={this.props.content.paneMode}
-          markdownContent={this.props.content.markdownText}
-          videoUrl={
-            this.props.content.videoUrl &&
-            useTranslationIfExists(this.props.content.videoUrl, i18n)
-          }
-          placeholderImage={
-            this.props.content.videoUrl &&
-            useTranslationIfExists(this.props.content.placeholderImage, i18n)
-          }
-        />
-=======
           <MenuItemText>{title}</MenuItemText>
           <StyledIcon
             styledWidth={"12px"}
@@ -149,13 +90,16 @@
             itemString={this.props.content.itemName}
             paneMode={this.props.content.paneMode}
             markdownContent={this.props.content.markdownText}
-            videoUrl={useTranslationIfExists(this.props.content.videoUrl)}
-            placeholderImage={useTranslationIfExists(
-              this.props.content.placeholderImage
-            )}
+            videoUrl={
+              this.props.content.videoUrl &&
+              useTranslationIfExists(this.props.content.videoUrl, i18n)
+            }
+            placeholderImage={
+              this.props.content.videoUrl &&
+              useTranslationIfExists(this.props.content.placeholderImage, i18n)
+            }
           />
         )}
->>>>>>> d9b9b08e
       </div>
     );
   }
