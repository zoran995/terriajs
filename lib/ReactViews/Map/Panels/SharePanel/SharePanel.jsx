--- conflicted
+++ resolved
@@ -2,23 +2,15 @@
 
 import classNames from "classnames";
 import createReactClass from "create-react-class";
+import { observer } from "mobx-react";
 import PropTypes from "prop-types";
 import React from "react";
 import defined from "terriajs-cesium/Source/Core/defined";
-<<<<<<< HEAD
-import { observer } from "mobx-react";
-import DropdownStyles from "../panel.scss";
-import Icon from "../../../Icon";
-import Input from "../../../Styled/Input/Input";
-import Loader from "../../../Loader";
-import MenuPanel from "../../../StandardUserInterface/customizable/MenuPanel";
-=======
 import printWindow from "../../../../Core/printWindow";
 import Clipboard from "../../../Clipboard";
 import Icon from "../../../Icon.jsx";
 import Loader from "../../../Loader";
-import ObserverModelMixin from "../../../ObserveModelMixin";
-import MenuPanel from "../../../StandardUserInterface/customizable/MenuPanel.jsx";
+import MenuPanel from "../../../StandardUserInterface/customizable/MenuPanel";
 import Input from "../../../Styled/Input/Input.jsx";
 import DropdownStyles from "../panel.scss";
 import {
@@ -27,7 +19,6 @@
   buildShortShareLink,
   canShorten
 } from "./BuildShareLink";
->>>>>>> 425ce115
 import PrintView from "./PrintView";
 import Styles from "./share-panel.scss";
 
@@ -287,7 +278,6 @@
       this.setState({
         isOpen: false
       });
-<<<<<<< HEAD
       this.props.viewState.openUserData();
     },
 
@@ -296,8 +286,11 @@
     },
 
     renderWarning() {
-      return (
-        <If condition={this.hasUserAddedData()}>
+      // Generate share data for user added catalog, then throw that away and use the returned
+      //  "rejected" items to display a disclaimer about what can't be shared
+      const unshareableItems = addUserAddedCatalog(this.props.terria, []);
+      return (
+        <If condition={unshareableItems.length > 0}>
           <div className={Styles.warning}>
             <p className={Styles.paragraph}>
               <strong>Note:</strong>
@@ -315,161 +308,13 @@
               .
             </p>
             <ul className={Styles.paragraph}>
-              {this.props.terria.catalog.userAddedDataGroup.members.map(
-                (item, i) => {
-                  return (
-                    <li key={i}>
-                      <strong>{item.name}</strong>
-                    </li>
-                  );
-                }
-=======
-    }
-  },
-
-  getShareUrlInput(theme) {
-    return (
-      <Input
-        className={Styles.shareUrlfield}
-        light={theme === "light"}
-        dark={theme === "dark"}
-        large
-        type="text"
-        value={this.state.shareUrl}
-        placeholder={this.state.placeholder}
-        readOnly
-        onClick={e => e.target.select()}
-        id="share-url"
-      />
-    );
-  },
-
-  onAddWebDataClicked() {
-    this.setState({
-      isOpen: false
-    });
-    this.props.viewState.openUserData();
-  },
-
-  renderWarning() {
-    // Generate share data for user added catalog, then throw that away and use the returned
-    //  "rejected" items to display a disclaimer about what can't be shared
-    const unshareableItems = addUserAddedCatalog(this.props.terria, []);
-    return (
-      <If condition={unshareableItems.length > 0}>
-        <div className={Styles.warning}>
-          <p className={Styles.paragraph}>
-            <strong>Note:</strong>
-          </p>
-          <p className={Styles.paragraph}>
-            The following data sources will NOT be shared because they include
-            data from this local system. To share these data sources, publish
-            their data on a web server and{" "}
-            <a
-              className={Styles.warningLink}
-              onClick={this.onAddWebDataClicked}
-            >
-              add them using a url
-            </a>
-            .
-          </p>
-          <ul className={Styles.paragraph}>
-            {unshareableItems.map((item, i) => {
-              return (
-                <li key={i}>
-                  <strong>{item.name}</strong>
-                </li>
-              );
-            })}
-          </ul>
-        </div>
-      </If>
-    );
-  },
-
-  renderContent() {
-    if (this.props.catalogShare) {
-      return this.renderContentForCatalogShare();
-    } else {
-      return this.renderContentWithPrintAndEmbed();
-    }
-  },
-
-  renderContentForCatalogShare() {
-    return (
-      <Choose>
-        <When condition={this.state.shareUrl === ""}>
-          <Loader message="Generating share URL..." />
-        </When>
-        <Otherwise>
-          <div className={Styles.clipboardForCatalogShare}>
-            <Clipboard
-              theme="light"
-              text={this.state.shareUrl}
-              source={this.getShareUrlInput("light")}
-              id="share-url"
-            />
-            {this.renderWarning()}
-          </div>
-        </Otherwise>
-      </Choose>
-    );
-  },
-
-  renderContentWithPrintAndEmbed() {
-    const iframeCode = this.state.shareUrl.length
-      ? `<iframe style="width: 720px; height: 600px; border: none;" src="${
-          this.state.shareUrl
-        }" allowFullScreen mozAllowFullScreen webkitAllowFullScreen></iframe>`
-      : "";
-
-    return (
-      <div>
-        <div className={DropdownStyles.section}>
-          <Clipboard source={this.getShareUrlInput("dark")} id="share-url" />
-          {this.renderWarning()}
-        </div>
-        <div className={DropdownStyles.section}>
-          <div>Print Map</div>
-          <div className={Styles.explanation}>
-            Open a printable version of this map.
-          </div>
-          <div>
-            <button
-              className={Styles.printButton}
-              onClick={this.print}
-              disabled={this.state.creatingPrintView}
-            >
-              Print
-            </button>
-            <button
-              className={Styles.printButton}
-              onClick={this.showPrintView}
-              disabled={this.state.creatingPrintView}
-            >
-              Show Print View
-            </button>
-            <div className={Styles.printViewLoader}>
-              {this.state.creatingPrintView && (
-                <Loader message="Creating print view..." />
-              )}
-            </div>
-          </div>
-        </div>
-        <div className={classNames(DropdownStyles.section, Styles.shortenUrl)}>
-          <div className={Styles.btnWrapper}>
-            <button
-              type="button"
-              onClick={this.toggleAdvancedOptions}
-              className={Styles.btnAdvanced}
-            >
-              <span>Advanced options</span>
-              {this.advancedIsOpen() ? (
-                <Icon glyph={Icon.GLYPHS.opened} />
-              ) : (
-                <Icon glyph={Icon.GLYPHS.closed} />
->>>>>>> 425ce115
-              )}
+              {unshareableItems.map((item, i) => {
+                return (
+                  <li key={i}>
+                    <strong>{item.name}</strong>
+                  </li>
+                );
+              })}
             </ul>
           </div>
         </If>
