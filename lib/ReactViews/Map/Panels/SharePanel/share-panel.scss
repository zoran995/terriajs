--- conflicted
+++ resolved
@@ -6,12 +6,12 @@
 }
 
 .catalog-share {
-  float:right;
+  float: right;
 }
 
 .catalog-share-inner {
   background: $grey-lightest;
-  color: $text-darker;  
+  color: $text-darker;
 }
 
 .dropdown-inner {
@@ -19,16 +19,16 @@
   @include transform-origin(50%, top);
 }
 
-<<<<<<< HEAD
 .btn--catalogShare {
   font-size: $font-size-data-preview;
   background: transparent;
   color: $color-primary;
-  box-shadow:none;
+  box-shadow: none;
   svg {
     fill: $color-primary;
   }
-  &:hover, &:focus {
+  &:hover,
+  &:focus {
     color: $text-light;
   }
 }
@@ -37,12 +37,10 @@
     fill: $text-darker;
   }
   // not in design but should give life to the button?
-  &:hover, &:focus {
+  &:hover,
+  &:focus {
     color: $color-primary;
   }
-=======
-.heading-label {
->>>>>>> 1b40857d
 }
 
 .btn--wrapper {
@@ -78,7 +76,6 @@
   display: block;
 }
 
-<<<<<<< HEAD
 .clipboard-for-catalog-share {
   margin: 15px;
 }
@@ -87,29 +84,6 @@
   width: calc(100% - 80px);
   padding-left: 1rem;
   padding-right: 0;
-=======
-.field {
-  composes: field from "../../../../Sass/common/_form.scss";
-  color: #ddd;
-  background: $overlay;
-}
-.clipboard {
-  margin: 10px 0 0 0;
-}
-
-.shareUrlfield {
-  composes: field from "../../../../Sass/common/_form.scss";
-  background: $overlay;
-  color: #fff !important;
-  &::selection {
-    background: $color-primary; /* WebKit/Blink Browsers */
-    color: #fff;
-  }
-  &::-moz-selection {
-    background: $color-primary; /* Gecko Browsers */
-    color: #fff;
-  }
->>>>>>> 1b40857d
 }
 
 .mobileHeader {
