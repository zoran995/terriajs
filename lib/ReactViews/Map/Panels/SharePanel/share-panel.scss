@import '~terriajs-variables';
@import '../../../../Sass/common/mixins';
@import '../dropdown-panel-inner-mixin';

.share-panel {
}

.dropdown-inner {
  @include dropdown-inner($share-panel-width, $share-panel-caret-left);
}

.heading-label {

}

.btn--map {
  composes: btn--map from '../../../../Sass/common/_buttons.scss';
}

.btn--share {
<<<<<<< HEAD
}

.btn--checkbox-off {
  composes: btn from '../../../../Sass/partial/_buttons.scss';
  // composes: btn--checkbox-off from '../../../../Sass/partial/_buttons.scss';
}

.btn--checkbox-on {
  composes: btn from '../../../../Sass/partial/_buttons.scss';
  // composes: btn--checkbox-on from '../../../../Sass/partial/_buttons.scss';
=======
  composes: btn--share from '../../../../Sass/common/_buttons.scss';
}

.btn--checkbox-off {
  composes: btn from '../../../../Sass/common/_buttons.scss';
  composes: btn--checkbox-off from '../../../../Sass/common/_buttons.scss';
}

.btn--checkbox-on {
  composes: btn from '../../../../Sass/common/_buttons.scss';
  composes: btn--checkbox-on from '../../../../Sass/common/_buttons.scss';
>>>>>>> 1a16183f
}

.img--share {
  width: 100%;
  height: $share-panel-width / 4*3;
  overflow: hidden;
  background-repeat: no-repeat;
  background-position: center;
  background-size: cover;
}

.image--link {
  composes: img--link from '../../../../Sass/common/_icons.scss';
}

.paragraph {
  margin: $padding 0;
  display: block;
}

.field {
  composes: field from '../../../../Sass/common/_form.scss';

  color: #ddd;
  background: $overlay;
}

.shorten-url {
  .btn {
    padding: 0;
    &:before {
      display: inline-block;
      padding-right: $padding-small;
    }
  }
}<|MERGE_RESOLUTION|>--- conflicted
+++ resolved
@@ -17,32 +17,6 @@
   composes: btn--map from '../../../../Sass/common/_buttons.scss';
 }
 
-.btn--share {
-<<<<<<< HEAD
-}
-
-.btn--checkbox-off {
-  composes: btn from '../../../../Sass/partial/_buttons.scss';
-  // composes: btn--checkbox-off from '../../../../Sass/partial/_buttons.scss';
-}
-
-.btn--checkbox-on {
-  composes: btn from '../../../../Sass/partial/_buttons.scss';
-  // composes: btn--checkbox-on from '../../../../Sass/partial/_buttons.scss';
-=======
-  composes: btn--share from '../../../../Sass/common/_buttons.scss';
-}
-
-.btn--checkbox-off {
-  composes: btn from '../../../../Sass/common/_buttons.scss';
-  composes: btn--checkbox-off from '../../../../Sass/common/_buttons.scss';
-}
-
-.btn--checkbox-on {
-  composes: btn from '../../../../Sass/common/_buttons.scss';
-  composes: btn--checkbox-on from '../../../../Sass/common/_buttons.scss';
->>>>>>> 1a16183f
-}
 
 .img--share {
   width: 100%;
@@ -54,7 +28,7 @@
 }
 
 .image--link {
-  composes: img--link from '../../../../Sass/common/_icons.scss';
+  // composes: img--link from '../../../../Sass/common/_icons.scss';
 }
 
 .paragraph {
