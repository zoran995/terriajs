--- conflicted
+++ resolved
@@ -18,19 +18,10 @@
  * @param terria The terria instance to serialize.
  * @returns {String} A URI that will rebuild the current state when viewed in a browser.
  */
-<<<<<<< HEAD
-export function buildShareLink(terria, includeStories=true) {
-    const uri = new URI(window.location)
-        .fragment('')
-        .search({ 'start': JSON.stringify(getShareData(terria, includeStories)) });
-
-    userPropWhiteList.forEach(key => uri.addSearch({ key: terria.userProperties[key] }));
-    return uri.fragment(uri.query()).query('').toString(); // replace ? with #
-=======
-export function buildShareLink(terria) {
+export function buildShareLink(terria, includeStories = true) {
   const uri = new URI(window.location)
     .fragment("")
-    .search({ start: JSON.stringify(getShareData(terria)) });
+    .search({ start: JSON.stringify(getShareData(terria, includeStories)) });
 
   userPropWhiteList.forEach(key =>
     uri.addSearch({ key: terria.userProperties[key] })
@@ -39,7 +30,6 @@
     .fragment(uri.query())
     .query("")
     .toString(); // replace ? with #
->>>>>>> 1b40857d
 }
 
 /**
@@ -47,25 +37,7 @@
  * @param  {Object} terria The Terria object.
  * @return {Object}
  */
-<<<<<<< HEAD
-export function getShareData(terria, includeStories=true) {
-    const initSources = terria.initSources.slice();
-
-    addUserAddedCatalog(terria, initSources);
-    addSharedMembers(terria, initSources);
-    addViewSettings(terria, initSources);
-    addFeaturePicking(terria, initSources);
-    addLocationMarker(terria, initSources);
-    if (includeStories) {
-        addStories(terria, initSources);
-    }
-
-    return {
-        version: '0.0.05',
-        initSources: initSources
-    };
-=======
-function getShareData(terria) {
+export function getShareData(terria, includeStories = true) {
   const initSources = terria.initSources.slice();
 
   addUserAddedCatalog(terria, initSources);
@@ -73,12 +45,14 @@
   addViewSettings(terria, initSources);
   addFeaturePicking(terria, initSources);
   addLocationMarker(terria, initSources);
+  if (includeStories) {
+    addStories(terria, initSources);
+  }
 
   return {
     version: "0.0.05",
     initSources: initSources
   };
->>>>>>> 1b40857d
 }
 /**
  * Is it currently possible to generate short URLs?
@@ -97,28 +71,18 @@
  *
  * @returns {Promise<String>} A promise that will return the shortened url when complete.
  */
-<<<<<<< HEAD
-export function buildShortShareLink(terria, includeStories=true) {
-    const urlFromToken = token => new URI(window.location).fragment('share=' + token).toString();
-    if (defined(terria.shareDataService)) {
-        return terria.shareDataService.getShareToken(getShareData(terria, includeStories)).then(urlFromToken);
-    } else {
-        return terria.urlShortener.shorten(buildShareLink(terria, includeStories)).then(urlFromToken);
-    } // we assume that URL shortener is defined.
-=======
-export function buildShortShareLink(terria) {
+export function buildShortShareLink(terria, includeStories = true) {
   const urlFromToken = token =>
     new URI(window.location).fragment("share=" + token).toString();
   if (defined(terria.shareDataService)) {
     return terria.shareDataService
-      .getShareToken(getShareData(terria))
+      .getShareToken(getShareData(terria, includeStories))
       .then(urlFromToken);
   } else {
     return terria.urlShortener
-      .shorten(buildShareLink(terria))
+      .shorten(buildShareLink(terria, includeStories))
       .then(urlFromToken);
   } // we assume that URL shortener is defined.
->>>>>>> 1b40857d
 }
 
 /**
@@ -328,11 +292,11 @@
 }
 
 function addStories(terria, initSources) {
-    if (defined(terria.stories)) {
-        initSources.push({
-            stories: terria.stories.slice()
-        });
-    }
+  if (defined(terria.stories)) {
+    initSources.push({
+      stories: terria.stories.slice()
+    });
+  }
 }
 
 /**
