"use strict";

import URI from "urijs";

import CesiumMath from "terriajs-cesium/Source/Core/Math";
import defined from "terriajs-cesium/Source/Core/defined";
import Ellipsoid from "terriajs-cesium/Source/Core/Ellipsoid";
import combineFilters from "../../../../Core/combineFilters";
import CatalogMember from "../../../../Models/CatalogMember";
import hashEntity from "../../../../Core/hashEntity";
import ViewerMode from "../../../../Models/ViewerMode";

const userPropWhiteList = ["hideExplorerPanel", "activeTabId"];

export const SHARE_VERSION = '0.0.05';

/**
 * Builds a share link that reflects the state of the passed Terria instance.
 *
 * @param terria The terria instance to serialize.
 * @param viewState the viewState to read whether we're viewing the catalog or not
 * @returns {String} A URI that will rebuild the current state when viewed in a browser.
 */
<<<<<<< HEAD
export function buildShareLink(terria, viewState) {
    const uri = new URI(window.location)
        .fragment('')
        .search({ 'start': JSON.stringify(getShareData(terria, viewState)) });

    userPropWhiteList.forEach(key => uri.addSearch({ key: terria.userProperties[key] }));
    return uri.fragment(uri.query()).query('').toString(); // replace ? with #
=======
export function buildShareLink(terria) {
  const uri = new URI(window.location)
    .fragment("")
    .search({ start: JSON.stringify(getShareData(terria)) });

  userPropWhiteList.forEach(key =>
    uri.addSearch({ key: terria.userProperties[key] })
  );
  return uri
    .fragment(uri.query())
    .query("")
    .toString(); // replace ? with #
>>>>>>> 1b40857d
}

/**
 * Returns just the JSON that defines the current view.
 * @param  {Object} terria The Terria object.
 * @param  {Object} viewState Current viewState.
 * @return {Object}
 */
<<<<<<< HEAD
function getShareData(terria, viewState) {
    const initSources = terria.initSources.slice();

    addUserAddedCatalog(terria, initSources);
    addSharedMembers(terria, initSources);
    addViewSettings(viewState, initSources);
    addFeaturePicking(terria, initSources);
    addLocationMarker(terria, initSources);

    return {
        version: SHARE_VERSION,
        initSources: initSources
    };
=======
function getShareData(terria) {
  const initSources = terria.initSources.slice();

  addUserAddedCatalog(terria, initSources);
  addSharedMembers(terria, initSources);
  addViewSettings(terria, initSources);
  addFeaturePicking(terria, initSources);
  addLocationMarker(terria, initSources);

  return {
    version: "0.0.05",
    initSources: initSources
  };
>>>>>>> 1b40857d
}
/**
 * Is it currently possible to generate short URLs?
 * @param  {Object} terria The Terria object.
 * @return {Boolean}
 */
export function canShorten(terria) {
  return (
    (terria.urlShortener && terria.urlShortener.isUsable) ||
    (terria.shareDataService && terria.shareDataService.isUsable)
  );
}

/**
 * Like {@link buildShareLink}, but shortens the result using {@link Terria#urlShortener}.
 *
 * @returns {Promise<String>} A promise that will return the shortened url when complete.
 */
<<<<<<< HEAD
export function buildShortShareLink(terria, viewState) {
    const urlFromToken = token => new URI(window.location).fragment('share=' + token).toString();
    if (defined(terria.shareDataService)) {
        return terria.shareDataService.getShareToken(getShareData(terria, viewState)).then(urlFromToken);
    } else {
        return terria.urlShortener.shorten(buildShareLink(terria, viewState)).then(urlFromToken);
    } // we assume that URL shortener is defined.
=======
export function buildShortShareLink(terria) {
  const urlFromToken = token =>
    new URI(window.location).fragment("share=" + token).toString();
  if (defined(terria.shareDataService)) {
    return terria.shareDataService
      .getShareToken(getShareData(terria))
      .then(urlFromToken);
  } else {
    return terria.urlShortener
      .shorten(buildShareLink(terria))
      .then(urlFromToken);
  } // we assume that URL shortener is defined.
>>>>>>> 1b40857d
}

/**
 * Adds user-added catalog members to the passed initSources.
 * @private
 */
function addUserAddedCatalog(terria, initSources) {
  const localDataFilterRemembering = rememberRejections(
    CatalogMember.itemFilters.noLocalData
  );

  const userAddedCatalog = terria.catalog.serializeToJson({
    itemFilter: combineFilters([
      localDataFilterRemembering.filter,
      CatalogMember.itemFilters.userSuppliedOnly,
      function(item) {
        // If the parent has a URL then this item will just load from that, so don't bother serializing it.
        // Properties that change when an item is enabled like opacity will be included in the shared members
        // anyway.
        return !item.parent || !item.parent.url;
      }
    ])
  });

  // Add an init source with user-added catalog members.
  if (userAddedCatalog.length > 0) {
    initSources.push({
      catalog: userAddedCatalog
    });
  }

  return localDataFilterRemembering.rejections;
}

/**
 * Adds existing catalog members that the user has enabled or opened to the passed initSources object.
 * @private
 */
function addSharedMembers(terria, initSources) {
  const catalogForSharing = flattenCatalog(
    terria.catalog.serializeToJson({
      itemFilter: combineFilters([CatalogMember.itemFilters.noLocalData]),
      propertyFilter: combineFilters([
        CatalogMember.propertyFilters.sharedOnly,
        function(property) {
          return property !== "name";
        }
      ])
    })
  )
    .filter(function(item) {
      return item.isEnabled || item.isOpen;
    })
    .reduce(function(soFar, item) {
      soFar[item.id] = item;
      item.id = undefined;
      return soFar;
    }, {});

  // Eliminate open groups without all ancestors open
  Object.keys(catalogForSharing).forEach(key => {
    const item = catalogForSharing[key];
    const isGroupWithClosedParent =
      item.isOpen &&
      item.parents.some(parentId => !catalogForSharing[parentId]);

    if (isGroupWithClosedParent) {
      catalogForSharing[key] = undefined;
    }
  });

  if (Object.keys(catalogForSharing).length > 0) {
    initSources.push({
      sharedCatalogMembers: catalogForSharing
    });
  }
}

/**
 * Adds the details of the current view to the init sources.
 * @private
 */
<<<<<<< HEAD
function addViewSettings(viewState, initSources) {
    const terria = viewState.terria;
    const cameraExtent = terria.currentViewer.getCurrentExtent();

    // Add an init source with the camera position.
    const initialCamera = {
        west: CesiumMath.toDegrees(cameraExtent.west),
        south: CesiumMath.toDegrees(cameraExtent.south),
        east: CesiumMath.toDegrees(cameraExtent.east),
        north: CesiumMath.toDegrees(cameraExtent.north)
    };

    if (defined(terria.cesium)) {
        const cesiumCamera = terria.cesium.scene.camera;
        initialCamera.position = cesiumCamera.positionWC;
        initialCamera.direction = cesiumCamera.directionWC;
        initialCamera.up = cesiumCamera.upWC;
    }

    const homeCamera = {
        west: CesiumMath.toDegrees(terria.homeView.rectangle.west),
        south: CesiumMath.toDegrees(terria.homeView.rectangle.south),
        east: CesiumMath.toDegrees(terria.homeView.rectangle.east),
        north: CesiumMath.toDegrees(terria.homeView.rectangle.north),
        position: terria.homeView.position,
        direction: terria.homeView.direction,
        up: terria.homeView.up
    };

    const time = {
        dayNumber: terria.clock.currentTime.dayNumber,
        secondsOfDay: terria.clock.currentTime.secondsOfDay
    };

    let viewerMode;
    switch (terria.viewerMode) {
        case ViewerMode.CesiumTerrain:
            viewerMode = '3d';
            break;
        case ViewerMode.CesiumEllipsoid:
            viewerMode = '3dSmooth';
            break;
        case ViewerMode.Leaflet:
            viewerMode = '2d';
            break;
    }

    const itemIdToUse = viewState.viewingUserData() ?
        defined(viewState.userDataPreviewedItem) && (viewState.userDataPreviewedItem.id || viewState.userDataPreviewedItem.uniqueId)
        : defined(viewState.previewedItem) && (viewState.previewedItem.id || viewState.previewedItem.uniqueId);

    const terriaSettings = {
        initialCamera: initialCamera,
        homeCamera: homeCamera,
        baseMapName: terria.baseMap.name,
        viewerMode: viewerMode,
        currentTime: time,
    };
    if (viewState.explorerPanelIsVisible) {
        terriaSettings.sharedFromExplorerPanel = viewState.explorerPanelIsVisible;
        terriaSettings.previewedItemId = itemIdToUse;
    }
    if (terria.showSplitter) {
        terriaSettings.showSplitter = terria.showSplitter;
        terriaSettings.splitPosition = terria.splitPosition;
    }
    initSources.push(terriaSettings);
=======
function addViewSettings(terria, initSources) {
  const cameraExtent = terria.currentViewer.getCurrentExtent();

  // Add an init source with the camera position.
  const initialCamera = {
    west: CesiumMath.toDegrees(cameraExtent.west),
    south: CesiumMath.toDegrees(cameraExtent.south),
    east: CesiumMath.toDegrees(cameraExtent.east),
    north: CesiumMath.toDegrees(cameraExtent.north)
  };

  if (defined(terria.cesium)) {
    const cesiumCamera = terria.cesium.scene.camera;
    initialCamera.position = cesiumCamera.positionWC;
    initialCamera.direction = cesiumCamera.directionWC;
    initialCamera.up = cesiumCamera.upWC;
  }

  const homeCamera = {
    west: CesiumMath.toDegrees(terria.homeView.rectangle.west),
    south: CesiumMath.toDegrees(terria.homeView.rectangle.south),
    east: CesiumMath.toDegrees(terria.homeView.rectangle.east),
    north: CesiumMath.toDegrees(terria.homeView.rectangle.north),
    position: terria.homeView.position,
    direction: terria.homeView.direction,
    up: terria.homeView.up
  };

  const time = {
    dayNumber: terria.clock.currentTime.dayNumber,
    secondsOfDay: terria.clock.currentTime.secondsOfDay
  };

  let viewerMode;
  switch (terria.viewerMode) {
    case ViewerMode.CesiumTerrain:
      viewerMode = "3d";
      break;
    case ViewerMode.CesiumEllipsoid:
      viewerMode = "3dSmooth";
      break;
    case ViewerMode.Leaflet:
      viewerMode = "2d";
      break;
  }

  const terriaSettings = {
    initialCamera: initialCamera,
    homeCamera: homeCamera,
    baseMapName: terria.baseMap.name,
    viewerMode: viewerMode,
    currentTime: time
  };
  if (terria.showSplitter) {
    terriaSettings.showSplitter = terria.showSplitter;
    terriaSettings.splitPosition = terria.splitPosition;
  }
  initSources.push(terriaSettings);
>>>>>>> 1b40857d
}

/**
 * Add details of currently picked features.
 * @private
 */
function addFeaturePicking(terria, initSources) {
  if (
    defined(terria.pickedFeatures) &&
    terria.pickedFeatures.features.length > 0
  ) {
    const positionInRadians = Ellipsoid.WGS84.cartesianToCartographic(
      terria.pickedFeatures.pickPosition
    );

    const pickedFeatures = {
      providerCoords: terria.pickedFeatures.providerCoords,
      pickCoords: {
        lat: CesiumMath.toDegrees(positionInRadians.latitude),
        lng: CesiumMath.toDegrees(positionInRadians.longitude),
        height: positionInRadians.height
      }
    };

    if (defined(terria.selectedFeature)) {
      // Sometimes features have stable ids and sometimes they're randomly generated every time, so include both
      // id and name as a fallback.
      pickedFeatures.current = {
        name: terria.selectedFeature.name,
        hash: hashEntity(terria.selectedFeature, terria.clock)
      };
    }

    // Remember the ids of vector features only, the raster ones we can reconstruct from providerCoords.
    pickedFeatures.entities = terria.pickedFeatures.features
      .filter(feature => !defined(feature.imageryLayer))
      .map(entity => {
        return {
          name: entity.name,
          hash: hashEntity(entity, terria.clock)
        };
      });

    initSources.push({
      pickedFeatures: pickedFeatures
    });
  }
}

/**
 * Add details of the location marker if it is set.
 * @private
 */
function addLocationMarker(terria, initSources) {
  if (defined(terria.locationMarker)) {
    const position = terria.locationMarker.entities.values[0].position.getValue();
    const positionDegrees = Ellipsoid.WGS84.cartesianToCartographic(position);

    initSources.push({
      locationMarker: {
        name: terria.locationMarker.entities.values[0].name,
        latitude: CesiumMath.toDegrees(positionDegrees.latitude),
        longitude: CesiumMath.toDegrees(positionDegrees.longitude)
      }
    });
  }
}

/**
 * Wraps around a filter function and records all items that are excluded by it. Does not modify the function passed in.
 *
 * @param filterFn The fn to wrap around
 * @returns {{filter: filter, rejections: Array}} The resulting filter function that remembers rejections, and an array
 *          array of the rejected items. As the filter function is used, the rejections array with be populated.
 */
function rememberRejections(filterFn) {
  const rejections = [];

  return {
    filter: function(item) {
      const allowed = filterFn(item);

      if (!allowed) {
        rejections.push(item);
      }

      return allowed;
    },
    rejections: rejections
  };
}

/**
 * Takes the hierarchy of serialized catalog members returned by {@link serializeToJson} and flattens it into an Array.
 * @returns {Array}
 */
function flattenCatalog(items) {
  return items.reduce(function(soFar, item) {
    soFar.push(item);

    if (item.items) {
      soFar = soFar.concat(flattenCatalog(item.items));
      item.items = undefined;
    }

    return soFar;
  }, []);
}<|MERGE_RESOLUTION|>--- conflicted
+++ resolved
@@ -12,7 +12,7 @@
 
 const userPropWhiteList = ["hideExplorerPanel", "activeTabId"];
 
-export const SHARE_VERSION = '0.0.05';
+export const SHARE_VERSION = "0.0.05";
 
 /**
  * Builds a share link that reflects the state of the passed Terria instance.
@@ -21,19 +21,10 @@
  * @param viewState the viewState to read whether we're viewing the catalog or not
  * @returns {String} A URI that will rebuild the current state when viewed in a browser.
  */
-<<<<<<< HEAD
 export function buildShareLink(terria, viewState) {
-    const uri = new URI(window.location)
-        .fragment('')
-        .search({ 'start': JSON.stringify(getShareData(terria, viewState)) });
-
-    userPropWhiteList.forEach(key => uri.addSearch({ key: terria.userProperties[key] }));
-    return uri.fragment(uri.query()).query('').toString(); // replace ? with #
-=======
-export function buildShareLink(terria) {
   const uri = new URI(window.location)
     .fragment("")
-    .search({ start: JSON.stringify(getShareData(terria)) });
+    .search({ start: JSON.stringify(getShareData(terria, viewState)) });
 
   userPropWhiteList.forEach(key =>
     uri.addSearch({ key: terria.userProperties[key] })
@@ -42,7 +33,6 @@
     .fragment(uri.query())
     .query("")
     .toString(); // replace ? with #
->>>>>>> 1b40857d
 }
 
 /**
@@ -51,35 +41,19 @@
  * @param  {Object} viewState Current viewState.
  * @return {Object}
  */
-<<<<<<< HEAD
 function getShareData(terria, viewState) {
-    const initSources = terria.initSources.slice();
-
-    addUserAddedCatalog(terria, initSources);
-    addSharedMembers(terria, initSources);
-    addViewSettings(viewState, initSources);
-    addFeaturePicking(terria, initSources);
-    addLocationMarker(terria, initSources);
-
-    return {
-        version: SHARE_VERSION,
-        initSources: initSources
-    };
-=======
-function getShareData(terria) {
   const initSources = terria.initSources.slice();
 
   addUserAddedCatalog(terria, initSources);
   addSharedMembers(terria, initSources);
-  addViewSettings(terria, initSources);
+  addViewSettings(viewState, initSources);
   addFeaturePicking(terria, initSources);
   addLocationMarker(terria, initSources);
 
   return {
-    version: "0.0.05",
+    version: SHARE_VERSION,
     initSources: initSources
   };
->>>>>>> 1b40857d
 }
 /**
  * Is it currently possible to generate short URLs?
@@ -98,28 +72,18 @@
  *
  * @returns {Promise<String>} A promise that will return the shortened url when complete.
  */
-<<<<<<< HEAD
 export function buildShortShareLink(terria, viewState) {
-    const urlFromToken = token => new URI(window.location).fragment('share=' + token).toString();
-    if (defined(terria.shareDataService)) {
-        return terria.shareDataService.getShareToken(getShareData(terria, viewState)).then(urlFromToken);
-    } else {
-        return terria.urlShortener.shorten(buildShareLink(terria, viewState)).then(urlFromToken);
-    } // we assume that URL shortener is defined.
-=======
-export function buildShortShareLink(terria) {
   const urlFromToken = token =>
     new URI(window.location).fragment("share=" + token).toString();
   if (defined(terria.shareDataService)) {
     return terria.shareDataService
-      .getShareToken(getShareData(terria))
+      .getShareToken(getShareData(terria, viewState))
       .then(urlFromToken);
   } else {
     return terria.urlShortener
-      .shorten(buildShareLink(terria))
+      .shorten(buildShareLink(terria, viewState))
       .then(urlFromToken);
   } // we assume that URL shortener is defined.
->>>>>>> 1b40857d
 }
 
 /**
@@ -202,76 +166,8 @@
  * Adds the details of the current view to the init sources.
  * @private
  */
-<<<<<<< HEAD
 function addViewSettings(viewState, initSources) {
-    const terria = viewState.terria;
-    const cameraExtent = terria.currentViewer.getCurrentExtent();
-
-    // Add an init source with the camera position.
-    const initialCamera = {
-        west: CesiumMath.toDegrees(cameraExtent.west),
-        south: CesiumMath.toDegrees(cameraExtent.south),
-        east: CesiumMath.toDegrees(cameraExtent.east),
-        north: CesiumMath.toDegrees(cameraExtent.north)
-    };
-
-    if (defined(terria.cesium)) {
-        const cesiumCamera = terria.cesium.scene.camera;
-        initialCamera.position = cesiumCamera.positionWC;
-        initialCamera.direction = cesiumCamera.directionWC;
-        initialCamera.up = cesiumCamera.upWC;
-    }
-
-    const homeCamera = {
-        west: CesiumMath.toDegrees(terria.homeView.rectangle.west),
-        south: CesiumMath.toDegrees(terria.homeView.rectangle.south),
-        east: CesiumMath.toDegrees(terria.homeView.rectangle.east),
-        north: CesiumMath.toDegrees(terria.homeView.rectangle.north),
-        position: terria.homeView.position,
-        direction: terria.homeView.direction,
-        up: terria.homeView.up
-    };
-
-    const time = {
-        dayNumber: terria.clock.currentTime.dayNumber,
-        secondsOfDay: terria.clock.currentTime.secondsOfDay
-    };
-
-    let viewerMode;
-    switch (terria.viewerMode) {
-        case ViewerMode.CesiumTerrain:
-            viewerMode = '3d';
-            break;
-        case ViewerMode.CesiumEllipsoid:
-            viewerMode = '3dSmooth';
-            break;
-        case ViewerMode.Leaflet:
-            viewerMode = '2d';
-            break;
-    }
-
-    const itemIdToUse = viewState.viewingUserData() ?
-        defined(viewState.userDataPreviewedItem) && (viewState.userDataPreviewedItem.id || viewState.userDataPreviewedItem.uniqueId)
-        : defined(viewState.previewedItem) && (viewState.previewedItem.id || viewState.previewedItem.uniqueId);
-
-    const terriaSettings = {
-        initialCamera: initialCamera,
-        homeCamera: homeCamera,
-        baseMapName: terria.baseMap.name,
-        viewerMode: viewerMode,
-        currentTime: time,
-    };
-    if (viewState.explorerPanelIsVisible) {
-        terriaSettings.sharedFromExplorerPanel = viewState.explorerPanelIsVisible;
-        terriaSettings.previewedItemId = itemIdToUse;
-    }
-    if (terria.showSplitter) {
-        terriaSettings.showSplitter = terria.showSplitter;
-        terriaSettings.splitPosition = terria.splitPosition;
-    }
-    initSources.push(terriaSettings);
-=======
-function addViewSettings(terria, initSources) {
+  const terria = viewState.terria;
   const cameraExtent = terria.currentViewer.getCurrentExtent();
 
   // Add an init source with the camera position.
@@ -317,6 +213,13 @@
       break;
   }
 
+  const itemIdToUse = viewState.viewingUserData()
+    ? defined(viewState.userDataPreviewedItem) &&
+      (viewState.userDataPreviewedItem.id ||
+        viewState.userDataPreviewedItem.uniqueId)
+    : defined(viewState.previewedItem) &&
+      (viewState.previewedItem.id || viewState.previewedItem.uniqueId);
+
   const terriaSettings = {
     initialCamera: initialCamera,
     homeCamera: homeCamera,
@@ -324,12 +227,15 @@
     viewerMode: viewerMode,
     currentTime: time
   };
+  if (viewState.explorerPanelIsVisible) {
+    terriaSettings.sharedFromExplorerPanel = viewState.explorerPanelIsVisible;
+    terriaSettings.previewedItemId = itemIdToUse;
+  }
   if (terria.showSplitter) {
     terriaSettings.showSplitter = terria.showSplitter;
     terriaSettings.splitPosition = terria.splitPosition;
   }
   initSources.push(terriaSettings);
->>>>>>> 1b40857d
 }
 
 /**
