"use strict";

import URI from "urijs";

import CesiumMath from "terriajs-cesium/Source/Core/Math";
import defined from "terriajs-cesium/Source/Core/defined";
import Ellipsoid from "terriajs-cesium/Source/Core/Ellipsoid";
import combineFilters from "../../../../Core/combineFilters";
import CatalogMember from "../../../../Models/CatalogMember";
import hashEntity from "../../../../Core/hashEntity";
import ViewerMode from "../../../../Models/ViewerMode";

const userPropWhiteList = ["hideExplorerPanel", "activeTabId"];

export const SHARE_VERSION = "0.0.05";

/**
 * Builds a share link that reflects the state of the passed Terria instance.
 *
 * @param terria The terria instance to serialize.
 * @param viewState the viewState to read whether we're viewing the catalog or not
 * @returns {String} A URI that will rebuild the current state when viewed in a browser.
 */
<<<<<<< HEAD
export function buildShareLink(terria, viewState) {
  const uri = new URI(window.location)
    .fragment("")
    .search({ start: JSON.stringify(getShareData(terria, viewState)) });
=======
export function buildShareLink(terria, includeStories = true) {
  const uri = new URI(window.location)
    .fragment("")
    .search({ start: JSON.stringify(getShareData(terria, includeStories)) });
>>>>>>> caf149e8

  userPropWhiteList.forEach(key =>
    uri.addSearch({ key: terria.userProperties[key] })
  );
  return uri
    .fragment(uri.query())
    .query("")
    .toString(); // replace ? with #
}

/**
 * Returns just the JSON that defines the current view.
 * @param  {Object} terria The Terria object.
 * @param  {Object} viewState Current viewState.
 * @return {Object}
 */
<<<<<<< HEAD
function getShareData(terria, viewState) {
  const initSources = terria.initSources.slice();
=======
export function getShareData(terria, includeStories = true) {
  const initSources = includeStories ? terria.initSources.slice() : [];
>>>>>>> caf149e8

  addUserAddedCatalog(terria, initSources);
  addSharedMembers(terria, initSources);
  addViewSettings(viewState, initSources);
  addFeaturePicking(terria, initSources);
  addLocationMarker(terria, initSources);
  addTimeline(terria, initSources);
  if (includeStories) {
    // info that are not needed in scene share data
    addStories(terria, initSources);
  }

  return {
    version: SHARE_VERSION,
    initSources: initSources
  };
}
/**
 * Is it currently possible to generate short URLs?
 * @param  {Object} terria The Terria object.
 * @return {Boolean}
 */
export function canShorten(terria) {
  return (
    (terria.urlShortener && terria.urlShortener.isUsable) ||
    (terria.shareDataService && terria.shareDataService.isUsable)
  );
}

/**
 * Like {@link buildShareLink}, but shortens the result using {@link Terria#urlShortener}.
 *
 * @returns {Promise<String>} A promise that will return the shortened url when complete.
 */
<<<<<<< HEAD
export function buildShortShareLink(terria, viewState) {
=======
export function buildShortShareLink(terria, includeStories = true) {
>>>>>>> caf149e8
  const urlFromToken = token =>
    new URI(window.location).fragment("share=" + token).toString();
  if (defined(terria.shareDataService)) {
    return terria.shareDataService
<<<<<<< HEAD
      .getShareToken(getShareData(terria, viewState))
      .then(urlFromToken);
  } else {
    return terria.urlShortener
      .shorten(buildShareLink(terria, viewState))
=======
      .getShareToken(getShareData(terria, includeStories))
      .then(urlFromToken);
  } else {
    return terria.urlShortener
      .shorten(buildShareLink(terria, includeStories))
>>>>>>> caf149e8
      .then(urlFromToken);
  } // we assume that URL shortener is defined.
}

/**
 * Adds user-added catalog members to the passed initSources.
 * @private
 */
function addUserAddedCatalog(terria, initSources) {
  const localDataFilterRemembering = rememberRejections(
    CatalogMember.itemFilters.noLocalData
  );

  const userAddedCatalog = terria.catalog.serializeToJson({
    itemFilter: combineFilters([
      localDataFilterRemembering.filter,
      CatalogMember.itemFilters.userSuppliedOnly,
      function(item) {
        // If the parent has a URL then this item will just load from that, so don't bother serializing it.
        // Properties that change when an item is enabled like opacity will be included in the shared members
        // anyway.
        return !item.parent || !item.parent.url;
      }
    ])
  });

  // Add an init source with user-added catalog members.
  if (userAddedCatalog.length > 0) {
    initSources.push({
      catalog: userAddedCatalog
    });
  }

  return localDataFilterRemembering.rejections;
}

/**
 * Adds existing catalog members that the user has enabled or opened to the passed initSources object.
 * @private
 */
function addSharedMembers(terria, initSources) {
  const catalogForSharing = flattenCatalog(
    terria.catalog.serializeToJson({
      itemFilter: combineFilters([CatalogMember.itemFilters.noLocalData]),
      propertyFilter: combineFilters([
        CatalogMember.propertyFilters.sharedOnly,
        function(property) {
          return property !== "name";
        }
      ])
    })
  )
    .filter(function(item) {
      return item.isEnabled || item.isOpen;
    })
    .reduce(function(soFar, item) {
      soFar[item.id] = item;
      item.id = undefined;
      return soFar;
    }, {});

  // Eliminate open groups without all ancestors open
  Object.keys(catalogForSharing).forEach(key => {
    const item = catalogForSharing[key];
    const isGroupWithClosedParent =
      item.isOpen &&
      item.parents.some(parentId => !catalogForSharing[parentId]);

    if (isGroupWithClosedParent) {
      catalogForSharing[key] = undefined;
    }
  });

  if (Object.keys(catalogForSharing).length > 0) {
    initSources.push({
      sharedCatalogMembers: catalogForSharing
    });
  }
}

/**
 * Adds the details of the current view to the init sources.
 * @private
 */
function addViewSettings(viewState, initSources) {
  const terria = viewState.terria;
  const cameraExtent = terria.currentViewer.getCurrentExtent();

  // Add an init source with the camera position.
  const initialCamera = {
    west: CesiumMath.toDegrees(cameraExtent.west),
    south: CesiumMath.toDegrees(cameraExtent.south),
    east: CesiumMath.toDegrees(cameraExtent.east),
    north: CesiumMath.toDegrees(cameraExtent.north)
  };

  if (defined(terria.cesium)) {
    const cesiumCamera = terria.cesium.scene.camera;
    initialCamera.position = cesiumCamera.positionWC;
    initialCamera.direction = cesiumCamera.directionWC;
    initialCamera.up = cesiumCamera.upWC;
  }

  const homeCamera = {
    west: CesiumMath.toDegrees(terria.homeView.rectangle.west),
    south: CesiumMath.toDegrees(terria.homeView.rectangle.south),
    east: CesiumMath.toDegrees(terria.homeView.rectangle.east),
    north: CesiumMath.toDegrees(terria.homeView.rectangle.north),
    position: terria.homeView.position,
    direction: terria.homeView.direction,
    up: terria.homeView.up
  };

  const time = {
    dayNumber: terria.clock.currentTime.dayNumber,
    secondsOfDay: terria.clock.currentTime.secondsOfDay
  };

  let viewerMode;
  switch (terria.viewerMode) {
    case ViewerMode.CesiumTerrain:
      viewerMode = "3d";
      break;
    case ViewerMode.CesiumEllipsoid:
      viewerMode = "3dSmooth";
      break;
    case ViewerMode.Leaflet:
      viewerMode = "2d";
      break;
  }

  const itemIdToUse = viewState.viewingUserData()
    ? defined(viewState.userDataPreviewedItem) &&
      viewState.userDataPreviewedItem.uniqueId
    : defined(viewState.previewedItem) && viewState.previewedItem.uniqueId;

  const terriaSettings = {
    initialCamera: initialCamera,
    homeCamera: homeCamera,
    baseMapName: terria.baseMap.name,
    viewerMode: viewerMode,
    currentTime: time
  };
<<<<<<< HEAD

  // allow for sharing just the explorer-window-is-open if we decide the UI can do that in the future
  if (viewState.explorerPanelIsVisible) {
    terriaSettings.sharedFromExplorerPanel = viewState.explorerPanelIsVisible;
  }
  // don't persist the not-visible-to-user previewed id in the case of sharing from outside the catalog
  if (viewState.explorerPanelIsVisible && itemIdToUse) {
    terriaSettings.previewedItemId = itemIdToUse;
  }
  if (terria.showSplitter) {
=======
  if (defined(terria.showSplitter)) {
>>>>>>> caf149e8
    terriaSettings.showSplitter = terria.showSplitter;
    terriaSettings.splitPosition = terria.splitPosition;
  }
  initSources.push(terriaSettings);
}

/**
 * Add details of currently picked features.
 * @private
 */
function addFeaturePicking(terria, initSources) {
  if (
    defined(terria.pickedFeatures) &&
    terria.pickedFeatures.features.length > 0
  ) {
    const positionInRadians = Ellipsoid.WGS84.cartesianToCartographic(
      terria.pickedFeatures.pickPosition
    );

    const pickedFeatures = {
      providerCoords: terria.pickedFeatures.providerCoords,
      pickCoords: {
        lat: CesiumMath.toDegrees(positionInRadians.latitude),
        lng: CesiumMath.toDegrees(positionInRadians.longitude),
        height: positionInRadians.height
      }
    };

    if (defined(terria.selectedFeature)) {
      // Sometimes features have stable ids and sometimes they're randomly generated every time, so include both
      // id and name as a fallback.
      pickedFeatures.current = {
        name: terria.selectedFeature.name,
        hash: hashEntity(terria.selectedFeature, terria.clock)
      };
    }

    // Remember the ids of vector features only, the raster ones we can reconstruct from providerCoords.
    pickedFeatures.entities = terria.pickedFeatures.features
      .filter(feature => !defined(feature.imageryLayer))
      .map(entity => {
        return {
          name: entity.name,
          hash: hashEntity(entity, terria.clock)
        };
      });

    initSources.push({
      pickedFeatures: pickedFeatures
    });
  }
}

/**
 * Add details of the location marker if it is set.
 * @private
 */
function addLocationMarker(terria, initSources) {
  if (defined(terria.locationMarker)) {
    const position = terria.locationMarker.entities.values[0].position.getValue();
    const positionDegrees = Ellipsoid.WGS84.cartesianToCartographic(position);

    initSources.push({
      locationMarker: {
        name: terria.locationMarker.entities.values[0].name,
        latitude: CesiumMath.toDegrees(positionDegrees.latitude),
        longitude: CesiumMath.toDegrees(positionDegrees.longitude)
      }
    });
  }
}

function addTimeline(terria, initSources) {
  if (terria.timeSeriesStack.topLayer) {
    initSources.push({
      timeline: {
        shouldAnimate: terria.clock.shouldAnimate,
        multiplier: terria.clock.multiplier,
        currentTime: {
          dayNumber: terria.clock.currentTime.dayNumber,
          secondsOfDay: terria.clock.currentTime.secondsOfDay
        }
      }
    });
  }
}

function addStories(terria, initSources) {
  if (defined(terria.stories)) {
    initSources.push({
      stories: terria.stories.slice()
    });
  }
}

/**
 * Wraps around a filter function and records all items that are excluded by it. Does not modify the function passed in.
 *
 * @param filterFn The fn to wrap around
 * @returns {{filter: filter, rejections: Array}} The resulting filter function that remembers rejections, and an array
 *          array of the rejected items. As the filter function is used, the rejections array with be populated.
 */
function rememberRejections(filterFn) {
  const rejections = [];

  return {
    filter: function(item) {
      const allowed = filterFn(item);

      if (!allowed) {
        rejections.push(item);
      }

      return allowed;
    },
    rejections: rejections
  };
}

/**
 * Takes the hierarchy of serialized catalog members returned by {@link serializeToJson} and flattens it into an Array.
 * @returns {Array}
 */
function flattenCatalog(items) {
  return items.reduce(function(soFar, item) {
    soFar.push(item);

    if (item.items) {
      soFar = soFar.concat(flattenCatalog(item.items));
      item.items = undefined;
    }

    return soFar;
  }, []);
}<|MERGE_RESOLUTION|>--- conflicted
+++ resolved
@@ -21,17 +21,14 @@
  * @param viewState the viewState to read whether we're viewing the catalog or not
  * @returns {String} A URI that will rebuild the current state when viewed in a browser.
  */
-<<<<<<< HEAD
-export function buildShareLink(terria, viewState) {
-  const uri = new URI(window.location)
-    .fragment("")
-    .search({ start: JSON.stringify(getShareData(terria, viewState)) });
-=======
-export function buildShareLink(terria, includeStories = true) {
-  const uri = new URI(window.location)
-    .fragment("")
-    .search({ start: JSON.stringify(getShareData(terria, includeStories)) });
->>>>>>> caf149e8
+export function buildShareLink(
+  terria,
+  viewState,
+  options = { includeStories: true }
+) {
+  const uri = new URI(window.location).fragment("").search({
+    start: JSON.stringify(getShareData(terria, viewState, options))
+  });
 
   userPropWhiteList.forEach(key =>
     uri.addSearch({ key: terria.userProperties[key] })
@@ -48,13 +45,13 @@
  * @param  {Object} viewState Current viewState.
  * @return {Object}
  */
-<<<<<<< HEAD
-function getShareData(terria, viewState) {
-  const initSources = terria.initSources.slice();
-=======
-export function getShareData(terria, includeStories = true) {
+export function getShareData(
+  terria,
+  viewState,
+  options = { includeStories: true }
+) {
+  const { includeStories } = options;
   const initSources = includeStories ? terria.initSources.slice() : [];
->>>>>>> caf149e8
 
   addUserAddedCatalog(terria, initSources);
   addSharedMembers(terria, initSources);
@@ -89,28 +86,20 @@
  *
  * @returns {Promise<String>} A promise that will return the shortened url when complete.
  */
-<<<<<<< HEAD
-export function buildShortShareLink(terria, viewState) {
-=======
-export function buildShortShareLink(terria, includeStories = true) {
->>>>>>> caf149e8
+export function buildShortShareLink(
+  terria,
+  viewState,
+  options = { includeStories: true }
+) {
   const urlFromToken = token =>
     new URI(window.location).fragment("share=" + token).toString();
   if (defined(terria.shareDataService)) {
     return terria.shareDataService
-<<<<<<< HEAD
-      .getShareToken(getShareData(terria, viewState))
+      .getShareToken(getShareData(terria, viewState, options))
       .then(urlFromToken);
   } else {
     return terria.urlShortener
-      .shorten(buildShareLink(terria, viewState))
-=======
-      .getShareToken(getShareData(terria, includeStories))
-      .then(urlFromToken);
-  } else {
-    return terria.urlShortener
-      .shorten(buildShareLink(terria, includeStories))
->>>>>>> caf149e8
+      .shorten(buildShareLink(terria, viewState, options))
       .then(urlFromToken);
   } // we assume that URL shortener is defined.
 }
@@ -254,7 +243,6 @@
     viewerMode: viewerMode,
     currentTime: time
   };
-<<<<<<< HEAD
 
   // allow for sharing just the explorer-window-is-open if we decide the UI can do that in the future
   if (viewState.explorerPanelIsVisible) {
@@ -264,10 +252,7 @@
   if (viewState.explorerPanelIsVisible && itemIdToUse) {
     terriaSettings.previewedItemId = itemIdToUse;
   }
-  if (terria.showSplitter) {
-=======
   if (defined(terria.showSplitter)) {
->>>>>>> caf149e8
     terriaSettings.showSplitter = terria.showSplitter;
     terriaSettings.splitPosition = terria.splitPosition;
   }
