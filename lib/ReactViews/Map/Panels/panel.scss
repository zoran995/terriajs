@import "~terriajs-variables";
@import "../../../Sass/common/mixins";

.panel {
  width: auto;
  font-family: $font-base;
}

.content {
  composes: scrollbars from from "../../../Sass/common/_base.scss";

  max-height: calc(100vh - 150px);
  overflow-y: auto;
  overflow-x: hidden;
}

.inner {
  @include transform(scale(0) translateZ(0));
  @include transition(0.2s all cubic-bezier(0.4, 0, 0.2, 1));
  @include transform-origin(50%, top);

  box-shadow: $box-shadow;
  z-index: 20;
  border-radius: $radius-small;
  background: $dark;
  color: $text-light;
  border: $border-style;
  max-width: calc(100vw - 10px);

  position: fixed;
  top: $mobile-header-height;
  left: 0;
  margin: 14px 5px 5px 5px;

  @media (min-width: $sm) {
    position: absolute;
    right: $padding * 2;
    top: auto;
    bottom: auto;
    left: auto;
    margin: 14px 0 0 0;
  }

  &.is-open {
    @include transform(scale(1) translateZ(0));
  }
  &.show-dropdown-as-modal {
    @include transform (translate3d(0, -300px, 0));
    opacity:0;
  }
  &.is-open.show-dropdown-as-modal {
    @include transform (translate3d(0, 0, 0));
    opacity:1;
  }
}
.inner-close-btn {
  composes: btn from '../../../Sass/common/_buttons.scss';
  position: absolute;
  z-index:10;
  top: 5px;
  right: 0px;

  &:hover, &:focus {
    svg {
      fill: $color-primary;
    }
  }

  svg {
    fill: $grey;
    height: 20px;
    width: 20px;
  }
}
.inner-close-btn--for-modal {
  top: 10px;
  right:10px;
}

.caret {
  content: "";
  display: block;
  height: 20px;
  width: 20px;
  background: $dark;
  position: absolute;
  top: -10px;
  z-index: -1;
  @include transform(rotate(45deg));
}

.label {
  padding: $padding-small 0;
  display: block;
}

.heading {
  composes: label;
  padding: $padding-small 0;
  font-size: $font-size-small;
}

.sub-heading {
  composes: label;
  font-size: $font-size-mini;
}

.section {
  padding: $padding-small;
  display: block;
}

.button {
  composes: btn from "../../../Sass/common/_buttons.scss";
  composes: btn--map from "../../../Sass/common/_buttons.scss";

  border-radius: $radius-small;
  position: relative;
  border: 0;

<<<<<<< HEAD
  svg{
    fill: #9CA1AA;
    margin: 0 3px 1px 4px;
=======
  svg {
    fill: #9ca1aa;
    margin: 0 3px 0 4px;
>>>>>>> 1b40857d
    vertical-align: bottom;
  }

  span {
    line-height: 1.3;
  }

  &:hover,
  &:focus {
    border: 0;
    svg {
      fill: #ffffff;
    }
  }
}

.overlay {
  position: fixed;
  left: 0;
  right: 0;
  bottom: 0;
  top: 0;
}

.link {
  @include link($dark);
}<|MERGE_RESOLUTION|>--- conflicted
+++ resolved
@@ -45,22 +45,23 @@
     @include transform(scale(1) translateZ(0));
   }
   &.show-dropdown-as-modal {
-    @include transform (translate3d(0, -300px, 0));
-    opacity:0;
+    @include transform(translate3d(0, -300px, 0));
+    opacity: 0;
   }
   &.is-open.show-dropdown-as-modal {
-    @include transform (translate3d(0, 0, 0));
-    opacity:1;
+    @include transform(translate3d(0, 0, 0));
+    opacity: 1;
   }
 }
 .inner-close-btn {
-  composes: btn from '../../../Sass/common/_buttons.scss';
+  composes: btn from "../../../Sass/common/_buttons.scss";
   position: absolute;
-  z-index:10;
+  z-index: 10;
   top: 5px;
   right: 0px;
 
-  &:hover, &:focus {
+  &:hover,
+  &:focus {
     svg {
       fill: $color-primary;
     }
@@ -74,7 +75,7 @@
 }
 .inner-close-btn--for-modal {
   top: 10px;
-  right:10px;
+  right: 10px;
 }
 
 .caret {
@@ -118,15 +119,9 @@
   position: relative;
   border: 0;
 
-<<<<<<< HEAD
-  svg{
-    fill: #9CA1AA;
-    margin: 0 3px 1px 4px;
-=======
   svg {
     fill: #9ca1aa;
-    margin: 0 3px 0 4px;
->>>>>>> 1b40857d
+    margin: 0 3px 1px 4px;
     vertical-align: bottom;
   }
 
