--- conflicted
+++ resolved
@@ -102,13 +102,8 @@
               <div className={Styles.control}>
                 <MapIconButton
                   expandInPlace
-<<<<<<< HEAD
                   iconElement={() => <Icon glyph={Icon.GLYPHS.newHelp} />}
-                  onClick={this.showHelpPanel}
-=======
-                  iconElement={() => <Icon glyph={Icon.GLYPHS.help} />}
                   onClick={() => this.props.viewState.showHelpPanel()}
->>>>>>> 0189353c
                 >
                   Help
                 </MapIconButton>
