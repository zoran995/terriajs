--- conflicted
+++ resolved
@@ -109,19 +109,14 @@
                 </MapIconButton>
               </div>
             </div>
-<<<<<<< HEAD
-          </For>
           <div className={Styles.control}>
             <HelpTool 
               terria={this.props.terria} 
               viewState={this.props.viewState}
             />
           </div>
-        </div>
-=======
           </Box>
         </Box>
->>>>>>> ef6c8566
       </div>
     );
   }
