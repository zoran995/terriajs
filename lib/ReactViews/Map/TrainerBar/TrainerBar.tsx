--- conflicted
+++ resolved
@@ -11,21 +11,13 @@
   TrainerItem
 } from "../../../ReactViewModels/defaultHelpContent";
 import ViewState from "../../../ReactViewModels/ViewState";
-<<<<<<< HEAD
-=======
-import Select from "../../../Styled/Select";
-import parseCustomMarkdownToReact from "../../Custom/parseCustomMarkdownToReact";
-import measureElement, { MeasureElementProps } from "../../HOCs/measureElement";
-import { GLYPHS, StyledIcon } from "../../../Styled/Icon";
-import Text, { TextSpan } from "../../../Styled/Text";
->>>>>>> d9b9b08e
 import Box from "../../../Styled/Box";
 import Button, { RawButton } from "../../../Styled/Button";
+import measureElement, { MeasureElementProps } from "../../HOCs/measureElement";
 import { GLYPHS, StyledIcon } from "../../../Styled/Icon";
 import Select from "../../../Styled/Select";
 import Spacing from "../../../Styled/Spacing";
-import Text from "../../../Styled/Text";
-import measureElement from "../../HOCs/measureElement";
+import Text, { TextSpan } from "../../../Styled/Text";
 import { useTranslationIfExists } from "./../../../Language/languageHelpers";
 
 const StyledHtml: any = require("../../Map/Panels/HelpPanel/StyledHtml")
@@ -137,6 +129,7 @@
 interface StepAccordionProps {
   viewState: ViewState;
   selectedTrainerSteps: StepItem[];
+  t: TFunction;
   theme: DefaultTheme;
   selectedTrainer: TrainerItem;
   isShowingAllSteps: boolean;
@@ -150,11 +143,7 @@
 
 // Originally written as a SFC but measureElement only supports class components at the moment
 class StepAccordionRaw extends React.Component<
-<<<<<<< HEAD
-  StepAccordionProps & WithTranslation,
-=======
-  StepAccordionProps & MeasureElementProps,
->>>>>>> d9b9b08e
+  StepAccordionProps & MeasureElementProps & WithTranslation,
   StepAccordionState
 > {
   refToMeasure: any;
