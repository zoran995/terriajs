--- conflicted
+++ resolved
@@ -1,5 +1,4 @@
 "use strict";
-<<<<<<< HEAD
 import React from "react";
 import PropTypes from "prop-types";
 import CameraFlightPath from "terriajs-cesium/Source/Scene/CameraFlightPath";
@@ -12,41 +11,17 @@
 import Matrix4 from "terriajs-cesium/Source/Core/Matrix4";
 import Ray from "terriajs-cesium/Source/Core/Ray";
 import Transforms from "terriajs-cesium/Source/Core/Transforms";
-=======
-const React = require("react");
-const PropTypes = require("prop-types");
-import createReactClass from "create-react-class";
-const CameraFlightPath = require("terriajs-cesium/Source/Scene/CameraFlightPath")
-  .default;
-const Cartesian2 = require("terriajs-cesium/Source/Core/Cartesian2").default;
-const Cartesian3 = require("terriajs-cesium/Source/Core/Cartesian3").default;
-const CesiumMath = require("terriajs-cesium/Source/Core/Math").default;
-const defined = require("terriajs-cesium/Source/Core/defined").default;
-const Ellipsoid = require("terriajs-cesium/Source/Core/Ellipsoid").default;
-const getTimestamp = require("terriajs-cesium/Source/Core/getTimestamp")
-  .default;
-const Matrix4 = require("terriajs-cesium/Source/Core/Matrix4").default;
-const Ray = require("terriajs-cesium/Source/Core/Ray").default;
-const Transforms = require("terriajs-cesium/Source/Core/Transforms").default;
-import { withTranslation } from "react-i18next";
->>>>>>> c5dde02b
 import Icon from "../../Icon.jsx";
 import Styles from "./compass.scss";
 import { runInAction, computed, when } from "mobx";
+import { withTranslation } from "react-i18next";
 
 // the compass on map
-<<<<<<< HEAD
 class Compass extends React.Component {
   static propTypes = {
-    terria: PropTypes.object
-  };
-=======
-const Compass = createReactClass({
-  propTypes: {
     terria: PropTypes.object,
     t: PropTypes.func.isRequired
-  },
->>>>>>> c5dde02b
+  };
 
   /**
    * @param {Props} props
@@ -519,8 +494,4 @@
   });
 }
 
-<<<<<<< HEAD
-export default Compass;
-=======
-module.exports = withTranslation()(Compass);
->>>>>>> c5dde02b
+export default withTranslation()(Compass);