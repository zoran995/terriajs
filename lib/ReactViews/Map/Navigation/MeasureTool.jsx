--- conflicted
+++ resolved
@@ -7,48 +7,6 @@
 import { observer } from "mobx-react";
 import { observable, action } from "mobx";
 
-<<<<<<< HEAD
-const UserDrawing = require("../../../Models/UserDrawing");
-const EllipsoidGeodesic = require("terriajs-cesium/Source/Core/EllipsoidGeodesic.js")
-  .default;
-const Ellipsoid = require("terriajs-cesium/Source/Core/Ellipsoid.js").default;
-const EllipsoidTangentPlane = require("terriajs-cesium/Source/Core/EllipsoidTangentPlane.js")
-  .default;
-const CesiumMath = require("terriajs-cesium/Source/Core/Math.js").default;
-const PolygonGeometryLibrary = require("terriajs-cesium/Source/Core/PolygonGeometryLibrary.js")
-  .default;
-const PolygonHierarchy = require("terriajs-cesium/Source/Core/PolygonHierarchy.js")
-  .default;
-const Cartesian3 = require("terriajs-cesium/Source/Core/Cartesian3.js").default;
-const VertexFormat = require("terriajs-cesium/Source/Core/VertexFormat.js")
-  .default;
-
-export const MeasureTool = createReactClass({
-  displayName: "MeasureTool",
-  mixins: [ObserveModelMixin],
-
-  propTypes: {
-    terria: PropTypes.object,
-    t: PropTypes.func.isRequired
-  },
-
-  getInitialState() {
-    const { t } = this.props;
-    return {
-      totalDistanceMetres: 0,
-      totalAreaMetresSquared: 0,
-      userDrawing: new UserDrawing({
-        terria: this.props.terria,
-        messageHeader: t("measure.measureTool"),
-        allowPolygon: false,
-        onPointClicked: this.onPointClicked,
-        onPointMoved: this.onPointMoved,
-        onCleanUp: this.onCleanUp,
-        onMakeDialogMessage: this.onMakeDialogMessage
-      })
-    };
-  },
-=======
 import UserDrawing from "../../../Models/UserDrawing";
 import EllipsoidGeodesic from "terriajs-cesium/Source/Core/EllipsoidGeodesic";
 import Ellipsoid from "terriajs-cesium/Source/Core/Ellipsoid";
@@ -73,14 +31,15 @@
   static displayName = "MeasureTool";
 
   static propTypes = {
-    terria: PropTypes.object
+    terria: PropTypes.object,
+    t: PropTypes.func.isRequired
   };
 
   constructor(props) {
     super(props);
     this.userDrawing = new UserDrawing({
-      terria: this.props.terria,
-      messageHeader: "Measure Tool",
+      terria: props.terria,
+      messageHeader: props.t("measure.measureTool"),
       allowPolygon: false,
       onPointClicked: this.onPointClicked,
       onPointMoved: this.onPointMoved,
@@ -88,7 +47,6 @@
       onMakeDialogMessage: this.onMakeDialogMessage
     });
   }
->>>>>>> 40e113ef
 
   prettifyNumber(number, squared) {
     if (number <= 0) {
@@ -290,11 +248,5 @@
       </div>
     );
   }
-<<<<<<< HEAD
-});
-export default withTranslation()(MeasureTool);
-=======
 }
-
-export default MeasureTool;
->>>>>>> 40e113ef
+export default withTranslation()(MeasureTool);