--- conflicted
+++ resolved
@@ -189,13 +189,8 @@
         primary={this.followMeEnabled()}
         expandInPlace
         onClick={this.handleClick}
-<<<<<<< HEAD
-        buttonTitle={t("location.centreMap")}
+        title={t("location.centreMap")}
         iconElement={() => <Icon glyph={Icon.GLYPHS.geolocationThick} />}
-=======
-        title={t("location.centreMap")}
-        iconElement={() => <Icon glyph={Icon.GLYPHS.geolocation} />}
->>>>>>> 0189353c
       >
         {t("location.location")}
       </MapIconButton>
