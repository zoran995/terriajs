--- conflicted
+++ resolved
@@ -20,8 +20,8 @@
 @observer
 class TerriaViewerWrapper extends React.Component {
   static propTypes = {
-    terria: PropTypes.object.isRequired,
-    viewState: PropTypes.object.isRequired
+      terria: PropTypes.object.isRequired,
+      viewState: PropTypes.object.isRequired
   };
 
   constructor(props) {
@@ -31,83 +31,60 @@
     this.mapElement = React.createRef();
   }
 
-  componentDidMount() {
-    // Create the map/globe.
-    // this.terriaViewer = TerriaViewer.create(this.props.terria, {
-    //     terrain: this.props.terria.configParameters.cesiumTerrainUrl,
-    //     developerAttribution: {
-    //         text: 'Data61',
-    //         link: 'http://www.csiro.au/en/Research/D61'
-    //     }
-    // });
-    if (this.props.terria.baseMaps.length > 0) {
-      this.props.terria.mainViewer.baseMap = this.props.terria.baseMaps[0].mappable;
-    }
+    componentDidMount() {
+      // Create the map/globe.
+      // this.terriaViewer = TerriaViewer.create(this.props.terria, {
+      //     terrain: this.props.terria.configParameters.cesiumTerrainUrl,
+      //     developerAttribution: {
+      //         text: 'Data61',
+      //         link: 'http://www.csiro.au/en/Research/D61'
+      //     }
+      // });
+      if (this.props.terria.baseMaps.length > 0) {
+        this.props.terria.mainViewer.baseMap = this.props.terria.baseMaps[0].mappable;
+      }
     this.props.terria.mainViewer.attach(this.mapElement.current);
   }
 
-  componentWillUnmount() {
+    componentWillUnmount() {
     this.props.terria.mainViewer.attached &&
       this.props.terria.mainViewer.detach();
     this.mapElement.current.innerHTML = "";
   }
 
-  onMouseMove(event) {
-    // Avoid duplicate mousemove events.  Why would we get duplicate mousemove events?  I'm glad you asked:
-    // http://stackoverflow.com/questions/17818493/mousemove-event-repeating-every-second/17819113
-    // I (Kevin Ring) see this consistently on my laptop when Windows Media Player is running.
-    // if (event.clientX === this.lastMouseX && event.clientY === this.lastMouseY) {
-    //     return;
-    // }
-    // this.lastMouseX = event.clientX;
-    // this.lastMouseY = event.clientY;
-    // if (this.props.terria.cesium) {
-    //     const rect = this.mapElement.getBoundingClientRect();
-    //     const position = new Cartesian2(event.clientX - rect.left, event.clientY - rect.top);
-    //     this.props.viewState.mouseCoords.updateCoordinatesFromCesium(this.props.terria, position);
-    // } else if (this.props.terria.leaflet) {
-    //     this.props.viewState.mouseCoords.updateCoordinatesFromLeaflet(this.props.terria, event.nativeEvent);
-    // }
+    onMouseMove(event) {
+      // Avoid duplicate mousemove events.  Why would we get duplicate mousemove events?  I'm glad you asked:
+      // http://stackoverflow.com/questions/17818493/mousemove-event-repeating-every-second/17819113
+      // I (Kevin Ring) see this consistently on my laptop when Windows Media Player is running.
+      // if (event.clientX === this.lastMouseX && event.clientY === this.lastMouseY) {
+      //     return;
+      // }
+      // this.lastMouseX = event.clientX;
+      // this.lastMouseY = event.clientY;
+      // if (this.props.terria.cesium) {
+      //     const rect = this.mapElement.getBoundingClientRect();
+      //     const position = new Cartesian2(event.clientX - rect.left, event.clientY - rect.top);
+      //     this.props.viewState.mouseCoords.updateCoordinatesFromCesium(this.props.terria, position);
+      // } else if (this.props.terria.leaflet) {
+      //     this.props.viewState.mouseCoords.updateCoordinatesFromLeaflet(this.props.terria, event.nativeEvent);
+      // }
   }
 
-<<<<<<< HEAD
-  render() {
-    return (
-      <aside className={Styles.container}>
-        <div className={Styles.mapPlaceholder}>
-          Loading the map, please wait...
-        </div>
-        {/* <Splitter terria={this.props.terria} /> */}
-        <div
-          id="cesiumContainer"
-          className={Styles.cesiumContainer}
-          ref={this.mapElement}
-          onMouseMove={this.onMouseMove}
-        />
-      </aside>
-    );
-  }
-}
-=======
     render() {
       return (
         <aside className={Styles.container}>
           <div className={Styles.mapPlaceholder}>
             Loading the map, please wait...
           </div>
-          <Splitter terria={this.props.terria} />
+          {/* <Splitter terria={this.props.terria} /> */}
           <div
             id="cesiumContainer"
             className={Styles.cesiumContainer}
-            ref={element => {
-              this.mapElement = element;
-            }}
+          ref={this.mapElement}
             onMouseMove={this.onMouseMove}
           />
         </aside>
       );
     }
-  })
-);
->>>>>>> 65bd16db
+}
 module.exports = TerriaViewerWrapper;