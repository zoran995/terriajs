--- conflicted
+++ resolved
@@ -9,11 +9,6 @@
  * styles, and will be leaving it as is for now
  */
 //
-<<<<<<< HEAD
-import { TFunction } from "i18next";
-=======
-import { computed, runInAction, when } from "mobx";
->>>>>>> 1413f62f
 import debounce from "lodash-es/debounce";
 import { computed, runInAction, when } from "mobx";
 import React from "react";
