--- conflicted
+++ resolved
@@ -52,28 +52,17 @@
         if (!chartableItems.find(ci => !ci.dontChartAlone)) {
             return null;
         }
-        
+
         let data = [];
         let xUnits;
-<<<<<<< HEAD
-        for (let i = chartableItems.length - 1; i >= 0; i--) {
-            const item = chartableItems[i];
-            if (item.isEnabled && defined(item.tableStructure)) {
-                const thisData = item.chartData();
-                if(thisData && thisData[0]) {
-                  thisData[0].concepts = item.concepts;
-                }
-                if (defined(thisData)) {
-                    data = data.concat(thisData);
-                    xUnits = defined(xUnits) ? xUnits : item.xAxis.units;
-                }
-=======
-        for (const item of chartableItems) {                
+        for (const item of chartableItems) {
             const thisData = item.chartData();
+            if(thisData){
+                thisData[0].concepts = item.concepts;
+            }
             if (item.isEnabled  && defined(thisData)) {
                 data = [].concat(thisData).concat(data);
                 xUnits = defined(xUnits) ? xUnits : item.xAxis.units;
->>>>>>> 2d32a5db
             }
         }
 
