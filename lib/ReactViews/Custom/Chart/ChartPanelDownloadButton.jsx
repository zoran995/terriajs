--- conflicted
+++ resolved
@@ -7,13 +7,8 @@
 import FeatureDetection from 'terriajs-cesium/Source/Core/FeatureDetection';
 import when from 'terriajs-cesium/Source/ThirdParty/when';
 import VarType from '../../../Map/VarType';
-<<<<<<< HEAD
 import Icon from "../../Icon";
-
-=======
-import Icon from "../../Icon.jsx";
 import ObserveModelMixin from '../../ObserveModelMixin';
->>>>>>> 5e0eefa2
 import Styles from './chart-panel-download-button.scss';
 
 const TIME_COLUMN_DEFAULT_NAME = 'date';
@@ -28,7 +23,7 @@
 
     /**
      * Extracts column names and row data for CSV download.
-     * @param {CatalogItem[]} chartableItems 
+     * @param {CatalogItem[]} chartableItems
      * @returns { values, names } where values is an array of array rows, corresponding to the column names.
      */
     synthesizeNameAndValueArrays(chartableItems) {
