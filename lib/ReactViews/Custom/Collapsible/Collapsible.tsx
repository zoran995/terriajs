--- conflicted
+++ resolved
@@ -6,16 +6,9 @@
 import { RawButton } from "../../../Styled/Button";
 import { SpacingSpan } from "../../../Styled/Spacing";
 import Text, { TextSpan } from "../../../Styled/Text";
-<<<<<<< HEAD
-import { GLYPHS, StyledIcon } from "../../Icon";
-
-interface CollapsibleProps {
-  title: string;
-=======
 import { GLYPHS, StyledIcon } from "../../../Styled/Icon";
 
 interface CollapsibleIconProps {
->>>>>>> 62596449
   isOpen?: boolean;
   /**
    * caret is light coloured (default is true)
