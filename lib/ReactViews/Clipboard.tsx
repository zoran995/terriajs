import clipboard from "clipboard";
import React, { useEffect, useState } from "react";
import { useTranslation } from "react-i18next";
import styled from "styled-components";
import Box from "../Styled/Box";
import Button from "../Styled/Button";
import { verticalAlign } from "../Styled/mixins";
import Spacing from "../Styled/Spacing";
<<<<<<< HEAD
import Icon, { StyledIcon } from "./Icon";
=======
import Icon, { StyledIcon } from "../Styled/Icon";
>>>>>>> 62596449

enum CopyStatus {
  Success,
  Error,
  NotCopiedOrWaiting // Copy button hasn't been clicked or clipboard.js hasn't copied the data yet
}

interface ClipboardProps {
  id: string;
  source: React.ReactElement;
  theme: "dark" | "light";
  rounded?: boolean;
}

const Clipboard: React.FC<ClipboardProps> = props => {
  const { id, source, theme, rounded } = props;
  const { t } = useTranslation();
  const [status, setStatus] = useState<CopyStatus>(
    CopyStatus.NotCopiedOrWaiting
  );
  useEffect(() => {
    // Setup clipboard.js and show a tooltip on copy success or error for 3s
    const clipboardBtn = new clipboard(`.btn-copy-${id}`);
    let timerId: ReturnType<typeof setTimeout> | null = null;
    function removeTimeout() {
      if (timerId !== null) {
        clearTimeout(timerId);
        timerId = null;
      }
    }
    function resetTooltipLater() {
      removeTimeout();
      timerId = setTimeout(() => {
        setStatus(CopyStatus.NotCopiedOrWaiting);
      }, 3000);
    }
    clipboardBtn.on("success", () => {
      setStatus(CopyStatus.Success);
      resetTooltipLater();
    });
    clipboardBtn.on("error", () => {
      setStatus(CopyStatus.Error);
      resetTooltipLater();
    });
    return function cleanup() {
      removeTimeout();
      clipboardBtn.destroy();
    };
  }, [id]);

  const isLightTheme = theme === "light";
  return (
    <ClipboardDiv>
      <span>{t("clipboard.shareURL")}</span>
      <Spacing bottom={2} />
      <Explanation>{t("clipboard.shareExplanation")}</Explanation>
      <Spacing bottom={3} />
      <Box>
        {source}
        <Button
          primary
          css={`
            width: 80px;
            border-radius: 2px;
            ${rounded && `border-radius:  0 32px 32px 0;`}
          `}
          className={`btn-copy-${id}`}
          data-clipboard-target={`#${id}`}
          textProps={{ large: true }}
        >
          {t("clipboard.copy")}
        </Button>
      </Box>
      {status !== CopyStatus.NotCopiedOrWaiting && (
        <>
          <Spacing bottom={2} />
          <Box
            css={`
              line-height: 10px;
            `}
          >
            <StyledIcon
              light={!isLightTheme}
              realDark={isLightTheme}
              glyph={
                status === CopyStatus.Success
                  ? Icon.GLYPHS.selected
                  : Icon.GLYPHS.close
              }
              styledWidth="20px"
              css={`
                margin: 8px;
                margin-left: 0;
                display: inline-block;
              `}
            />
            <TooltipText>
              {status === CopyStatus.Success
                ? t("clipboard.success")
                : t("clipboard.unsuccessful")}
            </TooltipText>
          </Box>
        </>
      )}
    </ClipboardDiv>
  );
};

export default Clipboard;

const ClipboardDiv = styled.div`
  position: relative;
`;

const Explanation = styled.div`
  opacity: 0.8;
`;

const TooltipText = styled.span`
  ${verticalAlign("absolute")}
  left: 30px;
`;<|MERGE_RESOLUTION|>--- conflicted
+++ resolved
@@ -6,11 +6,7 @@
 import Button from "../Styled/Button";
 import { verticalAlign } from "../Styled/mixins";
 import Spacing from "../Styled/Spacing";
-<<<<<<< HEAD
-import Icon, { StyledIcon } from "./Icon";
-=======
 import Icon, { StyledIcon } from "../Styled/Icon";
->>>>>>> 62596449
 
 enum CopyStatus {
   Success,
