--- conflicted
+++ resolved
@@ -14,11 +14,8 @@
 import Spacing from "../../Styled/Spacing";
 
 import { useKeyPress } from "../Hooks/useKeyPress.js";
-<<<<<<< HEAD
+import { useTranslation, Trans } from "react-i18next";
 import { runInAction } from "mobx";
-=======
-import { useTranslation, Trans } from "react-i18next";
->>>>>>> 818a9f58
 
 export const WELCOME_MESSAGE_NAME = "welcomeMessage";
 export const LOCAL_PROPERTY_KEY = `${WELCOME_MESSAGE_NAME}Prompted`;
@@ -69,12 +66,7 @@
   const {
     WelcomeMessagePrimaryBtnClick,
     WelcomeMessageSecondaryBtnClick
-<<<<<<< HEAD
-  } = viewState.language;
-
-=======
   } = viewState.terria.overrides;
->>>>>>> 818a9f58
   const handleClose = (persist = false) => {
     setShowWelcomeMessage(false);
     if (persist) {
