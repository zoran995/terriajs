import React from "react";
import createReactClass from "create-react-class";
import PropTypes from "prop-types";
import { withRouter } from "react-router-dom";
import classNames from "classnames";
import ko from "terriajs-cesium/Source/ThirdParty/knockout";
import { withTranslation } from "react-i18next";

import {
  CATALOG_ROUTE,
  CATALOG_MEMBER_ROUTE
} from "../../ReactViewModels/TerriaRouting.js";
import ObserveModelMixin from "../ObserveModelMixin";
import Tabs from "./Tabs.jsx";

import Styles from "./explorer-window.scss";

const SLIDE_DURATION = 300;

const ExplorerWindow = createReactClass({
  displayName: "ExplorerWindow",
  mixins: [ObserveModelMixin],
  getInitialState() {
    return {
      visible: false,
      slidIn: true
    };
  },
  propTypes: {
    terria: PropTypes.object.isRequired,
    viewState: PropTypes.object.isRequired,
<<<<<<< HEAD
    match: PropTypes.object.isRequired
=======
    t: PropTypes.func.isRequired
>>>>>>> e3e7bb34
  },
  close() {
    this.props.viewState.explorerPanelIsVisible = false;
    this.props.viewState.switchMobileView("nowViewing");
    this.onVisibilityChange(false);
  },

  /* eslint-disable-next-line camelcase */
  UNSAFE_componentWillMount() {
    this.props.viewState.matchFromExplorer = this.props.match;
    this.props.viewState.explorerPanelAnimating = true;
    const props = this.props;
    if (
      (props.match && props.match.path === CATALOG_MEMBER_ROUTE) ||
      props.match.path === CATALOG_ROUTE
    ) {
      this.props.viewState.explorerPanelIsVisible = true;
      this.onVisibilityChange(true);
    }

    this._pickedFeaturesSubscription = ko
      .pureComputed(this.isVisible, this)
      .subscribe(this.onVisibilityChange);
  },

  componentDidMount() {
    this.escKeyListener = e => {
      // Only explicitly check share modal state, move to levels/"layers of modals" logic if we need to go any deeper
      if (e.keyCode === 27 && !this.props.viewState.shareModalIsVisible) {
        this.close();
      }
    };
    window.addEventListener("keydown", this.escKeyListener, true);
  },

  componentDidUpdate() {
    this.props.viewState.matchFromExplorer = this.props.match;
    if (this.isVisible() && !this.state.visible) {
      this.onVisibilityChange(true);
    }
    if (this.props.viewState.explorerPanelIsVisible && !this.state.visible) {
      this.onVisibilityChange(true);
    }
  },

  onVisibilityChange(isVisible) {
    if (isVisible) {
      this.slideIn();
    } else {
      this.slideOut();
    }
  },

  slideIn() {
    this.props.viewState.explorerPanelAnimating = true;

    this.setState({
      visible: true
    });
    setTimeout(() => {
      this.setState({
        slidIn: true
      });

      setTimeout(() => {
        this.props.viewState.explorerPanelAnimating = false;
        this.props.viewState.explorerPanelIsVisible = true;
      }, SLIDE_DURATION);
    });
  },

  slideOut() {
    this.setState({
      slidIn: false
    });
    setTimeout(() => {
      this.setState({
        visible: false
      });
    }, SLIDE_DURATION);
  },

  componentWillUnmount() {
    // ExplorerWindow stays mounted, but leave this in to ensure it gets cleaned up if that ever changes
    window.removeEventListener("keydown", this.escKeyListener, true);

    this._pickedFeaturesSubscription.dispose();
  },

  isVisible() {
    return (
      this.props.match.path === CATALOG_MEMBER_ROUTE ||
      this.props.match.path === CATALOG_ROUTE
    );
  },

  render() {
<<<<<<< HEAD
    const visible = this.isVisible();
=======
    const { t } = this.props;
    const visible = this.state.visible;
>>>>>>> e3e7bb34

    return visible ? (
      <div
        className={classNames(
          Styles.modalWrapper,
          this.props.viewState.topElement === "AddData" ? "top-element" : ""
        )}
        id="explorer-panel-wrapper"
        aria-hidden={!visible}
      >
        <div
          onClick={this.close}
          id="modal-overlay"
          className={Styles.modalOverlay}
          tabIndex="-1"
        />
        <div
          id="explorer-panel"
          className={classNames(Styles.explorerPanel, Styles.modalContent, {
            [Styles.isMounted]: this.state.slidIn
          })}
          aria-labelledby="modalTitle"
          aria-describedby="modalDescription"
          role="dialog"
        >
          <button
            type="button"
            onClick={this.close}
            className={Styles.btnCloseModal}
            title={t("addData.closeDataPanel")}
            data-target="close-modal"
          >
            {t("addData.done")}
          </button>
          <Tabs terria={this.props.terria} viewState={this.props.viewState} />
        </div>
      </div>
    ) : null;
  }
});

<<<<<<< HEAD
module.exports = withRouter(ExplorerWindow);
=======
module.exports = withTranslation()(ExplorerWindow);
>>>>>>> e3e7bb34
<|MERGE_RESOLUTION|>--- conflicted
+++ resolved
@@ -29,11 +29,8 @@
   propTypes: {
     terria: PropTypes.object.isRequired,
     viewState: PropTypes.object.isRequired,
-<<<<<<< HEAD
-    match: PropTypes.object.isRequired
-=======
+    match: PropTypes.object.isRequired,
     t: PropTypes.func.isRequired
->>>>>>> e3e7bb34
   },
   close() {
     this.props.viewState.explorerPanelIsVisible = false;
@@ -131,12 +128,8 @@
   },
 
   render() {
-<<<<<<< HEAD
+    const { t } = this.props;
     const visible = this.isVisible();
-=======
-    const { t } = this.props;
-    const visible = this.state.visible;
->>>>>>> e3e7bb34
 
     return visible ? (
       <div
@@ -178,8 +171,4 @@
   }
 });
 
-<<<<<<< HEAD
-module.exports = withRouter(ExplorerWindow);
-=======
-module.exports = withTranslation()(ExplorerWindow);
->>>>>>> e3e7bb34
+module.exports = withRouter(withTranslation()(ExplorerWindow));