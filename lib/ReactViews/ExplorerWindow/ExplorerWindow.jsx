import React from "react";
import createReactClass from "create-react-class";
import PropTypes from "prop-types";
<<<<<<< HEAD
import { observer } from "mobx-react";

import ModalPopup from "./ModalPopup";
import Tabs from "./Tabs";
import { runInAction } from "mobx";
=======
import { withRouter } from "react-router-dom";
import classNames from "classnames";
import ko from "terriajs-cesium/Source/ThirdParty/knockout";
import { withTranslation } from "react-i18next";

import {
  CATALOG_ROUTE,
  CATALOG_MEMBER_ROUTE
} from "../../ReactViewModels/TerriaRouting.js";
import ObserveModelMixin from "../ObserveModelMixin";
import Tabs from "./Tabs.jsx";
>>>>>>> d5fe95d3

const ExplorerWindow = observer(
  createReactClass({
    displayName: "ExplorerWindow",

    propTypes: {
      terria: PropTypes.object.isRequired,
      viewState: PropTypes.object.isRequired
    },

<<<<<<< HEAD
    onClose() {
      this.props.viewState.closeCatalog();
      this.props.viewState.switchMobileView("nowViewing");
    },

    onStartAnimatingIn() {
      runInAction(() => {
        this.props.viewState.explorerPanelAnimating = true;
=======
const ExplorerWindow = createReactClass({
  displayName: "ExplorerWindow",
  mixins: [ObserveModelMixin],
  getInitialState() {
    return {
      visible: false,
      slidIn: true
    };
  },
  propTypes: {
    terria: PropTypes.object.isRequired,
    viewState: PropTypes.object.isRequired,
    match: PropTypes.object.isRequired,
    t: PropTypes.func.isRequired
  },
  close() {
    this.props.viewState.explorerPanelIsVisible = false;
    this.props.viewState.switchMobileView("nowViewing");
    this.onVisibilityChange(false);
  },

  /* eslint-disable-next-line camelcase */
  UNSAFE_componentWillMount() {
    this.props.viewState.matchFromExplorer = this.props.match;
    this.props.viewState.explorerPanelAnimating = true;
    const props = this.props;
    if (
      (props.match && props.match.path === CATALOG_MEMBER_ROUTE) ||
      props.match.path === CATALOG_ROUTE
    ) {
      this.props.viewState.explorerPanelIsVisible = true;
      this.onVisibilityChange(true);
    }

    this._pickedFeaturesSubscription = ko
      .pureComputed(this.isVisible, this)
      .subscribe(this.onVisibilityChange);
  },

  componentDidMount() {
    this.escKeyListener = e => {
      // Only explicitly check share modal state, move to levels/"layers of modals" logic if we need to go any deeper
      if (e.keyCode === 27 && !this.props.viewState.shareModalIsVisible) {
        this.close();
      }
    };
    window.addEventListener("keydown", this.escKeyListener, true);
  },

  componentDidUpdate() {
    this.props.viewState.matchFromExplorer = this.props.match;
    if (this.isVisible() && !this.state.visible) {
      this.onVisibilityChange(true);
    }
    if (this.props.viewState.explorerPanelIsVisible && !this.state.visible) {
      this.onVisibilityChange(true);
    }
  },

  onVisibilityChange(isVisible) {
    if (isVisible) {
      this.slideIn();
    } else {
      this.slideOut();
    }
  },

  slideIn() {
    this.props.viewState.explorerPanelAnimating = true;

    this.setState({
      visible: true
    });
    setTimeout(() => {
      this.setState({
        slidIn: true
>>>>>>> d5fe95d3
      });
    },

<<<<<<< HEAD
    onDoneAnimatingIn() {
      runInAction(() => {
        this.props.viewState.explorerPanelAnimating = false;
      });
    },

    isVisible() {
      return (
        !this.props.viewState.useSmallScreenInterface &&
        !this.props.viewState.hideMapUi() &&
        this.props.viewState.explorerPanelIsVisible
      );
    },

    render() {
      return (
        <ModalPopup
          viewState={this.props.viewState}
          isVisible={this.isVisible()}
          isTopElement={this.props.viewState.topElement === "AddData"}
          onClose={this.onClose}
          onStartAnimatingIn={this.onStartAnimatingIn}
          onDoneAnimatingIn={this.onDoneAnimatingIn}
=======
      setTimeout(() => {
        this.props.viewState.explorerPanelAnimating = false;
        this.props.viewState.explorerPanelIsVisible = true;
      }, SLIDE_DURATION);
    });
  },

  slideOut() {
    this.setState({
      slidIn: false
    });
    setTimeout(() => {
      this.setState({
        visible: false
      });
    }, SLIDE_DURATION);
  },

  componentWillUnmount() {
    // ExplorerWindow stays mounted, but leave this in to ensure it gets cleaned up if that ever changes
    window.removeEventListener("keydown", this.escKeyListener, true);

    this._pickedFeaturesSubscription.dispose();
  },

  isVisible() {
    return (
      this.props.match.path === CATALOG_MEMBER_ROUTE ||
      this.props.match.path === CATALOG_ROUTE
    );
  },

  render() {
    const { t } = this.props;
    const visible = this.isVisible();

    return visible ? (
      <div
        className={classNames(
          Styles.modalWrapper,
          this.props.viewState.topElement === "AddData" ? "top-element" : ""
        )}
        id="explorer-panel-wrapper"
        aria-hidden={!visible}
      >
        <div
          onClick={this.close}
          id="modal-overlay"
          className={Styles.modalOverlay}
          tabIndex="-1"
        />
        <div
          id="explorer-panel"
          className={classNames(Styles.explorerPanel, Styles.modalContent, {
            [Styles.isMounted]: this.state.slidIn
          })}
          aria-labelledby="modalTitle"
          aria-describedby="modalDescription"
          role="dialog"
>>>>>>> d5fe95d3
        >
          <Tabs terria={this.props.terria} viewState={this.props.viewState} />
        </ModalPopup>
      );
    }
  })
);

<<<<<<< HEAD
module.exports = ExplorerWindow;
=======
module.exports = withRouter(withTranslation()(ExplorerWindow));
>>>>>>> d5fe95d3
<|MERGE_RESOLUTION|>--- conflicted
+++ resolved
@@ -1,25 +1,18 @@
 import React from "react";
 import createReactClass from "create-react-class";
 import PropTypes from "prop-types";
-<<<<<<< HEAD
 import { observer } from "mobx-react";
-
-import ModalPopup from "./ModalPopup";
-import Tabs from "./Tabs";
-import { runInAction } from "mobx";
-=======
 import { withRouter } from "react-router-dom";
-import classNames from "classnames";
-import ko from "terriajs-cesium/Source/ThirdParty/knockout";
 import { withTranslation } from "react-i18next";
 
 import {
   CATALOG_ROUTE,
   CATALOG_MEMBER_ROUTE
 } from "../../ReactViewModels/TerriaRouting.js";
-import ObserveModelMixin from "../ObserveModelMixin";
+
+import ModalPopup from "./ModalPopup";
 import Tabs from "./Tabs.jsx";
->>>>>>> d5fe95d3
+import { runInAction } from "mobx";
 
 const ExplorerWindow = observer(
   createReactClass({
@@ -27,10 +20,10 @@
 
     propTypes: {
       terria: PropTypes.object.isRequired,
-      viewState: PropTypes.object.isRequired
+      viewState: PropTypes.object.isRequired,
+      match: PropTypes.object.isRequired
     },
 
-<<<<<<< HEAD
     onClose() {
       this.props.viewState.closeCatalog();
       this.props.viewState.switchMobileView("nowViewing");
@@ -39,88 +32,9 @@
     onStartAnimatingIn() {
       runInAction(() => {
         this.props.viewState.explorerPanelAnimating = true;
-=======
-const ExplorerWindow = createReactClass({
-  displayName: "ExplorerWindow",
-  mixins: [ObserveModelMixin],
-  getInitialState() {
-    return {
-      visible: false,
-      slidIn: true
-    };
-  },
-  propTypes: {
-    terria: PropTypes.object.isRequired,
-    viewState: PropTypes.object.isRequired,
-    match: PropTypes.object.isRequired,
-    t: PropTypes.func.isRequired
-  },
-  close() {
-    this.props.viewState.explorerPanelIsVisible = false;
-    this.props.viewState.switchMobileView("nowViewing");
-    this.onVisibilityChange(false);
-  },
-
-  /* eslint-disable-next-line camelcase */
-  UNSAFE_componentWillMount() {
-    this.props.viewState.matchFromExplorer = this.props.match;
-    this.props.viewState.explorerPanelAnimating = true;
-    const props = this.props;
-    if (
-      (props.match && props.match.path === CATALOG_MEMBER_ROUTE) ||
-      props.match.path === CATALOG_ROUTE
-    ) {
-      this.props.viewState.explorerPanelIsVisible = true;
-      this.onVisibilityChange(true);
-    }
-
-    this._pickedFeaturesSubscription = ko
-      .pureComputed(this.isVisible, this)
-      .subscribe(this.onVisibilityChange);
-  },
-
-  componentDidMount() {
-    this.escKeyListener = e => {
-      // Only explicitly check share modal state, move to levels/"layers of modals" logic if we need to go any deeper
-      if (e.keyCode === 27 && !this.props.viewState.shareModalIsVisible) {
-        this.close();
-      }
-    };
-    window.addEventListener("keydown", this.escKeyListener, true);
-  },
-
-  componentDidUpdate() {
-    this.props.viewState.matchFromExplorer = this.props.match;
-    if (this.isVisible() && !this.state.visible) {
-      this.onVisibilityChange(true);
-    }
-    if (this.props.viewState.explorerPanelIsVisible && !this.state.visible) {
-      this.onVisibilityChange(true);
-    }
-  },
-
-  onVisibilityChange(isVisible) {
-    if (isVisible) {
-      this.slideIn();
-    } else {
-      this.slideOut();
-    }
-  },
-
-  slideIn() {
-    this.props.viewState.explorerPanelAnimating = true;
-
-    this.setState({
-      visible: true
-    });
-    setTimeout(() => {
-      this.setState({
-        slidIn: true
->>>>>>> d5fe95d3
       });
     },
 
-<<<<<<< HEAD
     onDoneAnimatingIn() {
       runInAction(() => {
         this.props.viewState.explorerPanelAnimating = false;
@@ -129,9 +43,8 @@
 
     isVisible() {
       return (
-        !this.props.viewState.useSmallScreenInterface &&
-        !this.props.viewState.hideMapUi() &&
-        this.props.viewState.explorerPanelIsVisible
+        this.props.match.path === CATALOG_MEMBER_ROUTE ||
+        this.props.match.path === CATALOG_ROUTE
       );
     },
 
@@ -144,67 +57,6 @@
           onClose={this.onClose}
           onStartAnimatingIn={this.onStartAnimatingIn}
           onDoneAnimatingIn={this.onDoneAnimatingIn}
-=======
-      setTimeout(() => {
-        this.props.viewState.explorerPanelAnimating = false;
-        this.props.viewState.explorerPanelIsVisible = true;
-      }, SLIDE_DURATION);
-    });
-  },
-
-  slideOut() {
-    this.setState({
-      slidIn: false
-    });
-    setTimeout(() => {
-      this.setState({
-        visible: false
-      });
-    }, SLIDE_DURATION);
-  },
-
-  componentWillUnmount() {
-    // ExplorerWindow stays mounted, but leave this in to ensure it gets cleaned up if that ever changes
-    window.removeEventListener("keydown", this.escKeyListener, true);
-
-    this._pickedFeaturesSubscription.dispose();
-  },
-
-  isVisible() {
-    return (
-      this.props.match.path === CATALOG_MEMBER_ROUTE ||
-      this.props.match.path === CATALOG_ROUTE
-    );
-  },
-
-  render() {
-    const { t } = this.props;
-    const visible = this.isVisible();
-
-    return visible ? (
-      <div
-        className={classNames(
-          Styles.modalWrapper,
-          this.props.viewState.topElement === "AddData" ? "top-element" : ""
-        )}
-        id="explorer-panel-wrapper"
-        aria-hidden={!visible}
-      >
-        <div
-          onClick={this.close}
-          id="modal-overlay"
-          className={Styles.modalOverlay}
-          tabIndex="-1"
-        />
-        <div
-          id="explorer-panel"
-          className={classNames(Styles.explorerPanel, Styles.modalContent, {
-            [Styles.isMounted]: this.state.slidIn
-          })}
-          aria-labelledby="modalTitle"
-          aria-describedby="modalDescription"
-          role="dialog"
->>>>>>> d5fe95d3
         >
           <Tabs terria={this.props.terria} viewState={this.props.viewState} />
         </ModalPopup>
@@ -213,8 +65,4 @@
   })
 );
 
-<<<<<<< HEAD
-module.exports = ExplorerWindow;
-=======
-module.exports = withRouter(withTranslation()(ExplorerWindow));
->>>>>>> d5fe95d3
+module.exports = withRouter(withTranslation()(ExplorerWindow));