import React from "react";
import classNames from "classnames";
import createReactClass from "create-react-class";
import Icon from "../../../Icon.jsx";
import PropTypes from "prop-types";

import DataCatalog from "../../../DataCatalog/DataCatalog.jsx";
import DataPreview from "../../../Preview/DataPreview.jsx";
import AddData from "./AddData.jsx";
import ObserveModelMixin from "../../../ObserveModelMixin";
import { withTranslation, Trans } from "react-i18next";

import Styles from "./my-data-tab.scss";

// My data tab include Add data section and preview section
const MyDataTab = createReactClass({
  displayName: "MyDataTab",
  mixins: [ObserveModelMixin],

  propTypes: {
    terria: PropTypes.object,
    viewState: PropTypes.object,
    t: PropTypes.func.isRequired
  },

  getInitialState() {
    return {
      activeTab: null
    };
  },

  hasUserAddedData() {
    return this.props.terria.catalog.userAddedDataGroup.items.length > 0;
  },

  changeTab(active) {
    this.setState({
      activeTab: active
    });
  },

  resetTab() {
    this.setState({
      activeTab: null
    });
  },

  renderTabs() {
    const { t } = this.props;
    const tabs = [
      {
        id: "local",
        caption: t("addData.localTitle")
      },
      {
        id: "web",
        caption: t("addData.webTitle")
      }
    ];
    return (
      <ul className={Styles.tabList}>
        <For each="tab" of={tabs}>
          <li className={Styles.tabListItem} key={tab.id}>
            <button
              type="button"
              onClick={this.changeTab.bind(null, tab.id)}
              title={tab.caption}
              className={classNames(Styles.tabListBtn, {
                [Styles.isActive]: this.state.activeTab === tab.id
              })}
            >
              <Icon glyph={Icon.GLYPHS[tab.id]} />
              {tab.caption}
            </button>
          </li>
        </For>
      </ul>
    );
  },

  renderPromptBox() {
    if (this.hasUserAddedData()) {
      const { t } = this.props;
      return (
<<<<<<< HEAD
        <div className={Styles.dataTypeTabWrapper}>
          <div className={Styles.dataTypeTab}>
            <div className={Styles.dndBox}>
              <Icon glyph={Icon.GLYPHS.upload} />
              Drag and Drop
            </div>
=======
        <div className={Styles.dataTypeTab}>
          <div className={Styles.dndBox}>
            <Icon glyph={Icon.GLYPHS.upload} />
            {t("addData.dragDrop")}
>>>>>>> 73a4cb40
          </div>
        </div>
      );
    }

    return (
      <div className={Styles.dataTypeTab}>
        <div>
          <Trans i18nKey="addData.infoText">
            <div>Drag and drop a file here to view it locally on the map</div>
            <div>(it won’t be saved or uploaded to the internet)</div>
          </Trans>
          <div className={Styles.tabCenter}>{this.renderTabs()}</div>
        </div>
        <div className={Styles.dndBox}>
          <Icon glyph={Icon.GLYPHS.upload} />
        </div>
      </div>
    );
  },

  render() {
    const showTwoColumn = this.hasUserAddedData() & !this.state.activeTab;
    const { t } = this.props;
    return (
      <div className={Styles.root}>
        <div
          className={classNames({
            [Styles.leftCol]: showTwoColumn,
            [Styles.oneCol]: !showTwoColumn
          })}
        >
          <If condition={this.state.activeTab}>
            <button
              type="button"
              onClick={this.resetTab}
              className={Styles.btnBackToMyData}
            >
              <Icon glyph={Icon.GLYPHS.left} />
              {t("addData.back")}
            </button>
            <AddData
              terria={this.props.terria}
              viewState={this.props.viewState}
              activeTab={this.state.activeTab}
              resetTab={this.resetTab}
            />
          </If>
          <div className={Styles.addedData}>
            <If condition={showTwoColumn}>
              <p className={Styles.explanation}>
                <Trans i18nKey="addData.note">
                  <strong>Note: </strong>Data added in this way is not saved or
                  made visible to others.
                </Trans>
              </p>
              <div className={Styles.tabLeft}>{this.renderTabs()}</div>

              <ul className={Styles.dataCatalog}>
                <DataCatalog
                  items={this.props.terria.catalog.userAddedDataGroup.items}
                  removable={true}
                  viewState={this.props.viewState}
                  terria={this.props.terria}
                />
              </ul>
            </If>
            <If condition={!this.state.activeTab}>{this.renderPromptBox()}</If>
          </div>
        </div>
        <If condition={showTwoColumn}>
          <DataPreview
            terria={this.props.terria}
            viewState={this.props.viewState}
            previewed={this.props.viewState.userDataPreviewedItem}
          />
        </If>
      </div>
    );
  }
});

module.exports = withTranslation()(MyDataTab);<|MERGE_RESOLUTION|>--- conflicted
+++ resolved
@@ -82,19 +82,12 @@
     if (this.hasUserAddedData()) {
       const { t } = this.props;
       return (
-<<<<<<< HEAD
         <div className={Styles.dataTypeTabWrapper}>
           <div className={Styles.dataTypeTab}>
             <div className={Styles.dndBox}>
               <Icon glyph={Icon.GLYPHS.upload} />
-              Drag and Drop
+              {t("addData.dragDrop")}
             </div>
-=======
-        <div className={Styles.dataTypeTab}>
-          <div className={Styles.dndBox}>
-            <Icon glyph={Icon.GLYPHS.upload} />
-            {t("addData.dragDrop")}
->>>>>>> 73a4cb40
           </div>
         </div>
       );
