import React from "react";
import { observer } from "mobx-react";

import classNames from "classnames";
import Icon from "../../../../Styled/Icon";
import Box from "../../../../Styled/Box";
import PropTypes from "prop-types";

import DataCatalog from "../../../DataCatalog/DataCatalog.jsx";
import DataPreview from "../../../Preview/DataPreview.jsx";
import AddData from "./AddData.jsx";
import { withTranslation, Trans } from "react-i18next";

import Styles from "./my-data-tab.scss";

// My data tab include Add data section and preview section
@observer
class MyDataTab extends React.Component {
  static propTypes = {
    terria: PropTypes.object,
    viewState: PropTypes.object,
    onFileAddFinished: PropTypes.func.isRequired,
    onUrlAddFinished: PropTypes.func.isRequired,
    localDataTypes: PropTypes.arrayOf(PropTypes.object),
    remoteDataTypes: PropTypes.arrayOf(PropTypes.object),
    t: PropTypes.func.isRequired
  };

<<<<<<< HEAD
  constructor(props) {
    super(props);
    this.state = {
      activeTab: null
    };
  }
=======
    propTypes: {
      terria: PropTypes.object,
      viewState: PropTypes.object,
      onFileAddFinished: PropTypes.func.isRequired,
      onUrlAddFinished: PropTypes.func.isRequired,
      localDataTypes: PropTypes.arrayOf(PropTypes.object),
      remoteDataTypes: PropTypes.arrayOf(PropTypes.object),
      className: PropTypes.string,
      t: PropTypes.func.isRequired
    },
>>>>>>> e3b155dd

  hasUserAddedData() {
    return this.props.terria.catalog.userAddedDataGroup.members.length > 0;
  }

  changeTab(active) {
    this.setState({
      activeTab: active
    });
  }

  resetTab() {
    this.setState({
      activeTab: null
    });
  }

  renderTabs() {
    const { t } = this.props;
    const tabs = [
      {
        id: "local",
        caption: t("addData.localTitle")
      },
      {
        id: "web",
        caption: t("addData.webTitle")
      }
    ];
    return (
      <ul className={Styles.tabList}>
        <For each="tab" of={tabs}>
          <li className={Styles.tabListItem} key={tab.id}>
            <button
              type="button"
              onClick={() => this.changeTab(tab.id)}
              title={tab.caption}
              className={classNames(Styles.tabListBtn, {
                [Styles.isActive]: this.state.activeTab === tab.id
              })}
              css={`
                color: ${(p) => p.theme.colorPrimary};
                &:hover,
                &:focus {
                  color: ${(p) => p.theme.grey};
                }
                svg {
                  fill: ${(p) => p.theme.colorPrimary};
                }
              `}
            >
              <Icon glyph={Icon.GLYPHS[tab.id]} />
              {tab.caption}
            </button>
          </li>
        </For>
      </ul>
    );
  }

  renderPromptBox() {
    if (this.hasUserAddedData()) {
      const { t } = this.props;
      return (
        <div className={Styles.dataTypeTab}>
          <div className={Styles.dndBox}>
            <Icon glyph={Icon.GLYPHS.upload} />
            {t("addData.dragDrop")}
          </div>
        </div>
      );
    }

<<<<<<< HEAD
    return (
      <div className={Styles.dataTypeTab}>
        <div className={Styles.dndBoxInfo}>
          <Trans i18nKey="addData.infoText">
            <div>Drag and drop a file here to view it locally on the map</div>
            <div>(it won’t be saved or uploaded to the internet)</div>
          </Trans>
          <div className={Styles.tabCenter}>{this.renderTabs()}</div>
        </div>
        <div className={Styles.dndBox}>
          <Icon glyph={Icon.GLYPHS.upload} />
        </div>
      </div>
    );
  }
=======
    render() {
      const showTwoColumn = this.hasUserAddedData() & !this.state.activeTab;
      const { t, className } = this.props;
      return (
        <Box
          className={classNames(Styles.root, {
            [className]: className !== undefined
          })}
        >
          <div
            className={classNames({
              [Styles.leftCol]: showTwoColumn,
              [Styles.oneCol]: !showTwoColumn
            })}
          >
            <If condition={this.state.activeTab}>
              <button
                type="button"
                onClick={this.resetTab}
                className={Styles.btnBackToMyData}
                css={`
                  color: ${(p) => p.theme.colorPrimary};
                  &:hover,
                  &:focus {
                    border: 1px solid ${(p) => p.theme.colorPrimary};
                  }
                  svg {
                    fill: ${(p) => p.theme.colorPrimary};
                  }
                `}
              >
                <Icon glyph={Icon.GLYPHS.left} />
                {t("addData.back")}
              </button>
              <AddData
                terria={this.props.terria}
                viewState={this.props.viewState}
                activeTab={this.state.activeTab}
                resetTab={this.resetTab}
                onFileAddFinished={this.props.onFileAddFinished}
                onUrlAddFinished={this.props.onUrlAddFinished}
                localDataTypes={this.props.localDataTypes}
                remoteDataTypes={this.props.remoteDataTypes}
              />
            </If>
            <If condition={showTwoColumn}>
              <Box flexShrinkZero column>
                <p className={Styles.explanation}>
                  <Trans i18nKey="addData.note">
                    <strong>Note: </strong>Data added in this way is not saved
                    or made visible to others.
                  </Trans>
                </p>
                <div className={Styles.tabLeft}>{this.renderTabs()}</div>
>>>>>>> e3b155dd

  render() {
    const showTwoColumn = this.hasUserAddedData() & !this.state.activeTab;
    const { t } = this.props;
    return (
      <Box className={Styles.root}>
        <div
          className={classNames({
            [Styles.leftCol]: showTwoColumn,
            [Styles.oneCol]: !showTwoColumn
          })}
        >
          <If condition={this.state.activeTab}>
            <button
              type="button"
              onClick={() => this.resetTab()}
              className={Styles.btnBackToMyData}
              css={`
                color: ${(p) => p.theme.colorPrimary};
                &:hover,
                &:focus {
                  border: 1px solid ${(p) => p.theme.colorPrimary};
                }
                svg {
                  fill: ${(p) => p.theme.colorPrimary};
                }
              `}
            >
              <Icon glyph={Icon.GLYPHS.left} />
              {t("addData.back")}
            </button>
            <AddData
              terria={this.props.terria}
              viewState={this.props.viewState}
              activeTab={this.state.activeTab}
              resetTab={() => this.resetTab()}
              onFileAddFinished={this.props.onFileAddFinished}
              onUrlAddFinished={this.props.onUrlAddFinished}
              localDataTypes={this.props.localDataTypes}
              remoteDataTypes={this.props.remoteDataTypes}
            />
          </If>
          <If condition={showTwoColumn}>
            <Box flexShrinkZero column>
              <p className={Styles.explanation}>
                <Trans i18nKey="addData.note">
                  <strong>Note: </strong>Data added in this way is not saved or
                  made visible to others.
                </Trans>
              </p>
              <div className={Styles.tabLeft}>{this.renderTabs()}</div>

              <ul className={Styles.dataCatalog}>
                <DataCatalog
                  items={
                    this.props.terria.catalog.userAddedDataGroup.memberModels
                  }
                  removable={true}
                  viewState={this.props.viewState}
                  terria={this.props.terria}
                />
              </ul>
            </Box>
          </If>
          <If condition={!this.state.activeTab}>{this.renderPromptBox()}</If>
        </div>
        <If condition={showTwoColumn}>
          <Box styledWidth="60%">
            <DataPreview
              terria={this.props.terria}
              viewState={this.props.viewState}
              previewed={this.props.viewState.userDataPreviewedItem}
            />
          </Box>
        </If>
      </Box>
    );
  }
}

module.exports = withTranslation()(MyDataTab);<|MERGE_RESOLUTION|>--- conflicted
+++ resolved
@@ -23,28 +23,16 @@
     onUrlAddFinished: PropTypes.func.isRequired,
     localDataTypes: PropTypes.arrayOf(PropTypes.object),
     remoteDataTypes: PropTypes.arrayOf(PropTypes.object),
+    className: PropTypes.string,
     t: PropTypes.func.isRequired
   };
 
-<<<<<<< HEAD
   constructor(props) {
     super(props);
     this.state = {
       activeTab: null
     };
   }
-=======
-    propTypes: {
-      terria: PropTypes.object,
-      viewState: PropTypes.object,
-      onFileAddFinished: PropTypes.func.isRequired,
-      onUrlAddFinished: PropTypes.func.isRequired,
-      localDataTypes: PropTypes.arrayOf(PropTypes.object),
-      remoteDataTypes: PropTypes.arrayOf(PropTypes.object),
-      className: PropTypes.string,
-      t: PropTypes.func.isRequired
-    },
->>>>>>> e3b155dd
 
   hasUserAddedData() {
     return this.props.terria.catalog.userAddedDataGroup.members.length > 0;
@@ -118,7 +106,6 @@
       );
     }
 
-<<<<<<< HEAD
     return (
       <div className={Styles.dataTypeTab}>
         <div className={Styles.dndBoxInfo}>
@@ -134,68 +121,16 @@
       </div>
     );
   }
-=======
-    render() {
-      const showTwoColumn = this.hasUserAddedData() & !this.state.activeTab;
-      const { t, className } = this.props;
-      return (
-        <Box
-          className={classNames(Styles.root, {
-            [className]: className !== undefined
-          })}
-        >
-          <div
-            className={classNames({
-              [Styles.leftCol]: showTwoColumn,
-              [Styles.oneCol]: !showTwoColumn
-            })}
-          >
-            <If condition={this.state.activeTab}>
-              <button
-                type="button"
-                onClick={this.resetTab}
-                className={Styles.btnBackToMyData}
-                css={`
-                  color: ${(p) => p.theme.colorPrimary};
-                  &:hover,
-                  &:focus {
-                    border: 1px solid ${(p) => p.theme.colorPrimary};
-                  }
-                  svg {
-                    fill: ${(p) => p.theme.colorPrimary};
-                  }
-                `}
-              >
-                <Icon glyph={Icon.GLYPHS.left} />
-                {t("addData.back")}
-              </button>
-              <AddData
-                terria={this.props.terria}
-                viewState={this.props.viewState}
-                activeTab={this.state.activeTab}
-                resetTab={this.resetTab}
-                onFileAddFinished={this.props.onFileAddFinished}
-                onUrlAddFinished={this.props.onUrlAddFinished}
-                localDataTypes={this.props.localDataTypes}
-                remoteDataTypes={this.props.remoteDataTypes}
-              />
-            </If>
-            <If condition={showTwoColumn}>
-              <Box flexShrinkZero column>
-                <p className={Styles.explanation}>
-                  <Trans i18nKey="addData.note">
-                    <strong>Note: </strong>Data added in this way is not saved
-                    or made visible to others.
-                  </Trans>
-                </p>
-                <div className={Styles.tabLeft}>{this.renderTabs()}</div>
->>>>>>> e3b155dd
 
   render() {
     const showTwoColumn = this.hasUserAddedData() & !this.state.activeTab;
-    const { t } = this.props;
+    const { t, className } = this.props;
     return (
-      <Box className={Styles.root}>
+      <Box
+        className={classNames(Styles.root, {
+          [className]: className !== undefined
+        })}
+      >
         <div
           className={classNames({
             [Styles.leftCol]: showTwoColumn,
