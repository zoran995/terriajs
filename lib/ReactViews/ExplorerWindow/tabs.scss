--- conflicted
+++ resolved
@@ -88,13 +88,9 @@
 
 .btn--selected {
   background: #fff;
-<<<<<<< HEAD
-  color: $modal-selected;
-=======
   @if variable-exists(modal-selected) {
     color: $modal-selected;
   } @else {
     color: $modal-highlight;
   }
->>>>>>> eac08a0b
 }