import React from "react";
import createReactClass from "create-react-class";
import PropTypes from "prop-types";
import classNames from "classnames";

<<<<<<< HEAD
import DataCatalogTab from './Tabs/DataCatalogTab';
import MyDataTab from './Tabs/MyDataTab/MyDataTab';
import defined from 'terriajs-cesium/Source/Core/defined';

import Styles from './tabs.scss';
import { observer } from 'mobx-react';

const Tabs = observer(createReactClass({
    displayName: 'Tabs',
=======
import DataCatalogTab from "./Tabs/DataCatalogTab.jsx";
import MyDataTab from "./Tabs/MyDataTab/MyDataTab.jsx";
import ObserveModelMixin from "../ObserveModelMixin";
import defined from "terriajs-cesium/Source/Core/defined";

import Styles from "./tabs.scss";

const Tabs = createReactClass({
  displayName: "Tabs",
  mixins: [ObserveModelMixin],
>>>>>>> 1b40857d

  propTypes: {
    terria: PropTypes.object.isRequired,
    viewState: PropTypes.object.isRequired,
    tabs: PropTypes.array
  },

  getTabs() {
    // This can be passed in as prop
    if (this.props.tabs) {
      return this.props.tabs;
    }

    const myDataTab = {
      name: "My Data",
      title: "my-data",
      category: "my-data",
      panel: (
        <MyDataTab
          terria={this.props.terria}
          viewState={this.props.viewState}
        />
      )
    };

<<<<<<< HEAD
        if (this.props.terria.configParameters.tabbedCatalog) {
            return [].concat(this.props.terria.catalog.group.memberModels.filter(member => member !== this.props.terria.catalog.userAddedDataGroup).map((member, i) => ({
                name: member.nameInCatalog,
                title: `data-catalog-${member.name}`,
                category: 'data-catalog',
                idInCategory: member.name,
                panel: <DataCatalogTab terria={this.props.terria}
                                       viewState={this.props.viewState}
                                       items={member.memberModels || [member]}
                                       searchPlaceholder="Search whole catalogue"
                />
            })), [myDataTab]);
        } else {
            return [
                {
                    name: 'Data Catalogue',
                    title: 'data-catalog',
                    category: 'data-catalog',
                    panel: <DataCatalogTab terria={this.props.terria}
                                        viewState={this.props.viewState}
                                        items={this.props.terria.catalog.group.memberModels}
                                        searchPlaceholder="Search the catalogue"
                    />
                },
                myDataTab
            ];
        }
    },

    activateTab(category, idInCategory) {
        this.props.viewState.activeTabCategory = category;
        if (this.props.terria.configParameters.tabbedCatalog) {
            this.props.viewState.activeTabIdInCategory = idInCategory;
            if (category === 'data-catalog') {
                const member = this.props.terria.catalog.group.memberModels.filter(m => m.name === idInCategory)[0];
                // If member was found and member can be opened, open it (causes CkanCatalogGroups to fetch etc.)
                if (defined(member)) {
                    if (member.toggleOpen) {
                        member.isOpen = true;
                    }
                    this.props.viewState.previewedItem = member;
                }
            }
=======
    if (this.props.terria.configParameters.tabbedCatalog) {
      return [].concat(
        this.props.terria.catalog.group.items
          .filter(
            member => member !== this.props.terria.catalog.userAddedDataGroup
          )
          .map((member, i) => ({
            name: member.nameInCatalog,
            title: `data-catalog-${member.name}`,
            category: "data-catalog",
            idInCategory: member.name,
            panel: (
              <DataCatalogTab
                terria={this.props.terria}
                viewState={this.props.viewState}
                items={member.items || [member]}
                searchPlaceholder="Search whole catalogue"
              />
            )
          })),
        [myDataTab]
      );
    } else {
      return [
        {
          name: "Data Catalogue",
          title: "data-catalog",
          category: "data-catalog",
          panel: (
            <DataCatalogTab
              terria={this.props.terria}
              viewState={this.props.viewState}
              items={this.props.terria.catalog.group.items}
              searchPlaceholder="Search the catalogue"
            />
          )
        },
        myDataTab
      ];
    }
  },

  activateTab(category, idInCategory) {
    this.props.viewState.activeTabCategory = category;
    if (this.props.terria.configParameters.tabbedCatalog) {
      this.props.viewState.activeTabIdInCategory = idInCategory;
      if (category === "data-catalog") {
        const member = this.props.terria.catalog.group.items.filter(
          m => m.name === idInCategory
        )[0];
        // If member was found and member can be opened, open it (causes CkanCatalogGroups to fetch etc.)
        if (defined(member)) {
          if (member.toggleOpen) {
            member.isOpen = true;
          }
          this.props.viewState.previewedItem = member;
>>>>>>> 1b40857d
        }
      }
    }
  },

  render() {
    const tabs = this.getTabs();
    const sameCategory = tabs.filter(
      t => t.category === this.props.viewState.activeTabCategory
    );
    const currentTab =
      sameCategory.filter(
        t => t.idInCategory === this.props.viewState.activeTabIdInCategory
      )[0] ||
      sameCategory[0] ||
      tabs[0];

    return (
      <div className={Styles.tabs}>
        <ul className={Styles.tabList} role="tablist">
          <For each="item" index="i" of={tabs}>
            <li
              key={i}
              id={"tablist--" + item.title}
              className={Styles.tabListItem}
              role="tab"
              aria-controls={"panel--" + item.title}
              aria-selected={item === currentTab}
            >
              <button
                type="button"
                onClick={this.activateTab.bind(
                  this,
                  item.category,
                  item.idInCategory
                )}
                className={classNames(Styles.btnTab, {
                  [Styles.btnSelected]: item === currentTab
                })}
              >
                {item.name}
              </button>
            </li>
          </For>
        </ul>

<<<<<<< HEAD
                <section
                    key={currentTab.title}
                    id={'panel--' + currentTab.title}
                    className={classNames(Styles.tabPanel, Styles.isActive)}
                    aria-labelledby={'tablist--' + currentTab.title}
                    role='tabpanel' tabIndex='0'>
                    <div className={Styles.panelContent}>
                        {currentTab.panel}
                    </div>
                </section>
            </div>
        );
    },
}));
=======
        <section
          key={currentTab.title}
          id={"panel--" + currentTab.title}
          className={classNames(Styles.tabPanel, Styles.isActive)}
          aria-labelledby={"tablist--" + currentTab.title}
          role="tabpanel"
          tabIndex="0"
        >
          <div className={Styles.panelContent}>{currentTab.panel}</div>
        </section>
      </div>
    );
  }
});
>>>>>>> 1b40857d

module.exports = Tabs;<|MERGE_RESOLUTION|>--- conflicted
+++ resolved
@@ -3,231 +3,157 @@
 import PropTypes from "prop-types";
 import classNames from "classnames";
 
-<<<<<<< HEAD
-import DataCatalogTab from './Tabs/DataCatalogTab';
-import MyDataTab from './Tabs/MyDataTab/MyDataTab';
-import defined from 'terriajs-cesium/Source/Core/defined';
-
-import Styles from './tabs.scss';
-import { observer } from 'mobx-react';
-
-const Tabs = observer(createReactClass({
-    displayName: 'Tabs',
-=======
-import DataCatalogTab from "./Tabs/DataCatalogTab.jsx";
-import MyDataTab from "./Tabs/MyDataTab/MyDataTab.jsx";
-import ObserveModelMixin from "../ObserveModelMixin";
+import DataCatalogTab from "./Tabs/DataCatalogTab";
+import MyDataTab from "./Tabs/MyDataTab/MyDataTab";
 import defined from "terriajs-cesium/Source/Core/defined";
 
 import Styles from "./tabs.scss";
+import { observer } from "mobx-react";
 
-const Tabs = createReactClass({
-  displayName: "Tabs",
-  mixins: [ObserveModelMixin],
->>>>>>> 1b40857d
+const Tabs = observer(
+  createReactClass({
+    displayName: "Tabs",
 
-  propTypes: {
-    terria: PropTypes.object.isRequired,
-    viewState: PropTypes.object.isRequired,
-    tabs: PropTypes.array
-  },
-
-  getTabs() {
-    // This can be passed in as prop
-    if (this.props.tabs) {
-      return this.props.tabs;
-    }
-
-    const myDataTab = {
-      name: "My Data",
-      title: "my-data",
-      category: "my-data",
-      panel: (
-        <MyDataTab
-          terria={this.props.terria}
-          viewState={this.props.viewState}
-        />
-      )
-    };
-
-<<<<<<< HEAD
-        if (this.props.terria.configParameters.tabbedCatalog) {
-            return [].concat(this.props.terria.catalog.group.memberModels.filter(member => member !== this.props.terria.catalog.userAddedDataGroup).map((member, i) => ({
-                name: member.nameInCatalog,
-                title: `data-catalog-${member.name}`,
-                category: 'data-catalog',
-                idInCategory: member.name,
-                panel: <DataCatalogTab terria={this.props.terria}
-                                       viewState={this.props.viewState}
-                                       items={member.memberModels || [member]}
-                                       searchPlaceholder="Search whole catalogue"
-                />
-            })), [myDataTab]);
-        } else {
-            return [
-                {
-                    name: 'Data Catalogue',
-                    title: 'data-catalog',
-                    category: 'data-catalog',
-                    panel: <DataCatalogTab terria={this.props.terria}
-                                        viewState={this.props.viewState}
-                                        items={this.props.terria.catalog.group.memberModels}
-                                        searchPlaceholder="Search the catalogue"
-                    />
-                },
-                myDataTab
-            ];
-        }
+    propTypes: {
+      terria: PropTypes.object.isRequired,
+      viewState: PropTypes.object.isRequired,
+      tabs: PropTypes.array
     },
 
-    activateTab(category, idInCategory) {
-        this.props.viewState.activeTabCategory = category;
-        if (this.props.terria.configParameters.tabbedCatalog) {
-            this.props.viewState.activeTabIdInCategory = idInCategory;
-            if (category === 'data-catalog') {
-                const member = this.props.terria.catalog.group.memberModels.filter(m => m.name === idInCategory)[0];
-                // If member was found and member can be opened, open it (causes CkanCatalogGroups to fetch etc.)
-                if (defined(member)) {
-                    if (member.toggleOpen) {
-                        member.isOpen = true;
-                    }
-                    this.props.viewState.previewedItem = member;
-                }
-            }
-=======
-    if (this.props.terria.configParameters.tabbedCatalog) {
-      return [].concat(
-        this.props.terria.catalog.group.items
-          .filter(
-            member => member !== this.props.terria.catalog.userAddedDataGroup
-          )
-          .map((member, i) => ({
-            name: member.nameInCatalog,
-            title: `data-catalog-${member.name}`,
+    getTabs() {
+      // This can be passed in as prop
+      if (this.props.tabs) {
+        return this.props.tabs;
+      }
+
+      const myDataTab = {
+        name: "My Data",
+        title: "my-data",
+        category: "my-data",
+        panel: (
+          <MyDataTab
+            terria={this.props.terria}
+            viewState={this.props.viewState}
+          />
+        )
+      };
+
+      if (this.props.terria.configParameters.tabbedCatalog) {
+        return [].concat(
+          this.props.terria.catalog.group.memberModels
+            .filter(
+              member => member !== this.props.terria.catalog.userAddedDataGroup
+            )
+            .map((member, i) => ({
+              name: member.nameInCatalog,
+              title: `data-catalog-${member.name}`,
+              category: "data-catalog",
+              idInCategory: member.name,
+              panel: (
+                <DataCatalogTab
+                  terria={this.props.terria}
+                  viewState={this.props.viewState}
+                  items={member.memberModels || [member]}
+                  searchPlaceholder="Search whole catalogue"
+                />
+              )
+            })),
+          [myDataTab]
+        );
+      } else {
+        return [
+          {
+            name: "Data Catalogue",
+            title: "data-catalog",
             category: "data-catalog",
-            idInCategory: member.name,
             panel: (
               <DataCatalogTab
                 terria={this.props.terria}
                 viewState={this.props.viewState}
-                items={member.items || [member]}
-                searchPlaceholder="Search whole catalogue"
+                items={this.props.terria.catalog.group.memberModels}
+                searchPlaceholder="Search the catalogue"
               />
             )
-          })),
-        [myDataTab]
-      );
-    } else {
-      return [
-        {
-          name: "Data Catalogue",
-          title: "data-catalog",
-          category: "data-catalog",
-          panel: (
-            <DataCatalogTab
-              terria={this.props.terria}
-              viewState={this.props.viewState}
-              items={this.props.terria.catalog.group.items}
-              searchPlaceholder="Search the catalogue"
-            />
-          )
-        },
-        myDataTab
-      ];
-    }
-  },
+          },
+          myDataTab
+        ];
+      }
+    },
 
-  activateTab(category, idInCategory) {
-    this.props.viewState.activeTabCategory = category;
-    if (this.props.terria.configParameters.tabbedCatalog) {
-      this.props.viewState.activeTabIdInCategory = idInCategory;
-      if (category === "data-catalog") {
-        const member = this.props.terria.catalog.group.items.filter(
-          m => m.name === idInCategory
-        )[0];
-        // If member was found and member can be opened, open it (causes CkanCatalogGroups to fetch etc.)
-        if (defined(member)) {
-          if (member.toggleOpen) {
-            member.isOpen = true;
+    activateTab(category, idInCategory) {
+      this.props.viewState.activeTabCategory = category;
+      if (this.props.terria.configParameters.tabbedCatalog) {
+        this.props.viewState.activeTabIdInCategory = idInCategory;
+        if (category === "data-catalog") {
+          const member = this.props.terria.catalog.group.memberModels.filter(
+            m => m.name === idInCategory
+          )[0];
+          // If member was found and member can be opened, open it (causes CkanCatalogGroups to fetch etc.)
+          if (defined(member)) {
+            if (member.toggleOpen) {
+              member.isOpen = true;
+            }
+            this.props.viewState.previewedItem = member;
           }
-          this.props.viewState.previewedItem = member;
->>>>>>> 1b40857d
         }
       }
+    },
+
+    render() {
+      const tabs = this.getTabs();
+      const sameCategory = tabs.filter(
+        t => t.category === this.props.viewState.activeTabCategory
+      );
+      const currentTab =
+        sameCategory.filter(
+          t => t.idInCategory === this.props.viewState.activeTabIdInCategory
+        )[0] ||
+        sameCategory[0] ||
+        tabs[0];
+
+      return (
+        <div className={Styles.tabs}>
+          <ul className={Styles.tabList} role="tablist">
+            <For each="item" index="i" of={tabs}>
+              <li
+                key={i}
+                id={"tablist--" + item.title}
+                className={Styles.tabListItem}
+                role="tab"
+                aria-controls={"panel--" + item.title}
+                aria-selected={item === currentTab}
+              >
+                <button
+                  type="button"
+                  onClick={this.activateTab.bind(
+                    this,
+                    item.category,
+                    item.idInCategory
+                  )}
+                  className={classNames(Styles.btnTab, {
+                    [Styles.btnSelected]: item === currentTab
+                  })}
+                >
+                  {item.name}
+                </button>
+              </li>
+            </For>
+          </ul>
+
+          <section
+            key={currentTab.title}
+            id={"panel--" + currentTab.title}
+            className={classNames(Styles.tabPanel, Styles.isActive)}
+            aria-labelledby={"tablist--" + currentTab.title}
+            role="tabpanel"
+            tabIndex="0"
+          >
+            <div className={Styles.panelContent}>{currentTab.panel}</div>
+          </section>
+        </div>
+      );
     }
-  },
-
-  render() {
-    const tabs = this.getTabs();
-    const sameCategory = tabs.filter(
-      t => t.category === this.props.viewState.activeTabCategory
-    );
-    const currentTab =
-      sameCategory.filter(
-        t => t.idInCategory === this.props.viewState.activeTabIdInCategory
-      )[0] ||
-      sameCategory[0] ||
-      tabs[0];
-
-    return (
-      <div className={Styles.tabs}>
-        <ul className={Styles.tabList} role="tablist">
-          <For each="item" index="i" of={tabs}>
-            <li
-              key={i}
-              id={"tablist--" + item.title}
-              className={Styles.tabListItem}
-              role="tab"
-              aria-controls={"panel--" + item.title}
-              aria-selected={item === currentTab}
-            >
-              <button
-                type="button"
-                onClick={this.activateTab.bind(
-                  this,
-                  item.category,
-                  item.idInCategory
-                )}
-                className={classNames(Styles.btnTab, {
-                  [Styles.btnSelected]: item === currentTab
-                })}
-              >
-                {item.name}
-              </button>
-            </li>
-          </For>
-        </ul>
-
-<<<<<<< HEAD
-                <section
-                    key={currentTab.title}
-                    id={'panel--' + currentTab.title}
-                    className={classNames(Styles.tabPanel, Styles.isActive)}
-                    aria-labelledby={'tablist--' + currentTab.title}
-                    role='tabpanel' tabIndex='0'>
-                    <div className={Styles.panelContent}>
-                        {currentTab.panel}
-                    </div>
-                </section>
-            </div>
-        );
-    },
-}));
-=======
-        <section
-          key={currentTab.title}
-          id={"panel--" + currentTab.title}
-          className={classNames(Styles.tabPanel, Styles.isActive)}
-          aria-labelledby={"tablist--" + currentTab.title}
-          role="tabpanel"
-          tabIndex="0"
-        >
-          <div className={Styles.panelContent}>{currentTab.panel}</div>
-        </section>
-      </div>
-    );
-  }
-});
->>>>>>> 1b40857d
+  })
+);
 
 module.exports = Tabs;