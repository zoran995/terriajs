--- conflicted
+++ resolved
@@ -15,16 +15,10 @@
 import filterOutUndefined from "../../../Core/filterOutUndefined";
 import LatLonHeight from "../../../Core/LatLonHeight";
 import PickedFeatures from "../../../Map/PickedFeatures";
-import prettifyCoordinates from "../../../Map/prettifyCoordinates";
 import DiffableMixin from "../../../ModelMixins/DiffableMixin";
 import CommonStrata from "../../../Models/CommonStrata";
 import Feature from "../../../Models/Feature";
 import hasTraits, { HasTrait } from "../../../Models/hasTraits";
-import {
-  getMarkerLocation,
-  isMarkerVisible,
-  removeMarker
-} from "../../../Models/LocationMarkerUtils";
 import Mappable, { ImageryParts } from "../../../Models/Mappable";
 import SplitItemReference from "../../../Models/SplitItemReference";
 import Terria from "../../../Models/Terria";
@@ -35,16 +29,14 @@
 import DatePicker from "./DatePicker";
 import Styles from "./diff-tool.scss";
 import LocationPicker from "./LocationPicker";
-<<<<<<< HEAD
 import prettifyCoordinates from "../../../Map/prettifyCoordinates";
 import {
-  isMarkerVisible,
-  removeMarker
+  removeMarker,
+  getMarkerLocation
 } from "../../../Models/LocationMarkerUtils";
 import { DimensionOption } from "../../../Models/SelectableDimensions";
-=======
 import { parseCustomMarkdownToReactWithOptions } from "../../Custom/parseCustomMarkdownToReact";
->>>>>>> 7f0f7ba8
+import isDefined from "../../../Core/isDefined";
 
 const Box: any = require("../../../Styled/Box").default;
 const BoxSpan: any = require("../../../Styled/Box").BoxSpan;
@@ -963,11 +955,14 @@
     setDefaultDiffStyle(newItem);
 
     // Set the default style to true color style if it exists
-    const trueColor = newItem.styleSelector?.availableStyles.find(
-      style => style.name.search(/true/i) >= 0
+    const trueColor = newItem.styleSelectableDimensions?.options.find(
+      style => isDefined(style.name) && style.name.search(/true/i) >= 0
     );
     if (trueColor) {
-      newItem.styleSelector?.chooseActiveStyle(CommonStrata.user, trueColor.id);
+      newItem.styleSelectableDimensions?.setDimensionValue(
+        CommonStrata.user,
+        trueColor.id
+      );
     }
 
     terria.overlays.add(newItem);
@@ -985,7 +980,7 @@
 
   const availableStyles = filterOutUndefined(
     item.availableDiffStyles.map(diffStyleId =>
-      item.styleSelector?.availableStyles.find(
+      item.styleSelectableDimensions?.options.find(
         style => style.id === diffStyleId
       )
     )
