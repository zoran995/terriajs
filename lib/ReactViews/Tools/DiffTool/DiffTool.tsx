import hoistStatics from "hoist-non-react-statics";
import { TFunction } from "i18next";
import { action, computed, observable, reaction, runInAction } from "mobx";
import { observer } from "mobx-react";
import { IDisposer } from "mobx-utils";
import React, { useState } from "react";
import { WithTranslation, withTranslation } from "react-i18next";
import styled, { DefaultTheme, useTheme, withTheme } from "styled-components";
import Cartographic from "terriajs-cesium/Source/Core/Cartographic";
import createGuid from "terriajs-cesium/Source/Core/createGuid";
import JulianDate from "terriajs-cesium/Source/Core/JulianDate";
import CesiumMath from "terriajs-cesium/Source/Core/Math";
import ImageryProvider from "terriajs-cesium/Source/Scene/ImageryProvider";
import ImagerySplitDirection from "terriajs-cesium/Source/Scene/ImagerySplitDirection";
import filterOutUndefined from "../../../Core/filterOutUndefined";
import LatLonHeight from "../../../Core/LatLonHeight";
import PickedFeatures from "../../../Map/PickedFeatures";
import prettifyCoordinates from "../../../Map/prettifyCoordinates";
import DiffableMixin from "../../../ModelMixins/DiffableMixin";
import CommonStrata from "../../../Models/CommonStrata";
import Feature from "../../../Models/Feature";
<<<<<<< HEAD
import {
  getMarkerLocation,
=======
import hasTraits, { HasTrait } from "../../../Models/hasTraits";
import {
  isMarkerVisible,
>>>>>>> d3f7759b
  removeMarker
} from "../../../Models/LocationMarkerUtils";
import Mappable, { ImageryParts } from "../../../Models/Mappable";
import { AvailableStyle } from "../../../Models/SelectableStyle";
import SplitItemReference from "../../../Models/SplitItemReference";
import Terria from "../../../Models/Terria";
import ViewState from "../../../ReactViewModels/ViewState";
import Select from "../../../Styled/Select";
import RasterLayerTraits from "../../../Traits/RasterLayerTraits";
import { GLYPHS, StyledIcon } from "../../Icon";
import DatePicker from "./DatePicker";
import Styles from "./diff-tool.scss";
import LocationPicker from "./LocationPicker";

const Box: any = require("../../../Styled/Box").default;
const Button: any = require("../../../Styled/Button").default;
const RawButton: any = require("../../../Styled/Button").RawButton;
const Text: any = require("../../../Styled/Text").default;
const Spacing: any = require("../../../Styled/Spacing").default;
const dateFormat = require("dateformat");
const Loader = require("../../Loader");

type DiffableItem = DiffableMixin.Instance;

interface PropsType extends WithTranslation {
  viewState: ViewState;
  sourceItem: DiffableItem;
  theme: DefaultTheme;
}

@observer
class DiffTool extends React.Component<PropsType> {
  static readonly toolName = "Image Difference";

  @observable private leftItem?: DiffableItem;
  @observable private rightItem?: DiffableItem;
  @observable private userSelectedSourceItem?: DiffableItem;

  private splitterItemsDisposer?: IDisposer;
  private originalSettings: any;

  @computed
  get sourceItem(): DiffableItem {
    return this.userSelectedSourceItem || this.props.sourceItem;
  }

  @action.bound
  changeSourceItem(sourceItem: DiffableItem) {
    this.userSelectedSourceItem = sourceItem;
  }

  @action
  async createSplitterItems() {
    try {
      const [leftItem, rightItem] = await Promise.all([
        createSplitItem(this.sourceItem, ImagerySplitDirection.LEFT),
        createSplitItem(this.sourceItem, ImagerySplitDirection.RIGHT)
      ]);
      runInAction(() => {
        this.leftItem = leftItem;
        this.rightItem = rightItem;
      });
    } catch {}
  }

  @action
  removeSplitterItems() {
    this.leftItem && removeSplitItem(this.leftItem);
    this.rightItem && removeSplitItem(this.rightItem);
  }

  @action
  enterDiffTool() {
    // Start the reaction that splits the sourceItem into left & right items
    this.splitterItemsDisposer = reaction(
      () => this.sourceItem,
      () => {
        this.removeSplitterItems();
        this.createSplitterItems();
      },
      { fireImmediately: true }
    );

    const viewState = this.props.viewState;
    const terria = viewState.terria;
    this.originalSettings = {
      showSplitter: terria.showSplitter,
      isMapFullScreen: viewState.isMapFullScreen
    };
    terria.showSplitter = true;
    viewState.setIsMapFullScreen(true);
    this.sourceItem.setTrait(CommonStrata.user, "show", false);
  }

  @action
  leaveDiffTool() {
    const viewState = this.props.viewState;
    const terria = viewState.terria;
    const originalSettings = this.originalSettings;
    this.removeSplitterItems();
    this.splitterItemsDisposer?.();
    terria.showSplitter = originalSettings.showSplitter;
    viewState.setIsMapFullScreen(originalSettings.isMapFullScreen);
    this.sourceItem.setTrait(CommonStrata.user, "show", true);
  }

  componentDidMount() {
    this.enterDiffTool();
  }

  componentWillUnmount() {
    this.leaveDiffTool();
  }

  render() {
    if (this.leftItem && this.rightItem) {
      return (
        <Main
          {...this.props}
          theme={this.props.theme}
          terria={this.props.viewState.terria}
          sourceItem={this.sourceItem}
          changeSourceItem={this.changeSourceItem}
          leftItem={this.leftItem}
          rightItem={this.rightItem}
        />
      );
    } else return null;
  }
}

interface MainPropsType extends PropsType {
  terria: Terria;
  leftItem: DiffableItem;
  rightItem: DiffableItem;
  changeSourceItem: (newSourceItem: DiffableItem) => void;
}

@observer
class Main extends React.Component<MainPropsType> {
  @observable private location?: LatLonHeight;
  @observable private _locationPickError = false;
  @observable private _isPickingNewLocation = false;

  private openLeftDatePickerButton: React.RefObject<
    HTMLButtonElement
  > = React.createRef();
  private openRightDatePickerButton: React.RefObject<
    HTMLButtonElement
  > = React.createRef();

  constructor(props: MainPropsType) {
    super(props);
  }

  @computed
  get locationPickerMessages() {
    const t = this.props.t;
    if (this._locationPickError) {
      return {
        title: t("diffTool.locationPicker.errorMessages.title"),
        beforePick: t("diffTool.locationPicker.errorMessages.beforePick"),
        afterPick: t("diffTool.locationPicker.errorMessages.afterPick")
      };
    } else if (this.location) {
      return {
        title: t(
          "diffTool.locationPicker.nextMessages.title",
          prettifyCoordinates(this.location.longitude, this.location.latitude, {
            digits: 2
          })
        ),
        beforePick: t("diffTool.locationPicker.nextMessages.beforePick"),
        afterPick: t("diffTool.locationPicker.nextMessages.afterPick")
      };
    } else {
      return {
        title: t("diffTool.locationPicker.initialMessages.title"),
        beforePick: t("diffTool.locationPicker.initialMessages.beforePick"),
        afterPick: t("diffTool.locationPicker.initialMessages.afterPick")
      };
    }
  }

  @computed
  get diffItem() {
    return this.props.leftItem;
  }

  @computed
  get diffItemName() {
    const name = this.props.sourceItem.name || "";
    const firstDate = this.leftDate;
    const secondDate = this.rightDate;
    const format = "yyyy/mm/dd";
    if (!firstDate || !secondDate) {
      return name;
    } else {
      const d1 = dateFormat(firstDate, format);
      const d2 = dateFormat(secondDate, format);
      return `${name} - difference for dates ${d1}, ${d2}`;
    }
  }

  @computed
  get diffableItemsInWorkbench(): DiffableItem[] {
    return this.props.terria.workbench.items.filter(
      item => DiffableMixin.isMixedInto(item) && item.canDiffImages
    ) as DiffableItem[];
  }

  @computed
  get previewStyle(): string | undefined {
    return this.diffItem.styleSelector?.activeStyleId;
  }

  @computed
  get diffStyle(): string | undefined {
    return this.diffItem.diffStyleId;
  }

  @computed
  get availableDiffStyles(): AvailableStyle[] {
    return filterOutUndefined(
      this.diffItem.availableDiffStyles.map(diffStyleId =>
        this.diffItem.styleSelector?.availableStyles.find(
          style => style.id === diffStyleId
        )
      )
    ) as AvailableStyle[];
  }

  @computed
  get leftDate(): JulianDate | undefined {
    return this.props.leftItem.currentDiscreteJulianDate;
  }

  @computed
  get rightDate(): JulianDate | undefined {
    return this.props.rightItem.currentDiscreteJulianDate;
  }

  @computed
  get diffLegendUrl(): string | undefined {
    return (
      this.diffStyle &&
      this.leftDate &&
      this.rightDate &&
      this.diffItem.getLegendUrlForStyle(
        this.diffStyle,
        this.leftDate,
        this.rightDate
      )
    );
  }

  @computed
  get previewLegendUrl(): string | undefined {
    return (
      this.previewStyle && this.diffItem.getLegendUrlForStyle(this.previewStyle)
    );
  }

  @action
  showItem(model: DiffableItem) {
    // We change the opacity instead of setting `show` to true/false, because
    // we want the item to be on the map for date selection to work
    hasOpacity(model) && model.setTrait(CommonStrata.user, "opacity", 0.8);
  }

  @action
  hideItem(model: DiffableItem) {
    // We change the opacity instead of setting `show` to true/false, because
    // we want the item to be on the map for date selection to work
    hasOpacity(model) && model.setTrait(CommonStrata.user, "opacity", 0);
  }

  @action.bound
  changeSourceItem(e: React.ChangeEvent<HTMLSelectElement>) {
    const newSourceItem = this.diffableItemsInWorkbench.find(
      item => item.uniqueId === e.target.value
    );
    if (newSourceItem) this.props.changeSourceItem(newSourceItem);
  }

  @action.bound
  changePreviewStyle(e: React.ChangeEvent<HTMLSelectElement>) {
    const styleId = e.target.value;
    this.props.leftItem.styleSelector?.chooseActiveStyle(
      CommonStrata.user,
      styleId
    );
    this.props.rightItem.styleSelector?.chooseActiveStyle(
      CommonStrata.user,
      styleId
    );
  }

  @action.bound
  changeDiffStyle(e: React.ChangeEvent<HTMLSelectElement>) {
    this.diffItem.setTrait(CommonStrata.user, "diffStyleId", e.target.value);
  }

  @action.bound
  onUserPickingLocation(pickingLocation: LatLonHeight) {
    this._isPickingNewLocation = true;
  }

  @action.bound
  onUserPickLocation(
    pickedFeatures: PickedFeatures,
    pickedLocation: LatLonHeight
  ) {
    const { leftItem, rightItem, t } = this.props;
    const feature = pickedFeatures.features.find(
      f =>
        doesFeatureBelongToItem(f as Feature, leftItem) ||
        doesFeatureBelongToItem(f as Feature, rightItem)
    );

    if (feature) {
      leftItem.setTimeFilterFeature(feature, pickedFeatures.providerCoords);
      rightItem.setTimeFilterFeature(feature, pickedFeatures.providerCoords);
      this.location = pickedLocation;
      this._locationPickError = false;
    } else {
      this._locationPickError = true;
    }
    this._isPickingNewLocation = false;
  }

  @action.bound
  unsetDates() {
    const { leftItem, rightItem } = this.props;
    leftItem.setTrait(CommonStrata.user, "currentTime", undefined);
    rightItem.setTrait(CommonStrata.user, "currentTime", undefined);
    this.hideItem(leftItem);
    this.hideItem(rightItem);
  }

  @action.bound
  generateDiff() {
    if (
      this.leftDate === undefined ||
      this.rightDate === undefined ||
      this.diffStyle === undefined
    ) {
      return;
    }

    const terria = this.props.terria;
    terria.overlays.remove(this.props.leftItem);
    terria.overlays.remove(this.props.rightItem);
    terria.workbench.add(this.diffItem);

    this.diffItem.setTrait(CommonStrata.user, "name", this.diffItemName);
    this.diffItem.showDiffImage(this.leftDate, this.rightDate, this.diffStyle);
    terria.showSplitter = false;
  }

  @action.bound
  resetTool() {
    const terria = this.props.terria;
    this.diffItem.clearDiffImage();
    setDefaultDiffStyle(this.diffItem);
    terria.overlays.add(this.props.leftItem);
    terria.overlays.add(this.props.rightItem);
    terria.workbench.remove(this.diffItem);
    this.props.terria.showSplitter = true;
    this.props.leftItem.setTrait(
      CommonStrata.user,
      "splitDirection",
      ImagerySplitDirection.LEFT
    );
    this.props.rightItem.setTrait(
      CommonStrata.user,
      "splitDirection",
      ImagerySplitDirection.RIGHT
    );
  }

  @action
  async componentDidMount() {
    // Look for any existing marker like from a search result and filter
    // imagery at that location
    const markerLocation = getMarkerLocation(this.props.terria);
    const sourceItem = this.props.sourceItem;
    if (
      this.location === undefined &&
      markerLocation &&
      Mappable.is(sourceItem)
    ) {
      const part = sourceItem.mapItems.find(p => ImageryParts.is(p));
      const imageryProvider =
        part && ImageryParts.is(part) && part.imageryProvider;
      if (imageryProvider) {
        const promises = [
          setTimeFilterFromLocation(
            this.props.leftItem,
            markerLocation,
            imageryProvider
          ),
          setTimeFilterFromLocation(
            this.props.rightItem,
            markerLocation,
            imageryProvider
          )
        ];
        const someSuccessful = (await Promise.all(promises)).some(ok => ok);
        if (someSuccessful) {
          runInAction(() => (this.location = markerLocation));
        } else {
          // If we cannot resolve imagery at the marker location, remove it
          removeMarker(this.props.terria);
        }
      }
    }
  }

  // i want to restructure the render so that there's 2 distinct "showing diff"
  // or not states, right now intertwining them means way too many conditionals
  // that confuse the required spacing etc.
  render() {
    const { terria, viewState, sourceItem, t, theme } = this.props;
    const isShowingDiff = this.diffItem.isShowingDiff;
    const isReadyToGenerateDiff =
      this.location &&
      this.leftDate &&
      this.rightDate &&
      this.diffStyle !== undefined;

    return (
      <Text large>
        <DiffAccordion viewState={viewState} t={t}>
          <MainPanel isMapFullScreen={viewState.isMapFullScreen}>
            {isShowingDiff && (
              <>
                <Box centered left>
                  <BackButton
                    css={`
                      color: ${theme.textLight};
                      border-color: ${theme.textLight};
                    `}
                    transparentBg
                    onClick={this.resetTool}
                  >
                    <Box centered>
                      <StyledIcon
                        css="transform:rotate(90deg);"
                        light
                        styledWidth="16px"
                        glyph={GLYPHS.arrowDown}
                      />
                      <Text noFontSize>{t("general.back")}</Text>
                    </Box>
                  </BackButton>
                </Box>
                <Spacing bottom={3} />
                <Text medium textLight>
                  {t("diffTool.differenceResultsTitle")}
                </Text>
                <Spacing bottom={2} />
              </>
            )}
            <Text textLight>{t("diffTool.computeDifference")}</Text>
            <Spacing bottom={3} />
            <LocationAndDatesDisplayBox>
              <Box>
                <div>Area:</div>
                <div>
                  <Text medium bold textLightDimmed>
                    {this.location
                      ? t("diffTool.locationDisplay.locationSelected.title")
                      : t("diffTool.locationDisplay.noLocationSelected.title")}
                  </Text>
                  <Text textLight>
                    {this.location
                      ? t(
                          "diffTool.locationDisplay.locationSelected.description"
                        )
                      : t(
                          "diffTool.locationDisplay.noLocationSelected.description"
                        )}
                  </Text>
                </div>
              </Box>
              <Box>
                <div>Dates:</div>
                <Box column alignItemsFlexStart>
                  {this.leftDate && (
                    <Text large>
                      (A) {dateFormat(this.leftDate, "dd/mm/yyyy")}
                    </Text>
                  )}
                  {!this.leftDate && (
                    <LinkButton ref={this.openLeftDatePickerButton}>
                      Set date A
                    </LinkButton>
                  )}
                  {this.rightDate && (
                    <Text large>
                      (B) {dateFormat(this.rightDate, "dd/mm/yyyy")}
                    </Text>
                  )}
                  {!this.rightDate && (
                    <LinkButton ref={this.openRightDatePickerButton}>
                      Set date B
                    </LinkButton>
                  )}
                  {this.leftDate && this.rightDate && (
                    <LinkButton onClick={this.unsetDates}>
                      Change dates
                    </LinkButton>
                  )}
                </Box>
              </Box>
            </LocationAndDatesDisplayBox>
            {!isShowingDiff && (
              <>
                <Spacing bottom={4} />
                <Selector
                  value={sourceItem.uniqueId}
                  onChange={this.changeSourceItem}
                  label="Source item"
                >
                  <option disabled>Select source item</option>
                  {this.diffableItemsInWorkbench.map(item => (
                    <option key={item.uniqueId} value={item.uniqueId}>
                      {item.name}
                    </option>
                  ))}
                </Selector>
              </>
            )}
            {!isShowingDiff && (
              <>
                <Spacing bottom={4} />
                <Selector
                  spacingBottom
                  value={this.previewStyle}
                  onChange={this.changePreviewStyle}
                  label="Preview style"
                >
                  <option disabled value="">
                    {t("diffTool.choosePreview")}
                  </option>
                  {this.diffItem.styleSelector?.availableStyles.map(style => (
                    <option key={style.id} value={style.id}>
                      {style.name}
                    </option>
                  ))}
                </Selector>
                {this.previewLegendUrl && (
                  <LegendImage width="100%" src={this.previewLegendUrl} />
                )}
              </>
            )}
            <Spacing bottom={2} />
            <Selector
              value={this.diffStyle || ""}
              onChange={this.changeDiffStyle}
              label="Difference style"
            >
              <option disabled value="">
                {t("diffTool.chooseDifference")}
              </option>
              {this.availableDiffStyles.map(style => (
                <option key={style.id} value={style.id}>
                  {style.name}
                </option>
              ))}
            </Selector>
            {isShowingDiff && this.diffLegendUrl && (
              <LegendImage width="100%" src={this.diffLegendUrl} />
            )}
            {!isShowingDiff && (
              <>
                <Spacing bottom={4} />
                {!isReadyToGenerateDiff && (
                  <>
                    <Text textLight id="TJSDifferenceDisabledButtonPrompt">
                      {t("diffTool.disabledButtonPrompt")}
                    </Text>
                    <Spacing bottom={2} />
                  </>
                )}
                <GenerateButton
                  onClick={this.generateDiff}
                  disabled={!isReadyToGenerateDiff}
                  aria-describedby="TJSDifferenceDisabledButtonPrompt"
                >
                  {t("diffTool.generateDiffButtonText")}
                </GenerateButton>
              </>
            )}
          </MainPanel>
        </DiffAccordion>
        {isShowingDiff && (
          // rushing a bunch of this inline css!
          <CloseDifferenceButton
            theme={theme}
            activeStyles
            onClick={this.resetTool}
          >
            <StyledIcon light styledWidth="19px" glyph={GLYPHS.closeLight} />
          </CloseDifferenceButton>
        )}
        {!isShowingDiff && (
          <LocationPicker
            terria={terria}
            location={this.location}
            onPicking={this.onUserPickingLocation}
            onPicked={this.onUserPickLocation}
          />
        )}
        {!isShowingDiff && (
          <BottomPanel>
            <DatePicker
              title="Date Comparison A"
              item={this.props.leftItem}
              popupStyle={Styles.leftDatePickerPopup}
              externalOpenButton={this.openLeftDatePickerButton}
              onDateSet={() => this.showItem(this.props.leftItem)}
            />
            <AreaFilterSelection
              location={this.location}
              isPickingNewLocation={this._isPickingNewLocation}
            />
            <DatePicker
              title="Date Comparison B"
              item={this.props.rightItem}
              popupStyle={Styles.rightDatePickerPopup}
              externalOpenButton={this.openRightDatePickerButton}
              onDateSet={() => this.showItem(this.props.rightItem)}
            />
          </BottomPanel>
        )}
      </Text>
    );
  }
}

interface DiffAccordionProps {
  viewState: ViewState;
  t: TFunction;
}

const DiffAccordion: React.FC<DiffAccordionProps> = props => {
  const [showChildren, setShowChildren] = useState(true);
  const { t, viewState } = props;
  const theme = useTheme();
  return (
    <DiffAccordionWrapper isMapFullScreen={viewState.isMapFullScreen} column>
      <Box
        paddedVertically
        paddedHorizontally={2}
        centered
        justifySpaceBetween
        backgroundColor={theme.colorSplitter}
      >
        <Box centered>
          <StyledIcon styledWidth="20px" light glyph={GLYPHS.difference} />
          <Spacing right={1} />
          {/* font-size is non standard with what we have so far in terria,
              lineheight as well to hit nonstandard paddings */}
          <Text css={"font-size: 17px;line-height: 26px;"} textLight>
            {t("diffTool.title")}
          </Text>
        </Box>
        {/* margin-right 5px for the padded button offset - larger click area
            but visible should be inline with rest of box */}
        <Box centered css={"margin-right:-5px;"}>
          <RawButton onClick={() => viewState.closeTool()}>
            <Text textLight small semiBold uppercase>
              {t("diffTool.exit")}
            </Text>
          </RawButton>
          <Spacing right={1} />
          <RawButton onClick={() => setShowChildren(!showChildren)}>
            <Box paddedRatio={1} centered>
              <StyledIcon
                styledWidth="12px"
                light
                glyph={showChildren ? GLYPHS.opened : GLYPHS.closed}
              />
            </Box>
          </RawButton>
        </Box>
      </Box>
      {showChildren && props.children}
    </DiffAccordionWrapper>
  );
};

const DiffAccordionWrapper = styled(Box).attrs({
  column: true,
  positionAbsolute: true,
  styledWidth: "340px"
  // charcoalGreyBg: true
})`
  top: 70px;
  left: 0px;
  min-height: 220px;
  background: ${p => p.theme.dark};
  margin-left: ${props =>
    props.isMapFullScreen ? 16 : parseInt(props.theme.workbenchWidth) + 40}px;
  transition: margin-left 0.25s;
`;

const MainPanel = styled(Box).attrs({
  column: true,
  paddedRatio: 2
})`
  background-color: ${p => p.theme.darkWithOverlay};
`;

const BackButton = styled(Button).attrs({
  secondary: true
})``;

const CloseDifferenceButton = styled(RawButton)`
  position: absolute;
  left: 50%;
  transform: translateX(-50%);
  bottom: 60px;

  border-radius: 50%;
  padding: 13px;
  color: ${p => p.theme.textLight};
  border-color: ${p => p.theme.textLight};
  background-color: ${p => p.theme.colorPrimary};
`;

const GenerateButton = styled(Button).attrs({
  primary: true,
  splitter: true,
  fullWidth: true
})``;

const Selector = (props: any) => (
  <Box fullWidth column>
    <label>
      <Text textLight>{props.label}:</Text>
      <Spacing bottom={1} />
      <Select {...props}>{props.children}</Select>
      {props.spacingBottom && <Spacing bottom={2} />}
    </label>
  </Box>
);

const BottomPanel = styled(Box).attrs({
  centered: true,
  positionAbsolute: true,
  fullWidth: true,
  styledHeight: "80px"
})`
  background: ${p => p.theme.dark};
  z-index: 99999;
  left: 0;
  bottom: 0;

  > div {
    flex: 1;
    display: flex;
    justify-content: center;
    max-height: 64px;
  }
`;

const AreaFilterSelection = (props: {
  location?: LatLonHeight;
  isPickingNewLocation: boolean;
}) => {
  const { location, isPickingNewLocation } = props;
  let locationText = "-";
  if (location) {
    const { longitude, latitude } = prettifyCoordinates(
      location.longitude,
      location.latitude,
      {
        digits: 2
      }
    );
    locationText = `${longitude} ${latitude}`;
  }
  const progressComponent = (
    <Text textLight extraExtraLarge bold>
      <Loader message={`Querying ${location ? "new" : ""} position...`} />
    </Text>
  );

  return (
    <Box column centered>
      <Text textLight semiBold>
        Area filter selection
      </Text>
      {isPickingNewLocation && progressComponent}
      {!isPickingNewLocation && (
        <Text
          textLight
          extraExtraLarge
          bold
          css={"min-height: 40px; line-height: 40px;"}
        >
          {locationText}
        </Text>
      )}
    </Box>
  );
};

const LocationAndDatesDisplayBox = styled(Box).attrs({
  column: true,
  charcoalGreyBg: true
})`
  color: ${p => p.theme.textLight};
  padding: 15px;
  > ${Box}:first-child {
    margin-bottom: 13px;
  }
  > div > div:first-child {
    /* The labels */
    margin-right: 10px;
    min-width: 57px;
  }
`;

const LegendImage = function(props: any) {
  return (
    <img
      {...props}
      // Show the legend only if it loads successfully, so we start out hidden
      style={{ display: "none", marginTop: "4px" }}
      // @ts-ignore
      onLoad={e => (e.target.style.display = "block")}
      // @ts-ignore
      onError={e => (e.target.style.display = "none")}
    />
  );
};

const LinkButton = styled(Button)`
  min-height: 0;
  padding: 0;
  border: 0;
  border-radius: 0;
  background-color: transparent;
  text-decoration: underline;
`;

async function createSplitItem(
  sourceItem: DiffableItem,
  splitDirection: ImagerySplitDirection
): Promise<DiffableItem> {
  const terria = sourceItem.terria;
  const ref = new SplitItemReference(createGuid(), terria);
  ref.setTrait(CommonStrata.user, "splitSourceItemId", sourceItem.uniqueId);
  terria.addModel(ref);
  await ref.loadReference();
  return runInAction(() => {
    if (ref.target === undefined) {
      throw Error("failed to split item");
    }
    const newItem = ref.target as DiffableItem;
    newItem.setTrait(CommonStrata.user, "show", true);
    newItem.setTrait(CommonStrata.user, "splitDirection", splitDirection);
    newItem.setTrait(CommonStrata.user, "currentTime", undefined);
    newItem.setTrait(CommonStrata.user, "initialTimeSource", "none");
    if (hasOpacity(newItem)) {
      // We want to show the item on the map only after date selection. At the
      // same time we cannot set `show` to false because if we
      // do so, date picking which relies on feature picking, will not work. So
      // we simply set the opacity of the item to 0.
      newItem.setTrait(CommonStrata.user, "opacity", 0);
    }

    setDefaultDiffStyle(newItem);

    // Set the default style to true color style if it exists
    const trueColor = newItem.styleSelector?.availableStyles.find(
      style => style.name.search(/true/i) >= 0
    );
    if (trueColor) {
      newItem.styleSelector?.chooseActiveStyle(CommonStrata.user, trueColor.id);
    }

    terria.overlays.add(newItem);
    return newItem;
  });
}

/**
 * If the item has only one available diff style, auto-select it
 */
function setDefaultDiffStyle(item: DiffableItem) {
  if (item.diffStyleId === undefined && item.availableDiffStyles.length === 1) {
    item.setTrait(
      CommonStrata.user,
      "diffStyleId",
      item.availableDiffStyles[0]
    );
  }
}

function removeSplitItem(item: DiffableItem) {
  const terria = item.terria;
  terria.overlays.remove(item);
  if (item.sourceReference && terria.workbench.contains(item) === false) {
    terria.removeModelReferences(item.sourceReference);
  }
}

function doesFeatureBelongToItem(
  feature: Feature,
  item: DiffableItem
): Boolean {
  if (!Mappable.is(item)) return false;
  const imageryProvider = feature.imageryLayer?.imageryProvider;
  if (imageryProvider === undefined) return false;
  return (
    item.mapItems.find(
      m => ImageryParts.is(m) && m.imageryProvider === imageryProvider
    ) !== undefined
  );
}

<<<<<<< HEAD
function setTimeFilterFromLocation(
  item: DiffableItem,
  location: LatLonHeight,
  im: ImageryProvider
): Promise<boolean> {
  const carto = new Cartographic(
    CesiumMath.toRadians(location.longitude),
    CesiumMath.toRadians(location.latitude)
  );
  // We just need to set this to a high enough level supported by the service
  const level = 30;
  const tile = im.tilingScheme.positionToTileXY(carto, level);
  return item.setTimeFilterFromLocation({
    position: {
      latitude: location.latitude,
      longitude: location.longitude,
      height: location.height
    },
    tileCoords: {
      x: tile.x,
      y: tile.y,
      level
    }
  });
=======
function hasOpacity(
  model: any
): model is HasTrait<RasterLayerTraits, "opacity"> {
  return hasTraits(model, RasterLayerTraits, "opacity");
>>>>>>> d3f7759b
}

export default hoistStatics(withTranslation()(withTheme(DiffTool)), DiffTool);<|MERGE_RESOLUTION|>--- conflicted
+++ resolved
@@ -19,14 +19,10 @@
 import DiffableMixin from "../../../ModelMixins/DiffableMixin";
 import CommonStrata from "../../../Models/CommonStrata";
 import Feature from "../../../Models/Feature";
-<<<<<<< HEAD
+import hasTraits, { HasTrait } from "../../../Models/hasTraits";
 import {
   getMarkerLocation,
-=======
-import hasTraits, { HasTrait } from "../../../Models/hasTraits";
-import {
   isMarkerVisible,
->>>>>>> d3f7759b
   removeMarker
 } from "../../../Models/LocationMarkerUtils";
 import Mappable, { ImageryParts } from "../../../Models/Mappable";
@@ -953,7 +949,6 @@
   );
 }
 
-<<<<<<< HEAD
 function setTimeFilterFromLocation(
   item: DiffableItem,
   location: LatLonHeight,
@@ -978,12 +973,12 @@
       level
     }
   });
-=======
+}
+
 function hasOpacity(
   model: any
 ): model is HasTrait<RasterLayerTraits, "opacity"> {
   return hasTraits(model, RasterLayerTraits, "opacity");
->>>>>>> d3f7759b
 }
 
 export default hoistStatics(withTranslation()(withTheme(DiffTool)), DiffTool);