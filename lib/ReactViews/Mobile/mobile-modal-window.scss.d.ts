// This file is automatically generated.
// Please do not change this file!
interface CssExports {
  'back-button': string;
  'back-button--inactive': string;
  'backButton': string;
  'backButtonInactive': string;
  'button': string;
<<<<<<< HEAD
  'colorPrimary': string;
  'colorSplitter': string;
  'dark': string;
  'darkWithOverlay': string;
=======
>>>>>>> a77d88c5
  'data-catalog': string;
  'dataCatalog': string;
  'done-button': string;
  'doneButton': string;
  'icon-back': string;
  'iconBack': string;
  'isOpen': string;
  'mobileModal': string;
  'modal-top': string;
  'modalBg': string;
  'modalTop': string;
}
declare var cssExports: CssExports;
export = cssExports;<|MERGE_RESOLUTION|>--- conflicted
+++ resolved
@@ -6,13 +6,6 @@
   'backButton': string;
   'backButtonInactive': string;
   'button': string;
-<<<<<<< HEAD
-  'colorPrimary': string;
-  'colorSplitter': string;
-  'dark': string;
-  'darkWithOverlay': string;
-=======
->>>>>>> a77d88c5
   'data-catalog': string;
   'dataCatalog': string;
   'done-button': string;
