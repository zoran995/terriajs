--- conflicted
+++ resolved
@@ -1,22 +1,17 @@
+import classNames from "classnames";
+import createReactClass from "create-react-class";
+import { runInAction } from "mobx";
+import { observer } from "mobx-react";
+import PropTypes from "prop-types";
 import React from "react";
-import createReactClass from "create-react-class";
-import PropTypes from "prop-types";
-import classNames from "classnames";
-import { observer } from "mobx-react";
-
+import { withTranslation } from "react-i18next";
+import Box from "../../Styled/Box";
+import Icon from "../../Styled/Icon";
 import DataCatalog from "../DataCatalog/DataCatalog";
 import DataPreview from "../Preview/DataPreview";
+import WorkbenchList from "../Workbench/WorkbenchList";
+import Styles from "./mobile-modal-window.scss";
 import MobileSearch from "./MobileSearch";
-import WorkbenchList from "../Workbench/WorkbenchList";
-import Icon from "../../Styled/Icon";
-
-import Styles from "./mobile-modal-window.scss";
-import { runInAction } from "mobx";
-<<<<<<< HEAD
-import Box from "../../Styled/Box";
-=======
-import { withTranslation } from "react-i18next";
->>>>>>> 3c090fa5
 
 const MobileModalWindow = observer(
   createReactClass({
