--- conflicted
+++ resolved
@@ -10,7 +10,7 @@
 import MobileMenu from "./MobileMenu";
 import classNames from "classnames";
 import { removeMarker } from "../../Models/LocationMarkerUtils";
-<<<<<<< HEAD
+import { withTranslation } from "react-i18next";
 import { observer } from "mobx-react";
 import { runInAction, action } from "mobx";
 
@@ -24,7 +24,8 @@
       viewState: PropTypes.object.isRequired,
       allBaseMaps: PropTypes.array,
       version: PropTypes.string,
-      menuItems: PropTypes.array
+      menuItems: PropTypes.array,
+      t: PropTypes.func.isRequired
     },
 
     getInitialState() {
@@ -136,6 +137,7 @@
 
     render() {
       const searchState = this.props.viewState.searchState;
+      const { t } = this.props;
       const nowViewingLength =
         this.props.terria.workbench.items !== undefined
           ? this.props.terria.workbench.items.length
@@ -158,7 +160,7 @@
                       () => (this.props.viewState.mobileMenuVisible = true)
                     )}
                     className={Styles.btnMenu}
-                    title="toggle navigation"
+                    title={t("mobile.toggleNavigation")}
                   >
                     <Icon glyph={Icon.GLYPHS.menu} />
                   </button>
@@ -168,155 +170,6 @@
                   />
                 </div>
                 <div className={Styles.groupRight}>
-=======
-import { withTranslation } from "react-i18next";
-
-const MobileHeader = createReactClass({
-  displayName: "MobileHeader",
-  mixins: [ObserveModelMixin],
-
-  propTypes: {
-    terria: PropTypes.object,
-    viewState: PropTypes.object.isRequired,
-    allBaseMaps: PropTypes.array,
-    version: PropTypes.string,
-    menuItems: PropTypes.array,
-    t: PropTypes.func.isRequired
-  },
-
-  getInitialState() {
-    return {};
-  },
-
-  showSearch() {
-    const viewState = this.props.viewState;
-    const mobileView = viewState.mobileView;
-    const mobileViewOptions = viewState.mobileViewOptions;
-    const searchState = viewState.searchState;
-    if (
-      mobileView === mobileViewOptions.data ||
-      mobileView === mobileViewOptions.preview
-    ) {
-      searchState.showMobileCatalogSearch = true;
-    } else {
-      searchState.showMobileLocationSearch = true;
-      this.showLocationSearchResults();
-    }
-  },
-
-  closeLocationSearch() {
-    this.props.viewState.searchState.showMobileLocationSearch = false;
-    this.props.viewState.explorerPanelIsVisible = false;
-    this.props.viewState.switchMobileView(null);
-  },
-
-  closeCatalogSearch() {
-    this.props.viewState.searchState.showMobileCatalogSearch = false;
-    this.props.viewState.searchState.catalogSearchText = "";
-  },
-
-  onMobileDataCatalogClicked() {
-    this.toggleView(this.props.viewState.mobileViewOptions.data);
-  },
-
-  onMobileNowViewingClicked() {
-    this.toggleView(this.props.viewState.mobileViewOptions.nowViewing);
-  },
-
-  changeLocationSearchText(newText) {
-    this.props.viewState.searchState.locationSearchText = newText;
-
-    if (newText.length === 0) {
-      removeMarker(this.props.terria);
-    }
-
-    this.showLocationSearchResults();
-  },
-
-  showLocationSearchResults() {
-    const text = this.props.viewState.searchState.locationSearchText;
-    if (text && text.length > 0) {
-      this.props.viewState.explorerPanelIsVisible = true;
-      this.props.viewState.mobileView = this.props.viewState.mobileViewOptions.locationSearchResults;
-    } else {
-      // TODO: return to the preview mobileView, rather than dropping back to the map
-      this.props.viewState.explorerPanelIsVisible = false;
-      this.props.viewState.mobileView = null;
-    }
-  },
-
-  changeCatalogSearchText(newText) {
-    this.props.viewState.searchState.catalogSearchText = newText;
-  },
-
-  searchLocations() {
-    this.props.viewState.searchState.searchLocations();
-  },
-
-  searchCatalog() {
-    this.props.viewState.searchState.searchCatalog();
-  },
-
-  toggleView(viewname) {
-    if (this.props.viewState.mobileView !== viewname) {
-      this.props.viewState.explorerPanelIsVisible = true;
-      this.props.viewState.switchMobileView(viewname);
-    } else {
-      this.props.viewState.explorerPanelIsVisible = false;
-      this.props.viewState.switchMobileView(null);
-    }
-  },
-
-  onClickFeedback(e) {
-    e.preventDefault();
-    this.props.viewState.feedbackFormIsVisible = true;
-    this.setState({
-      menuIsOpen: false
-    });
-  },
-
-  render() {
-    const searchState = this.props.viewState.searchState;
-    const nowViewingLength = this.props.terria.nowViewing.items.length;
-    const { t } = this.props;
-
-    return (
-      <div className={Styles.ui}>
-        <div className={Styles.mobileHeader}>
-          <Choose>
-            <When
-              condition={
-                !searchState.showMobileLocationSearch &&
-                !searchState.showMobileCatalogSearch
-              }
-            >
-              <div className={Styles.groupLeft}>
-                <button
-                  type="button"
-                  onClick={() =>
-                    (this.props.viewState.mobileMenuVisible = true)
-                  }
-                  className={Styles.btnMenu}
-                  title={t("mobile.toggleNavigation")}
-                >
-                  <Icon glyph={Icon.GLYPHS.menu} />
-                </button>
-                <Branding
-                  terria={this.props.terria}
-                  version={this.props.version}
-                />
-              </div>
-              <div className={Styles.groupRight}>
-                <button
-                  type="button"
-                  className={Styles.btnAdd}
-                  onClick={this.onMobileDataCatalogClicked}
-                >
-                  Data
-                  <Icon glyph={Icon.GLYPHS.increase} />
-                </button>
-                <If condition={nowViewingLength > 0}>
->>>>>>> 818a9f58
                   <button
                     type="button"
                     className={Styles.btnAdd}
@@ -348,7 +201,6 @@
                   >
                     <Icon glyph={Icon.GLYPHS.search} />
                   </button>
-<<<<<<< HEAD
                 </div>
               </When>
               <Otherwise>
@@ -359,7 +211,7 @@
                         searchText={searchState.locationSearchText}
                         onSearchTextChanged={this.changeLocationSearchText}
                         onDoSearch={this.searchLocations}
-                        placeholder="Search for locations"
+                        placeholder={t("search.placeholder")}
                         alwaysShowClear={true}
                         onClear={this.closeLocationSearch}
                         autoFocus={true}
@@ -370,7 +222,7 @@
                         searchText={searchState.catalogSearchText}
                         onSearchTextChanged={this.changeCatalogSearchText}
                         onDoSearch={this.searchCatalog}
-                        placeholder="Search the catalogue"
+                        placeholder={t("search.searchCatalogue")}
                         onClear={this.closeCatalogSearch}
                         autoFocus={true}
                       />
@@ -396,61 +248,4 @@
     }
   })
 );
-module.exports = MobileHeader;
-=======
-                </If>
-                <button
-                  className={Styles.btnSearch}
-                  type="button"
-                  onClick={this.showSearch}
-                >
-                  <Icon glyph={Icon.GLYPHS.search} />
-                </button>
-              </div>
-            </When>
-            <Otherwise>
-              <div className={Styles.formSearchData}>
-                <Choose>
-                  <When condition={searchState.showMobileLocationSearch}>
-                    <SearchBox
-                      searchText={searchState.locationSearchText}
-                      onSearchTextChanged={this.changeLocationSearchText}
-                      onDoSearch={this.searchLocations}
-                      placeholder={t("search.placeholder")}
-                      alwaysShowClear={true}
-                      onClear={this.closeLocationSearch}
-                      autoFocus={true}
-                    />
-                  </When>
-                  <When condition={searchState.showMobileCatalogSearch}>
-                    <SearchBox
-                      searchText={searchState.catalogSearchText}
-                      onSearchTextChanged={this.changeCatalogSearchText}
-                      onDoSearch={this.searchCatalog}
-                      placeholder={t("search.searchCatalogue")}
-                      onClear={this.closeCatalogSearch}
-                      autoFocus={true}
-                    />
-                  </When>
-                </Choose>
-              </div>
-            </Otherwise>
-          </Choose>
-        </div>
-        <MobileMenu
-          menuItems={this.props.menuItems}
-          viewState={this.props.viewState}
-          allBaseMaps={this.props.allBaseMaps}
-          terria={this.props.terria}
-          showFeedback={!!this.props.terria.configParameters.feedbackUrl}
-        />
-        <MobileModalWindow
-          terria={this.props.terria}
-          viewState={this.props.viewState}
-        />
-      </div>
-    );
-  }
-});
-module.exports = withTranslation()(MobileHeader);
->>>>>>> 818a9f58
+module.exports = withTranslation()(MobileHeader);