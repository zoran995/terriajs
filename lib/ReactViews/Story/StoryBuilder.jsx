--- conflicted
+++ resolved
@@ -15,11 +15,7 @@
 import Button, { RawButton } from "../../Styled/Button";
 import Spacing from "../../Styled/Spacing";
 import Text, { TextSpan } from "../../Styled/Text";
-<<<<<<< HEAD
 import BadgeBar from "../BadgeBar";
-=======
-import BadgeBar from "../BadgeBar.jsx";
->>>>>>> 62596449
 import measureElement from "../HOCs/measureElement";
 import Icon, { StyledIcon } from "../../Styled/Icon";
 import VideoGuide from "../Map/Panels/HelpPanel/VideoGuide";
