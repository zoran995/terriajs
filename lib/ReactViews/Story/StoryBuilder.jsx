--- conflicted
+++ resolved
@@ -15,10 +15,12 @@
 import Styles from "./story-builder.scss";
 import Story from "./Story.jsx";
 import StoryEditor from "./StoryEditor.jsx";
-<<<<<<< HEAD
 import { runInAction } from "mobx";
 import VideoGuide from "../Map/Panels/HelpPanel/VideoGuide";
 import dataStoriesImg from "../../../wwwroot/images/data-stories-getting-started.jpg";
+import RemovePanel from "../RemovePanel/RemovePanel.jsx";
+import measureElement from "../measureElement";
+import SharePanel from "../Map/Panels/SharePanel/SharePanel.jsx";
 
 const STORY_VIDEO = "storyVideo";
 
@@ -30,6 +32,7 @@
       isVisible: PropTypes.bool,
       viewState: PropTypes.object.isRequired,
       animationDuration: PropTypes.number,
+      widthFromMeasureElementHOC: PropTypes.number,
       t: PropTypes.func.isRequired
     },
 
@@ -39,77 +42,22 @@
         currentStory: undefined,
         recaptureSuccessful: undefined,
         showVideoGuide: false, // for whether to actually render `renderVideoGuide()`
-        videoGuideVisible: false // for animating
+        videoGuideVisible: false, // for animating
+        showPopup: false // for removing
       };
     },
-=======
-import Sortable from "react-anything-sortable";
-import createGuid from "terriajs-cesium/Source/Core/createGuid";
-import classNames from "classnames";
-import BadgeBar from "../BadgeBar.jsx";
-import triggerResize from "../../Core/triggerResize";
-import Loader from "../Loader";
-import Styles from "./story-builder.scss";
-import { withTranslation, Trans } from "react-i18next";
-import RemovePanel from "../RemovePanel/RemovePanel.jsx";
-import measureElement from "../measureElement";
-import SharePanel from "../Map/Panels/SharePanel/SharePanel.jsx";
-
-const StoryBuilder = createReactClass({
-  displayName: "StoryBuilder",
-  mixins: [ObserveModelMixin],
-  propTypes: {
-    terria: PropTypes.object.isRequired,
-    isVisible: PropTypes.bool,
-    viewState: PropTypes.object.isRequired,
-    animationDuration: PropTypes.number,
-    widthFromMeasureElementHOC: PropTypes.number,
-    t: PropTypes.func.isRequired
-  },
-
-  getInitialState() {
-    return {
-      editingMode: false,
-      currentStory: undefined,
-      recaptureSuccessful: undefined,
-      showVideoGuide: false, // for whether to actually render `renderVideoGuide()`
-      videoGuideVisible: false, // for animating
-      showPopup: false // for removing
-    };
-  },
-
-  togglePopup() {
-    this.setState({
-      showPopup: !this.state.showPopup
-    });
-  },
-
-  closePopup() {
-    this.setState({
-      showPopup: false
-    });
-  },
-
-  removeStory(index, story) {
-    this.props.terria.stories = this.props.terria.stories.filter(
-      st => st.id !== story.id
-    );
-    if (index < this.props.viewState.currentStoryId) {
-      this.props.viewState.currentStoryId -= 1;
-    }
-  },
-
-  removeAllStories() {
-    this.props.terria.stories = [];
-    this.togglePopup();
-  },
-  onSave(_story) {
-    const story = {
-      title: _story.title,
-      text: _story.text,
-      id: _story.id ? _story.id : createGuid()
-    };
->>>>>>> d35bfb43
+
+    togglePopup() {
+      this.setState({
+        showPopup: !this.state.showPopup
+      });
+    },
+
+    closePopup() {
+      this.setState({
+        showPopup: false
+      });
+    },
 
     removeStory(index, story) {
       runInAction(() => {
@@ -126,6 +74,7 @@
       runInAction(() => {
         this.props.terria.stories = [];
       });
+      this.togglePopup();
     },
     onSave(_story) {
       const story = {
@@ -282,7 +231,17 @@
       });
     },
 
-<<<<<<< HEAD
+    hideStoryBuilder() {
+      this.props.viewState.storyBuilderShown = !this.props.viewState
+        .storyBuilderShown;
+      this.props.terria.currentViewer.notifyRepaintRequired();
+      // Allow any animations to finish, then trigger a resize.
+      setTimeout(function() {
+        triggerResize();
+      }, this.props.animationDuration || 1);
+      this.props.viewState.toggleFeaturePrompt("story", false, true);
+    },
+
     renderStories(editingMode) {
       const { t } = this.props;
       const stories = this.props.terria.stories || [];
@@ -291,101 +250,67 @@
         [Styles.isActive]: editingMode
       });
       return (
-        <div className={className}>
-          <BadgeBar label="Scenes" badge={this.props.terria.stories.length}>
-            <button
-              type="button"
-              onClick={this.removeAllStories}
-=======
-  hideStoryBuilder() {
-    this.props.viewState.storyBuilderShown = !this.props.viewState
-      .storyBuilderShown;
-    this.props.terria.currentViewer.notifyRepaintRequired();
-    // Allow any animations to finish, then trigger a resize.
-    setTimeout(function() {
-      triggerResize();
-    }, this.props.animationDuration || 1);
-    this.props.viewState.toggleFeaturePrompt("story", false, true);
-  },
-
-  renderStories(editingMode) {
-    const { t } = this.props;
-    const stories = this.props.terria.stories || [];
-    const className = classNames({
-      [Styles.stories]: true,
-      [Styles.isActive]: editingMode
-    });
-    return (
-      <div>
-        <div
-          className={className}
-          ref={component => (this.refToMeasure = component)}
-        >
-          {this.state.showPopup ? (
-            <RemovePanel
-              onConfirm={this.removeAllStories}
-              onCancel={this.togglePopup}
-              removeText={t("story.removeStoriesPanel", {
-                count: this.props.terria.stories.length
-              })}
-              confirmButtonTitle={t("story.confirmRemove")}
-              cancelButtonTitle={t("story.cancelRemove")}
-            />
-          ) : null}
-          <BadgeBar label="Scenes" badge={this.props.terria.stories.length}>
-            <button
-              type="button"
-              onClick={this.togglePopup}
->>>>>>> d35bfb43
-              className={Styles.removeButton}
-            >
-              {t("story.removeAllStories")} <Icon glyph={Icon.GLYPHS.remove} />
-            </button>
-          </BadgeBar>
-
-          <Sortable onSort={this.onSort} direction="vertical" dynamic={true}>
-            <For each="story" index="index" of={stories}>
-              <Story
-                key={story.id}
-                story={story}
-                sortData={story}
-                deleteStory={this.removeStory.bind(this, index)}
-                recaptureStory={this.recaptureScene}
-                recaptureStorySuccessful={Boolean(
-                  story.id === this.state.recaptureSuccessful
-                )}
-                viewStory={this.viewStory.bind(this, index)}
-                menuOpen={this.state.storyWithOpenMenu === story}
-                openMenu={this.openMenu}
-                editStory={this.editStory}
-<<<<<<< HEAD
+        <div>
+          <div
+            className={className}
+            ref={component => (this.refToMeasure = component)}
+          >
+            {this.state.showPopup ? (
+              <RemovePanel
+                onConfirm={this.removeAllStories}
+                onCancel={this.togglePopup}
+                removeText={t("story.removeStoriesPanel", {
+                  count: this.props.terria.stories.length
+                })}
+                confirmButtonTitle={t("story.confirmRemove")}
+                cancelButtonTitle={t("story.cancelRemove")}
               />
-            </For>
-          </Sortable>
+            ) : null}
+            <BadgeBar label="Scenes" badge={this.props.terria.stories.length}>
+              <button
+                type="button"
+                onClick={this.togglePopup}
+                className={Styles.removeButton}
+              >
+                {t("story.removeAllStories")}{" "}
+                <Icon glyph={Icon.GLYPHS.remove} />
+              </button>
+            </BadgeBar>
+
+            <Sortable onSort={this.onSort} direction="vertical" dynamic={true}>
+              <For each="story" index="index" of={stories}>
+                <Story
+                  key={story.id}
+                  story={story}
+                  sortData={story}
+                  deleteStory={this.removeStory.bind(this, index)}
+                  recaptureStory={this.recaptureScene}
+                  recaptureStorySuccessful={Boolean(
+                    story.id === this.state.recaptureSuccessful
+                  )}
+                  viewStory={this.viewStory.bind(this, index)}
+                  menuOpen={this.state.storyWithOpenMenu === story}
+                  openMenu={this.openMenu}
+                  editStory={this.editStory}
+                  removePopupOpen={this.state.showPopup}
+                />
+              </For>
+            </Sortable>
+            <div className={Styles.actions}>
+              <button
+                disabled={this.state.editingMode || this.state.showPopup}
+                className={Styles.captureBtn}
+                title={t("story.captureSceneTitle")}
+                onClick={this.onClickCapture}
+              >
+                {" "}
+                <Icon glyph={Icon.GLYPHS.story} /> {t("story.captureScene")}{" "}
+              </button>
+            </div>
+          </div>
         </div>
       );
     },
-=======
-                removePopupOpen={this.state.showPopup}
-              />
-            </For>
-          </Sortable>
-          <div className={Styles.actions}>
-            <button
-              disabled={this.state.editingMode || this.state.showPopup}
-              className={Styles.captureBtn}
-              title={t("story.captureSceneTitle")}
-              onClick={this.onClickCapture}
-            >
-              {" "}
-              <Icon glyph={Icon.GLYPHS.story} /> {t("story.captureScene")}{" "}
-            </button>
-          </div>
-        </div>
-      </div>
-    );
-  },
->>>>>>> d35bfb43
 
     onClickCapture() {
       this.setState({
@@ -394,7 +319,6 @@
       });
     },
 
-<<<<<<< HEAD
     render() {
       const { t } = this.props;
       const hasStories =
@@ -413,82 +337,56 @@
             background={dataStoriesImg}
             videoName={STORY_VIDEO}
           />
+          <ul className={Styles.title}>
+            <li>{t("story.storyEditor")}</li>
+            <li>
+              <button
+                type="button"
+                aria-label={t("story.hideStoryPanel")}
+                onClick={this.hideStoryBuilder}
+                className={Styles.hideButton}
+                title={t("story.hideStoryPanel")}
+              >
+                <Icon glyph={Icon.GLYPHS.right} />
+              </button>
+            </li>
+          </ul>
           <div className={Styles.header}>
             {!hasStories && this.renderIntro()}
             <div className={Styles.actions}>
               {hasStories && (
-=======
-  render() {
-    const { t } = this.props;
-    const hasStories =
-      defined(this.props.terria.stories) &&
-      this.props.terria.stories.length > 0;
-    const className = classNames({
-      [Styles.storyPanel]: true,
-      [Styles.isVisible]: this.props.isVisible,
-      [Styles.isHidden]: !this.props.isVisible
-    });
-    return (
-      <div className={className}>
-        {this.state.showVideoGuide && this.renderVideoGuide()}
-        <ul className={Styles.title}>
-          <li>{t("story.storyEditor")}</li>
-          <li>
-            <button
-              type="button"
-              aria-label={t("story.hideStoryPanel")}
-              onClick={this.hideStoryBuilder}
-              className={Styles.hideButton}
-              title={t("story.hideStoryPanel")}
-            >
-              <Icon glyph={Icon.GLYPHS.right} />
-            </button>
-          </li>
-        </ul>
-        <div className={Styles.header}>
-          {!hasStories && this.renderIntro()}
-          <div className={Styles.actions}>
-            {hasStories && (
-              <div className={Styles.storiesActions}>
->>>>>>> d35bfb43
+                <div className={Styles.storiesActions}>
+                  <button
+                    disabled={this.state.editingMode || !hasStories}
+                    className={Styles.previewBtn}
+                    onClick={this.runStories}
+                    title={t("story.preview")}
+                  >
+                    <Icon glyph={Icon.GLYPHS.play} />
+                    {t("story.play")}
+                  </button>
+                  <SharePanel
+                    storyShare
+                    btnDisabled={this.state.editingMode || !hasStories}
+                    terria={this.props.terria}
+                    viewState={this.props.viewState}
+                    modalWidth={this.props.widthFromMeasureElementHOC - 22}
+                    userOnClick={this.closePopup}
+                  />
+                </div>
+              )}
+              {!hasStories && (
                 <button
-                  disabled={this.state.editingMode || !hasStories}
-                  className={Styles.previewBtn}
-                  onClick={this.runStories}
-                  title={t("story.preview")}
+                  disabled={this.state.editingMode}
+                  className={Styles.captureBtn}
+                  title={t("story.captureSceneTitle")}
+                  onClick={this.onClickCapture}
                 >
-                  <Icon glyph={Icon.GLYPHS.play} />
-                  {t("story.play")}
+                  {" "}
+                  <Icon glyph={Icon.GLYPHS.story} /> {t("story.captureScene")}{" "}
                 </button>
-<<<<<<< HEAD
               )}
-=======
-                <SharePanel
-                  storyShare
-                  btnDisabled={this.state.editingMode || !hasStories}
-                  terria={this.props.terria}
-                  viewState={this.props.viewState}
-                  modalWidth={this.props.widthFromMeasureElementHOC - 22}
-                  userOnClick={this.closePopup}
-                />
-              </div>
-            )}
-            {!hasStories && (
->>>>>>> d35bfb43
-              <button
-                disabled={this.state.editingMode}
-                className={Styles.captureBtn}
-                title={t("story.captureSceneTitle")}
-                onClick={this.onClickCapture}
-              >
-                {" "}
-                <Icon glyph={Icon.GLYPHS.story} /> {t("story.captureScene")}{" "}
-              </button>
-<<<<<<< HEAD
             </div>
-=======
-            )}
->>>>>>> d35bfb43
           </div>
           {hasStories && this.renderStories(this.state.editingMode)}
           {this.state.editingMode && (
