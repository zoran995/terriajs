import classNames from "classnames";
import createReactClass from "create-react-class";
import { runInAction } from "mobx";
import { observer } from "mobx-react";
import PropTypes from "prop-types";
import React from "react";
import { Swipeable } from "react-swipeable";
import parseCustomHtmlToReact from "../Custom/parseCustomHtmlToReact";
import { Medium, Small } from "../Generic/Responsive";
import Icon from "../Icon.jsx";
import Styles from "./story-panel.scss";
import { withTranslation } from "react-i18next";

export function activateStory(story, terria) {
  return runInAction(() => {
    if (story.shareData) {
      return story.shareData.initSources.map(initSource =>
        terria.applyInitData({
          initData: initSource,
          replaceStratum: true
        })
      );
    }
  });
}

<<<<<<< HEAD
const StoryPanel = observer(
  createReactClass({
    displayName: "StoryPanel",
    propTypes: {
      terria: PropTypes.object.isRequired,
      viewState: PropTypes.object.isRequired
    },
    slideInTimer: null,
    slideOutTimer: null,
    escKeyListener: null,
=======
const StoryPanel = createReactClass({
  displayName: "StoryPanel",
  mixins: [ObserveModelMixin],
  propTypes: {
    terria: PropTypes.object.isRequired,
    viewState: PropTypes.object.isRequired,
    t: PropTypes.func.isRequired
  },
  slideInTimer: null,
  slideOutTimer: null,
  escKeyListener: null,
>>>>>>> 818a9f58

    getInitialState() {
      return {
        inView: false
      };
    },
    /* eslint-disable-next-line camelcase */
    UNSAFE_componentWillMount() {
      const stories = this.props.terria.stories || [];
      if (
        this.props.viewState.currentStoryId > stories.length - 1 ||
        this.props.viewState.currentStoryId < 0
      ) {
        this.props.viewState.currentStoryId = 0;
      }
      this.activateStory(stories[this.props.viewState.currentStoryId]);
    },
    componentDidMount() {
      this.slideIn();
      this.escKeyListener = e => {
        if (e.keyCode === 27) {
          this.exitStory();
        }
      };
      window.addEventListener("keydown", this.escKeyListener, true);
    },

    slideIn() {
      this.slideInTimer = setTimeout(() => {
        this.setState({
          inView: true
        });
      }, 300);
    },

    slideOut() {
      this.slideOutTimer = this.setState({
        inView: false
      });
      setTimeout(() => {
        this.exitStory();
      }, 300);
    },

    onClickContainer() {
      this.props.viewState.topElement = "StoryPanel";
    },

    componentWillUnmount() {
      window.removeEventListener("keydown", this.escKeyListener, false);
      clearTimeout(this.slideInTimer);
      if (this.slideOutTimer) {
        clearTimeout(this.slideOutTimer);
      }
    },

    navigateStory(index) {
      if (index < 0) {
        index = this.props.terria.stories.length - 1;
      } else if (index >= this.props.terria.stories.length) {
        index = 0;
      }
      if (index !== this.props.viewState.currentStoryId) {
        runInAction(() => {
          this.props.viewState.currentStoryId = index;
        });
        if (index < (this.props.terria.stories || []).length) {
          this.activateStory(this.props.terria.stories[index]);
        }
      }
    },

    // This is in StoryPanel and StoryBuilder
    activateStory(_story) {
      const story = _story ? _story : this.props.terria.stories[0];
      activateStory(story, this.props.terria);
    },

    onCenterScene(story) {
      if (story.shareData) {
        this.props.terria.updateFromStartData(story.shareData);
      }
    },

    goToPrevStory() {
      this.navigateStory(this.props.viewState.currentStoryId - 1);
    },

    goToNextStory() {
      this.navigateStory(this.props.viewState.currentStoryId + 1);
    },

    exitStory() {
      runInAction(() => {
        this.props.viewState.storyShown = false;
      });
      this.props.terria.currentViewer.notifyRepaintRequired();
    },

<<<<<<< HEAD
    render() {
      const stories = this.props.terria.stories || [];
      const story = stories[this.props.viewState.currentStoryId];
      const locationBtn = (
        <button
          className={Styles.locationBtn}
          title="center scene"
          onClick={this.onCenterScene.bind(this, story)}
        >
          <Icon glyph={Icon.GLYPHS.location} />
        </button>
      );
      const exitBtn = (
        <button
          className={Styles.exitBtn}
          title="exit story"
          onClick={this.slideOut}
        >
          <Icon glyph={Icon.GLYPHS.close} />
        </button>
      );
      return (
        <Swipeable
          onSwipedLeft={this.goToNextStory}
          onSwipedRight={this.goToPrevStory}
=======
  render() {
    const { t } = this.props;
    const stories = this.props.terria.stories || [];
    const story = stories[this.props.viewState.currentStoryId];
    const locationBtn = (
      <button
        className={Styles.locationBtn}
        title={t("story.locationBtn")}
        onClick={this.onCenterScene.bind(this, story)}
      >
        <Icon glyph={Icon.GLYPHS.location} />
      </button>
    );
    const exitBtn = (
      <button
        className={Styles.exitBtn}
        title={t("story.exitBtn")}
        onClick={this.slideOut}
      >
        <Icon glyph={Icon.GLYPHS.close} />
      </button>
    );
    return (
      <Swipeable
        onSwipedLeft={this.goToNextStory}
        onSwipedRight={this.goToPrevStory}
      >
        <div
          className={classNames(
            Styles.fullPanel,
            {
              [Styles.isHidden]: !this.props.viewState.storyShown,
              [Styles.isPushedUp]: this.props.viewState.chartIsOpen,
              [Styles.isCentered]: this.props.viewState.isMapFullScreen
            },
            this.props.viewState.topElement === "StoryPanel"
              ? "top-element"
              : ""
          )}
          onClick={this.onClickContainer}
>>>>>>> 818a9f58
        >
          <div
            className={classNames(
              Styles.fullPanel,
              {
                [Styles.isHidden]: !this.props.viewState.storyShown,
                [Styles.isPushedUp]: this.props.viewState.chartIsOpen,
                [Styles.isCentered]: this.props.viewState.isMapFullScreen
              },
              this.props.viewState.topElement === "StoryPanel"
                ? "top-element"
                : ""
            )}
            onClick={this.onClickContainer}
          >
<<<<<<< HEAD
            <div
              className={classNames(Styles.storyContainer, {
                [Styles.isMounted]: this.state.inView
              })}
              key={story.id}
            >
              <Medium>
                <div className={Styles.left}>
                  {locationBtn}
                  <button
                    className={Styles.previousBtn}
                    disabled={this.props.terria.stories.length <= 1}
                    title="go to previous scene"
                    onClick={this.goToPrevStory}
                  >
                    <Icon glyph={Icon.GLYPHS.left} />
                  </button>
                </div>
              </Medium>
              <div className={Styles.story}>
                <div className={Styles.storyHeader}>
                  <Small>{locationBtn}</Small>
                  {story.title && story.title.length > 0 ? (
                    <h3>{story.title}</h3>
                  ) : (
                    <h3> untitled scene </h3>
                  )}
                  <Small>{exitBtn}</Small>
                  <If condition={this.props.terria.stories.length >= 2}>
                    <Medium>
                      <div className={Styles.navBtn}>
                        {" "}
                        {stories.map((story, i) => (
                          <button
                            title={`go to story ${story.title}`}
                            type="button"
                            key={story.id}
                            onClick={() => this.navigateStory(i)}
                          >
                            {" "}
                            <Icon
                              glyph={
                                i === this.props.viewState.currentStoryId
                                  ? Icon.GLYPHS.circleFull
                                  : Icon.GLYPHS.circleEmpty
                              }
                            />
                          </button>
                        ))}
                      </div>
                    </Medium>
                  </If>
                </div>
                {story.text && (
                  <div className={Styles.body}>
                    {parseCustomHtmlToReact(story.text)}
                  </div>
                )}
=======
            <Medium>
              <div className={Styles.left}>
                {locationBtn}
                <button
                  className={Styles.previousBtn}
                  disabled={this.props.terria.stories.length <= 1}
                  title={t("story.previousBtn")}
                  onClick={this.goToPrevStory}
                >
                  <Icon glyph={Icon.GLYPHS.left} />
                </button>
              </div>
            </Medium>
            <div className={Styles.story}>
              <div className={Styles.storyHeader}>
                <Small>{locationBtn}</Small>
                {story.title && story.title.length > 0 ? (
                  <h3>{story.title}</h3>
                ) : (
                  <h3> {t("story.untitled")} </h3>
                )}
                <Small>{exitBtn}</Small>
                <If condition={this.props.terria.stories.length >= 2}>
                  <Medium>
                    <div className={Styles.navBtn}>
                      {" "}
                      {stories.map((story, i) => (
                        <button
                          title={t("story.navBtn", { title: story.title })}
                          type="button"
                          key={story.id}
                          onClick={() => this.navigateStory(i)}
                        >
                          {" "}
                          <Icon
                            glyph={
                              i === this.props.viewState.currentStoryId
                                ? Icon.GLYPHS.circleFull
                                : Icon.GLYPHS.circleEmpty
                            }
                          />
                        </button>
                      ))}
                    </div>
                  </Medium>
                </If>
              </div>
              {story.text && (
                <div className={Styles.body}>
                  {parseCustomHtmlToReact(story.text)}
                </div>
              )}
            </div>
            <Medium>
              <div className={Styles.right}>
                {exitBtn}
                <button
                  disabled={this.props.terria.stories.length <= 1}
                  className={Styles.nextBtn}
                  title={t("story.nextBtn")}
                  onClick={this.goToNextStory}
                >
                  <Icon glyph={Icon.GLYPHS.right} />
                </button>
>>>>>>> 818a9f58
              </div>
              <Medium>
                <div className={Styles.right}>
                  {exitBtn}
                  <button
<<<<<<< HEAD
                    disabled={this.props.terria.stories.length <= 1}
                    className={Styles.nextBtn}
                    title="go to next scene"
                    onClick={this.goToNextStory}
=======
                    title={t("story.navBtnMobile", { title: story.title })}
                    type="button"
                    key={story.id}
                    className={classNames(Styles.mobileNavBtn, {
                      [Styles.isActive]:
                        i === this.props.viewState.currentStoryId
                    })}
                    onClick={() => this.navigateStory(i)}
>>>>>>> 818a9f58
                  >
                    <Icon glyph={Icon.GLYPHS.right} />
                  </button>
                </div>
              </Medium>
              <Small>
                <div className={Styles.navBtnMobile}>
                  {" "}
                  {stories.map((story, i) => (
                    <button
                      title={`go to story ${story.title}`}
                      type="button"
                      key={story.id}
                      className={classNames(Styles.mobileNavBtn, {
                        [Styles.isActive]:
                          i === this.props.viewState.currentStoryId
                      })}
                      onClick={() => this.navigateStory(i)}
                    >
                      {i}
                    </button>
                  ))}
                </div>
              </Small>
            </div>
          </div>
        </Swipeable>
      );
    }
  })
);

export default withTranslation()(StoryPanel);<|MERGE_RESOLUTION|>--- conflicted
+++ resolved
@@ -24,30 +24,17 @@
   });
 }
 
-<<<<<<< HEAD
 const StoryPanel = observer(
   createReactClass({
     displayName: "StoryPanel",
     propTypes: {
       terria: PropTypes.object.isRequired,
-      viewState: PropTypes.object.isRequired
+      viewState: PropTypes.object.isRequired,
+      t: PropTypes.func.isRequired
     },
     slideInTimer: null,
     slideOutTimer: null,
     escKeyListener: null,
-=======
-const StoryPanel = createReactClass({
-  displayName: "StoryPanel",
-  mixins: [ObserveModelMixin],
-  propTypes: {
-    terria: PropTypes.object.isRequired,
-    viewState: PropTypes.object.isRequired,
-    t: PropTypes.func.isRequired
-  },
-  slideInTimer: null,
-  slideOutTimer: null,
-  escKeyListener: null,
->>>>>>> 818a9f58
 
     getInitialState() {
       return {
@@ -147,14 +134,14 @@
       this.props.terria.currentViewer.notifyRepaintRequired();
     },
 
-<<<<<<< HEAD
     render() {
+      const { t } = this.props;
       const stories = this.props.terria.stories || [];
       const story = stories[this.props.viewState.currentStoryId];
       const locationBtn = (
         <button
           className={Styles.locationBtn}
-          title="center scene"
+          title={t("story.locationBtn")}
           onClick={this.onCenterScene.bind(this, story)}
         >
           <Icon glyph={Icon.GLYPHS.location} />
@@ -163,7 +150,7 @@
       const exitBtn = (
         <button
           className={Styles.exitBtn}
-          title="exit story"
+          title={t("story.exitBtn")}
           onClick={this.slideOut}
         >
           <Icon glyph={Icon.GLYPHS.close} />
@@ -173,48 +160,6 @@
         <Swipeable
           onSwipedLeft={this.goToNextStory}
           onSwipedRight={this.goToPrevStory}
-=======
-  render() {
-    const { t } = this.props;
-    const stories = this.props.terria.stories || [];
-    const story = stories[this.props.viewState.currentStoryId];
-    const locationBtn = (
-      <button
-        className={Styles.locationBtn}
-        title={t("story.locationBtn")}
-        onClick={this.onCenterScene.bind(this, story)}
-      >
-        <Icon glyph={Icon.GLYPHS.location} />
-      </button>
-    );
-    const exitBtn = (
-      <button
-        className={Styles.exitBtn}
-        title={t("story.exitBtn")}
-        onClick={this.slideOut}
-      >
-        <Icon glyph={Icon.GLYPHS.close} />
-      </button>
-    );
-    return (
-      <Swipeable
-        onSwipedLeft={this.goToNextStory}
-        onSwipedRight={this.goToPrevStory}
-      >
-        <div
-          className={classNames(
-            Styles.fullPanel,
-            {
-              [Styles.isHidden]: !this.props.viewState.storyShown,
-              [Styles.isPushedUp]: this.props.viewState.chartIsOpen,
-              [Styles.isCentered]: this.props.viewState.isMapFullScreen
-            },
-            this.props.viewState.topElement === "StoryPanel"
-              ? "top-element"
-              : ""
-          )}
-          onClick={this.onClickContainer}
->>>>>>> 818a9f58
         >
           <div
             className={classNames(
@@ -230,7 +175,6 @@
             )}
             onClick={this.onClickContainer}
           >
-<<<<<<< HEAD
             <div
               className={classNames(Styles.storyContainer, {
                 [Styles.isMounted]: this.state.inView
@@ -243,7 +187,7 @@
                   <button
                     className={Styles.previousBtn}
                     disabled={this.props.terria.stories.length <= 1}
-                    title="go to previous scene"
+                    title={t("story.previousBtn")}
                     onClick={this.goToPrevStory}
                   >
                     <Icon glyph={Icon.GLYPHS.left} />
@@ -256,7 +200,7 @@
                   {story.title && story.title.length > 0 ? (
                     <h3>{story.title}</h3>
                   ) : (
-                    <h3> untitled scene </h3>
+                    <h3> {t("story.untitled")} </h3>
                   )}
                   <Small>{exitBtn}</Small>
                   <If condition={this.props.terria.stories.length >= 2}>
@@ -265,7 +209,7 @@
                         {" "}
                         {stories.map((story, i) => (
                           <button
-                            title={`go to story ${story.title}`}
+                            title={t("story.navBtn", { title: story.title })}
                             type="button"
                             key={story.id}
                             onClick={() => this.navigateStory(i)}
@@ -289,92 +233,15 @@
                     {parseCustomHtmlToReact(story.text)}
                   </div>
                 )}
-=======
-            <Medium>
-              <div className={Styles.left}>
-                {locationBtn}
-                <button
-                  className={Styles.previousBtn}
-                  disabled={this.props.terria.stories.length <= 1}
-                  title={t("story.previousBtn")}
-                  onClick={this.goToPrevStory}
-                >
-                  <Icon glyph={Icon.GLYPHS.left} />
-                </button>
-              </div>
-            </Medium>
-            <div className={Styles.story}>
-              <div className={Styles.storyHeader}>
-                <Small>{locationBtn}</Small>
-                {story.title && story.title.length > 0 ? (
-                  <h3>{story.title}</h3>
-                ) : (
-                  <h3> {t("story.untitled")} </h3>
-                )}
-                <Small>{exitBtn}</Small>
-                <If condition={this.props.terria.stories.length >= 2}>
-                  <Medium>
-                    <div className={Styles.navBtn}>
-                      {" "}
-                      {stories.map((story, i) => (
-                        <button
-                          title={t("story.navBtn", { title: story.title })}
-                          type="button"
-                          key={story.id}
-                          onClick={() => this.navigateStory(i)}
-                        >
-                          {" "}
-                          <Icon
-                            glyph={
-                              i === this.props.viewState.currentStoryId
-                                ? Icon.GLYPHS.circleFull
-                                : Icon.GLYPHS.circleEmpty
-                            }
-                          />
-                        </button>
-                      ))}
-                    </div>
-                  </Medium>
-                </If>
-              </div>
-              {story.text && (
-                <div className={Styles.body}>
-                  {parseCustomHtmlToReact(story.text)}
-                </div>
-              )}
-            </div>
-            <Medium>
-              <div className={Styles.right}>
-                {exitBtn}
-                <button
-                  disabled={this.props.terria.stories.length <= 1}
-                  className={Styles.nextBtn}
-                  title={t("story.nextBtn")}
-                  onClick={this.goToNextStory}
-                >
-                  <Icon glyph={Icon.GLYPHS.right} />
-                </button>
->>>>>>> 818a9f58
               </div>
               <Medium>
                 <div className={Styles.right}>
                   {exitBtn}
                   <button
-<<<<<<< HEAD
                     disabled={this.props.terria.stories.length <= 1}
                     className={Styles.nextBtn}
-                    title="go to next scene"
+                    title={t("story.nextBtn")}
                     onClick={this.goToNextStory}
-=======
-                    title={t("story.navBtnMobile", { title: story.title })}
-                    type="button"
-                    key={story.id}
-                    className={classNames(Styles.mobileNavBtn, {
-                      [Styles.isActive]:
-                        i === this.props.viewState.currentStoryId
-                    })}
-                    onClick={() => this.navigateStory(i)}
->>>>>>> 818a9f58
                   >
                     <Icon glyph={Icon.GLYPHS.right} />
                   </button>
@@ -385,7 +252,7 @@
                   {" "}
                   {stories.map((story, i) => (
                     <button
-                      title={`go to story ${story.title}`}
+                      title={t("story.navBtnMobile", { title: story.title })}
                       type="button"
                       key={story.id}
                       className={classNames(Styles.mobileNavBtn, {
