--- conflicted
+++ resolved
@@ -2,7 +2,6 @@
 import { runInAction } from "mobx";
 import { observer } from "mobx-react";
 import PropTypes from "prop-types";
-<<<<<<< HEAD
 import React from "react";
 import { withTranslation } from "react-i18next";
 import defined from "terriajs-cesium/Source/Core/defined";
@@ -10,12 +9,9 @@
 import getPath from "../../Core/getPath";
 import addToWorkbench from "../../Models/addToWorkbench";
 import raiseErrorOnRejectedPromise from "../../Models/raiseErrorOnRejectedPromise";
-=======
 import { withRouter } from "react-router-dom";
 import URI from "urijs";
-import defined from "terriajs-cesium/Source/Core/defined";
 // import addedByUser from "../../Core/addedByUser";
->>>>>>> d5fe95d3
 import removeUserAddedData from "../../Models/removeUserAddedData";
 import CatalogItem from "./CatalogItem";
 
@@ -24,8 +20,8 @@
   createReactClass({
     displayName: "DataCatalogItem",
 
-<<<<<<< HEAD
     propTypes: {
+      match: PropTypes.object.isRequired,
       item: PropTypes.object.isRequired,
       viewState: PropTypes.object.isRequired,
       overrideState: PropTypes.string,
@@ -34,16 +30,6 @@
       terria: PropTypes.object,
       t: PropTypes.func.isRequired
     },
-=======
-  propTypes: {
-    item: PropTypes.object.isRequired,
-    match: PropTypes.object.isRequired,
-    viewState: PropTypes.object.isRequired,
-    removable: PropTypes.bool,
-    terria: PropTypes.object,
-    t: PropTypes.func.isRequired
-  },
->>>>>>> d5fe95d3
 
     onBtnClicked(event) {
       runInAction(() => {
@@ -71,7 +57,6 @@
       removeUserAddedData(this.props.terria, this.props.item);
     },
 
-<<<<<<< HEAD
     toggleEnable(event) {
       runInAction(() => {
         const keepCatalogOpen = event.shiftKey || event.ctrlKey;
@@ -81,44 +66,6 @@
           this.props.terria.timelineStack.addToTop(this.props.item);
         } else {
           this.props.terria.timelineStack.remove(this.props.item);
-=======
-  isSelected() {
-    return (
-      this.props.item.uniqueId ===
-      URI.decode(this.props.match.params.catalogMemberId)
-    );
-  },
-
-  render() {
-    const item = this.props.item;
-    const { t } = this.props;
-    const STATE_TO_TITLE = {
-      loading: t("catalogItem.loading"),
-      remove: t("catalogItem.removeFromMap"),
-      add: t("catalogItem.add"),
-      trash: t("catalogItem.trash")
-    };
-    return (
-      <CatalogItem
-        onTextClick={this.setPreviewedItem}
-        selected={this.isSelected()}
-        linkTo={URI.encode(item.uniqueId)}
-        text={item.nameInCatalog}
-        title={getAncestors(item)
-          .map(member => member.nameInCatalog)
-          .join(" → ")}
-        btnState={this.getState()}
-        onBtnClick={this.onBtnClicked}
-        // All things are "removable" - meaning add and remove from workbench,
-        //    but only user data is "trashable"
-        trashable={this.props.removable}
-        onTrashClick={
-          this.props.removable
-            ? () => {
-                this.onTrashClicked();
-              }
-            : undefined
->>>>>>> d5fe95d3
         }
 
         const addPromise = addToWorkbench(
@@ -161,9 +108,13 @@
     },
 
     isSelected() {
-      return addedByUser(this.props.item)
-        ? this.props.viewState.userDataPreviewedItem === this.props.item
-        : this.props.viewState.previewedItem === this.props.item;
+      return (
+        this.props.item.uniqueId ===
+        URI.decode(this.props.match.params.catalogMemberId)
+      );
+      // return addedByUser(this.props.item)
+      //   ? this.props.viewState.userDataPreviewedItem === this.props.item
+      //   : this.props.viewState.previewedItem === this.props.item;
     },
 
     render() {
@@ -177,6 +128,7 @@
       };
       return (
         <CatalogItem
+          linkTo={URI.encode(item.uniqueId)}
           onTextClick={this.setPreviewedItem}
           selected={this.isSelected()}
           text={item.nameInCatalog}
