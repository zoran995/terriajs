// This file is automatically generated.
// Please do not change this file!
interface CssExports {
  'btn--catalog': string;
  'btnCatalog': string;
  'btnCatalogTopLevel': string;
  'caret': string;
  'catalog-group': string;
  'catalog-group--lower-level': string;
  'catalogGroup': string;
  'catalogGroupLowerLevel': string;
<<<<<<< HEAD
  'colorPrimary': string;
  'colorSplitter': string;
  'dark': string;
  'darkWithOverlay': string;
=======
>>>>>>> a77d88c5
  'folder': string;
  'isPreviewed': string;
  'label': string;
  'label--no-results': string;
  'labelNoResults': string;
  'offsetRight': string;
  'root': string;
  'trashGroup': string;
}
declare var cssExports: CssExports;
export = cssExports;<|MERGE_RESOLUTION|>--- conflicted
+++ resolved
@@ -9,13 +9,6 @@
   'catalog-group--lower-level': string;
   'catalogGroup': string;
   'catalogGroupLowerLevel': string;
-<<<<<<< HEAD
-  'colorPrimary': string;
-  'colorSplitter': string;
-  'dark': string;
-  'darkWithOverlay': string;
-=======
->>>>>>> a77d88c5
   'folder': string;
   'isPreviewed': string;
   'label': string;
