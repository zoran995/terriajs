--- conflicted
+++ resolved
@@ -7,18 +7,12 @@
 import removeUserAddedData from "../../Models/removeUserAddedData";
 import CatalogGroup from "./CatalogGroup";
 import DataCatalogMember from "./DataCatalogMember";
-<<<<<<< HEAD
-=======
-import getAncestors from "../../Models/getAncestors";
-import ObserveModelMixin from "../ObserveModelMixin";
 import { withTranslation } from "react-i18next";
->>>>>>> 818a9f58
 
 const DataCatalogGroup = observer(
   createReactClass({
     displayName: "DataCatalogGroup",
 
-<<<<<<< HEAD
     propTypes: {
       group: PropTypes.object.isRequired,
       viewState: PropTypes.object.isRequired,
@@ -29,21 +23,10 @@
       onActionButtonClicked: PropTypes.func,
       removable: PropTypes.bool,
       terria: PropTypes.object,
+      t: PropTypes.func.isRequired,
       ancestors: PropTypes.array,
       isTopLevel: PropTypes.bool
     },
-=======
-  propTypes: {
-    group: PropTypes.object.isRequired,
-    viewState: PropTypes.object.isRequired,
-    /** Overrides whether to get the open state of the group from the group model or manage it internally */
-    manageIsOpenLocally: PropTypes.bool,
-    userData: PropTypes.bool,
-    removable: PropTypes.bool,
-    terria: PropTypes.object,
-    t: PropTypes.func.isRequired
-  },
->>>>>>> 818a9f58
 
     getDefaultProps() {
       return {
@@ -108,10 +91,9 @@
       return url.replace(/^https?:\/\//, "");
     },
 
-<<<<<<< HEAD
     render() {
       const group = this.props.group;
-
+      const { t } = this.props;
       return (
         <CatalogGroup
           text={this.getNameOrPrettyUrl()}
@@ -121,7 +103,7 @@
           topLevel={this.props.isTopLevel}
           open={this.isOpen()}
           loading={group.isLoading || group.isLoadingMembers}
-          emptyMessage="This group is empty"
+          emptyMessage={t("dataCatalog.groupEmpty")}
           onClick={this.clickGroup}
           removable={this.props.removable}
           removeUserAddedData={removeUserAddedData.bind(
@@ -151,44 +133,5 @@
     }
   })
 );
-=======
-  render() {
-    const group = this.props.group;
-    const { t } = this.props;
-    return (
-      <CatalogGroup
-        text={this.getNameOrPrettyUrl()}
-        title={getAncestors(group)
-          .map(member => member.nameInCatalog)
-          .join(" → ")}
-        topLevel={this.isTopLevel()}
-        open={this.isOpen()}
-        loading={group.isLoading}
-        emptyMessage={t("dataCatalog.groupEmpty")}
-        onClick={this.clickGroup}
-        removable={this.props.removable}
-        removeUserAddedData={removeUserAddedData.bind(
-          this,
-          this.props.terria,
-          this.props.group
-        )}
-        selected={this.isSelected()}
-      >
-        <If condition={this.isOpen()}>
-          <For each="item" of={group.items}>
-            <DataCatalogMember
-              key={item.uniqueId}
-              member={item}
-              viewState={this.props.viewState}
-              userData={this.props.userData}
-              overrideOpen={this.props.manageIsOpenLocally}
-            />
-          </For>
-        </If>
-      </CatalogGroup>
-    );
-  }
-});
->>>>>>> 818a9f58
 
 module.exports = withTranslation()(DataCatalogGroup);