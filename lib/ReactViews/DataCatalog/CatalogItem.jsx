import React from "react";
import { Link } from "react-router-dom";
import PropTypes from "prop-types";
import classNames from "classnames";
import Icon from "../Icon.jsx";
<<<<<<< HEAD
=======
import { useTranslation } from "react-i18next";
>>>>>>> e3e7bb34
import defaultValue from "terriajs-cesium/Source/Core/defaultValue";

import Styles from "./data-catalog-item.scss";

const STATE_TO_ICONS = {
  loading: <Icon glyph={Icon.GLYPHS.loader} />,
  remove: <Icon glyph={Icon.GLYPHS.remove} />,
  add: <Icon glyph={Icon.GLYPHS.add} />,
  trash: <Icon glyph={Icon.GLYPHS.trashcan} />,
  stats: <Icon glyph={Icon.GLYPHS.barChart} />,
  preview: <Icon glyph={Icon.GLYPHS.right} />
};

/** Dumb catalog item */
function CatalogItem(props) {
  const { t } = useTranslation();
  const STATE_TO_TITLE = {
    loading: t("catalogItem.loading"),
    remove: t("catalogItem.remove"),
    add: t("catalogItem.add"),
    trash: t("catalogItem.trash")
  };
  const stateToTitle = defaultValue(props.titleOverrides, STATE_TO_TITLE);
  return (
    <li className={classNames(Styles.root)}>
      <Link
        to={props.linkTo}
        onClick={props.onTextClick}
        title={props.title}
        className={classNames(Styles.btnCatalogItem, {
          [Styles.btnCatalogItemIsPreviewed]: props.selected,
          [Styles.btnCatalogItemIsTrashable]: props.selected
        })}
      >
        {props.text}
      </Link>
      <button
        type="button"
        onClick={props.onBtnClick}
        title={stateToTitle[props.btnState] || ""}
        className={Styles.btnAction}
      >
        {STATE_TO_ICONS[props.btnState]}
      </button>
      {props.trashable && (
        <button
          type="button"
          onClick={props.onTrashClick}
          title={stateToTitle["trash"]}
          className={classNames(Styles.btnAction, Styles.btnTrash)}
        >
          {STATE_TO_ICONS["trash"]}
        </button>
      )}
    </li>
  );
}

CatalogItem.propTypes = {
  onTextClick: PropTypes.func,
  selected: PropTypes.bool,
  text: PropTypes.string,
  title: PropTypes.string,
  linkTo: PropTypes.string,
  trashable: PropTypes.bool,
  onTrashClick: PropTypes.func,
  onBtnClick: PropTypes.func,
  btnState: PropTypes.oneOf(Object.keys(STATE_TO_ICONS)),
  titleOverrides: PropTypes.object
};

export default CatalogItem;<|MERGE_RESOLUTION|>--- conflicted
+++ resolved
@@ -3,10 +3,7 @@
 import PropTypes from "prop-types";
 import classNames from "classnames";
 import Icon from "../Icon.jsx";
-<<<<<<< HEAD
-=======
 import { useTranslation } from "react-i18next";
->>>>>>> e3e7bb34
 import defaultValue from "terriajs-cesium/Source/Core/defaultValue";
 
 import Styles from "./data-catalog-item.scss";
