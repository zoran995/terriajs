import React from "react";
import PropTypes from "prop-types";
import classNames from "classnames";
<<<<<<< HEAD
import Icon from "../Icon";

=======
import Icon from "../Icon.jsx";
import { useTranslation } from "react-i18next";
>>>>>>> 818a9f58
import defaultValue from "terriajs-cesium/Source/Core/defaultValue";

import Styles from "./data-catalog-item.scss";

const STATE_TO_ICONS = {
  loading: <Icon glyph={Icon.GLYPHS.loader} />,
  remove: <Icon glyph={Icon.GLYPHS.remove} />,
  add: <Icon glyph={Icon.GLYPHS.add} />,
  trash: <Icon glyph={Icon.GLYPHS.trashcan} />,
  stats: <Icon glyph={Icon.GLYPHS.barChart} />,
  preview: <Icon glyph={Icon.GLYPHS.right} />
};

/** Dumb catalog item */
function CatalogItem(props) {
  const { t } = useTranslation();
  const STATE_TO_TITLE = {
    loading: t("catalogItem.loading"),
    remove: t("catalogItem.remove"),
    add: t("catalogItem.add"),
    trash: t("catalogItem.trash")
  };
  const stateToTitle = defaultValue(props.titleOverrides, STATE_TO_TITLE);
  return (
    <li className={classNames(Styles.root)}>
      <button
        type="button"
        onClick={props.onTextClick}
        title={props.title}
        className={classNames(Styles.btnCatalogItem, {
          [Styles.btnCatalogItemIsPreviewed]: props.selected,
          [Styles.btnCatalogItemIsTrashable]: props.selected
        })}
      >
        {props.text}
      </button>
      <button
        type="button"
        onClick={props.onBtnClick}
        title={stateToTitle[props.btnState] || ""}
        className={Styles.btnAction}
      >
        {STATE_TO_ICONS[props.btnState]}
      </button>
      {props.trashable && (
        <button
          type="button"
          onClick={props.onTrashClick}
          title={stateToTitle["trash"]}
          className={classNames(Styles.btnAction, Styles.btnTrash)}
        >
          {STATE_TO_ICONS["trash"]}
        </button>
      )}
    </li>
  );
}

CatalogItem.propTypes = {
  onTextClick: PropTypes.func,
  selected: PropTypes.bool,
  text: PropTypes.string,
  title: PropTypes.string,
  trashable: PropTypes.bool,
  onTrashClick: PropTypes.func,
  onBtnClick: PropTypes.func,
  btnState: PropTypes.oneOf(Object.keys(STATE_TO_ICONS)),
  titleOverrides: PropTypes.object
};

export default CatalogItem;<|MERGE_RESOLUTION|>--- conflicted
+++ resolved
@@ -1,13 +1,8 @@
 import React from "react";
 import PropTypes from "prop-types";
 import classNames from "classnames";
-<<<<<<< HEAD
 import Icon from "../Icon";
-
-=======
-import Icon from "../Icon.jsx";
 import { useTranslation } from "react-i18next";
->>>>>>> 818a9f58
 import defaultValue from "terriajs-cesium/Source/Core/defaultValue";
 
 import Styles from "./data-catalog-item.scss";
