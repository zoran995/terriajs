--- conflicted
+++ resolved
@@ -6,36 +6,23 @@
 import Styles from "./full_screen_button.scss";
 import classNames from "classnames";
 import Icon from "../Icon.jsx";
-<<<<<<< HEAD
+import { withTranslation } from "react-i18next";
 import { observer } from "mobx-react";
 import { runInAction } from "mobx";
-=======
-import { withTranslation } from "react-i18next";
->>>>>>> 818a9f58
 
 // The button to make the map full screen and hide the workbench.
 const FullScreenButton = observer(
   createReactClass({
     displayName: "FullScreenButton",
 
-<<<<<<< HEAD
     propTypes: {
       terria: PropTypes.object,
       viewState: PropTypes.object.isRequired,
       btnText: PropTypes.string,
       minified: PropTypes.bool,
-      animationDuration: PropTypes.number // Defaults to 1 millisecond.
+      animationDuration: PropTypes.number, // Defaults to 1 millisecond.
+      t: PropTypes.func.isRequired
     },
-=======
-  propTypes: {
-    terria: PropTypes.object,
-    viewState: PropTypes.object.isRequired,
-    btnText: PropTypes.string,
-    minified: PropTypes.bool,
-    animationDuration: PropTypes.number, // Defaults to 1 millisecond.
-    t: PropTypes.func.isRequired
-  },
->>>>>>> 818a9f58
 
     getInitialState() {
       return {
@@ -81,13 +68,12 @@
       );
     },
 
-<<<<<<< HEAD
     render() {
       const btnClassName = classNames(Styles.btn, {
         [Styles.isActive]: this.props.viewState.isMapFullScreen,
         [Styles.minified]: this.props.minified
       });
-
+      const { t } = this.props;
       return (
         <div
           className={classNames(Styles.fullScreen, {
@@ -107,15 +93,15 @@
             id="toggle-workbench"
             aria-label={
               this.props.viewState.isMapFullScreen
-                ? "Show Workbench"
-                : "Hide Workbench"
+                ? t("sui.showWorkbench")
+                : t("sui.hideWorkbench")
             }
             onClick={this.toggleFullScreen}
             className={btnClassName}
             title={
               this.props.viewState.isMapFullScreen
-                ? "Show Workbench"
-                : "Hide Workbench"
+                ? t("sui.showWorkbench")
+                : t("sui.hideWorkbench")
             }
           >
             {this.renderButtonText()}
@@ -125,46 +111,4 @@
     }
   })
 );
-module.exports = FullScreenButton;
-=======
-  render() {
-    const btnClassName = classNames(Styles.btn, {
-      [Styles.isActive]: this.props.viewState.isMapFullScreen,
-      [Styles.minified]: this.props.minified
-    });
-    const { t } = this.props;
-    return (
-      <div
-        className={classNames(Styles.fullScreen, {
-          [Styles.minifiedFullscreenBtnWrapper]: this.props.minified
-        })}
-      >
-        {this.props.minified && (
-          <label className={Styles.toggleWorkbench} htmlFor="toggle-workbench">
-            {this.props.btnText}
-          </label>
-        )}
-        <button
-          type="button"
-          id="toggle-workbench"
-          aria-label={
-            this.props.viewState.isMapFullScreen
-              ? t("sui.showWorkbench")
-              : t("sui.hideWorkbench")
-          }
-          onClick={this.toggleFullScreen}
-          className={btnClassName}
-          title={
-            this.props.viewState.isMapFullScreen
-              ? t("sui.showWorkbench")
-              : t("sui.hideWorkbench")
-          }
-        >
-          {this.renderButtonText()}
-        </button>
-      </div>
-    );
-  }
-});
-module.exports = withTranslation()(FullScreenButton);
->>>>>>> 818a9f58
+module.exports = withTranslation()(FullScreenButton);