import createReactClass from "create-react-class";
import { reaction, runInAction } from "mobx";
import { observer } from "mobx-react";
import PropTypes from "prop-types";
import React from "react";
import { removeMarker } from "../../Models/LocationMarkerUtils";
<<<<<<< HEAD
import Icon from "../Icon";
import SearchBox from "../Search/SearchBox";
import SidebarSearch from "../Search/SidebarSearch";
import Workbench from "../Workbench/Workbench";
import FullScreenButton from "./FullScreenButton";
import getReactElementFromContents from "../ReactHelpers/getReactElementFromContents";
import Styles from "./side-panel.scss";

const SidePanel = observer(
  createReactClass({
    displayName: "SidePanel",

    propTypes: {
      terria: PropTypes.object.isRequired,
      viewState: PropTypes.object.isRequired
    },

    componentDidMount() {
      this.subscribeToProps();
    },

    componentDidUpdate() {
      this.subscribeToProps();
    },

    componentWillUnmount() {
      this.unsubscribeFromProps();
    },

    subscribeToProps() {
      this.unsubscribeFromProps();

      // Close the search results when the Now Viewing changes (so that it's visible).
      this._nowViewingChangeSubscription = reaction(
        () => this.props.terria.workbench.items,
        () => {
          this.props.viewState.searchState.showLocationSearchResults = false;
        }
      );
    },

    unsubscribeFromProps() {
      if (this._nowViewingChangeSubscription) {
        this._nowViewingChangeSubscription();
        this._nowViewingChangeSubscription = undefined;
      }
    },

    onAddDataClicked(event) {
      event.stopPropagation();
      runInAction(() => {
        this.props.viewState.topElement = "AddData";
=======
import { withTranslation, Trans } from "react-i18next";
import Styles from "./side-panel.scss";

const SidePanel = createReactClass({
  displayName: "SidePanel",
  mixins: [ObserveModelMixin],

  propTypes: {
    terria: PropTypes.object.isRequired,
    viewState: PropTypes.object.isRequired,
    t: PropTypes.func.isRequired
  },

  componentDidMount() {
    this.subscribeToProps();
  },

  componentDidUpdate() {
    this.subscribeToProps();
  },

  componentWillUnmount() {
    this.unsubscribeFromProps();
  },

  subscribeToProps() {
    this.unsubscribeFromProps();

    // Close the search results when the Now Viewing changes (so that it's visible).
    this._nowViewingChangeSubscription = knockout
      .getObservable(this.props.terria.nowViewing, "items")
      .subscribe(() => {
        this.props.viewState.searchState.showLocationSearchResults = false;
>>>>>>> 818a9f58
      });
      this.props.viewState.openAddData();
    },

    onAddLocalDataClicked() {
      this.props.viewState.openUserData();
    },

    changeSearchText(newText) {
      runInAction(() => {
        this.props.viewState.searchState.locationSearchText = newText;
      });

      if (newText.length === 0) {
        removeMarker(this.props.terria);
      }
    },

    search() {
      this.props.viewState.searchState.searchLocations();
    },

<<<<<<< HEAD
    startLocationSearch() {
      runInAction(() => {
        this.props.viewState.searchState.showLocationSearchResults = true;
      });
    },

    render() {
      const searchState = this.props.viewState.searchState;
      const emptyWorkbenchValue = this.props.viewState.language[
        "EmptyWorkbenchMessage"
      ];
      const emptyWorkbench = getReactElementFromContents(emptyWorkbenchValue);

      return (
        <div className={Styles.workBench}>
          <div className={Styles.header}>
            <FullScreenButton
              terria={this.props.terria}
              viewState={this.props.viewState}
              minified={true}
              animationDuration={250}
              btnText="Hide"
            />
            <SearchBox
              onSearchTextChanged={this.changeSearchText}
              onDoSearch={this.search}
              onFocus={this.startLocationSearch}
              searchText={searchState.locationSearchText}
              placeholder="Search for locations"
            />
            <div className={Styles.addData}>
              <button
                type="button"
                onClick={this.onAddDataClicked}
                className={Styles.button}
                title={this.props.viewState.language.AddDataBtnText}
              >
                <Icon glyph={Icon.GLYPHS.add} />
                {getReactElementFromContents(
                  this.props.viewState.language.AddDataBtnText
                )}
              </button>
              <button
                type="button"
                onClick={this.onAddLocalDataClicked}
                className={Styles.uploadData}
                title="Load local/web data"
              >
                <Icon glyph={Icon.GLYPHS.upload} />
              </button>
            </div>
=======
    if (newText.length === 0) {
      removeMarker(this.props.terria);
    }
  },

  search() {
    this.props.viewState.searchState.searchLocations();
  },

  startLocationSearch() {
    this.props.viewState.searchState.showLocationSearchResults = true;
  },

  render() {
    const { t } = this.props;
    const searchState = this.props.viewState.searchState;
    const addData = t("addData.addDataBtnText");
    return (
      <div className={Styles.workBench}>
        <div className={Styles.header}>
          <FullScreenButton
            terria={this.props.terria}
            viewState={this.props.viewState}
            minified={true}
            animationDuration={250}
            btnText={t("addData.btnHide")}
          />

          <SearchBox
            onSearchTextChanged={this.changeSearchText}
            onDoSearch={this.search}
            onFocus={this.startLocationSearch}
            searchText={searchState.locationSearchText}
            placeholder={t("search.placeholder")}
          />
          <div className={Styles.addData}>
            <button
              type="button"
              onClick={this.onAddDataClicked}
              className={Styles.button}
              title={addData}
            >
              <Icon glyph={Icon.GLYPHS.add} />
              {addData}
            </button>
            <button
              type="button"
              onClick={this.onAddLocalDataClicked}
              className={Styles.uploadData}
              title={t("addData.load")}
            >
              <Icon glyph={Icon.GLYPHS.upload} />
            </button>
>>>>>>> 818a9f58
          </div>
          <div className={Styles.body}>
            <Choose>
              <When
                condition={
                  searchState.locationSearchText.length > 0 &&
                  searchState.showLocationSearchResults
                }
              >
                <SidebarSearch
                  terria={this.props.terria}
                  viewState={this.props.viewState}
                  isWaitingForSearchToStart={
                    searchState.isWaitingToStartLocationSearch
                  }
                />
              </When>
              <When
                condition={
                  this.props.terria.workbench.items &&
                  this.props.terria.workbench.items.length > 0
                }
<<<<<<< HEAD
              >
                <Workbench
                  viewState={this.props.viewState}
                  terria={this.props.terria}
                />
              </When>
              <Otherwise>
                <div className={Styles.workbenchEmpty}>{emptyWorkbench}</div>
              </Otherwise>
            </Choose>
          </div>
=======
              />
            </When>
            <When
              condition={
                this.props.terria.nowViewing.items &&
                this.props.terria.nowViewing.items.length > 0
              }
            >
              <Workbench
                viewState={this.props.viewState}
                terria={this.props.terria}
              />
            </When>
            <Otherwise>
              <Trans i18nKey="emptyWorkbenchMessage">
                <div className={Styles.workbenchEmpty}>
                  <div>Your workbench is empty</div>
                  <p>
                    <strong>Click &apos;{addData}&apos; above to:</strong>
                  </p>
                  <ul>
                    <li>Browse the Data Catalogue</li>
                    <li>Load your own data onto the map</li>
                  </ul>
                  <p>
                    <Icon glyph={Icon.GLYPHS.bulb} />
                    <strong>TIP:</strong>
                    <em>All your active data sets will be listed here</em>
                  </p>
                </div>
              </Trans>
            </Otherwise>
          </Choose>
>>>>>>> 818a9f58
        </div>
      );
    }
  })
);

module.exports = withTranslation()(SidePanel);<|MERGE_RESOLUTION|>--- conflicted
+++ resolved
@@ -3,8 +3,8 @@
 import { observer } from "mobx-react";
 import PropTypes from "prop-types";
 import React from "react";
+import { withTranslation, Trans } from "react-i18next";
 import { removeMarker } from "../../Models/LocationMarkerUtils";
-<<<<<<< HEAD
 import Icon from "../Icon";
 import SearchBox from "../Search/SearchBox";
 import SidebarSearch from "../Search/SidebarSearch";
@@ -19,7 +19,8 @@
 
     propTypes: {
       terria: PropTypes.object.isRequired,
-      viewState: PropTypes.object.isRequired
+      viewState: PropTypes.object.isRequired,
+      t: PropTypes.func.isRequired
     },
 
     componentDidMount() {
@@ -57,41 +58,6 @@
       event.stopPropagation();
       runInAction(() => {
         this.props.viewState.topElement = "AddData";
-=======
-import { withTranslation, Trans } from "react-i18next";
-import Styles from "./side-panel.scss";
-
-const SidePanel = createReactClass({
-  displayName: "SidePanel",
-  mixins: [ObserveModelMixin],
-
-  propTypes: {
-    terria: PropTypes.object.isRequired,
-    viewState: PropTypes.object.isRequired,
-    t: PropTypes.func.isRequired
-  },
-
-  componentDidMount() {
-    this.subscribeToProps();
-  },
-
-  componentDidUpdate() {
-    this.subscribeToProps();
-  },
-
-  componentWillUnmount() {
-    this.unsubscribeFromProps();
-  },
-
-  subscribeToProps() {
-    this.unsubscribeFromProps();
-
-    // Close the search results when the Now Viewing changes (so that it's visible).
-    this._nowViewingChangeSubscription = knockout
-      .getObservable(this.props.terria.nowViewing, "items")
-      .subscribe(() => {
-        this.props.viewState.searchState.showLocationSearchResults = false;
->>>>>>> 818a9f58
       });
       this.props.viewState.openAddData();
     },
@@ -114,7 +80,6 @@
       this.props.viewState.searchState.searchLocations();
     },
 
-<<<<<<< HEAD
     startLocationSearch() {
       runInAction(() => {
         this.props.viewState.searchState.showLocationSearchResults = true;
@@ -122,12 +87,9 @@
     },
 
     render() {
+      const { t } = this.props;
       const searchState = this.props.viewState.searchState;
-      const emptyWorkbenchValue = this.props.viewState.language[
-        "EmptyWorkbenchMessage"
-      ];
-      const emptyWorkbench = getReactElementFromContents(emptyWorkbenchValue);
-
+      const addData = t("addData.addDataBtnText");
       return (
         <div className={Styles.workBench}>
           <div className={Styles.header}>
@@ -136,91 +98,34 @@
               viewState={this.props.viewState}
               minified={true}
               animationDuration={250}
-              btnText="Hide"
+              btnText={t("addData.btnHide")}
             />
             <SearchBox
               onSearchTextChanged={this.changeSearchText}
               onDoSearch={this.search}
               onFocus={this.startLocationSearch}
               searchText={searchState.locationSearchText}
-              placeholder="Search for locations"
+              placeholder={t("search.placeholder")}
             />
             <div className={Styles.addData}>
               <button
                 type="button"
                 onClick={this.onAddDataClicked}
                 className={Styles.button}
-                title={this.props.viewState.language.AddDataBtnText}
+                title={addData}
               >
                 <Icon glyph={Icon.GLYPHS.add} />
-                {getReactElementFromContents(
-                  this.props.viewState.language.AddDataBtnText
-                )}
+                {addData}
               </button>
               <button
                 type="button"
                 onClick={this.onAddLocalDataClicked}
                 className={Styles.uploadData}
-                title="Load local/web data"
+                title={t("addData.load")}
               >
                 <Icon glyph={Icon.GLYPHS.upload} />
               </button>
             </div>
-=======
-    if (newText.length === 0) {
-      removeMarker(this.props.terria);
-    }
-  },
-
-  search() {
-    this.props.viewState.searchState.searchLocations();
-  },
-
-  startLocationSearch() {
-    this.props.viewState.searchState.showLocationSearchResults = true;
-  },
-
-  render() {
-    const { t } = this.props;
-    const searchState = this.props.viewState.searchState;
-    const addData = t("addData.addDataBtnText");
-    return (
-      <div className={Styles.workBench}>
-        <div className={Styles.header}>
-          <FullScreenButton
-            terria={this.props.terria}
-            viewState={this.props.viewState}
-            minified={true}
-            animationDuration={250}
-            btnText={t("addData.btnHide")}
-          />
-
-          <SearchBox
-            onSearchTextChanged={this.changeSearchText}
-            onDoSearch={this.search}
-            onFocus={this.startLocationSearch}
-            searchText={searchState.locationSearchText}
-            placeholder={t("search.placeholder")}
-          />
-          <div className={Styles.addData}>
-            <button
-              type="button"
-              onClick={this.onAddDataClicked}
-              className={Styles.button}
-              title={addData}
-            >
-              <Icon glyph={Icon.GLYPHS.add} />
-              {addData}
-            </button>
-            <button
-              type="button"
-              onClick={this.onAddLocalDataClicked}
-              className={Styles.uploadData}
-              title={t("addData.load")}
-            >
-              <Icon glyph={Icon.GLYPHS.upload} />
-            </button>
->>>>>>> 818a9f58
           </div>
           <div className={Styles.body}>
             <Choose>
@@ -243,7 +148,6 @@
                   this.props.terria.workbench.items &&
                   this.props.terria.workbench.items.length > 0
                 }
-<<<<<<< HEAD
               >
                 <Workbench
                   viewState={this.props.viewState}
@@ -251,45 +155,26 @@
                 />
               </When>
               <Otherwise>
-                <div className={Styles.workbenchEmpty}>{emptyWorkbench}</div>
+                <Trans i18nKey="emptyWorkbenchMessage">
+                  <div className={Styles.workbenchEmpty}>
+                    <div>Your workbench is empty</div>
+                    <p>
+                      <strong>Click &apos;{addData}&apos; above to:</strong>
+                    </p>
+                    <ul>
+                      <li>Browse the Data Catalogue</li>
+                      <li>Load your own data onto the map</li>
+                    </ul>
+                    <p>
+                      <Icon glyph={Icon.GLYPHS.bulb} />
+                      <strong>TIP:</strong>
+                      <em>All your active data sets will be listed here</em>
+                    </p>
+                  </div>
+                </Trans>
               </Otherwise>
             </Choose>
           </div>
-=======
-              />
-            </When>
-            <When
-              condition={
-                this.props.terria.nowViewing.items &&
-                this.props.terria.nowViewing.items.length > 0
-              }
-            >
-              <Workbench
-                viewState={this.props.viewState}
-                terria={this.props.terria}
-              />
-            </When>
-            <Otherwise>
-              <Trans i18nKey="emptyWorkbenchMessage">
-                <div className={Styles.workbenchEmpty}>
-                  <div>Your workbench is empty</div>
-                  <p>
-                    <strong>Click &apos;{addData}&apos; above to:</strong>
-                  </p>
-                  <ul>
-                    <li>Browse the Data Catalogue</li>
-                    <li>Load your own data onto the map</li>
-                  </ul>
-                  <p>
-                    <Icon glyph={Icon.GLYPHS.bulb} />
-                    <strong>TIP:</strong>
-                    <em>All your active data sets will be listed here</em>
-                  </p>
-                </div>
-              </Trans>
-            </Otherwise>
-          </Choose>
->>>>>>> 818a9f58
         </div>
       );
     }
