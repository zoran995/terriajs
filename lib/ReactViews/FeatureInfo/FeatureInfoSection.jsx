--- conflicted
+++ resolved
@@ -435,13 +435,8 @@
                 const xAttribute = 'x-column="' + result.xName + '" ';
                 const yAttribute = 'y-column="' + result.yName + '" ';
                 const idAttribute = 'id="' + result.id + '" ';
-<<<<<<< HEAD
-                result.chart = '<chart ' + xAttribute + yAttribute + idAttribute + '>' + result.data + '</chart>';
-                console.log(result.chart);
-=======
                 const unitsAttribute = 'column-units = "' + result.units + '" ';
                 result.chart = '<chart ' + xAttribute + yAttribute + unitsAttribute + idAttribute + '>' + result.data + '</chart>';
->>>>>>> 98620864
                 return result;
             }
         }
