--- conflicted
+++ resolved
@@ -268,31 +268,6 @@
       [Styles.isTranslucent]: viewState.explorerPanelIsVisible
     });
 
-<<<<<<< HEAD
-      const filterableCatalogItems = catalogItems
-        .filter(
-          catalogItem =>
-            defined(catalogItem) && catalogItem.canFilterTimeByFeature
-        )
-        .map(catalogItem => {
-          const features = featureCatalogItemPairs.filter(
-            pair => pair.catalogItem === catalogItem
-          );
-          return {
-            catalogItem: catalogItem,
-            feature: defined(features[0]) ? features[0].feature : undefined
-          };
-        })
-        .filter(pair => defined(pair.feature));
-
-      let position;
-      if (
-        defined(terria.selectedFeature) &&
-        defined(terria.selectedFeature.position)
-      ) {
-        // If the clock is avaliable then use it, otherwise don't.
-        const clock = terria.timelineClock?.currentTime;
-=======
     const filterableCatalogItems = catalogItems
       .filter(
         catalogItem =>
@@ -315,11 +290,7 @@
       defined(terria.selectedFeature.position)
     ) {
       // If the clock is avaliable then use it, otherwise don't.
-      let clock;
-      if (defined(terria.clock)) {
-        clock = terria.clock.currentTime;
-      }
->>>>>>> 1daf7f9f
+      const clock = terria.timelineClock?.currentTime;
 
       // If there is a selected feature then use the feature location.
       position = terria.selectedFeature.position.getValue(clock);
