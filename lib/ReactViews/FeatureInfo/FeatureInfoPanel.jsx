--- conflicted
+++ resolved
@@ -3,14 +3,9 @@
 import defined from 'terriajs-cesium/Source/Core/defined';
 import CesiumMath from 'terriajs-cesium/Source/Core/Math';
 import Ellipsoid from 'terriajs-cesium/Source/Core/Ellipsoid';
-<<<<<<< HEAD
 import FeatureInfoCatalogItem from './FeatureInfoCatalogItem';
+import DragWrapper from '../DragWrapper';
 import Loader from '../Loader';
-=======
-import FeatureInfoCatalogItem from './FeatureInfoCatalogItem.jsx';
-import DragWrapper from '../DragWrapper.jsx';
-import Loader from '../Loader.jsx';
->>>>>>> 7f54929a
 import ObserveModelMixin from '../ObserveModelMixin';
 import React from 'react';
 import createReactClass from 'create-react-class';
@@ -84,7 +79,7 @@
             this._pickedFeaturesSubscription = undefined;
         }
     },
-   
+
     getFeatureInfoCatalogItems() {
         const {catalogItems, featureCatalogItemPairs} = getFeaturesGroupedByCatalogItems(this.props.terria);
 
