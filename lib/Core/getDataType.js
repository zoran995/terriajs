const i18next = require("i18next").default;

module.exports = function() {
  return {
    remoteDataType: [
      {
        value: "auto",
        name: i18next.t("core.dataType.auto")
      },
      {
        value: "wms-group",
        name: i18next.t("core.dataType.wms-group")
      },
      // {
      //   value: "wmts-group",
      //   name: i18next.t("core.dataType.wmts-group")
      // },
      // {
      //   value: "wfs-group",
      //   name: i18next.t("core.dataType.wfs-group")
      // },
      {
        value: "esri-group",
        name: i18next.t("core.dataType.esri-group")
      },
      // esri-group is registered with ArcGisCatalogGroup, which can read REST, MapServer and FeatureServer groups.
      // So we do not need to explicitly include esri-mapServer-group or esri-featureServer-group here.
      {
        value: "esri-mapServer",
        name: i18next.t("core.dataType.esri-mapServer")
      },
      /* {
        value: "esri-mapServer-group",
        name: "Esri ArcGIS MapServer"
      }, */
      {
        value: "esri-featureServer",
        name: i18next.t("core.dataType.esri-featureServer")
      },
      // to be removed once ArcGisCatalogGroup is implemented
      /* {
        value: "esri-featureServer-group",
        name: "Esri ArcGIS FeatureServer"
      }, */
      {
        value: "open-street-map",
        name: i18next.t("core.dataType.open-street-map")
      },
      {
        value: "geojson",
        name: i18next.t("core.dataType.geojson")
      },
      {
        value: "kml",
        name: i18next.t("core.dataType.kml")
      },
      {
        value: "csv",
        name: i18next.t("core.dataType.csv")
      },
      {
<<<<<<< HEAD
        value: "carto",
        name: i18next.t("core.dataType.carto")
=======
        value: "czml",
        name: i18next.t("core.dataType.czml")
      },
      {
        value: "gpx",
        name: i18next.t("core.dataType.gpx")
      },
      {
        value: "georss",
        name: i18next.t("core.dataType.geoRss")
      },
      {
        value: "other",
        name: i18next.t("core.dataType.other")
>>>>>>> d35bfb43
      }
      // {
      //   value: "czml",
      //   name: i18next.t("core.dataType.czml")
      // },
      // {
      //   value: "gpx",
      //   name: i18next.t("core.dataType.gpx")
      // },
      // {
      //   value: "other",
      //   name: i18next.t("core.dataType.other")
      // }
    ],
    localDataType: [
      {
        value: "auto",
        name: i18next.t("core.dataType.auto")
      },
      {
        value: "geojson",
        name: i18next.t("core.dataType.geojson"),
        extensions: ["geojson"]
      },
      {
        value: "kml",
        name: i18next.t("core.dataType.kml"),
        extensions: ["kml", "kmz"]
      },
      {
        value: "csv",
        name: i18next.t("core.dataType.csv"),
        extensions: ["csv"]
      },
      // {
      //   value: "czml",
      //   name: i18next.t("core.dataType.czml"),
      //   extensions: ["czml"]
      // },
      // {
      //   value: "gpx",
      //   name: i18next.t("core.dataType.gpx"),
      //   extensions: ["gpx"]
      // },
      {
        value: "json",
        name: i18next.t("core.dataType.json"),
        extensions: ["json", "json5"]
      }
      // {
      //   value: "other",
      //   name: i18next.t("core.dataType.other")
      // }
    ]
  };
};<|MERGE_RESOLUTION|>--- conflicted
+++ resolved
@@ -59,25 +59,8 @@
         name: i18next.t("core.dataType.csv")
       },
       {
-<<<<<<< HEAD
         value: "carto",
         name: i18next.t("core.dataType.carto")
-=======
-        value: "czml",
-        name: i18next.t("core.dataType.czml")
-      },
-      {
-        value: "gpx",
-        name: i18next.t("core.dataType.gpx")
-      },
-      {
-        value: "georss",
-        name: i18next.t("core.dataType.geoRss")
-      },
-      {
-        value: "other",
-        name: i18next.t("core.dataType.other")
->>>>>>> d35bfb43
       }
       // {
       //   value: "czml",
@@ -86,6 +69,10 @@
       // {
       //   value: "gpx",
       //   name: i18next.t("core.dataType.gpx")
+      // },
+      // {
+      //   value: "georss",
+      //   name: i18next.t("core.dataType.geoRss")
       // },
       // {
       //   value: "other",
