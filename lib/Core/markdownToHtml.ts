"use strict";

var defined = require("terriajs-cesium/Source/Core/defined").default;
var MarkdownIt = require("markdown-it");
var DOMPurify = require("dompurify/dist/purify");
import { TermTraits } from "../Traits/Configuration/TermTraits";
import injectTerms from "./injectTerms";

var md = new MarkdownIt({
  html: true,
  linkify: true
});

var htmlRegex = /^\s*<[^>]+>/;

export interface MarkdownOptions {
  // requires tooltipTerms as well
  injectTermsAsTooltips?: boolean;

  // requires injectTermsAsTooltips as well
<<<<<<< HEAD
  tooltipTerms?: TermTraits[];
=======
  tooltipTerms?: Term[];

  /** Single line rendering, without paragraph wrap */
  inline?: boolean;
>>>>>>> 9db91390
}

/**
 * Convert a String in markdown format (which includes html) into html format.
 * @param  {String} markdownString String in markdown format.
 * @param  {Boolean} allowUnsafeHtml Pass true to allow unsafe html. Defaults to false.
 * @param  {Object} [domPurifyOptions] Options to pass to DOMPurify, eg. {ADD_TAGS: ['ying', 'yang']} (https://github.com/cure53/DOMPurify).
 * @param  {Object} [markdownOptions] Options for markdown parsing
 * @return {String} HTML-formatted string.
 */
function markdownToHtml(
  markdownString: string,
  allowUnsafeHtml: boolean = false,
  domPurifyOptions: Object = {},
  markdownOptions: MarkdownOptions = {}
) {
  if (!defined(markdownString) || markdownString.length === 0) {
    return markdownString;
  }
  // If the text looks like html, don't try to interpret it as Markdown because
  // we'll probably break it in the process.
  // It would wrap non-standard tags such as <collapsible>hi</collapsible> in a <p></p>, which is bad.
  var unsafeHtml: string;
  if (htmlRegex.test(markdownString)) {
    unsafeHtml = markdownString;
  } else {
    let stringToParse = markdownString;
    // MarkdownIt can't handle something that is not a string primitve.  It can't even handle
    // something that is a string object (instanceof String) rather a string primitive
    // (typeof string === 'string').  So if this isn't a string primitive, call toString
    // on it in order to make it one.
    if (markdownString && typeof markdownString !== "string") {
      stringToParse = (<any>markdownString).toString();
    }
    if (markdownOptions.injectTermsAsTooltips && markdownOptions.tooltipTerms) {
      stringToParse = injectTerms(stringToParse, markdownOptions.tooltipTerms);
    }

    unsafeHtml = markdownOptions.inline
      ? md.renderInline(stringToParse)
      : md.render(stringToParse);
  }
  if (allowUnsafeHtml) {
    return unsafeHtml;
  } else {
    return DOMPurify.sanitize(unsafeHtml, domPurifyOptions);
  }
}

export default markdownToHtml;<|MERGE_RESOLUTION|>--- conflicted
+++ resolved
@@ -18,14 +18,10 @@
   injectTermsAsTooltips?: boolean;
 
   // requires injectTermsAsTooltips as well
-<<<<<<< HEAD
   tooltipTerms?: TermTraits[];
-=======
-  tooltipTerms?: Term[];
 
   /** Single line rendering, without paragraph wrap */
   inline?: boolean;
->>>>>>> 9db91390
 }
 
 /**
