import i18next from "i18next";

export default function() {
  return {
    remoteDataType: [
      {
        value: "auto",
        name: i18next.t("core.dataType.auto")
      },
      {
        value: "wms-group",
        name: i18next.t("core.dataType.wms-group")
      },
      {
        value: "wfs-group",
        name: i18next.t("core.dataType.wfs-group")
      },
      {
        value: "esri-group",
        name: i18next.t("core.dataType.esri-group")
      },
      // esri-group is registered with ArcGisCatalogGroup, which can read REST, MapServer and FeatureServer groups.
      // So we do not need to explicitly include esri-mapServer-group or esri-featureServer-group here.
      {
        value: "esri-mapServer",
        name: i18next.t("core.dataType.esri-mapServer")
      },
      /* {
        value: "esri-mapServer-group",
        name: "Esri ArcGIS MapServer"
      }, */
      {
        value: "esri-featureServer",
        name: i18next.t("core.dataType.esri-featureServer")
      },
      // to be removed once ArcGisCatalogGroup is implemented
      /* {
        value: "esri-featureServer-group",
        name: "Esri ArcGIS FeatureServer"
      }, */
      {
        value: "3d-tiles",
        name: i18next.t("core.dataType.3d-tiles")
      },
      {
        value: "open-street-map",
        name: i18next.t("core.dataType.open-street-map")
      },
      {
        value: "geojson",
        name: i18next.t("core.dataType.geojson")
      },
      {
        value: "kml",
        name: i18next.t("core.dataType.kml")
      },
      {
        value: "csv",
        name: i18next.t("core.dataType.csv")
      },
      {
        value: "wmts-group",
        name: i18next.t("core.dataType.wmts-group")
      },
      {
        value: "carto",
        name: i18next.t("core.dataType.carto")
      },
      {
        value: "czml",
        name: i18next.t("core.dataType.czml")
      },
      {
        value: "gpx",
        name: i18next.t("core.dataType.gpx")
      },
      {
        value: "georss",
        name: i18next.t("core.dataType.geoRss")
      },
      {
        value: "shp",
        name: i18next.t("core.dataType.shp")
      },
      {
        value: "wps-getCapabilities",
        name: i18next.t("core.dataType.wps-getCapabilities")
      },
      {
        value: "sdmx-group",
        name: i18next.t("core.dataType.sdmx-group")
      },
      {
        value: "opendatasoft-group",
        name: i18next.t("core.dataType.opendatasoft-group")
      },
      {
        value: "socrata-group",
        name: i18next.t("core.dataType.socrata-group")
      },
      {
        value: "gltf",
        name: i18next.t("core.dataType.gltf")
      },
      {
        value: "assimp",
        name: i18next.t("core.dataType.assimp-remote")
      }
    ],
    localDataType: [
      {
        value: "auto",
        name: i18next.t("core.dataType.auto")
      },
      {
        value: "geojson",
        name: i18next.t("core.dataType.geojson"),
        extensions: ["geojson"]
      },
      {
        value: "kml",
        name: i18next.t("core.dataType.kml"),
        extensions: ["kml", "kmz"]
      },
      {
        value: "csv",
        name: i18next.t("core.dataType.csv"),
        extensions: ["csv"]
      },
      {
        value: "czml",
        name: i18next.t("core.dataType.czml"),
        extensions: ["czml"]
      },
      {
        value: "gpx",
        name: i18next.t("core.dataType.gpx"),
        extensions: ["gpx"]
      },
      {
        value: "json",
        name: i18next.t("core.dataType.json"),
        extensions: ["json", "json5"]
      },
      {
        value: "georss",
        name: i18next.t("core.dataType.geoRss"),
        extensions: ["xml"]
      },
      {
        value: "gltf",
        name: i18next.t("core.dataType.gltf"),
        extensions: ["glb"]
      },
      {
        value: "shp",
        name: i18next.t("core.dataType.shp"),
        extensions: ["zip"]
      },
      {
<<<<<<< HEAD
        value: "assimp",
        name: i18next.t("core.dataType.assimp-local")

        // Assimp full list of formats https://github.com/assimp/assimp/blob/master/doc/Fileformats.md
        // extensions: ["zip", "dae", "zae", "obj", "dxf", "blend"]
=======
        // NOTE: will only work if non open-source terriajs-ifc plugin is added to the map
        value: "ifc",
        name: i18next.t("core.dataType.ifc"),
        extensions: ["ifc"]
>>>>>>> fc335250
      }
    ]
  };
}<|MERGE_RESOLUTION|>--- conflicted
+++ resolved
@@ -158,18 +158,17 @@
         extensions: ["zip"]
       },
       {
-<<<<<<< HEAD
         value: "assimp",
         name: i18next.t("core.dataType.assimp-local")
 
         // Assimp full list of formats https://github.com/assimp/assimp/blob/master/doc/Fileformats.md
         // extensions: ["zip", "dae", "zae", "obj", "dxf", "blend"]
-=======
+      },
+      {
         // NOTE: will only work if non open-source terriajs-ifc plugin is added to the map
         value: "ifc",
         name: i18next.t("core.dataType.ifc"),
         extensions: ["ifc"]
->>>>>>> fc335250
       }
     ]
   };
