<<<<<<< HEAD
@import '../global/variables';
=======
html{
  font-size: 95%;
  @media (min-width: $sm) {
    font-size: 87.5%;
  }
  //disallow text select because it's annoying
  // &.terria{
  //   -webkit-touch-callout: none;
  //   -webkit-user-select: none;
  //   -khtml-user-select: none;
  //   -moz-user-select: none;
  //   -ms-user-select: none;
  //   user-select: none;
  // }
}

body {
  background: $dark;
  color: #fff;
  .terria &{
    overflow: hidden;
  }
}

img { max-width: 100% }
svg { max-height: 100% }


dl, ol, ul {
  margin-top: 0;
  margin-bottom: 1rem;
}

pre {
  margin-top: 0;
  margin-bottom: 1rem;
}

pre, code {
  background-color: transparent;
  border-radius: 3px;
}

hr {
  border: 0;
  border-bottom-style: solid;
  border-bottom-width: 1px;
  border-bottom-color: rgba(0,0,0,.125);
}

div, a {
  box-sizing: border-box;
}

input,
select,
textarea,
fieldset {
  font-family: inherit;
  font-size: 1rem;
  box-sizing: border-box;
  margin-top: 0;
  margin-bottom: 0;
}

textarea{
  color: $text-dark;
}

input[type=text],
input[type=date],
input[type=datetime],
input[type=datetime-local],
input[type=email],
input[type=month],
input[type=number],
input[type=password],
input[type=search],
input[type=tel],
input[type=time],
input[type=url],
input[type=week] {
  height: $input-height;
  color: $text-dark;
  display: block;
  padding: .5rem .5rem;
  vertical-align: middle;
  -webkit-appearance: none;
}

select {
  line-height: 1.75;
  padding: .5rem .5rem;
}

::selection {
  background: $color-primary; /* WebKit/Blink Browsers */
  color: #fff;
}
::-moz-selection {
  background: $color-primary; /* Gecko Browsers */
  color: #fff;
}

select:not([multiple]) {
  height: 2.55rem;
  vertical-align: middle;
}

textarea {
  line-height: 1.75;
  padding: .5rem .5rem;
}

.clearfix{
  clear: both;
}

.list-reset {
  list-style: none;
  padding-left: 0;
  margin: 0;
}

.clearfix:before,
.clearfix:after {
  content: " ";
  display: table
}
.clearfix:after { clear: both }


.sm-show, .md-show, .lg-show {
  display: none !important
}

@media (min-width: $sm) {
  .sm-show { display: block !important }
}

@media (min-width: $md) {
  .md-show { display: block !important }
}

@media (min-width: $lg) {
  .lg-show { display: block !important }
}


@media (min-width: $sm) {
  .sm-hide { display: none !important }
}

@media (min-width: $md) {
  .md-hide { display: none !important }
}

@media (min-width: $lg) {
  .lg-hide { display: none !important }
}

.display-none { display: none !important }

.hide {
  position: absolute !important;
  height: 1px;
  width: 1px;
  overflow: hidden;
  clip: rect(1px, 1px, 1px, 1px);
}

.col {
  float: left;
  box-sizing: border-box;
}

.col-right {
  float: right;
  box-sizing: border-box;
}

.col-1 {
  width: 8.33333%;
}

.col-2 {
  width: 16.66667%;
}

.col-3 {
  width: 25%;
}

.col-4 {
  width: 33.33333%;
}

.col-5 {
  width: 41.66667%;
}

.col-6 {
  width: 50%;
}

.col-7 {
  width: 58.33333%;
}

.col-8 {
  width: 66.66667%;
}

.col-9 {
  width: 75%;
}
>>>>>>> decb73ef

//:global {
  html {
    font-size: 95%;
    @media (min-width: $sm) {
      font-size: 87.5%;
    }
    //disallow text select because it's annoying
    // &.terria{
    //   -webkit-touch-callout: none;
    //   -webkit-user-select: none;
    //   -khtml-user-select: none;
    //   -moz-user-select: none;
    //   -ms-user-select: none;
    //   user-select: none;
    // }
  }

  body {
    background: $dark;
    color: #fff;
    .terria & {
      overflow: hidden;
    }
  }

  img {
    max-width: 100%
  }
  svg {
    max-height: 100%
  }

  dl, ol, ul {
    margin-top: 0;
    margin-bottom: 1rem;
  }

  pre {
    margin-top: 0;
    margin-bottom: 1rem;
  }

  pre, code {
    background-color: transparent;
    border-radius: 3px;
  }

  hr {
    border: 0;
    border-bottom-style: solid;
    border-bottom-width: 1px;
    border-bottom-color: rgba(0, 0, 0, .125);
  }

  div, a {
    box-sizing: border-box;
  }

  input,
  select,
  textarea,
  fieldset {
    font-family: inherit;
    font-size: 1rem;
    box-sizing: border-box;
    margin-top: 0;
    margin-bottom: 0;
  }

  button {
    background-color: transparent;
    padding: 0;
    margin: 0;
    border: 0;
  }

  input[type=text],
  input[type=date],
  input[type=datetime],
  input[type=datetime-local],
  input[type=email],
  input[type=month],
  input[type=number],
  input[type=password],
  input[type=search],
  input[type=tel],
  input[type=time],
  input[type=url],
  input[type=week] {
    height: $input-height;
    color: $text-dark;
    display: block;
    padding: .5rem .5rem;
    vertical-align: middle;
    -webkit-appearance: none;
  }

  select {
    line-height: 1.75;
    padding: .5rem .5rem;
  }

  ::selection {
    background: $color-primary; /* WebKit/Blink Browsers */
    color: #fff;
  }
  ::-moz-selection {
    background: $color-primary; /* Gecko Browsers */
    color: #fff;
  }

  select:not([multiple]) {
    height: 2.55rem;
    vertical-align: middle;
  }

  textarea {
    line-height: 1.75;
    padding: .5rem .5rem;
  }

  .clearfix {
    clear: both;
  }

  .list-reset {
    list-style: none;
    padding-left: 0;
    margin: 0;
  }

  .clearfix:before,
  .clearfix:after {
    content: " ";
    display: table
  }
  .clearfix:after {
    clear: both
  }

  .sm-show, .md-show, .lg-show {
    display: none !important
  }

  @media (min-width: $sm) {
    .sm-show {
      display: block !important
    }
  }

  @media (min-width: $md) {
    .md-show {
      display: block !important
    }
  }

  @media (min-width: $lg) {
    .lg-show {
      display: block !important
    }
  }

  @media (min-width: $sm) {
    .sm-hide {
      display: none !important
    }
  }

  @media (min-width: $md) {
    .md-hide {
      display: none !important
    }
  }

  @media (min-width: $lg) {
    .lg-hide {
      display: none !important
    }
  }

  .display-none {
    display: none !important
  }

  .hide {
    position: absolute !important;
    height: 1px;
    width: 1px;
    overflow: hidden;
    clip: rect(1px, 1px, 1px, 1px);
  }

  .col {
    float: left;
    box-sizing: border-box;
  }

  .col-right {
    float: right;
    box-sizing: border-box;
  }

  .col-1 {
    width: 8.33333%;
  }

  .col-2 {
    width: 16.66667%;
  }

  .col-3 {
    width: 25%;
  }

  .col-4 {
    width: 33.33333%;
  }

  .col-5 {
    width: 41.66667%;
  }

  .col-6 {
    width: 50%;
  }

  .col-7 {
    width: 58.33333%;
  }

  .col-8 {
    width: 66.66667%;
  }

  .col-9 {
    width: 75%;
  }

  .col-10 {
    width: 83.33333%;
  }

  .col-11 {
    width: 91.66667%;
  }

  .col-12 {
    width: 100%;
  }
  @media (min-width: 40em) {

    .sm-col {
      float: left;
      box-sizing: border-box;
    }

    .sm-col-right {
      float: right;
      box-sizing: border-box;
    }

    .sm-col-1 {
      width: 8.33333%;
    }

    .sm-col-2 {
      width: 16.66667%;
    }

    .sm-col-3 {
      width: 25%;
    }

    .sm-col-4 {
      width: 33.33333%;
    }

    .sm-col-5 {
      width: 41.66667%;
    }

    .sm-col-6 {
      width: 50%;
    }

    .sm-col-7 {
      width: 58.33333%;
    }

    .sm-col-8 {
      width: 66.66667%;
    }

    .sm-col-9 {
      width: 75%;
    }

    .sm-col-10 {
      width: 83.33333%;
    }

    .sm-col-11 {
      width: 91.66667%;
    }

    .sm-col-12 {
      width: 100%;
    }

  }
  @media (min-width: 52em) {

    .md-col {
      float: left;
      box-sizing: border-box;
    }

    .md-col-right {
      float: right;
      box-sizing: border-box;
    }

    .md-col-1 {
      width: 8.33333%;
    }

    .md-col-2 {
      width: 16.66667%;
    }

    .md-col-3 {
      width: 25%;
    }

    .md-col-4 {
      width: 33.33333%;
    }

    .md-col-5 {
      width: 41.66667%;
    }

    .md-col-6 {
      width: 50%;
    }

    .md-col-7 {
      width: 58.33333%;
    }

    .md-col-8 {
      width: 66.66667%;
    }

    .md-col-9 {
      width: 75%;
    }

    .md-col-10 {
      width: 83.33333%;
    }

    .md-col-11 {
      width: 91.66667%;
    }

    .md-col-12 {
      width: 100%;
    }

  }
  @media (min-width: 64em) {

    .lg-col {
      float: left;
      box-sizing: border-box;
    }

    .lg-col-right {
      float: right;
      box-sizing: border-box;
    }

    .lg-col-1 {
      width: 8.33333%;
    }

    .lg-col-2 {
      width: 16.66667%;
    }

    .lg-col-3 {
      width: 25%;
    }

    .lg-col-4 {
      width: 33.33333%;
    }

    .lg-col-5 {
      width: 41.66667%;
    }

    .lg-col-6 {
      width: 50%;
    }

    .lg-col-7 {
      width: 58.33333%;
    }

    .lg-col-8 {
      width: 66.66667%;
    }

    .lg-col-9 {
      width: 75%;
    }

    .lg-col-10 {
      width: 83.33333%;
    }

    .lg-col-11 {
      width: 91.66667%;
    }

    .lg-col-12 {
      width: 100%;
    }

  }

  .flex {
    display: -webkit-box;
    display: -webkit-flex;
    display: -ms-flexbox;
    display: flex
  }

  .flex-column {
    -webkit-box-orient: vertical;
    -webkit-box-direction: normal;
    -webkit-flex-direction: column;
    -ms-flex-direction: column;
    flex-direction: column
  }
  .flex-wrap {
    -webkit-flex-wrap: wrap;
    -ms-flex-wrap: wrap;
    flex-wrap: wrap
  }

  .flex-center {
    -webkit-box-align: center;
    -webkit-align-items: center;
    -ms-flex-align: center;
    align-items: center
  }
  .flex-baseline {
    -webkit-box-align: baseline;
    -webkit-align-items: baseline;
    -ms-flex-align: baseline;
    align-items: baseline
  }
  .flex-stretch {
    -webkit-box-align: stretch;
    -webkit-align-items: stretch;
    -ms-flex-align: stretch;
    align-items: stretch
  }
  .flex-start {
    -webkit-box-align: start;
    -webkit-align-items: flex-start;
    -ms-flex-align: start;
    align-items: flex-start
  }
  .flex-end {
    -webkit-box-align: end;
    -webkit-align-items: flex-end;
    -ms-flex-align: end;
    align-items: flex-end
  }

  .flex-justify {
    -webkit-box-pack: justify;
    -webkit-justify-content: space-between;
    -ms-flex-pack: justify;
    justify-content: space-between
  }

  .flex-auto {
    -webkit-box-flex: 1;
    -webkit-flex: 1 1 auto;
    -ms-flex: 1 1 auto;
    flex: 1 1 auto;
    min-width: 0;
    min-height: 0;
  }
  .flex-grow {
    -webkit-box-flex: 1;
    -webkit-flex: 1 0 auto;
    -ms-flex: 1 0 auto;
    flex: 1 0 auto
  }
  .flex-none {
    -webkit-box-flex: 0;
    -webkit-flex: none;
    -ms-flex: none;
    flex: none
  }

  .flex-first {
    -webkit-box-ordinal-group: 0;
    -webkit-order: -1;
    -ms-flex-order: -1;
    order: -1
  }
  .flex-last {
    -webkit-box-ordinal-group: 100000;
    -webkit-order: 99999;
    -ms-flex-order: 99999;
    order: 99999
  }
  @media (min-width: 40em) {
    .sm-flex {
      display: -webkit-box;
      display: -webkit-flex;
      display: -ms-flexbox;
      display: flex
    }
  }
  @media (min-width: 52em) {
    .md-flex {
      display: -webkit-box;
      display: -webkit-flex;
      display: -ms-flexbox;
      display: flex
    }
  }
  @media (min-width: 64em) {
    .lg-flex {
      display: -webkit-box;
      display: -webkit-flex;
      display: -ms-flexbox;
      display: flex
    }
  }

  ::-webkit-scrollbar {
    width: 5px; /* for vertical scrollbars */
    height: 5px; /* for horizontal scrollbars */
  }

  ::-webkit-scrollbar-track {
    background: rgba(#000, 0.1);
  }

  ::-webkit-scrollbar-thumb {
    background: rgba(#000, 0.3);
  }

  .bottom-dock {
    z-index: 1;
    bottom: 0;
    right: 0;
    position: absolute;
    left: 360px;
  }
//}<|MERGE_RESOLUTION|>--- conflicted
+++ resolved
@@ -1,7 +1,6 @@
-<<<<<<< HEAD
 @import '../global/variables';
-=======
-html{
+
+html {
   font-size: 95%;
   @media (min-width: $sm) {
     font-size: 87.5%;
@@ -20,14 +19,18 @@
 body {
   background: $dark;
   color: #fff;
-  .terria &{
+  .terria & {
     overflow: hidden;
   }
 }
 
-img { max-width: 100% }
-svg { max-height: 100% }
-
+img {
+  max-width: 100%
+}
+
+svg {
+  max-height: 100%
+}
 
 dl, ol, ul {
   margin-top: 0;
@@ -48,7 +51,7 @@
   border: 0;
   border-bottom-style: solid;
   border-bottom-width: 1px;
-  border-bottom-color: rgba(0,0,0,.125);
+  border-bottom-color: rgba(0, 0, 0, .125);
 }
 
 div, a {
@@ -66,8 +69,11 @@
   margin-bottom: 0;
 }
 
-textarea{
-  color: $text-dark;
+button {
+  background-color: transparent;
+  padding: 0;
+  margin: 0;
+  border: 0;
 }
 
 input[type=text],
@@ -100,6 +106,7 @@
   background: $color-primary; /* WebKit/Blink Browsers */
   color: #fff;
 }
+
 ::-moz-selection {
   background: $color-primary; /* Gecko Browsers */
   color: #fff;
@@ -115,7 +122,7 @@
   padding: .5rem .5rem;
 }
 
-.clearfix{
+.clearfix {
   clear: both;
 }
 
@@ -130,39 +137,54 @@
   content: " ";
   display: table
 }
-.clearfix:after { clear: both }
-
+
+.clearfix:after {
+  clear: both
+}
 
 .sm-show, .md-show, .lg-show {
   display: none !important
 }
 
 @media (min-width: $sm) {
-  .sm-show { display: block !important }
+  .sm-show {
+    display: block !important
+  }
 }
 
 @media (min-width: $md) {
-  .md-show { display: block !important }
+  .md-show {
+    display: block !important
+  }
 }
 
 @media (min-width: $lg) {
-  .lg-show { display: block !important }
-}
-
+  .lg-show {
+    display: block !important
+  }
+}
 
 @media (min-width: $sm) {
-  .sm-hide { display: none !important }
+  .sm-hide {
+    display: none !important
+  }
 }
 
 @media (min-width: $md) {
-  .md-hide { display: none !important }
+  .md-hide {
+    display: none !important
+  }
 }
 
 @media (min-width: $lg) {
-  .lg-hide { display: none !important }
-}
-
-.display-none { display: none !important }
+  .lg-hide {
+    display: none !important
+  }
+}
+
+.display-none {
+  display: none !important
+}
 
 .hide {
   position: absolute !important;
@@ -217,575 +239,349 @@
 .col-9 {
   width: 75%;
 }
->>>>>>> decb73ef
-
-//:global {
-  html {
-    font-size: 95%;
-    @media (min-width: $sm) {
-      font-size: 87.5%;
-    }
-    //disallow text select because it's annoying
-    // &.terria{
-    //   -webkit-touch-callout: none;
-    //   -webkit-user-select: none;
-    //   -khtml-user-select: none;
-    //   -moz-user-select: none;
-    //   -ms-user-select: none;
-    //   user-select: none;
-    // }
-  }
-
-  body {
-    background: $dark;
-    color: #fff;
-    .terria & {
-      overflow: hidden;
-    }
-  }
-
-  img {
-    max-width: 100%
-  }
-  svg {
-    max-height: 100%
-  }
-
-  dl, ol, ul {
-    margin-top: 0;
-    margin-bottom: 1rem;
-  }
-
-  pre {
-    margin-top: 0;
-    margin-bottom: 1rem;
-  }
-
-  pre, code {
-    background-color: transparent;
-    border-radius: 3px;
-  }
-
-  hr {
-    border: 0;
-    border-bottom-style: solid;
-    border-bottom-width: 1px;
-    border-bottom-color: rgba(0, 0, 0, .125);
-  }
-
-  div, a {
-    box-sizing: border-box;
-  }
-
-  input,
-  select,
-  textarea,
-  fieldset {
-    font-family: inherit;
-    font-size: 1rem;
-    box-sizing: border-box;
-    margin-top: 0;
-    margin-bottom: 0;
-  }
-
-  button {
-    background-color: transparent;
-    padding: 0;
-    margin: 0;
-    border: 0;
-  }
-
-  input[type=text],
-  input[type=date],
-  input[type=datetime],
-  input[type=datetime-local],
-  input[type=email],
-  input[type=month],
-  input[type=number],
-  input[type=password],
-  input[type=search],
-  input[type=tel],
-  input[type=time],
-  input[type=url],
-  input[type=week] {
-    height: $input-height;
-    color: $text-dark;
-    display: block;
-    padding: .5rem .5rem;
-    vertical-align: middle;
-    -webkit-appearance: none;
-  }
-
-  select {
-    line-height: 1.75;
-    padding: .5rem .5rem;
-  }
-
-  ::selection {
-    background: $color-primary; /* WebKit/Blink Browsers */
-    color: #fff;
-  }
-  ::-moz-selection {
-    background: $color-primary; /* Gecko Browsers */
-    color: #fff;
-  }
-
-  select:not([multiple]) {
-    height: 2.55rem;
-    vertical-align: middle;
-  }
-
-  textarea {
-    line-height: 1.75;
-    padding: .5rem .5rem;
-  }
-
-  .clearfix {
-    clear: both;
-  }
-
-  .list-reset {
-    list-style: none;
-    padding-left: 0;
-    margin: 0;
-  }
-
-  .clearfix:before,
-  .clearfix:after {
-    content: " ";
-    display: table
-  }
-  .clearfix:after {
-    clear: both
-  }
-
-  .sm-show, .md-show, .lg-show {
-    display: none !important
-  }
-
-  @media (min-width: $sm) {
-    .sm-show {
-      display: block !important
-    }
-  }
-
-  @media (min-width: $md) {
-    .md-show {
-      display: block !important
-    }
-  }
-
-  @media (min-width: $lg) {
-    .lg-show {
-      display: block !important
-    }
-  }
-
-  @media (min-width: $sm) {
-    .sm-hide {
-      display: none !important
-    }
-  }
-
-  @media (min-width: $md) {
-    .md-hide {
-      display: none !important
-    }
-  }
-
-  @media (min-width: $lg) {
-    .lg-hide {
-      display: none !important
-    }
-  }
-
-  .display-none {
-    display: none !important
-  }
-
-  .hide {
-    position: absolute !important;
-    height: 1px;
-    width: 1px;
-    overflow: hidden;
-    clip: rect(1px, 1px, 1px, 1px);
-  }
-
-  .col {
+
+.col-10 {
+  width: 83.33333%;
+}
+
+.col-11 {
+  width: 91.66667%;
+}
+
+.col-12 {
+  width: 100%;
+}
+
+@media (min-width: 40em) {
+
+  .sm-col {
     float: left;
     box-sizing: border-box;
   }
 
-  .col-right {
+  .sm-col-right {
     float: right;
     box-sizing: border-box;
   }
 
-  .col-1 {
+  .sm-col-1 {
     width: 8.33333%;
   }
 
-  .col-2 {
+  .sm-col-2 {
     width: 16.66667%;
   }
 
-  .col-3 {
+  .sm-col-3 {
     width: 25%;
   }
 
-  .col-4 {
+  .sm-col-4 {
     width: 33.33333%;
   }
 
-  .col-5 {
+  .sm-col-5 {
     width: 41.66667%;
   }
 
-  .col-6 {
+  .sm-col-6 {
     width: 50%;
   }
 
-  .col-7 {
+  .sm-col-7 {
     width: 58.33333%;
   }
 
-  .col-8 {
+  .sm-col-8 {
     width: 66.66667%;
   }
 
-  .col-9 {
+  .sm-col-9 {
     width: 75%;
   }
 
-  .col-10 {
+  .sm-col-10 {
     width: 83.33333%;
   }
 
-  .col-11 {
+  .sm-col-11 {
     width: 91.66667%;
   }
 
-  .col-12 {
+  .sm-col-12 {
     width: 100%;
   }
-  @media (min-width: 40em) {
-
-    .sm-col {
-      float: left;
-      box-sizing: border-box;
-    }
-
-    .sm-col-right {
-      float: right;
-      box-sizing: border-box;
-    }
-
-    .sm-col-1 {
-      width: 8.33333%;
-    }
-
-    .sm-col-2 {
-      width: 16.66667%;
-    }
-
-    .sm-col-3 {
-      width: 25%;
-    }
-
-    .sm-col-4 {
-      width: 33.33333%;
-    }
-
-    .sm-col-5 {
-      width: 41.66667%;
-    }
-
-    .sm-col-6 {
-      width: 50%;
-    }
-
-    .sm-col-7 {
-      width: 58.33333%;
-    }
-
-    .sm-col-8 {
-      width: 66.66667%;
-    }
-
-    .sm-col-9 {
-      width: 75%;
-    }
-
-    .sm-col-10 {
-      width: 83.33333%;
-    }
-
-    .sm-col-11 {
-      width: 91.66667%;
-    }
-
-    .sm-col-12 {
-      width: 100%;
-    }
-
-  }
-  @media (min-width: 52em) {
-
-    .md-col {
-      float: left;
-      box-sizing: border-box;
-    }
-
-    .md-col-right {
-      float: right;
-      box-sizing: border-box;
-    }
-
-    .md-col-1 {
-      width: 8.33333%;
-    }
-
-    .md-col-2 {
-      width: 16.66667%;
-    }
-
-    .md-col-3 {
-      width: 25%;
-    }
-
-    .md-col-4 {
-      width: 33.33333%;
-    }
-
-    .md-col-5 {
-      width: 41.66667%;
-    }
-
-    .md-col-6 {
-      width: 50%;
-    }
-
-    .md-col-7 {
-      width: 58.33333%;
-    }
-
-    .md-col-8 {
-      width: 66.66667%;
-    }
-
-    .md-col-9 {
-      width: 75%;
-    }
-
-    .md-col-10 {
-      width: 83.33333%;
-    }
-
-    .md-col-11 {
-      width: 91.66667%;
-    }
-
-    .md-col-12 {
-      width: 100%;
-    }
-
-  }
-  @media (min-width: 64em) {
-
-    .lg-col {
-      float: left;
-      box-sizing: border-box;
-    }
-
-    .lg-col-right {
-      float: right;
-      box-sizing: border-box;
-    }
-
-    .lg-col-1 {
-      width: 8.33333%;
-    }
-
-    .lg-col-2 {
-      width: 16.66667%;
-    }
-
-    .lg-col-3 {
-      width: 25%;
-    }
-
-    .lg-col-4 {
-      width: 33.33333%;
-    }
-
-    .lg-col-5 {
-      width: 41.66667%;
-    }
-
-    .lg-col-6 {
-      width: 50%;
-    }
-
-    .lg-col-7 {
-      width: 58.33333%;
-    }
-
-    .lg-col-8 {
-      width: 66.66667%;
-    }
-
-    .lg-col-9 {
-      width: 75%;
-    }
-
-    .lg-col-10 {
-      width: 83.33333%;
-    }
-
-    .lg-col-11 {
-      width: 91.66667%;
-    }
-
-    .lg-col-12 {
-      width: 100%;
-    }
-
-  }
-
-  .flex {
+
+}
+
+@media (min-width: 52em) {
+
+  .md-col {
+    float: left;
+    box-sizing: border-box;
+  }
+
+  .md-col-right {
+    float: right;
+    box-sizing: border-box;
+  }
+
+  .md-col-1 {
+    width: 8.33333%;
+  }
+
+  .md-col-2 {
+    width: 16.66667%;
+  }
+
+  .md-col-3 {
+    width: 25%;
+  }
+
+  .md-col-4 {
+    width: 33.33333%;
+  }
+
+  .md-col-5 {
+    width: 41.66667%;
+  }
+
+  .md-col-6 {
+    width: 50%;
+  }
+
+  .md-col-7 {
+    width: 58.33333%;
+  }
+
+  .md-col-8 {
+    width: 66.66667%;
+  }
+
+  .md-col-9 {
+    width: 75%;
+  }
+
+  .md-col-10 {
+    width: 83.33333%;
+  }
+
+  .md-col-11 {
+    width: 91.66667%;
+  }
+
+  .md-col-12 {
+    width: 100%;
+  }
+
+}
+
+@media (min-width: 64em) {
+
+  .lg-col {
+    float: left;
+    box-sizing: border-box;
+  }
+
+  .lg-col-right {
+    float: right;
+    box-sizing: border-box;
+  }
+
+  .lg-col-1 {
+    width: 8.33333%;
+  }
+
+  .lg-col-2 {
+    width: 16.66667%;
+  }
+
+  .lg-col-3 {
+    width: 25%;
+  }
+
+  .lg-col-4 {
+    width: 33.33333%;
+  }
+
+  .lg-col-5 {
+    width: 41.66667%;
+  }
+
+  .lg-col-6 {
+    width: 50%;
+  }
+
+  .lg-col-7 {
+    width: 58.33333%;
+  }
+
+  .lg-col-8 {
+    width: 66.66667%;
+  }
+
+  .lg-col-9 {
+    width: 75%;
+  }
+
+  .lg-col-10 {
+    width: 83.33333%;
+  }
+
+  .lg-col-11 {
+    width: 91.66667%;
+  }
+
+  .lg-col-12 {
+    width: 100%;
+  }
+
+}
+
+.flex {
+  display: -webkit-box;
+  display: -webkit-flex;
+  display: -ms-flexbox;
+  display: flex
+}
+
+.flex-column {
+  -webkit-box-orient: vertical;
+  -webkit-box-direction: normal;
+  -webkit-flex-direction: column;
+  -ms-flex-direction: column;
+  flex-direction: column
+}
+
+.flex-wrap {
+  -webkit-flex-wrap: wrap;
+  -ms-flex-wrap: wrap;
+  flex-wrap: wrap
+}
+
+.flex-center {
+  -webkit-box-align: center;
+  -webkit-align-items: center;
+  -ms-flex-align: center;
+  align-items: center
+}
+
+.flex-baseline {
+  -webkit-box-align: baseline;
+  -webkit-align-items: baseline;
+  -ms-flex-align: baseline;
+  align-items: baseline
+}
+
+.flex-stretch {
+  -webkit-box-align: stretch;
+  -webkit-align-items: stretch;
+  -ms-flex-align: stretch;
+  align-items: stretch
+}
+
+.flex-start {
+  -webkit-box-align: start;
+  -webkit-align-items: flex-start;
+  -ms-flex-align: start;
+  align-items: flex-start
+}
+
+.flex-end {
+  -webkit-box-align: end;
+  -webkit-align-items: flex-end;
+  -ms-flex-align: end;
+  align-items: flex-end
+}
+
+.flex-justify {
+  -webkit-box-pack: justify;
+  -webkit-justify-content: space-between;
+  -ms-flex-pack: justify;
+  justify-content: space-between
+}
+
+.flex-auto {
+  -webkit-box-flex: 1;
+  -webkit-flex: 1 1 auto;
+  -ms-flex: 1 1 auto;
+  flex: 1 1 auto;
+  min-width: 0;
+  min-height: 0;
+}
+
+.flex-grow {
+  -webkit-box-flex: 1;
+  -webkit-flex: 1 0 auto;
+  -ms-flex: 1 0 auto;
+  flex: 1 0 auto
+}
+
+.flex-none {
+  -webkit-box-flex: 0;
+  -webkit-flex: none;
+  -ms-flex: none;
+  flex: none
+}
+
+.flex-first {
+  -webkit-box-ordinal-group: 0;
+  -webkit-order: -1;
+  -ms-flex-order: -1;
+  order: -1
+}
+
+.flex-last {
+  -webkit-box-ordinal-group: 100000;
+  -webkit-order: 99999;
+  -ms-flex-order: 99999;
+  order: 99999
+}
+
+@media (min-width: 40em) {
+  .sm-flex {
     display: -webkit-box;
     display: -webkit-flex;
     display: -ms-flexbox;
     display: flex
   }
-
-  .flex-column {
-    -webkit-box-orient: vertical;
-    -webkit-box-direction: normal;
-    -webkit-flex-direction: column;
-    -ms-flex-direction: column;
-    flex-direction: column
-  }
-  .flex-wrap {
-    -webkit-flex-wrap: wrap;
-    -ms-flex-wrap: wrap;
-    flex-wrap: wrap
-  }
-
-  .flex-center {
-    -webkit-box-align: center;
-    -webkit-align-items: center;
-    -ms-flex-align: center;
-    align-items: center
-  }
-  .flex-baseline {
-    -webkit-box-align: baseline;
-    -webkit-align-items: baseline;
-    -ms-flex-align: baseline;
-    align-items: baseline
-  }
-  .flex-stretch {
-    -webkit-box-align: stretch;
-    -webkit-align-items: stretch;
-    -ms-flex-align: stretch;
-    align-items: stretch
-  }
-  .flex-start {
-    -webkit-box-align: start;
-    -webkit-align-items: flex-start;
-    -ms-flex-align: start;
-    align-items: flex-start
-  }
-  .flex-end {
-    -webkit-box-align: end;
-    -webkit-align-items: flex-end;
-    -ms-flex-align: end;
-    align-items: flex-end
-  }
-
-  .flex-justify {
-    -webkit-box-pack: justify;
-    -webkit-justify-content: space-between;
-    -ms-flex-pack: justify;
-    justify-content: space-between
-  }
-
-  .flex-auto {
-    -webkit-box-flex: 1;
-    -webkit-flex: 1 1 auto;
-    -ms-flex: 1 1 auto;
-    flex: 1 1 auto;
-    min-width: 0;
-    min-height: 0;
-  }
-  .flex-grow {
-    -webkit-box-flex: 1;
-    -webkit-flex: 1 0 auto;
-    -ms-flex: 1 0 auto;
-    flex: 1 0 auto
-  }
-  .flex-none {
-    -webkit-box-flex: 0;
-    -webkit-flex: none;
-    -ms-flex: none;
-    flex: none
-  }
-
-  .flex-first {
-    -webkit-box-ordinal-group: 0;
-    -webkit-order: -1;
-    -ms-flex-order: -1;
-    order: -1
-  }
-  .flex-last {
-    -webkit-box-ordinal-group: 100000;
-    -webkit-order: 99999;
-    -ms-flex-order: 99999;
-    order: 99999
-  }
-  @media (min-width: 40em) {
-    .sm-flex {
-      display: -webkit-box;
-      display: -webkit-flex;
-      display: -ms-flexbox;
-      display: flex
-    }
-  }
-  @media (min-width: 52em) {
-    .md-flex {
-      display: -webkit-box;
-      display: -webkit-flex;
-      display: -ms-flexbox;
-      display: flex
-    }
-  }
-  @media (min-width: 64em) {
-    .lg-flex {
-      display: -webkit-box;
-      display: -webkit-flex;
-      display: -ms-flexbox;
-      display: flex
-    }
-  }
-
-  ::-webkit-scrollbar {
-    width: 5px; /* for vertical scrollbars */
-    height: 5px; /* for horizontal scrollbars */
-  }
-
-  ::-webkit-scrollbar-track {
-    background: rgba(#000, 0.1);
-  }
-
-  ::-webkit-scrollbar-thumb {
-    background: rgba(#000, 0.3);
-  }
-
-  .bottom-dock {
-    z-index: 1;
-    bottom: 0;
-    right: 0;
-    position: absolute;
-    left: 360px;
-  }
-//}+}
+
+@media (min-width: 52em) {
+  .md-flex {
+    display: -webkit-box;
+    display: -webkit-flex;
+    display: -ms-flexbox;
+    display: flex
+  }
+}
+
+@media (min-width: 64em) {
+  .lg-flex {
+    display: -webkit-box;
+    display: -webkit-flex;
+    display: -ms-flexbox;
+    display: flex
+  }
+}
+
+::-webkit-scrollbar {
+  width: 5px; /* for vertical scrollbars */
+  height: 5px; /* for horizontal scrollbars */
+}
+
+::-webkit-scrollbar-track {
+  background: rgba(#000, 0.1);
+}
+
+::-webkit-scrollbar-thumb {
+  background: rgba(#000, 0.3);
+}
+
+.bottom-dock {
+  z-index: 1;
+  bottom: 0;
+  right: 0;
+  position: absolute;
+  left: 360px;
+}