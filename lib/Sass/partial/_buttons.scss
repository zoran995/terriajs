--- conflicted
+++ resolved
@@ -515,7 +515,6 @@
   }
 }
 
-<<<<<<< HEAD
 //Service button
 //
 .btn--service-item{
@@ -525,11 +524,9 @@
   }
 }
 
-=======
 .btn--timeline-control {
     height: 29px;
     width: 34px;
->>>>>>> 89cfe2e3
 
     &.is-active {
         color: $color-primary;
