--- conflicted
+++ resolved
@@ -26,14 +26,10 @@
 $overlay: rgba(255, 255, 255, 0.15);
 
 $text-black: #000;
-<<<<<<< HEAD
-$text-dark: #888;
+$text-dark: #595B60;
 // todo: Fix during overhaul
 $text-dark2: #606D80;
 $text-darker: #4D5766;
-=======
-$text-dark: #595B60;
->>>>>>> dfd078e0
 $text-light: #FFFFFF;
 $text-light-dimmed: #BBBBBB;
 
