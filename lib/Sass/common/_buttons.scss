@import '~terriajs-variables';

$btn-setting-size: 35px;

::-moz-focus-inner {
  border: 0;
  padding: 0;
}

.btn {
  background-color: transparent;
  margin: 0;
  border: 0;
  padding: 0;
  box-sizing: border-box;
  font-weight: $font-weight-normal;
  box-shadow: none;
  text-align: left;
  cursor: pointer;
  line-height: $btn-default-line-height;
  text-decoration: none;
  font-size: $font-size-button;
  font-family: $font-base;

  &:focus, &:hover {
    box-shadow: none;
    border-color: transparent;
    outline: none;
    opacity: 0.9;
  }
}

.btn-transparent {
  background: transparent;
  margin: 0;
}

.btn-small {
  padding: 0;
  &:hover, &:focus {
    color: $color-primary;
  }
}

.btn-primary {
  display: block;
  background: $color-primary;
  font-family: $font-pop;
  color: $text-light;
  text-align: center;
  width: 100%;
  box-sizing: border-box;
  border-radius: $radius-small;
  padding: $padding;

  &:hover, &--hover {
<<<<<<< HEAD
    background: $color-primary-hover;
=======
    background: get-hover-color($color-primary);
>>>>>>> eac08a0b
  }
}

.btn-grey {
  padding: 0;
  font-size: $font-size-mini;
  text-align: center;
  width: 100%;
  line-height: 4;
  background: rgba(#fff, 0.15);
  border: 1px solid transparent;
  &:hover {
    border: $border-style;
  }
  &.is-active {
    background: $color-primary;
    border-color: $color-primary;
    color: $text-light;
  }
}

.btn--add-to-map {
  color: $color-primary;
}

.btn--secondary {
  color: $color-primary;
  border: 2px solid $color-primary;
  border-radius: 4px;

  &:hover, &:focus {
<<<<<<< HEAD
    border: 2px solid $color-primary-hover;
    color: $color-primary-hover;
=======
    border: 2px solid get-hover-color($color-primary);
    color: get-hover-color($color-primary);
>>>>>>> eac08a0b
  }
}

.btn--tertiary {
  background-color: $modal-bg;
  color: $modal-text;
  border: 2px solid $modal-text;
  border-radius: 4px;
  padding: 8px 10px;

  &:hover, &:focus {
    border: 2px solid $color-primary;
    color: $color-primary;
  }
}

.btn--tertiary-dark {
  color: $text-light;
  border: 1px solid rgba(255, 255, 255, 0.6);
  border-radius: 4px;
  padding: 8px 10px;

  &:hover, &:focus {
    border: 1px solid $color-primary;
    color: $color-primary;
  }
}

.btn--remove-from-map {
  color: $color-primary;
}

.btn--loading-on-map {
  color: $color-primary;
}

.btn--close-modal {
  @extend .btn--secondary;

  font-size: $font-size-small;
  padding: 4px 10px;
  margin: 5px;
  font-weight: bold;
}


.btn--catalog {
  padding: $padding 30px+$padding;
  @media screen and (min-width: $sm){
    padding: $padding-small 30px+$padding;
  }

  position: relative;
  width: 100%;
  font-weight: bold;
  .btn--group-indicator {
    position: absolute;
    left: 0;
    padding: $padding $padding*2.2 $padding $padding*1.5;
    @media screen and (min-width: $sm){
      padding: $padding-small $padding*2.2 $padding-small $padding*1.5;
    }
    top: 0;
    font-size: $font-size-mid-large;
    opacity: 0.5;
  }
  &:before {
    position: absolute;
    right: 5px;
    top: $padding;
    @media screen and (min-width: $sm){
      top: $padding-small;
    }

  }
  &:hover,
  &:focus {
    background: $modal-highlight;
    color: $text-light;
    .btn--group-indicator {
      color: $text-light;
    }
  }
}


.btn--catalog-item {
  position: relative;
  width: 100%;
  padding: $padding-small $padding*2.2 $padding-small $padding*1.5;

  &:focus, &:hover {
    color: $modal-highlight;
    &:before {
      opacity: 1;
    }
  }
  .is-previewed & {
    color: $modal-highlight;
    font-weight: $font-weight-bold;
    &:before {
      opacity: 1;
    }
  }
  &.is-active {
    color: $modal-highlight;
  }
}



.btn.btn--tab {
  border-right: 1px solid $modal-border;
  font-family: $font-pop;
  background: $modal-bg;
  color: $modal-text;
  font-size: $font-size-base;
  padding: $padding $padding*2;
  border-bottom: 2px solid transparent;
  li[aria-selected='true'] & {
    background: #fff;
    color: $modal-highlight;
  }
}


.btn--map {
  font-size: $font-size-small;
  padding: 5px;
  color: $text-light;
  display: block;
  // height: 25px;
  font-family: $font-pop;
  opacity: 0.95;
  background-color: $charcoal-grey;
  box-shadow: 0 2px 4px 0 rgba(0, 0, 0, 0.25);
  line-height: 1.3;
  &:hover,
  &:focus,
  .is-open &,
  &.is-active {
    background: $color-primary;
    text-decoration: none;
  }
  svg{
    height: 15px;
    width: 15px;
    fill: $text-light;
    display: inline-block;
  }

  span{
    vertical-align: top;
    margin: 0 5px;
  }
}



.btn--search-clear {
  padding: 0;
  position: absolute;
  right: 0;
  top: 0;
  padding: 12px;
}

.btn--radio {
  padding: $padding-small;
  &:before {
    color: $color-primary;
    display: inline-block;
    padding: $padding-small $padding-small $padding-small 0;
  }
}

//FIXME
.btn--small, ._buttons__btn-primary.btn--small {
  padding: 4px 9px;
  margin-right: 4px;
  font-size: $font-size-small;
}<|MERGE_RESOLUTION|>--- conflicted
+++ resolved
@@ -54,11 +54,7 @@
   padding: $padding;
 
   &:hover, &--hover {
-<<<<<<< HEAD
-    background: $color-primary-hover;
-=======
     background: get-hover-color($color-primary);
->>>>>>> eac08a0b
   }
 }
 
@@ -90,13 +86,8 @@
   border-radius: 4px;
 
   &:hover, &:focus {
-<<<<<<< HEAD
-    border: 2px solid $color-primary-hover;
-    color: $color-primary-hover;
-=======
     border: 2px solid get-hover-color($color-primary);
     color: get-hover-color($color-primary);
->>>>>>> eac08a0b
   }
 }
 
