--- conflicted
+++ resolved
@@ -2,120 +2,58 @@
 @import './mixins';
 
 @font-face {
-    font-family: 'icomoon';
-    src: url('../../../wwwroot/fonts/icomoon.eot?7u40jo');
-    src: url('../../../wwwroot/fonts/icomoon.eot?7u40jo#iefix') format('embedded-opentype'),
-    url('../../../wwwroot/fonts/icomoon.ttf?7u40jo') format('truetype'),
-    url('../../../wwwroot/fonts/icomoon.woff?7u40jo') format('woff'),
-    url('../../../wwwroot/fonts/icomoon.svg?7u40jo#icomoon') format('svg');
-    font-weight: normal;
-    font-style: normal;
-}
-
-  [class^="icon-"], [class*=" icon-"] {
-    /* use !important to prevent issues with browser extensions that change fonts */
-    font-family: 'icomoon' !important;
-    speak: none;
-    font-style: normal;
-    font-weight: normal;
-    font-variant: normal;
-    text-transform: none;
-    line-height: 1;
-
-    /* Better Font Rendering =========== */
-    -webkit-font-smoothing: antialiased;
-    -moz-osx-font-smoothing: grayscale;
-  }
-
-  @-webkit-keyframes fa-spin {
-    0% {
-      -webkit-transform: rotate(0deg);
-      transform: rotate(0deg);
-    }
-    100% {
-      -webkit-transform: rotate(359deg);
-      transform: rotate(359deg);
-    }
-  }
-
-  @keyframes fa-spin {
-    0% {
-      -webkit-transform: rotate(0deg);
-      transform: rotate(0deg);
-    }
-    100% {
-      -webkit-transform: rotate(359deg);
-      transform: rotate(359deg);
-    }
-  }
-
-  .icon-loader:before {
-    -webkit-animation: fa-spin 2s infinite linear;
-    animation: fa-spin 2s infinite linear;
-  }
-
-<<<<<<< HEAD
-  // Icons
-  //
-  //.icon-add - icon
-  //.icon-checkbox-checked - icon
-  //.icon-checkbox-off - icon
-  //.icon-checkbox-on - icon
-  //.icon-clear - icon
-  //.icon-close - icon
-  //.icon-closed - icon
-  //.icon-decrease - icon
-  //.icon-expand - icon
-  //.icon-increase - icon
-  //.icon-invisible - icon
-  //.icon-left - icon
-  //.icon-loader - icon
-  //.icon-location - icon
-  //.icon-minus - icon
-  //.icon-opened - icon
-  //.icon-radio-off - icon
-  //.icon-radio-on - icon
-  //.icon-refresh - icon
-  //.icon-remove - icon
-  //.icon-right - icon
-  //.icon-search - icon
-  //.icon-share - icon
-  //.icon-sphere - icon
-  //.icon-visible - icon
-  //.icon-facebook - icon
-  //.icon-twitter - icon
-  //.icon-link - icon
-  //.icon-menu - icon
-  //.icon-download -icon
-  //.icon-line-chart - icon
-  //.icon-backToStart - icon
-  //.icon-pause - icon
-  //.icon-play - icon
-  //.icon-backward - icon
-  //.icon-forward - icon
-  //.icon-loop - icon
-  //.icon-github - icon
-  //.icon-stats-bars -icon
-  //.icon-folder-open - icon
-  //.icon-folder - icon
-  //
-  // Markup:
-  // <i class='icon {{modifier_class}}'> </i>
-  //
-  // Style guide: 4.0
-  //
-  .icon:before {
-    /* use !important to prevent issues with browser extensions that change fonts */
-    font-family: 'icomoon' !important;
-    speak: none;
-    font-style: normal;
-    font-weight: normal;
-    font-variant: normal;
-    text-transform: none;
-    line-height: 1;
-    display: block;
-    box-sizing: border-box;
-=======
+  font-family: 'icomoon';
+  src: url('../../../wwwroot/fonts/icomoon.eot?7u40jo');
+  src: url('../../../wwwroot/fonts/icomoon.eot?7u40jo#iefix') format('embedded-opentype'),
+  url('../../../wwwroot/fonts/icomoon.ttf?7u40jo') format('truetype'),
+  url('../../../wwwroot/fonts/icomoon.woff?7u40jo') format('woff'),
+  url('../../../wwwroot/fonts/icomoon.svg?7u40jo#icomoon') format('svg');
+  font-weight: normal;
+  font-style: normal;
+}
+
+[class^="icon-"], [class*=" icon-"] {
+  /* use !important to prevent issues with browser extensions that change fonts */
+  font-family: 'icomoon' !important;
+  speak: none;
+  font-style: normal;
+  font-weight: normal;
+  font-variant: normal;
+  text-transform: none;
+  line-height: 1;
+
+  /* Better Font Rendering =========== */
+  -webkit-font-smoothing: antialiased;
+  -moz-osx-font-smoothing: grayscale;
+}
+
+@-webkit-keyframes fa-spin {
+  0% {
+    -webkit-transform: rotate(0deg);
+    transform: rotate(0deg);
+  }
+  100% {
+    -webkit-transform: rotate(359deg);
+    transform: rotate(359deg);
+  }
+}
+
+@keyframes fa-spin {
+  0% {
+    -webkit-transform: rotate(0deg);
+    transform: rotate(0deg);
+  }
+  100% {
+    -webkit-transform: rotate(359deg);
+    transform: rotate(359deg);
+  }
+}
+
+.icon-loader:before {
+  -webkit-animation: fa-spin 2s infinite linear;
+  animation: fa-spin 2s infinite linear;
+}
+
 // Icons
 //
 //.icon-add - icon
@@ -166,7 +104,7 @@
 //
 // Style guide: 4.0
 //
-.icon:before{
+.icon:before {
   /* use !important to prevent issues with browser extensions that change fonts */
   font-family: 'icomoon' !important;
   speak: none;
@@ -177,175 +115,192 @@
   line-height: 1;
   display: block;
   box-sizing: border-box;
->>>>>>> decb73ef
-
-    /* Better Font Rendering =========== */
-    -webkit-font-smoothing: antialiased;
-    -moz-osx-font-smoothing: grayscale;
-  }
-  .icon-dropdown {
-    @extend .icon-opened;
-    float: right;
-    margin-left: $padding-small;
-  }
-
-  .icon-download {
-    &:before {
-      line-height: $btn-default-line-height;
-    }
-  }
-
-<<<<<<< HEAD
-  .icon-backToStart:before {
-    content: "\e900";
-  }
-  .icon-pause:before {
-    content: "\e901";
-  }
-  .icon-play:before {
-    content: "\e902";
-  }
-  .icon-line-chart:before {
-    content: "\e903";
-  }
-  .icon-twitter:before {
-    content: "\e904";
-  }
-  .icon-facebook:before {
-    content: "\e905";
-  }
-  .icon-menu:before {
-    content: "\e906";
-  }
-  .icon-right:before {
-=======
+
+  /* Better Font Rendering =========== */
+  -webkit-font-smoothing: antialiased;
+  -moz-osx-font-smoothing: grayscale;
+}
+
+.icon-dropdown {
+  @extend .icon-opened;
+  float: right;
+  margin-left: $padding-small;
+}
+
+.icon-download {
+  &:before {
+    line-height: $btn-default-line-height;
+  }
+}
+
 .icon-feedback:before {
-    content: "\e900";
-}
+  content: "\e900";
+}
+
 .icon-backToStart:before {
-    content: "\e901";
-}
+  content: "\e901";
+}
+
 .icon-pause:before {
-    content: "\e902";
-}
+  content: "\e902";
+}
+
 .icon-play:before {
-    content: "\e903";
-}
+  content: "\e903";
+}
+
 .icon-line-chart:before {
-    content: "\e904";
-}
+  content: "\e904";
+}
+
 .icon-twitter:before {
-    content: "\e905";
-}
+  content: "\e905";
+}
+
 .icon-facebook:before {
-    content: "\e906";
-}
+  content: "\e906";
+}
+
 .icon-menu:before {
-    content: "\e907";
-}
+  content: "\e907";
+}
+
 .icon-right:before {
->>>>>>> decb73ef
-    content: "\e908";
-  }
-  .icon-invisible:before {
-    content: "\e909";
-  }
-  .icon-left:before {
-    content: "\e90a";
-  }
-  .icon-checkbox-checked:before {
-    content: "\e90b";
-  }
-  .icon-closed:before {
-    content: "\e90c";
-  }
-  .icon-search:before {
-    content: "\e90d";
-  }
-  .icon-visible:before {
-    content: "\e90e";
-  }
-  .icon-share:before {
-    content: "\e90f";
-  }
-  .icon-clear:before {
-    content: "\e910";
-  }
-  .icon-close:before {
-    content: "\e911";
-  }
-  .icon-add:before {
-    content: "\e912";
-  }
-  .icon-sphere:before {
-    content: "\e913";
-  }
-  .icon-opened:before {
-    content: "\e914";
-  }
-  .icon-expand:before {
-    content: "\e915";
-  }
-  .icon-loader:before {
-    content: "\e916";
-  }
-  .icon-location:before {
-    content: "\e917";
-  }
-  .icon-remove:before {
-    content: "\e918";
-  }
-  .icon-refresh:before {
-    content: "\e919";
-  }
-  .icon-decrease:before {
-    content: "\e91a";
-  }
-  .icon-increase:before {
-    content: "\e91b";
-  }
-  .icon-checkbox-off:before {
-    content: "\e91c";
-  }
-  .icon-minus:before {
-    content: "\e91d";
-  }
-  .icon-checkbox-on:before {
-    content: "\e91e";
-  }
-  .icon-radio-off:before {
-    content: "\e91f";
-  }
-  .icon-radio-on:before {
-    content: "\e920";
-  }
-  .icon-link:before {
-    content: "\e921";
-  }
-  .icon-download:before {
-    content: "\e922";
-  }
-  .icon-backward:before {
-    content: "\e923";
-  }
-  .icon-forward:before {
-    content: "\e924";
-  }
-  .icon-loop:before {
-    content: "\e925";
-  }
-  .icon-github:before {
-    content: "\e926";
-  }
-  .icon-stats-bars:before {
-    content: "\e927";
-  }
-  .icon-folder-open:before {
-    content: "\e928";
-  }
-  .icon-folder:before {
-    content: "\e929";
-  }
-  .icon-geolocation:before {
-    content: "\e92a";
-  }+  content: "\e908";
+}
+
+.icon-invisible:before {
+  content: "\e909";
+}
+
+.icon-left:before {
+  content: "\e90a";
+}
+
+.icon-checkbox-checked:before {
+  content: "\e90b";
+}
+
+.icon-closed:before {
+  content: "\e90c";
+}
+
+.icon-search:before {
+  content: "\e90d";
+}
+
+.icon-visible:before {
+  content: "\e90e";
+}
+
+.icon-share:before {
+  content: "\e90f";
+}
+
+.icon-clear:before {
+  content: "\e910";
+}
+
+.icon-close:before {
+  content: "\e911";
+}
+
+.icon-add:before {
+  content: "\e912";
+}
+
+.icon-sphere:before {
+  content: "\e913";
+}
+
+.icon-opened:before {
+  content: "\e914";
+}
+
+.icon-expand:before {
+  content: "\e915";
+}
+
+.icon-loader:before {
+  content: "\e916";
+}
+
+.icon-location:before {
+  content: "\e917";
+}
+
+.icon-remove:before {
+  content: "\e918";
+}
+
+.icon-refresh:before {
+  content: "\e919";
+}
+
+.icon-decrease:before {
+  content: "\e91a";
+}
+
+.icon-increase:before {
+  content: "\e91b";
+}
+
+.icon-checkbox-off:before {
+  content: "\e91c";
+}
+
+.icon-minus:before {
+  content: "\e91d";
+}
+
+.icon-checkbox-on:before {
+  content: "\e91e";
+}
+
+.icon-radio-off:before {
+  content: "\e91f";
+}
+
+.icon-radio-on:before {
+  content: "\e920";
+}
+
+.icon-link:before {
+  content: "\e921";
+}
+
+.icon-download:before {
+  content: "\e922";
+}
+
+.icon-backward:before {
+  content: "\e923";
+}
+
+.icon-forward:before {
+  content: "\e924";
+}
+
+.icon-loop:before {
+  content: "\e925";
+}
+
+.icon-github:before {
+  content: "\e926";
+}
+
+.icon-stats-bars:before {
+  content: "\e927";
+}
+
+.icon-folder-open:before {
+  content: "\e928";
+}
+
+.icon-folder:before {
+  content: "\e929";
+}
+
+.icon-geolocation:before {
+  content: "\e92a";
+}