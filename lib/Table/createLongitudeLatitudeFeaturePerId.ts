import Cartesian2 from "terriajs-cesium/Source/Core/Cartesian2";
import Cartesian3 from "terriajs-cesium/Source/Core/Cartesian3";
import Color from "terriajs-cesium/Source/Core/Color";
import Iso8601 from "terriajs-cesium/Source/Core/Iso8601";
import JulianDate from "terriajs-cesium/Source/Core/JulianDate";
import Packable from "terriajs-cesium/Source/Core/Packable";
import TimeInterval from "terriajs-cesium/Source/Core/TimeInterval";
import TimeIntervalCollection from "terriajs-cesium/Source/Core/TimeIntervalCollection";
import BillboardGraphics from "terriajs-cesium/Source/DataSources/BillboardGraphics";
import ColorMaterialProperty from "terriajs-cesium/Source/DataSources/ColorMaterialProperty";
import LabelGraphics from "terriajs-cesium/Source/DataSources/LabelGraphics";
import PathGraphics from "terriajs-cesium/Source/DataSources/PathGraphics";
import PointGraphics from "terriajs-cesium/Source/DataSources/PointGraphics";
import PolylineGlowMaterialProperty from "terriajs-cesium/Source/DataSources/PolylineGlowMaterialProperty";
import SampledPositionProperty from "terriajs-cesium/Source/DataSources/SampledPositionProperty";
import SampledProperty from "terriajs-cesium/Source/DataSources/SampledProperty";
import TimeIntervalCollectionPositionProperty from "terriajs-cesium/Source/DataSources/TimeIntervalCollectionPositionProperty";
import TimeIntervalCollectionProperty from "terriajs-cesium/Source/DataSources/TimeIntervalCollectionProperty";
import HeightReference from "terriajs-cesium/Source/Scene/HeightReference";
import TerriaFeature from "../Models/Feature/Feature";
import { getRowValues } from "./createLongitudeLatitudeFeaturePerRow";
import {
  getFeatureStyle,
  SupportedBillboardGraphics,
  SupportedLabelGraphics,
  SupportedPathGraphics,
  SupportedPointGraphics,
  SupportedPolylineGlowMaterial,
  SupportedSolidColorMaterial
} from "./getFeatureStyle";
import TableColumn from "./TableColumn";
import TableColumnType from "./TableColumnType";
import TableStyle from "./TableStyle";

type RequiredTableStyle = TableStyle & {
  longitudeColumn: TableColumn;
  latitudeColumn: TableColumn;
  timeColumn: TableColumn;
  idColumns: TableColumn[];
  timeIntervals: (JulianDate | null)[];
};

type TimeProperties<T> = {
  [key in keyof T]: SampledProperty | TimeIntervalCollectionProperty;
};

/**
 * Create lat/lon features, one for each id group in the table
 */
export default function createLongitudeLatitudeFeaturePerId(
  style: RequiredTableStyle
): TerriaFeature[] {
  const features = style.rowGroups.map(([featureId, rowIds]) =>
    createFeature(featureId, rowIds, style)
  );
  return features;
}

function createProperty(type: Packable, interpolate: boolean) {
  return interpolate
    ? new SampledProperty(type)
    : new TimeIntervalCollectionProperty();
}

function createFeature(
  featureId: string,
  rowIds: number[],
  style: RequiredTableStyle
): TerriaFeature {
  const isSampled = !!style.isSampled;
  const tableHasScalarColumn = !!style.tableModel.tableColumns.find(
    (col) => col.type === TableColumnType.scalar
  );
  const interpolate = isSampled && tableHasScalarColumn;

  const positionProperty = isSampled
    ? new SampledPositionProperty()
    : new TimeIntervalCollectionPositionProperty();

  // The following "TimeProperties<T>" objects are used to transform feature styling properties into time-enabled properties (eg SampledProperty or TimeIntervalCollectionProperty)
  // Required<T> is used as we need to make sure that all styling properties have a time-enabled property defined
  // See `getFeatureStyle` for "raw" feature styling properties

  const pointGraphicsTimeProperties: TimeProperties<
    Required<SupportedPointGraphics>
  > = {
    color: createProperty(Color, interpolate),
    outlineColor: createProperty(Color, interpolate),
    pixelSize: createProperty(Number, interpolate),
    outlineWidth: createProperty(Number, interpolate)
  };

  const billboardGraphicsTimeProperties: TimeProperties<
    Required<SupportedBillboardGraphics>
  > = {
    image: new TimeIntervalCollectionProperty(),
    height: createProperty(Number, interpolate),
    width: createProperty(Number, interpolate),
    color: createProperty(Color, interpolate),
    rotation: createProperty(Number, interpolate),
    pixelOffset: createProperty(Cartesian2, interpolate)
  };

  const pathGraphicsTimeProperties:
    | TimeProperties<Required<SupportedPathGraphics>>
    | undefined = style.trailStyleMap.traits.enabled
    ? {
        leadTime: createProperty(Number, interpolate),
        trailTime: createProperty(Number, interpolate),
        width: createProperty(Number, interpolate),
        resolution: createProperty(Number, interpolate)
      }
    : undefined;

  const pathGraphicsSolidColorTimeProperties:
    | TimeProperties<Required<SupportedSolidColorMaterial>>
    | undefined =
    style.trailStyleMap.traits.enabled &&
    style.trailStyleMap.traits.materialType === "solidColor"
      ? {
          color: createProperty(Color, interpolate)
        }
      : undefined;

  const pathGraphicsPolylineGlowTimeProperties:
    | TimeProperties<Required<SupportedPolylineGlowMaterial>>
    | undefined =
    style.trailStyleMap.traits.enabled &&
    style.trailStyleMap.traits.materialType === "polylineGlow"
      ? {
          color: createProperty(Color, interpolate),
          glowPower: createProperty(Number, interpolate),
          taperPower: createProperty(Number, interpolate)
        }
      : undefined;

  const labelGraphicsTimeProperties:
    | TimeProperties<Required<SupportedLabelGraphics>>
    | undefined = style.labelStyleMap.traits.enabled
    ? {
        font: new TimeIntervalCollectionProperty(),
        text: new TimeIntervalCollectionProperty(),
        style: new TimeIntervalCollectionProperty(),
        scale: createProperty(Number, interpolate),
        fillColor: createProperty(Color, interpolate),
        outlineColor: createProperty(Color, interpolate),
        outlineWidth: createProperty(Number, interpolate),
        pixelOffset: createProperty(Cartesian2, interpolate)
      }
    : undefined;

  const properties = new TimeIntervalCollectionProperty();
  const description = new TimeIntervalCollectionProperty();

  const longitudes = style.longitudeColumn.valuesAsNumbers.values;
  const latitudes = style.latitudeColumn.valuesAsNumbers.values;
  const timeIntervals = style.timeIntervals;

  const availability = new TimeIntervalCollection();
  const tableColumns = style.tableModel.tableColumns;

  /** use `PointGraphics` or `BillboardGraphics`. This wil be false if any pointTraits.marker !== "point", as then we use images as billboards */
  let usePointGraphicsForId = true;

  rowIds.forEach((rowId) => {
    const longitude = longitudes[rowId];
    const latitude = latitudes[rowId];
    const interval = timeIntervals[rowId];

    if (longitude === null || latitude === null || !interval) {
      return;
    }

    addSampleOrInterval(
      positionProperty,
      Cartesian3.fromDegrees(longitude, latitude, 0.0),
      interval
    );

    const {
      pointGraphicsOptions,
      usePointGraphics,
      pathGraphicsOptions,
      pathGraphicsPolylineGlowOptions,
      pathGraphicsSolidColorOptions,
      labelGraphicsOptions,
      billboardGraphicsOptions
    } = getFeatureStyle(style, rowId);

<<<<<<< HEAD
    // Only add color property for non maki icons - as we color maki icons directly (see `getMakiIcon()`)
    addSampleOrInterval(
      colorProperty,
      !isMakiIcon ? color : Color.WHITE,
      interval
    );
    addSampleOrInterval(
      pointSizeProperty,
      pointSize ?? pointStyle.height ?? pointStyle.width,
      interval
    );
    addSampleOrInterval(outlineColorProperty, outlineColor, interval);
    addSampleOrInterval(outlineWidthProperty, outlineStyle.width, interval);
    addSampleOrInterval(
      pointRotationProperty,
      // Convert clockwise degrees to counter-clockwise radians
      CesiumMath.toRadians(360 - (pointStyle.rotation ?? 0)),
      interval
    );
    addSampleOrInterval(
      pointPixelOffsetProperty,
      new Cartesian2(
        pointStyle.pixelOffset?.[0] ?? 0,
        pointStyle.pixelOffset?.[1] ?? 0
      ),
      interval
    );
    addSampleOrInterval(
      pointHeightProperty,
      pointSize ?? pointStyle.height,
      interval
    );
    addSampleOrInterval(
      pointWidthProperty,
      pointSize ?? pointStyle.width,
      interval
    );

    if (isMakiIcon) {
      usePointGraphics = false;
=======
    if (!usePointGraphics) {
      usePointGraphicsForId = false;
>>>>>>> 5004d665
    }

    // Copy all style object values across to time-enabled properties
    Object.entries(pointGraphicsOptions).forEach(([key, value]) => {
      if (key in pointGraphicsTimeProperties)
        addSampleOrInterval(
          pointGraphicsTimeProperties[key as keyof SupportedPointGraphics],
          value,
          interval
        );
    });

    Object.entries(billboardGraphicsOptions).forEach(([key, value]) => {
      if (key in billboardGraphicsTimeProperties)
        addSampleOrInterval(
          billboardGraphicsTimeProperties[
            key as keyof SupportedBillboardGraphics
          ],
          value,
          interval
        );
    });

    if (labelGraphicsTimeProperties)
      Object.entries(labelGraphicsOptions).forEach(([key, value]) => {
        if (key in labelGraphicsTimeProperties)
          addSampleOrInterval(
            labelGraphicsTimeProperties[key as keyof SupportedLabelGraphics],
            value,
            interval
          );
      });

    if (pathGraphicsTimeProperties)
      Object.entries(pathGraphicsOptions).forEach(([key, value]) => {
        if (key in pathGraphicsTimeProperties)
          addSampleOrInterval(
            pathGraphicsTimeProperties[key as keyof SupportedPathGraphics],
            value,
            interval
          );
      });

    if (pathGraphicsSolidColorTimeProperties && pathGraphicsSolidColorOptions)
      Object.entries(pathGraphicsSolidColorOptions).forEach(([key, value]) => {
        if (key in pathGraphicsSolidColorTimeProperties)
          addSampleOrInterval(
            pathGraphicsSolidColorTimeProperties[
              key as keyof SupportedSolidColorMaterial
            ],
            value,
            interval
          );
      });

    if (pathGraphicsPolylineGlowTimeProperties)
      Object.entries(pathGraphicsPolylineGlowOptions).forEach(
        ([key, value]) => {
          if (key in pathGraphicsPolylineGlowTimeProperties)
            addSampleOrInterval(
              pathGraphicsPolylineGlowTimeProperties[
                key as keyof SupportedPolylineGlowMaterial
              ],
              value,
              interval
            );
        }
      );

    // Feature properties/description
    addSampleOrInterval(
      properties,
      {
        ...getRowValues(rowId, tableColumns)
      },
      interval
    );
    addSampleOrInterval(
      description,
      getRowDescription(rowId, tableColumns),
      interval
    );
    availability.addInterval(interval);
  });

  const show = calculateShow(availability);
  const feature = new TerriaFeature({
    position: positionProperty,
    point: usePointGraphicsForId
      ? new PointGraphics({
          ...pointGraphicsTimeProperties,
          show,
          heightReference: HeightReference.CLAMP_TO_GROUND
        })
      : undefined,
    billboard: !usePointGraphicsForId
      ? new BillboardGraphics({
          ...billboardGraphicsTimeProperties,
          heightReference: HeightReference.CLAMP_TO_GROUND,
          show
        })
      : undefined,
    path: pathGraphicsTimeProperties
      ? new PathGraphics({
          show,
          ...pathGraphicsTimeProperties,

          // Material has to be handled separately from trailProperties
          material: pathGraphicsPolylineGlowTimeProperties
            ? new PolylineGlowMaterialProperty(
                pathGraphicsPolylineGlowTimeProperties
              )
            : pathGraphicsSolidColorTimeProperties
            ? new ColorMaterialProperty(
                pathGraphicsSolidColorTimeProperties.color
              )
            : undefined
        })
      : undefined,
    label: labelGraphicsTimeProperties
      ? new LabelGraphics({
          show,
          ...labelGraphicsTimeProperties
        })
      : undefined,

    availability
  });

  // Add properties to feature.data so we have access to TimeIntervalCollectionProperty outside of the PropertyBag.
  feature.data = {
    timeIntervalCollection: properties,
    rowIds,
    type: "terriaFeatureData"
  };
  feature.description = description;
  return feature;
}

function addSampleOrInterval(
  property:
    | SampledProperty
    | SampledPositionProperty
    | TimeIntervalCollectionProperty
    | TimeIntervalCollectionPositionProperty
    | undefined,
  data: any,
  interval: TimeInterval
) {
  if (
    property instanceof SampledProperty ||
    property instanceof SampledPositionProperty
  ) {
    property.addSample(interval.start, data);
  } else {
    const thisInterval = interval.clone();
    thisInterval.data = data;
    property?.intervals.addInterval(thisInterval);
  }
}

function calculateShow(availability: TimeIntervalCollection) {
  const show = new TimeIntervalCollectionProperty();
  if (availability.start) {
    const start = availability.start;
    const stop = availability.stop;
    show.intervals.addInterval(
      new TimeInterval({
        start: <any>Iso8601.MINIMUM_VALUE,
        stop: <any>Iso8601.MAXIMUM_VALUE,
        data: false
      })
    );
    show.intervals.addInterval(new TimeInterval({ start, stop, data: true }));
  } else {
    show.intervals.addInterval(
      new TimeInterval({
        start: <any>Iso8601.MINIMUM_VALUE,
        stop: <any>Iso8601.MAXIMUM_VALUE,
        data: true
      })
    );
  }
  return show;
}

function getRowDescription(
  index: number,
  tableColumns: Readonly<TableColumn[]>
) {
  const rows = tableColumns
    .map((column) => {
      const title = column.title;
      const value = column.valueFunctionForType(index);
      return `<tr><td>${title}</td><td>${value}</td></tr>`;
    })
    .join("\n");
  return `<table class="cesium-infoBox-defaultTable">${rows}</table>`;
}<|MERGE_RESOLUTION|>--- conflicted
+++ resolved
@@ -187,51 +187,8 @@
       billboardGraphicsOptions
     } = getFeatureStyle(style, rowId);
 
-<<<<<<< HEAD
-    // Only add color property for non maki icons - as we color maki icons directly (see `getMakiIcon()`)
-    addSampleOrInterval(
-      colorProperty,
-      !isMakiIcon ? color : Color.WHITE,
-      interval
-    );
-    addSampleOrInterval(
-      pointSizeProperty,
-      pointSize ?? pointStyle.height ?? pointStyle.width,
-      interval
-    );
-    addSampleOrInterval(outlineColorProperty, outlineColor, interval);
-    addSampleOrInterval(outlineWidthProperty, outlineStyle.width, interval);
-    addSampleOrInterval(
-      pointRotationProperty,
-      // Convert clockwise degrees to counter-clockwise radians
-      CesiumMath.toRadians(360 - (pointStyle.rotation ?? 0)),
-      interval
-    );
-    addSampleOrInterval(
-      pointPixelOffsetProperty,
-      new Cartesian2(
-        pointStyle.pixelOffset?.[0] ?? 0,
-        pointStyle.pixelOffset?.[1] ?? 0
-      ),
-      interval
-    );
-    addSampleOrInterval(
-      pointHeightProperty,
-      pointSize ?? pointStyle.height,
-      interval
-    );
-    addSampleOrInterval(
-      pointWidthProperty,
-      pointSize ?? pointStyle.width,
-      interval
-    );
-
-    if (isMakiIcon) {
-      usePointGraphics = false;
-=======
     if (!usePointGraphics) {
       usePointGraphicsForId = false;
->>>>>>> 5004d665
     }
 
     // Copy all style object values across to time-enabled properties
