import Cartesian2 from "terriajs-cesium/Source/Core/Cartesian2";
import Cartesian3 from "terriajs-cesium/Source/Core/Cartesian3";
import Color from "terriajs-cesium/Source/Core/Color";
import Iso8601 from "terriajs-cesium/Source/Core/Iso8601";
import JulianDate from "terriajs-cesium/Source/Core/JulianDate";
import Packable from "terriajs-cesium/Source/Core/Packable";
import TimeInterval from "terriajs-cesium/Source/Core/TimeInterval";
import TimeIntervalCollection from "terriajs-cesium/Source/Core/TimeIntervalCollection";
import BillboardGraphics from "terriajs-cesium/Source/DataSources/BillboardGraphics";
import ColorMaterialProperty from "terriajs-cesium/Source/DataSources/ColorMaterialProperty";
import ConstantPositionProperty from "terriajs-cesium/Source/DataSources/ConstantPositionProperty";
import ConstantProperty from "terriajs-cesium/Source/DataSources/ConstantProperty";
import LabelGraphics from "terriajs-cesium/Source/DataSources/LabelGraphics";
import PathGraphics from "terriajs-cesium/Source/DataSources/PathGraphics";
import PointGraphics from "terriajs-cesium/Source/DataSources/PointGraphics";
import PolylineGlowMaterialProperty from "terriajs-cesium/Source/DataSources/PolylineGlowMaterialProperty";
import SampledPositionProperty from "terriajs-cesium/Source/DataSources/SampledPositionProperty";
import SampledProperty from "terriajs-cesium/Source/DataSources/SampledProperty";
import TimeIntervalCollectionPositionProperty from "terriajs-cesium/Source/DataSources/TimeIntervalCollectionPositionProperty";
import TimeIntervalCollectionProperty from "terriajs-cesium/Source/DataSources/TimeIntervalCollectionProperty";
import HeightReference from "terriajs-cesium/Source/Scene/HeightReference";
import TerriaFeature from "../Models/Feature/Feature";
import { getRowValues } from "./createLongitudeLatitudeFeaturePerRow";
import {
  getFeatureStyle,
  SupportedBillboardGraphics,
  SupportedLabelGraphics,
  SupportedPathGraphics,
  SupportedPointGraphics,
  SupportedPolylineGlowMaterial,
  SupportedSolidColorMaterial
} from "./getFeatureStyle";
import TableColumn from "./TableColumn";
import TableColumnType from "./TableColumnType";
import TableStyle from "./TableStyle";

type RequiredTableStyle = TableStyle & {
  longitudeColumn: TableColumn;
  latitudeColumn: TableColumn;
  timeColumn: TableColumn;
  idColumns: TableColumn[];
  timeIntervals: (JulianDate | null)[];
};

type TimeProperties<T> = {
  [key in keyof T]: PreSampledProperty | TimeIntervalCollectionProperty;
};

type ResolvedTimeProperties<T> = {
  [key in keyof T]?:
    | SampledProperty
    | TimeIntervalCollectionProperty
    | ConstantProperty;
};

<<<<<<< HEAD
=======
/** For a given TimeProperties object, convert all PreSampledProperty to SampledProperty */
>>>>>>> bd01882a
function convertPreSampledProperties<T>(
  timeProperties: TimeProperties<T> | undefined
): ResolvedTimeProperties<T> {
  if (!timeProperties) return {};
  return Object.entries(timeProperties).reduce<ResolvedTimeProperties<T>>(
    (current, [key, value]) => {
      if (value instanceof PreSampledProperty) {
        const sampledProperty = value.getProperty();
        if (sampledProperty) {
          current[key as keyof T] = sampledProperty;
        }
<<<<<<< HEAD
      } else if (value instanceof TimeIntervalCollectionPositionProperty) {
=======
      } else if (value instanceof TimeIntervalCollectionProperty) {
>>>>>>> bd01882a
        current[key as keyof T] = value;
      }
      return current;
    },
    {}
  );
}

/** This class can be used in-place for Cesium's SampledProperty.
 *
 * It provides better performance as instead of calling `SampledProperty.addSample` for every sample, it will call `SampledProperty.addSamples` once with all samples.
 * This occurs when `PreSampledProperty.toSampledProperty()` is called
 **/
class PreSampledProperty {
  private times: JulianDate[] = [];
  private values: Packable[] = [];

  private allValuesAreTheSame = true;

  constructor(private readonly type: Packable) {}

  getProperty() {
    if (this.allValuesAreTheSame) {
      return new ConstantProperty(this.values[0]);
    }
    const property = new SampledProperty(this.type);
    property.addSamples(this.times, this.values);
    return property;
  }

  addSample(time: JulianDate, value: Packable) {
    this.times.push(time);
    if (
      this.allValuesAreTheSame &&
      this.values.length > 1 &&
      value.toString() !== this.values[this.values.length - 2].toString()
    ) {
      this.allValuesAreTheSame = false;
    }
    this.values.push(value);
  }
}

/** This class can be used in-place for Cesium's SampledPositionProperty.
 *
 * It behaves exactly the same as PreSampledProperty
 **/
class PreSampledPositionProperty {
  private times: JulianDate[] = [];
  private values: Cartesian3[] = [];

  private allValuesAreTheSame = true;

  constructor() {}

  getProperty() {
    if (this.allValuesAreTheSame) {
      return new ConstantPositionProperty(this.values[0]);
    }

    const property = new SampledPositionProperty();
    property.addSamples(this.times, this.values);
    return property;
  }

  addSample(time: JulianDate, value: Cartesian3) {
    this.times.push(time);
    if (
      this.allValuesAreTheSame &&
      this.values.length > 1 &&
      !value.equals(this.values[this.values.length - 2])
    ) {
      this.allValuesAreTheSame = false;
    }
    this.values.push(value);
  }
}

/**
 * Create lat/lon features, one for each id group in the table
 */
export default function createLongitudeLatitudeFeaturePerId(
  style: RequiredTableStyle
): TerriaFeature[] {
  const features: TerriaFeature[] = [];
  for (let i = 0; i < style.rowGroups.length; i++) {
    const [featureId, rowIds] = style.rowGroups[i];
    features.push(createFeature(featureId, rowIds, style));
  }

  return features;
}

function createProperty(type: Packable, interpolate: boolean) {
  return interpolate
    ? new PreSampledProperty(type)
    : new TimeIntervalCollectionProperty();
}

function createFeature(
  featureId: string,
  rowIds: number[],
  style: RequiredTableStyle
): TerriaFeature {
  const isSampled = !!style.isSampled;
  const tableHasScalarColumn = !!style.tableModel.tableColumns.find(
    (col) => col.type === TableColumnType.scalar
  );
  const interpolate = isSampled && tableHasScalarColumn;

  const positionProperty = isSampled
    ? new PreSampledPositionProperty()
    : new TimeIntervalCollectionPositionProperty();

  // The following "TimeProperties<T>" objects are used to transform feature styling properties into time-enabled properties (eg SampledProperty or TimeIntervalCollectionProperty)
  // Required<T> is used as we need to make sure that all styling properties have a time-enabled property defined
  // See `getFeatureStyle` for "raw" feature styling properties

  const pointGraphicsTimeProperties:
    | TimeProperties<Required<SupportedPointGraphics>>
    | undefined = style.pointStyleMap.traits.enabled
    ? {
        color: createProperty(Color, interpolate),
        outlineColor: createProperty(Color, interpolate),
        pixelSize: createProperty(Number, interpolate),
        outlineWidth: createProperty(Number, interpolate)
      }
    : undefined;

  const billboardGraphicsTimeProperties:
    | TimeProperties<Required<SupportedBillboardGraphics>>
    | undefined = style.pointStyleMap.traits.enabled
    ? {
        image: new TimeIntervalCollectionProperty(),
        height: createProperty(Number, interpolate),
        width: createProperty(Number, interpolate),
        color: createProperty(Color, interpolate),
        rotation: createProperty(Number, interpolate),
        pixelOffset: createProperty(Cartesian2, interpolate)
      }
    : undefined;

  const pathGraphicsTimeProperties:
    | TimeProperties<Required<SupportedPathGraphics>>
    | undefined = style.trailStyleMap.traits.enabled
    ? {
        leadTime: createProperty(Number, interpolate),
        trailTime: createProperty(Number, interpolate),
        width: createProperty(Number, interpolate),
        resolution: createProperty(Number, interpolate)
      }
    : undefined;

  const pathGraphicsSolidColorTimeProperties:
    | TimeProperties<Required<SupportedSolidColorMaterial>>
    | undefined =
    style.trailStyleMap.traits.enabled &&
    style.trailStyleMap.traits.materialType === "solidColor"
      ? {
          color: createProperty(Color, interpolate)
        }
      : undefined;

  const pathGraphicsPolylineGlowTimeProperties:
    | TimeProperties<Required<SupportedPolylineGlowMaterial>>
    | undefined =
    style.trailStyleMap.traits.enabled &&
    style.trailStyleMap.traits.materialType === "polylineGlow"
      ? {
          color: createProperty(Color, interpolate),
          glowPower: createProperty(Number, interpolate),
          taperPower: createProperty(Number, interpolate)
        }
      : undefined;

  const labelGraphicsTimeProperties:
    | TimeProperties<Required<SupportedLabelGraphics>>
    | undefined = style.labelStyleMap.traits.enabled
    ? {
        font: new TimeIntervalCollectionProperty(),
        text: new TimeIntervalCollectionProperty(),
        style: new TimeIntervalCollectionProperty(),
        scale: createProperty(Number, interpolate),
        fillColor: createProperty(Color, interpolate),
        outlineColor: createProperty(Color, interpolate),
        outlineWidth: createProperty(Number, interpolate),
        pixelOffset: createProperty(Cartesian2, interpolate)
      }
    : undefined;

  const properties = new TimeIntervalCollectionProperty();
  const description = new TimeIntervalCollectionProperty();

  const longitudes = style.longitudeColumn.valuesAsNumbers.values;
  const latitudes = style.latitudeColumn.valuesAsNumbers.values;
  const timeIntervals = style.timeIntervals;

  const availability = new TimeIntervalCollection();
  const tableColumns = style.tableModel.tableColumns;

  /** use `PointGraphics` or `BillboardGraphics`. This wil be false if any pointTraits.marker !== "point", as then we use images as billboards */
  let usePointGraphicsForId = true;

  for (let i = 0; i < rowIds.length; i++) {
    const rowId = rowIds[i];

    const longitude = longitudes[rowId];
    const latitude = latitudes[rowId];
    const interval = timeIntervals[rowId];

    if (longitude === null || latitude === null || !interval) {
      continue;
    }

    addSampleOrInterval(
      positionProperty,
      Cartesian3.fromDegrees(longitude, latitude, 0.0),
      interval
    );

    const {
      pointGraphicsOptions,
      usePointGraphics,
      pathGraphicsOptions,
      pathGraphicsPolylineGlowOptions,
      pathGraphicsSolidColorOptions,
      labelGraphicsOptions,
      billboardGraphicsOptions
    } = getFeatureStyle(style, rowId);

    if (!usePointGraphics) {
      usePointGraphicsForId = false;
    }

    if (pointGraphicsTimeProperties && pointGraphicsOptions)
      // Copy all style object values across to time-enabled properties
      Object.entries(pointGraphicsOptions).forEach(([key, value]) => {
        if (key in pointGraphicsTimeProperties)
          addSampleOrInterval(
            pointGraphicsTimeProperties[key as keyof SupportedPointGraphics],
            value,
            interval
          );
      });

    if (billboardGraphicsTimeProperties && billboardGraphicsOptions)
      Object.entries(billboardGraphicsOptions).forEach(([key, value]) => {
        if (key in billboardGraphicsTimeProperties)
          addSampleOrInterval(
            billboardGraphicsTimeProperties[
              key as keyof SupportedBillboardGraphics
            ],
            value,
            interval
          );
      });

    if (labelGraphicsTimeProperties && labelGraphicsOptions)
      Object.entries(labelGraphicsOptions).forEach(([key, value]) => {
        if (key in labelGraphicsTimeProperties)
          addSampleOrInterval(
            labelGraphicsTimeProperties[key as keyof SupportedLabelGraphics],
            value,
            interval
          );
      });

    if (pathGraphicsTimeProperties && pathGraphicsOptions)
      Object.entries(pathGraphicsOptions).forEach(([key, value]) => {
        if (key in pathGraphicsTimeProperties)
          addSampleOrInterval(
            pathGraphicsTimeProperties[key as keyof SupportedPathGraphics],
            value,
            interval
          );
      });

    if (pathGraphicsSolidColorTimeProperties && pathGraphicsSolidColorOptions)
      Object.entries(pathGraphicsSolidColorOptions).forEach(([key, value]) => {
        if (key in pathGraphicsSolidColorTimeProperties)
          addSampleOrInterval(
            pathGraphicsSolidColorTimeProperties[
              key as keyof SupportedSolidColorMaterial
            ],
            value,
            interval
          );
      });

    if (
      pathGraphicsPolylineGlowTimeProperties &&
      pathGraphicsPolylineGlowOptions
    )
      Object.entries(pathGraphicsPolylineGlowOptions).forEach(
        ([key, value]) => {
          if (key in pathGraphicsPolylineGlowTimeProperties)
            addSampleOrInterval(
              pathGraphicsPolylineGlowTimeProperties[
                key as keyof SupportedPolylineGlowMaterial
              ],
              value,
              interval
            );
        }
      );

    // Feature properties/description
    addSampleOrInterval(
      properties,
      {
        ...getRowValues(rowId, tableColumns)
      },
      interval
    );
    addSampleOrInterval(
      description,
      getRowDescription(rowId, tableColumns),
      interval
    );
    availability.addInterval(interval);
  }

  const show = calculateShow(availability);
  const feature = new TerriaFeature({
    position:
<<<<<<< HEAD
=======
      // positionProperty is either SampledPositionProperty or PreSampledPositionProperty
      // If it's PreSampledPositionProperty - we need to transform it to SampledPositionProperty by calling `getProperty()`
>>>>>>> bd01882a
      positionProperty instanceof PreSampledPositionProperty
        ? positionProperty.getProperty()
        : positionProperty,
    point: usePointGraphicsForId
      ? new PointGraphics({
          ...convertPreSampledProperties(pointGraphicsTimeProperties),
          show,
          heightReference: HeightReference.CLAMP_TO_GROUND
        })
      : undefined,
    billboard: !usePointGraphicsForId
      ? new BillboardGraphics({
          ...convertPreSampledProperties(billboardGraphicsTimeProperties),
          heightReference: HeightReference.CLAMP_TO_GROUND,
          show
        })
      : undefined,
    path: pathGraphicsTimeProperties
      ? new PathGraphics({
          show,
          ...convertPreSampledProperties(pathGraphicsTimeProperties),

          // Material has to be handled separately from pathGraphicsTimeProperties
          material: pathGraphicsPolylineGlowTimeProperties
            ? new PolylineGlowMaterialProperty(
                convertPreSampledProperties(
                  pathGraphicsPolylineGlowTimeProperties
                )
              )
            : pathGraphicsSolidColorTimeProperties
            ? new ColorMaterialProperty(
                convertPreSampledProperties(
                  pathGraphicsSolidColorTimeProperties
                ).color
              )
            : undefined
        })
      : undefined,
    label: labelGraphicsTimeProperties
      ? new LabelGraphics({
          show,
          ...convertPreSampledProperties(labelGraphicsTimeProperties)
        })
      : undefined,

    availability
  });

  // Add properties to feature.data so we have access to TimeIntervalCollectionProperty outside of the PropertyBag.
  feature.data = {
    timeIntervalCollection: properties,
    rowIds,
    type: "terriaFeatureData"
  };
  feature.description = description;
  return feature;
}

function addSampleOrInterval(
  property:
    | PreSampledProperty
    | PreSampledPositionProperty
    | TimeIntervalCollectionProperty
    | TimeIntervalCollectionPositionProperty,
  data: any,
  interval: TimeInterval
) {
  if (
    property instanceof PreSampledProperty ||
    property instanceof PreSampledPositionProperty
  ) {
    property.addSample(interval.start, data);
  } else {
    const thisInterval = interval.clone();
    thisInterval.data = data;
    property?.intervals.addInterval(thisInterval);
  }
}

function calculateShow(availability: TimeIntervalCollection) {
  const show = new TimeIntervalCollectionProperty();
  if (availability.start) {
    const start = availability.start;
    const stop = availability.stop;
    show.intervals.addInterval(
      new TimeInterval({
        start: <any>Iso8601.MINIMUM_VALUE,
        stop: <any>Iso8601.MAXIMUM_VALUE,
        data: false
      })
    );
    show.intervals.addInterval(new TimeInterval({ start, stop, data: true }));
  } else {
    show.intervals.addInterval(
      new TimeInterval({
        start: <any>Iso8601.MINIMUM_VALUE,
        stop: <any>Iso8601.MAXIMUM_VALUE,
        data: true
      })
    );
  }
  return show;
}

function getRowDescription(
  index: number,
  tableColumns: Readonly<TableColumn[]>
) {
  const rows = tableColumns
    .map((column) => {
      const title = column.title;
      const value = column.valueFunctionForType(index);
      return `<tr><td>${title}</td><td>${value}</td></tr>`;
    })
    .join("\n");
  return `<table class="cesium-infoBox-defaultTable">${rows}</table>`;
}<|MERGE_RESOLUTION|>--- conflicted
+++ resolved
@@ -53,10 +53,7 @@
     | ConstantProperty;
 };
 
-<<<<<<< HEAD
-=======
 /** For a given TimeProperties object, convert all PreSampledProperty to SampledProperty */
->>>>>>> bd01882a
 function convertPreSampledProperties<T>(
   timeProperties: TimeProperties<T> | undefined
 ): ResolvedTimeProperties<T> {
@@ -68,11 +65,7 @@
         if (sampledProperty) {
           current[key as keyof T] = sampledProperty;
         }
-<<<<<<< HEAD
-      } else if (value instanceof TimeIntervalCollectionPositionProperty) {
-=======
       } else if (value instanceof TimeIntervalCollectionProperty) {
->>>>>>> bd01882a
         current[key as keyof T] = value;
       }
       return current;
@@ -398,11 +391,8 @@
   const show = calculateShow(availability);
   const feature = new TerriaFeature({
     position:
-<<<<<<< HEAD
-=======
       // positionProperty is either SampledPositionProperty or PreSampledPositionProperty
       // If it's PreSampledPositionProperty - we need to transform it to SampledPositionProperty by calling `getProperty()`
->>>>>>> bd01882a
       positionProperty instanceof PreSampledPositionProperty
         ? positionProperty.getProperty()
         : positionProperty,
