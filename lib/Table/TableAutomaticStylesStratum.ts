--- conflicted
+++ resolved
@@ -364,33 +364,17 @@
           ]
         : [];
 
-<<<<<<< HEAD
-    const outlierBin = activeStyle.tableColorMap.outlierColor
+    const outlierBin = style.tableColorMap.outlierColor
       ? [
           createStratumInstance(LegendItemTraits, {
-            color: activeStyle.tableColorMap.outlierColor.toCssColorString(),
+            color: style.tableColorMap.outlierColor.toCssColorString(),
             addSpacingAbove: true,
             title:
-              activeStyle.colorTraits.outlierLabel ||
+              style.colorTraits.outlierLabel ||
               i18next.t("models.tableData.legendZFilterLabel")
           })
         ]
       : [];
-=======
-    const outlierBin =
-      style.tableColorMap.zScoreFilterValues &&
-      style.colorTraits.zScoreFilterEnabled
-        ? [
-            createStratumInstance(LegendItemTraits, {
-              color: style.tableColorMap.outlierColor.toCssColorString(),
-              addSpacingAbove: true,
-              title:
-                style.colorTraits.outlierLabel ||
-                i18next.t("models.tableData.legendZFilterLabel")
-            })
-          ]
-        : [];
->>>>>>> 05b35a6b
 
     return new Array(7)
       .fill(0)
