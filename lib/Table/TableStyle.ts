import * as d3Scale from "d3-scale-chromatic";
import groupBy from "lodash-es/groupBy";
import { computed } from "mobx";
import binarySearch from "terriajs-cesium/Source/Core/binarySearch";
import Color from "terriajs-cesium/Source/Core/Color";
import JulianDate from "terriajs-cesium/Source/Core/JulianDate";
import TimeInterval from "terriajs-cesium/Source/Core/TimeInterval";
import createColorForIdTransformer from "../Core/createColorForIdTransformer";
import filterOutUndefined from "../Core/filterOutUndefined";
import isDefined from "../Core/isDefined";
import StandardCssColors from "../Core/StandardCssColors";
import ColorMap from "../Map/ColorMap";
import ConstantColorMap from "../Map/ConstantColorMap";
import ConstantPointSizeMap from "../Map/ConstantPointSizeMap";
import ContinuousColorMap from "../Map/ContinuousColorMap";
import DiscreteColorMap from "../Map/DiscreteColorMap";
import EnumColorMap from "../Map/EnumColorMap";
import PointSizeMap from "../Map/PointSizeMap";
import ScalePointSizeMap from "../Map/ScalePointSizeMap";
import createCombinedModel from "../Models/createCombinedModel";
import Model from "../Models/Model";
import ModelPropertiesFromTraits from "../Models/ModelPropertiesFromTraits";
import TableChartStyleTraits from "../Traits/TableChartStyleTraits";
import TableColorStyleTraits, {
  EnumColorTraits
} from "../Traits/TableColorStyleTraits";
import TablePointSizeStyleTraits from "../Traits/TablePointSizeStyleTraits";
import TableStyleTraits from "../Traits/TableStyleTraits";
import TableTimeStyleTraits from "../Traits/TableTimeStyleTraits";
import TableTraits from "../Traits/TableTraits";
import TableColumn from "./TableColumn";
import TableColumnType from "./TableColumnType";

const getColorForId = createColorForIdTransformer();
const defaultColor = "yellow";
const DEFAULT_FINAL_DURATION_SECONDS = 3600 * 24 - 1; // one day less a second, if there is only one date.

interface TableModel extends Model<TableTraits> {
  readonly dataColumnMajor: string[][] | undefined;
  readonly tableColumns: readonly TableColumn[];
  readonly rowIds: number[];
}

/**
 * A style controlling how tabular data is displayed.
 */
export default class TableStyle {
  readonly styleNumber: number;
  readonly tableModel: TableModel;

  constructor(tableModel: TableModel, styleNumber: number) {
    this.styleNumber = styleNumber;
    this.tableModel = tableModel;
  }

  /**
   * Gets the ID of the style.
   */
  @computed
  get id(): string {
    return this.styleTraits.id || "Style" + this.styleNumber;
  }

  @computed
  get title(): string {
    return (
      this.styleTraits.title ??
      this.tableModel.tableColumns.find(col => col.name === this.id)?.title ??
      this.id
    );
  }

  /** Hide style if number of colors (enumColors or numberOfBins) is less than 2. As a ColorMap with a single color isn't super useful. */
  @computed
  get hidden() {
    return (
      this.styleTraits.hidden ??
      ((this.isEnum && this.enumColors.length <= 1) ||
        (!this.isEnum && this.numberOfBins <= 1))
    );
  }

  /**
   * Gets the {@link TableStyleTraits} for this style. The traits are derived
   * from the default styles plus this style layered on top of the default.
   */
  @computed
  get styleTraits(): Model<TableStyleTraits> {
    if (
      this.styleNumber >= 0 &&
      this.styleNumber < this.tableModel.styles.length
    ) {
      const result = createCombinedModel(
        this.tableModel.styles[this.styleNumber],
        this.tableModel.defaultStyle
      );
      return result;
    } else {
      return this.tableModel.defaultStyle;
    }
  }

  /**
   * Gets the {@link TableColorStyleTraits} from the {@link #styleTraits}.
   * Returns a default instance of no color traits are specified explicitly.
   */
  @computed
  get colorTraits(): Model<TableColorStyleTraits> {
    return this.styleTraits.color;
  }

  /**
   * Gets the {@link TableScaleStyleTraits} from the {@link #styleTraits}.
   * Returns a default instance of no scale traits are specified explicitly.
   */
  @computed
  get pointSizeTraits(): Model<TablePointSizeStyleTraits> {
    return this.styleTraits.pointSize;
  }

  /**
   * Gets the {@link TableChartStyleTraits} from the {@link #styleTraits}.
   * Returns a default instance of no chart traits are specified explicitly.
   */
  @computed
  get chartTraits(): Model<TableChartStyleTraits> {
    return this.styleTraits.chart;
  }

  /**
   * Gets the {@link TableTimeStyleTraits} from the {@link #styleTraits}.
   * Returns a default instance if no time traits are specified explicitly.
   */
  @computed
  get timeTraits(): Model<TableTimeStyleTraits> {
    return this.styleTraits.time;
  }

  /**
   * Gets the longitude column for this style, if any.
   */
  @computed
  get longitudeColumn(): TableColumn | undefined {
    return this.resolveColumn(this.styleTraits.longitudeColumn);
  }

  /**
   * Gets the latitude column for this style, if any.
   */
  @computed
  get latitudeColumn(): TableColumn | undefined {
    return this.resolveColumn(this.styleTraits.latitudeColumn);
  }

  /**
   * Gets the region column for this style, if any.
   */
  @computed
  get regionColumn(): TableColumn | undefined {
    return this.resolveColumn(this.styleTraits.regionColumn);
  }

  /**
   * Gets the columns that together constitute the id, eg: ["lat", "lon"] for
   * fixed features or ["id"].
   */
  @computed
  get idColumns(): TableColumn[] | undefined {
    const idColumns = filterOutUndefined(
      this.timeTraits.idColumns
        ? this.timeTraits.idColumns.map(name => this.resolveColumn(name))
        : []
    );
    return idColumns.length > 0 ? idColumns : undefined;
  }

  /**
   * Gets the time column for this style, if any.
   */
  @computed
  get timeColumn(): TableColumn | undefined {
    return this.timeTraits.timeColumn === null
      ? undefined
      : this.resolveColumn(this.timeTraits.timeColumn);
  }

  /**
   * Gets the end time column for this style, if any.
   */
  @computed
  get endTimeColumn(): TableColumn | undefined {
    return this.resolveColumn(this.timeTraits.endTimeColumn);
  }

  /**
   * Gets the chart X-axis column for this style, if any.
   */
  @computed
  get xAxisColumn(): TableColumn | undefined {
    return this.resolveColumn(this.chartTraits.xAxisColumn);
  }

  /**
   * Gets the color column for this style, if any.
   */
  @computed
  get colorColumn(): TableColumn | undefined {
    return this.resolveColumn(this.colorTraits.colorColumn);
  }

  /**
   * Gets the scale column for this style, if any.
   */
  @computed
  get pointSizeColumn(): TableColumn | undefined {
    return this.resolveColumn(this.pointSizeTraits.pointSizeColumn);
  }

  /**
   * Determines if this style is visualized as points on a map.
   */
  isPoints(): this is {
    readonly longitudeColumn: TableColumn;
    readonly latitudeColumn: TableColumn;
  } {
    return (
      this.longitudeColumn !== undefined && this.latitudeColumn !== undefined
    );
  }

  /**
   * Determines if this style is visualized as time varying points tracked by id
   */
  isTimeVaryingPointsWithId(): this is {
    readonly longitudeColumn: TableColumn;
    readonly latitudeColumn: TableColumn;
    readonly idColumns: TableColumn[];
    readonly timeColumn: TableColumn;
    readonly timeIntervals: (JulianDate | null)[];
  } {
    return (
      this.longitudeColumn !== undefined &&
      this.latitudeColumn !== undefined &&
      this.idColumns !== undefined &&
      this.timeColumn !== undefined &&
      this.timeIntervals !== undefined &&
      this.moreThanOneTimeInterval
    );
  }

  /**
   * Determines if this style is visualized as regions on a map.
   */
  isRegions(): this is { readonly regionColumn: TableColumn } {
    return this.regionColumn !== undefined;
  }

  /**
   * Determines if this style is visualized on a chart.
   */
  isChart(): this is {
    readonly xAxisColumn: TableColumn;
  } {
    return this.xAxisColumn !== undefined && this.chartTraits.lines.length > 0;
  }

  /** Column can use EnumColorMap if type is enum, region or text AND the number of unique values is less than (or equal to) the number of bins */
  @computed get isEnum() {
    return (
      !!this.colorColumn &&
      (this.colorColumn.type === TableColumnType.enum ||
        this.colorColumn.type === TableColumnType.region) &&
      this.colorColumn.uniqueValues.values.length <=
        this.colorPalette.colors.length
    );
  }

  /** Style isSampled by default. TimeTraits.isSampled will be used if defined. If not, and color column is binary - isSampled will be false. */
  @computed get isSampled() {
    if (isDefined(this.timeTraits.isSampled)) return this.timeTraits.isSampled;
    if (isDefined(this.colorColumn) && this.colorColumn.isScalarBinary)
      return false;
    return true;
  }

  @computed
  get colorPaletteName() {
    const colorColumn = this.colorColumn;

    if (colorColumn === undefined) {
      return;
    }

    let paletteName = this.colorTraits.colorPalette;
<<<<<<< HEAD
    if (colorColumn.type === TableColumnType.scalar) {
=======
    const numberOfBins = this.numberOfBins;

    if (
      colorColumn.type === TableColumnType.enum ||
      colorColumn.type === TableColumnType.region
    ) {
      // Enumerated values, so use a large, high contrast palette.
      paletteName = paletteName || "HighContrast";
    } else if (colorColumn.type === TableColumnType.scalar) {
>>>>>>> 57e7ff32
      if (paletteName === undefined) {
        const valuesAsNumbers = colorColumn.valuesAsNumbers;
        if (
          valuesAsNumbers !== undefined &&
          (valuesAsNumbers.minimum || 0.0) < 0.0 &&
          (valuesAsNumbers.maximum || 0.0) > 0.0
        ) {
          // Values cross zero, so use a diverging palette
          paletteName = "PuOr";
        } else {
          // Values do not cross zero so use a sequential palette.
          paletteName = "Reds";
        }
      }
    }

    return paletteName;
  }

  @computed get fallbackColorPalette() {
    return (
      this.colorPaletteName
        ?.split("-")
        .map(color => Color.fromCssColorString(color) ?? Color.TRANSPARENT) ?? [
        Color.TRANSPARENT
      ]
    );
  }

  @computed
  get numberOfBins(): number {
    const colorColumn = this.colorColumn;
    if (colorColumn === undefined) return this.binMaximums.length;
    if (colorColumn.type === TableColumnType.scalar) {
      return colorColumn.uniqueValues.values.length < this.binMaximums.length
        ? colorColumn.uniqueValues.values.length
        : this.binMaximums.length;
    }
    return this.binMaximums.length;
  }

  /**
   * Gets the color to use for each bin. The length of the returned array
   * will be equal to {@link #numberOfColorBins}.
   */
  @computed
  get binColors(): readonly Readonly<Color>[] {
    const numberOfBins = this.numberOfBins;

    // Pick a color for every bin.
    const binColors = this.colorTraits.binColors || [];

    const colorScaleScheme = (d3Scale as any)[`scheme${this.colorPaletteName}`];

    let colorScale = this.fallbackColorPalette;

    if (Array.isArray(colorScaleScheme)) {
      colorScale = colorScaleScheme[this.numberOfBins];
      // If invalid numberOfBins - use largest number
      if (!Array.isArray(colorScale)) {
        colorScale = colorScaleScheme[colorScaleScheme.length - 1];
      }
    }

    const result: Color[] = [];
    for (let i = 0; i < numberOfBins; ++i) {
      if (i < binColors.length) {
        result.push(
          Color.fromCssColorString(binColors[i]) ?? Color.TRANSPARENT
        );
      } else {
        result.push(colorScale[i % colorScale.length]);
      }
    }
    return result;
  }

  @computed
  get binMaximums(): readonly number[] {
    const colorColumn = this.colorColumn;
    if (colorColumn === undefined) {
      return this.colorTraits.binMaximums || [];
    }

    const binMaximums = this.colorTraits.binMaximums;
    if (binMaximums !== undefined) {
      if (
        colorColumn.type === TableColumnType.scalar &&
        colorColumn.valuesAsNumbers.maximum !== undefined &&
        (binMaximums.length === 0 ||
          colorColumn.valuesAsNumbers.maximum >
            binMaximums[binMaximums.length - 1])
      ) {
        // Add an extra bin to accomodate the maximum value of the dataset.
        return binMaximums.concat([colorColumn.valuesAsNumbers.maximum]);
      }
      return binMaximums;
    } else if (this.colorTraits.numberOfBins === 0) {
      return [];
    } else {
      // TODO: compute maximums according to ckmeans, quantile, etc.
      const asNumbers = colorColumn.valuesAsNumbers;
      const min = asNumbers.minimum;
      const max = asNumbers.maximum;
      if (min === undefined || max === undefined) {
        return [];
      }
      const numberOfBins =
        colorColumn.uniqueValues.values.length < this.colorTraits.numberOfBins
          ? colorColumn.uniqueValues.values.length
          : this.colorTraits.numberOfBins;
      let next = min;
      const step = (max - min) / numberOfBins;

      const result: number[] = [];
      for (let i = 0; i < numberOfBins - 1; ++i) {
        next += step;
        result.push(next);
      }

      result.push(max);

      return result;
    }
  }

  @computed
  get enumColors(): readonly ModelPropertiesFromTraits<EnumColorTraits>[] {
    if (this.colorTraits.enumColors.length > 0) {
      return this.colorTraits.enumColors;
    }

    const colorColumn = this.colorColumn;
    if (colorColumn === undefined) {
      return [];
    }

    // Create a color for each unique value
    const uniqueValues = colorColumn.uniqueValues.values;

    let colorScale = StandardCssColors.highContrast;

    if (isDefined(this.colorPaletteName)) {
      colorScale =
        (d3Scale as any)[`scheme${this.colorPaletteName}`] ??
        this.fallbackColorPalette;
    }

    return uniqueValues.map((value, i) => {
      return {
        value: value,
        color: colorScale[i % colorScale.length]
      };
    });
  }

  /**
   * Gets an object used to map values in {@link #colorColumn} to colors
   * for this style.
   */
  @computed
  get colorMap(): ColorMap {
    const colorColumn = this.colorColumn;
    const colorTraits = this.colorTraits;

    const nullColor = colorTraits.nullColor
      ? Color.fromCssColorString(colorTraits.nullColor) ?? Color.TRANSPARENT
      : Color.TRANSPARENT;

    const minValue =
      colorTraits.minimumValue ?? colorColumn?.valuesAsNumbers.minimum;
    const maxValue =
      colorTraits.maximumValue ?? colorColumn?.valuesAsNumbers.maximum;

    if (colorColumn && colorColumn.type === TableColumnType.scalar) {
<<<<<<< HEAD
      if (this.binMaximums.length > 0) {
        return new DiscreteColorMap({
          bins: this.binColors.map((color, i) => {
            return {
              color: color,
              maximum: this.binMaximums[i],
              includeMinimumInThisBin: false
            };
          }),
          nullColor
        });
      } else if (
        this.colorPaletteName &&
        isDefined(minValue) &&
        isDefined(maxValue)
      ) {
        const colorScale = (d3Scale as any)[
          `interpolate${this.colorPaletteName}`
        ];

        if (typeof colorScale !== "function")
          throw `Color palette "${this.colorPaletteName}" is not valid.`;

        return new ContinuousColorMap({
          colorScale,
          minValue,
          maxValue,
          nullColor
        });
      }
    } else if (
      colorColumn &&
      (colorColumn.type === TableColumnType.enum ||
        colorColumn.type === TableColumnType.region ||
        colorColumn.type === TableColumnType.text)
    ) {
      const regionColor =
        Color.fromCssColorString(this.colorTraits.regionColor) ??
        Color.TRANSPARENT;
=======
      const maximums = this.binMaximums;
      return new DiscreteColorMap({
        bins: this.binColors.map((color, i) => {
          return {
            color: color,
            maximum: maximums[i],
            includeMinimumInThisBin: false
          };
        }),
        nullColor: this.nullColor
      });
    } else if (colorColumn && this.isEnum) {
>>>>>>> 57e7ff32
      return new EnumColorMap({
        enumColors: filterOutUndefined(
          this.enumColors.map(e => {
            if (e.value === undefined || e.color === undefined) {
              return undefined;
            }
            return {
              value: e.value,
              color:
                colorColumn.type !== TableColumnType.region
                  ? Color.fromCssColorString(e.color) ?? Color.TRANSPARENT
                  : this.regionColor
            };
          })
        ),
<<<<<<< HEAD
        nullColor
      });
=======
        nullColor: this.nullColor
      });
    } else {
      // No column to color by, so use the same color for everything.
      let color: Color | undefined;

      const colorId = this.tableModel.uniqueId || this.tableModel.name;

      // If colorColumn is of type region - use regionColor
      if (colorColumn?.type === TableColumnType.region && this.regionColor) {
        color = this.regionColor;
      } else if (colorTraits.nullColor) {
        color = Color.fromCssColorString(colorTraits.nullColor);
      } else if (colorTraits.binColors && colorTraits.binColors.length > 0) {
        color = Color.fromCssColorString(colorTraits.binColors[0]);
      } else if (colorId) {
        color = Color.fromCssColorString(getColorForId(colorId));
      }

      if (!color) {
        color = Color.fromCssColorString(defaultColor);
      }

      // Use nullColor if colorColumn is of type `region`
      let nullColor =
        colorColumn?.type === TableColumnType.region
          ? this.nullColor
          : undefined;

      return new ConstantColorMap({
        color,
        title: this.tableModel.name,
        nullColor
      });
>>>>>>> 57e7ff32
    }

    // No column to color by, so use the same color for everything.
    let color = Color.fromCssColorString(defaultColor);
    const colorId = this.tableModel.uniqueId || this.tableModel.name;
    if (colorTraits.nullColor) {
      color = Color.fromCssColorString(colorTraits.nullColor);
    } else if (this.binColors.length > 0) {
      color = this.binColors[0];
    } else if (colorId) {
      color = Color.fromCssColorString(getColorForId(colorId));
    }
    return new ConstantColorMap(color, this.tableModel.name);
  }

  @computed get nullColor() {
    return this.colorTraits.nullColor
      ? Color.fromCssColorString(this.colorTraits.nullColor) ??
          Color.TRANSPARENT
      : Color.TRANSPARENT;
  }

  @computed get regionColor() {
    return Color.fromCssColorString(this.colorTraits.regionColor);
  }

  @computed
  get pointSizeMap(): PointSizeMap {
    const pointSizeColumn = this.pointSizeColumn;
    const pointSizeTraits = this.pointSizeTraits;

    if (pointSizeColumn && pointSizeColumn.type === TableColumnType.scalar) {
      const maximum = pointSizeColumn.valuesAsNumbers.maximum;
      const minimum = pointSizeColumn.valuesAsNumbers.minimum;

      if (isDefined(maximum) && isDefined(minimum) && maximum !== minimum) {
        return new ScalePointSizeMap(
          minimum,
          maximum,
          pointSizeTraits.nullSize,
          pointSizeTraits.sizeFactor,
          pointSizeTraits.sizeOffset
        );
      }
    }

    // can't scale point size by values in this column, so use same point size for every value
    return new ConstantPointSizeMap(pointSizeTraits.sizeOffset);
  }

  /**
   * Returns a `TimeInterval` for each row in the table.
   */
  @computed
  get timeIntervals(): (TimeInterval | null)[] | undefined {
    const timeColumn = this.timeColumn;

    if (timeColumn === undefined) {
      return;
    }

    const lastDate = timeColumn.valuesAsJulianDates.maximum;
    const intervals = timeColumn.valuesAsJulianDates.values.map((date, i) => {
      if (!date) {
        return null;
      }

      const startDate = this.startJulianDates?.[i] ?? date;
      const finishDate = this.finishJulianDates?.[i] ?? undefined;

      return new TimeInterval({
        start: startDate,
        stop: finishDate,
        isStopIncluded: JulianDate.equals(finishDate, lastDate),
        data: date
      });
    });
    return intervals;
  }

  /** Is there more than one unique time interval */
  @computed get moreThanOneTimeInterval() {
    if (this.timeIntervals) {
      // Find first non-null time interval
      const firstInterval = this.timeIntervals?.find(t => t) as
        | TimeInterval
        | undefined;
      if (firstInterval) {
        // Does there exist an interval which is different from firstInterval (that is to say, does there exist at least two unique intervals)
        return !!this.timeIntervals?.find(
          t =>
            t &&
            (!firstInterval.start.equals(t.start) ||
              !firstInterval.stop.equals(t.stop))
        );
      }
    }
    return false;
  }

  /**
   * Returns a start date for each row in the table.
   * If `timeTraits.spreadStartTime` is true - the start dates will be the earliest value for all features (eg sensor IDs) - even if the time value is **after** the earliest time step. This means that at time step 0, all features will be displayed.
   */
  @computed
  private get startJulianDates(): (JulianDate | null)[] | undefined {
    const timeColumn = this.timeColumn;
    if (timeColumn === undefined) {
      return;
    }

    const firstDate = timeColumn.valuesAsJulianDates.minimum;

    if (!this.timeTraits.spreadStartTime || !firstDate)
      return timeColumn.valuesAsJulianDates.values;

    const startDates = timeColumn.valuesAsJulianDates.values.slice();

    this.rowGroups.forEach(([groupId, rowIds]) => {
      // Find row ID with earliest date in this rowGroup
      const firstRowId = rowIds
        .filter(id => startDates[id])
        .sort((idA, idB) =>
          JulianDate.compare(startDates[idA]!, startDates[idB]!)
        )[0];
      // Set it to earliest date in the entire column
      if (isDefined(firstRowId)) startDates[firstRowId] = firstDate;
    });

    return startDates;
  }

  /**
   * Returns a finish date for each row in the table.
   */
  @computed
  private get finishJulianDates(): (JulianDate | null)[] | undefined {
    if (this.endTimeColumn) {
      return this.endTimeColumn.valuesAsJulianDates.values;
    }

    const timeColumn = this.timeColumn;
    if (timeColumn === undefined) {
      return;
    }

    const startDates = timeColumn.valuesAsJulianDates.values;

    // If displayDuration trait is set, use that to set finish date
    if (this.timeTraits.displayDuration !== undefined) {
      return startDates.map(date =>
        date
          ? JulianDate.addMinutes(
              date,
              this.timeTraits.displayDuration!,
              new JulianDate()
            )
          : null
      );
    }

    const finishDates: (JulianDate | null)[] = [];

    // Otherwise estimate a final duration value to calculate the end date for groups
    // that have only one row. Fallback to a global default if an estimate
    // cannot be found.
    for (let i = 0; i < this.rowGroups.length; i++) {
      const rowIds = this.rowGroups[i][1];
      const sortedStartDates = sortedUniqueDates(
        rowIds.map(id => timeColumn.valuesAsJulianDates.values[id])
      );
      const finalDuration =
        estimateFinalDurationSeconds(sortedStartDates) ??
        DEFAULT_FINAL_DURATION_SECONDS;

      const startDatesForGroup = rowIds.map(id => startDates[id]);
      const finishDatesForGroup = this.calculateFinishDatesFromStartDates(
        startDatesForGroup,
        finalDuration
      );
      finishDatesForGroup.forEach((date, i) => {
        finishDates[rowIds[i]] = date;
      });
    }

    return finishDates;
  }

  /** Get rows grouped by id. Id will be calculated using idColumns or latitude/longitude columns
   */
  @computed get rowGroups() {
    const groupByCols =
      this.idColumns ||
      filterOutUndefined([this.latitudeColumn, this.longitudeColumn]);
    const tableRowIds = this.tableModel.rowIds;
    return Object.entries(
      groupBy(tableRowIds, rowId =>
        groupByCols.map(col => col.values[rowId]).join("-")
      )
    );
  }

  /**
   * Computes an and end date for each given start date. The end date for a
   * given start date is the next higher date in the input. To compute the end
   * date for the last date in the input, we estimate a duration based on the
   * average interval between dates in the input. If the input has only one
   * date, then an estimate cannot be made, in that case we use the
   * `defaultFinalDurationSeconds` to compute the end date.
   */
  private calculateFinishDatesFromStartDates(
    startDates: (JulianDate | null | undefined)[],
    defaultFinalDurationSeconds: number
  ) {
    const sortedStartDates: JulianDate[] = sortedUniqueDates(startDates);
    const lastDate = this.timeColumn?.valuesAsJulianDates.maximum;

    return startDates.map(date => {
      if (!date) {
        return null;
      }

      const nextDateIndex = binarySearch(
        sortedStartDates,
        date,
        (d1: JulianDate, d2: JulianDate) => JulianDate.compare(d1, d2)
      );
      const nextDate = sortedStartDates[nextDateIndex + 1];
      if (nextDate) {
        return nextDate;
      } else if (this.timeTraits.spreadFinishTime && lastDate) {
        return lastDate;
      } else {
        // This is the last date in the row, so calculate a final date
        const finalDurationSeconds =
          estimateFinalDurationSeconds(sortedStartDates) ||
          defaultFinalDurationSeconds;
        const finalDate = addSecondsToDate(
          sortedStartDates[sortedStartDates.length - 1],
          finalDurationSeconds
        );
        return finalDate;
      }
    });
  }

  private resolveColumn(name: string | undefined): TableColumn | undefined {
    if (name === undefined) {
      return undefined;
    }
    return this.tableModel.tableColumns.find(column => column.name === name);
  }
}

/**
 * Returns an array of sorted unique dates
 */
function sortedUniqueDates(
  dates: Readonly<(JulianDate | null | undefined)[]>
): JulianDate[] {
  const nonNullDates: JulianDate[] = dates.filter((d): d is JulianDate => !!d);
  return nonNullDates
    .sort((a, b) => JulianDate.compare(a, b))
    .filter((d, i, ds) => i === 0 || !JulianDate.equals(d, ds[i - 1]));
}

function addSecondsToDate(date: JulianDate, seconds: number) {
  return JulianDate.addSeconds(date, seconds, new JulianDate());
}

function estimateFinalDurationSeconds(
  sortedDates: JulianDate[]
): number | undefined {
  const n = sortedDates.length;
  if (n > 1) {
    const finalDurationSeconds =
      JulianDate.secondsDifference(sortedDates[n - 1], sortedDates[0]) /
      (n - 1);
    return finalDurationSeconds;
  }
}<|MERGE_RESOLUTION|>--- conflicted
+++ resolved
@@ -270,8 +270,7 @@
       !!this.colorColumn &&
       (this.colorColumn.type === TableColumnType.enum ||
         this.colorColumn.type === TableColumnType.region) &&
-      this.colorColumn.uniqueValues.values.length <=
-        this.colorPalette.colors.length
+      this.colorColumn.uniqueValues.values.length <= this.binColors.length
     );
   }
 
@@ -292,10 +291,6 @@
     }
 
     let paletteName = this.colorTraits.colorPalette;
-<<<<<<< HEAD
-    if (colorColumn.type === TableColumnType.scalar) {
-=======
-    const numberOfBins = this.numberOfBins;
 
     if (
       colorColumn.type === TableColumnType.enum ||
@@ -304,7 +299,6 @@
       // Enumerated values, so use a large, high contrast palette.
       paletteName = paletteName || "HighContrast";
     } else if (colorColumn.type === TableColumnType.scalar) {
->>>>>>> 57e7ff32
       if (paletteName === undefined) {
         const valuesAsNumbers = colorColumn.valuesAsNumbers;
         if (
@@ -480,7 +474,6 @@
       colorTraits.maximumValue ?? colorColumn?.valuesAsNumbers.maximum;
 
     if (colorColumn && colorColumn.type === TableColumnType.scalar) {
-<<<<<<< HEAD
       if (this.binMaximums.length > 0) {
         return new DiscreteColorMap({
           bins: this.binColors.map((color, i) => {
@@ -511,29 +504,7 @@
           nullColor
         });
       }
-    } else if (
-      colorColumn &&
-      (colorColumn.type === TableColumnType.enum ||
-        colorColumn.type === TableColumnType.region ||
-        colorColumn.type === TableColumnType.text)
-    ) {
-      const regionColor =
-        Color.fromCssColorString(this.colorTraits.regionColor) ??
-        Color.TRANSPARENT;
-=======
-      const maximums = this.binMaximums;
-      return new DiscreteColorMap({
-        bins: this.binColors.map((color, i) => {
-          return {
-            color: color,
-            maximum: maximums[i],
-            includeMinimumInThisBin: false
-          };
-        }),
-        nullColor: this.nullColor
-      });
     } else if (colorColumn && this.isEnum) {
->>>>>>> 57e7ff32
       return new EnumColorMap({
         enumColors: filterOutUndefined(
           this.enumColors.map(e => {
@@ -549,10 +520,6 @@
             };
           })
         ),
-<<<<<<< HEAD
-        nullColor
-      });
-=======
         nullColor: this.nullColor
       });
     } else {
@@ -587,7 +554,6 @@
         title: this.tableModel.name,
         nullColor
       });
->>>>>>> 57e7ff32
     }
 
     // No column to color by, so use the same color for everything.
@@ -600,7 +566,7 @@
     } else if (colorId) {
       color = Color.fromCssColorString(getColorForId(colorId));
     }
-    return new ConstantColorMap(color, this.tableModel.name);
+    return new ConstantColorMap({ color, title: this.tableModel.name });
   }
 
   @computed get nullColor() {
