<div class="feature-info-panel-section">
    <div class="feature-info-panel-section-header" data-bind="click: toggleOpen">
        <!-- ko if: feature == terria.selectedFeature -->
        <div class="feature-info-panel-section-arrow" data-bind="cesiumSvgPath: { path: svgArrowDown, width: 32, height: 32 }"></div>
        <!-- /ko -->
        <!-- ko if: feature != terria.selectedFeature -->
        <div class="feature-info-panel-section-arrow" data-bind="cesiumSvgPath: { path: svgArrowRight, width: 32, height: 32 }"></div>
        <!-- /ko -->
        <span class="feature-info-panel-section-label" data-bind="text: catalogItemName"></span>
        <span class="feature-info-panel-section-label" data-bind="text: name"></span>
    </div>
<<<<<<< HEAD
    <div class="feature-info-panel-section-content-wrapper" data-bind ="css:feature == terria.selectedFeature ?'open': 'closed'">
        <!-- ko if: enableJSONViewer -->
            <!-- ko if: typeof info === 'object' -->
                <div class="feature-info-panel-section-content" data-bind="css: { 'feature-info-panel-section-content-white-background': useWhiteBackground }">
                    <!-- ko template: { name: 'tree', foreach: info } -->
                    <!-- /ko -->
                </div>
            <!-- /ko -->
            <!-- ko if: typeof info === 'string' -->
                <div class="feature-info-panel-section-content" data-bind="markdown: info, css: { 'feature-info-panel-section-content-white-background': useWhiteBackground }"></div>
            <!-- /ko -->
        <!-- /ko -->

        <!-- ko ifnot: enableJSONViewer -->
            <div class="feature-info-panel-section-content" data-bind="markdown: info, css: { 'feature-info-panel-section-content-white-background': useWhiteBackground }"></div>
=======
    <div class="feature-info-panel-section-content-wrapper" data-bind="css:feature == terria.selectedFeature ?'open': 'closed'">
        <div class="feature-info-panel-section-content" data-bind="html: templatedInfo, visible: templatedInfo"></div>
        <button class="feature-info-panel-text-button" data-bind="visible: templatedInfo && !rawDataVisible, click: showRawData">Show Raw Data</button>
        <button class="feature-info-panel-text-button" data-bind="visible: templatedInfo && rawDataVisible, click: hideRawData">Hide Raw Data</button>
        <div class="feature-info-panel-section-content" data-bind="html: rawData, visible: rawData && (!templatedInfo || rawDataVisible),
          css: { 'feature-info-panel-section-content-white-background': useWhiteBackground }"></div>

        <!-- ko if: rawData && (!templatedInfo || rawDataVisible) && dataDownloads.length > 0 -->
        <div class="feature-info-panel-download-dropdown">
            <div class="feature-info-panel-download-dropdown-inner"
                 data-bind="css: { 'feature-info-panel-download-dropdown-inner-active': downloadOptionsVisible}, style: downloadDropdownPosition">
                <a class="feature-info-panel-download-option" data-bind="attr: { download: catalogItemName + ':' + name + '.' + dataDownloads[0].ext,
                    href: dataDownloads[0].href }, click: checkDataUriCompatibility, css: { 'feature-info-panel-download-option-first': dataDownloads.length > 1 }">
                    <span class="feature-info-panel-download-icon" data-bind="cesiumSvgPath: { path: svgDownload, width: 1792, height: 1792 }"></span>
                    <span class="feature-info-panel-download-text">Download as <!-- ko text: dataDownloads[0].name --><!-- /ko --></span>
                </a>

                <button class="feature-info-panel-download-show-options"
                        data-bind="click: toggleDownloadOptions, visible: dataDownloads.length > 1, cesiumSvgPath: { path: svgArrowDown, width: 32, height: 32 }">
                </button>

                <ul class="feature-info-panel-download-options" data-bind="if: dataDownloads.length > 0">
                    <li data-bind="foreach: dataDownloads.slice(1)">
                        <a class="feature-info-panel-download-option"
                           data-bind="attr: { download: $root.catalogItemName + ':' + $root.name + '.' + $data.ext, href: $data.href },
                            click: $root.checkDataUriCompatibility.bind($root)">
                            Download as <!-- ko text: name --><!-- /ko -->
                        </a>
                    </li>
                </ul>
            </div>
        </div>
>>>>>>> e7e8fb76
        <!-- /ko -->
    </div>
</div><|MERGE_RESOLUTION|>--- conflicted
+++ resolved
@@ -9,56 +9,50 @@
         <span class="feature-info-panel-section-label" data-bind="text: catalogItemName"></span>
         <span class="feature-info-panel-section-label" data-bind="text: name"></span>
     </div>
-<<<<<<< HEAD
     <div class="feature-info-panel-section-content-wrapper" data-bind ="css:feature == terria.selectedFeature ?'open': 'closed'">
-        <!-- ko if: enableJSONViewer -->
-            <!-- ko if: typeof info === 'object' -->
-                <div class="feature-info-panel-section-content" data-bind="css: { 'feature-info-panel-section-content-white-background': useWhiteBackground }">
-                    <!-- ko template: { name: 'tree', foreach: info } -->
-                    <!-- /ko -->
-                </div>
-            <!-- /ko -->
-            <!-- ko if: typeof info === 'string' -->
-                <div class="feature-info-panel-section-content" data-bind="markdown: info, css: { 'feature-info-panel-section-content-white-background': useWhiteBackground }"></div>
-            <!-- /ko -->
+        <!-- ko if: showJsonTreeView -->
+            <div class="feature-info-panel-section-content" data-bind="css: { 'feature-info-panel-section-content-white-background': useWhiteBackground }">
+                <!-- ko template: { name: 'tree', foreach: rawData } -->
+                <!-- /ko -->
+            </div>
         <!-- /ko -->
 
-        <!-- ko ifnot: enableJSONViewer -->
-            <div class="feature-info-panel-section-content" data-bind="markdown: info, css: { 'feature-info-panel-section-content-white-background': useWhiteBackground }"></div>
-=======
-    <div class="feature-info-panel-section-content-wrapper" data-bind="css:feature == terria.selectedFeature ?'open': 'closed'">
-        <div class="feature-info-panel-section-content" data-bind="html: templatedInfo, visible: templatedInfo"></div>
-        <button class="feature-info-panel-text-button" data-bind="visible: templatedInfo && !rawDataVisible, click: showRawData">Show Raw Data</button>
-        <button class="feature-info-panel-text-button" data-bind="visible: templatedInfo && rawDataVisible, click: hideRawData">Hide Raw Data</button>
-        <div class="feature-info-panel-section-content" data-bind="html: rawData, visible: rawData && (!templatedInfo || rawDataVisible),
-          css: { 'feature-info-panel-section-content-white-background': useWhiteBackground }"></div>
+        <!-- ko if: templatedInfo -->
+            <div class="feature-info-panel-section-content" data-bind="html: templatedInfo"></div>
+            <button class="feature-info-panel-text-button" data-bind="visible: !rawDataVisible, click: showRawData">Show Raw Data</button>
+            <button class="feature-info-panel-text-button" data-bind="visible: rawDataVisible, click: hideRawData">Hide Raw Data</button>
+        <!-- /ko -->
+
+        <!-- ko if: rawData && !showJsonTreeView && (!templatedInfo || rawDataVisible) -->
+            <div class="feature-info-panel-section-content" data-bind="html: rawData,
+                css: { 'feature-info-panel-section-content-white-background': useWhiteBackground }"></div>
+        <!-- /ko -->
 
         <!-- ko if: rawData && (!templatedInfo || rawDataVisible) && dataDownloads.length > 0 -->
-        <div class="feature-info-panel-download-dropdown">
-            <div class="feature-info-panel-download-dropdown-inner"
-                 data-bind="css: { 'feature-info-panel-download-dropdown-inner-active': downloadOptionsVisible}, style: downloadDropdownPosition">
-                <a class="feature-info-panel-download-option" data-bind="attr: { download: catalogItemName + ':' + name + '.' + dataDownloads[0].ext,
-                    href: dataDownloads[0].href }, click: checkDataUriCompatibility, css: { 'feature-info-panel-download-option-first': dataDownloads.length > 1 }">
-                    <span class="feature-info-panel-download-icon" data-bind="cesiumSvgPath: { path: svgDownload, width: 1792, height: 1792 }"></span>
-                    <span class="feature-info-panel-download-text">Download as <!-- ko text: dataDownloads[0].name --><!-- /ko --></span>
-                </a>
+            <div class="feature-info-panel-download-dropdown">
+                <div class="feature-info-panel-download-dropdown-inner"
+                     data-bind="css: { 'feature-info-panel-download-dropdown-inner-active': downloadOptionsVisible}, style: downloadDropdownPosition">
+                    <a class="feature-info-panel-download-option" data-bind="attr: { download: catalogItemName + ':' + name + '.' + dataDownloads[0].ext,
+                        href: dataDownloads[0].href }, click: checkDataUriCompatibility, css: { 'feature-info-panel-download-option-first': dataDownloads.length > 1 }">
+                        <span class="feature-info-panel-download-icon" data-bind="cesiumSvgPath: { path: svgDownload, width: 1792, height: 1792 }"></span>
+                        <span class="feature-info-panel-download-text">Download as <!-- ko text: dataDownloads[0].name --><!-- /ko --></span>
+                    </a>
 
-                <button class="feature-info-panel-download-show-options"
-                        data-bind="click: toggleDownloadOptions, visible: dataDownloads.length > 1, cesiumSvgPath: { path: svgArrowDown, width: 32, height: 32 }">
-                </button>
+                    <button class="feature-info-panel-download-show-options"
+                            data-bind="click: toggleDownloadOptions, visible: dataDownloads.length > 1, cesiumSvgPath: { path: svgArrowDown, width: 32, height: 32 }">
+                    </button>
 
-                <ul class="feature-info-panel-download-options" data-bind="if: dataDownloads.length > 0">
-                    <li data-bind="foreach: dataDownloads.slice(1)">
-                        <a class="feature-info-panel-download-option"
-                           data-bind="attr: { download: $root.catalogItemName + ':' + $root.name + '.' + $data.ext, href: $data.href },
-                            click: $root.checkDataUriCompatibility.bind($root)">
-                            Download as <!-- ko text: name --><!-- /ko -->
-                        </a>
-                    </li>
-                </ul>
+                    <ul class="feature-info-panel-download-options" data-bind="if: dataDownloads.length > 0">
+                        <li data-bind="foreach: dataDownloads.slice(1)">
+                            <a class="feature-info-panel-download-option"
+                               data-bind="attr: { download: $root.catalogItemName + ':' + $root.name + '.' + $data.ext, href: $data.href },
+                                click: $root.checkDataUriCompatibility.bind($root)">
+                                Download as <!-- ko text: name --><!-- /ko -->
+                            </a>
+                        </li>
+                    </ul>
+                </div>
             </div>
-        </div>
->>>>>>> e7e8fb76
         <!-- /ko -->
     </div>
 </div>