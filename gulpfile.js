--- conflicted
+++ resolved
@@ -144,33 +144,6 @@
     fse.copySync('mkdocs.yml', 'build/mkdocs.yml');
     fse.copySync('doc', 'build/doc');
 
-<<<<<<< HEAD
-    var files = klawSync('build/doc').map(o => o.path);
-    var markdown = files.filter(name => path.extname(name) === '.md');
-    var readmes = markdown.filter(name => name.indexOf('README.md') === name.length - 'README.md'.length);
-
-    // Rename all README.md to index.md
-    readmes.forEach(readme => fse.renameSync(readme, path.join(path.dirname(readme), 'index.md')));
-
-    // Replace links to README.md with links to index.md
-    markdown.forEach(function(name) {
-        name = name.replace(/README\.md/, 'index.md');
-        var content = fse.readFileSync(name, 'UTF-8');
-        var replaced = content.replace(/README\.md/g, 'index.md');
-        if (content !== replaced) {
-            fse.writeFileSync(name, replaced, 'UTF-8');
-        }
-    });
-
-    // Replace README.md with index.md in mkdocs.yml.
-    // Also replace swap in the actual path to mkdocs-material in node_modules.
-    var mkdocsyml = fse.readFileSync('build/mkdocs.yml', 'UTF-8');
-    mkdocsyml = mkdocsyml.replace(/README\.md/g, 'index.md');
-    fse.writeFileSync('build/mkdocs.yml', mkdocsyml, 'UTF-8');
-=======
-    generateCatalogMemberPages('wwwroot/schema', 'build/doc/connecting-to-data/catalog-type-details');
->>>>>>> 7644c490
-
     var result = spawnSync('mkdocs', ['build', '--clean', '--config-file', 'mkdocs.yml'], {
         cwd: 'build',
         stdio: 'inherit',
