--- conflicted
+++ resolved
@@ -48,11 +48,7 @@
     legendButton.className = 'ausglobe-panel-button';
     legendButton.title = 'Legend';
     legendButton.innerHTML = '<div class="ausglobe-panel-button-label">Legend</div>';
-<<<<<<< HEAD
-    legendButton.setAttribute('data-bind', 'visible: nowViewing.hasShownItems, click: toggleShowingLegendPanel, css { "ausglobe-panel-button-panel-visible": showingLegendPanel }');
-=======
     legendButton.setAttribute('data-bind', 'click: toggleShowingLegendPanel, css { "ausglobe-panel-button-panel-visible": showingLegendPanel }');
->>>>>>> 06e5e1ab
     wrapper.appendChild(legendButton);
 
     var populateEnabledButton = document.createElement('div');
@@ -124,21 +120,12 @@
                                 <div class="ausglobe-accordion-category-header-arrow" data-bind="cesiumSvgPath: { path: isOpen ? $root._arrowDown : $root._arrowRight, width: 32, height: 32 }"></div>\
                                 <div class="ausglobe-accordion-category-header-label" data-bind="text: name"></div>\
                             </div>\
-<<<<<<< HEAD
-                            <div class="ausglobe-accordion-category-loading" data-bind="visible: isLoading">Loading...</div>\
+                            <div class="ausglobe-accordion-category-loading" data-bind="visible: isOpen && isLoading">Loading...</div>\
+                            <div class="ausglobe-accordion-category-loading" data-bind="visible: isOpen && !isLoading && items.length === 0">This group does not contain any data sources.</div>\
                             <div class="ausglobe-accordion-category-content" data-bind="foreach: items, css: { \'ausglobe-accordion-category-content-visible\': isOpen }">\
                                 <div class="ausglobe-accordion-category-item" data-bind="css: { \'ausglobe-accordion-category-item-enabled\': isEnabled }">\
                                     <div class="ausglobe-accordion-category-item-checkbox" data-bind="click: toggleEnabled, cesiumSvgPath: { path: isEnabled ? $root._checkboxChecked : $root._checkboxUnchecked, width: 32, height: 32 }"></div>\
                                     <div class="ausglobe-accordion-category-item-label" data-bind="text: name, click: zoomTo"></div>\
-=======
-                            <div class="ausglobe-accordion-category-loading" data-bind="visible: isOpen() && isLoading">Loading...</div>\
-                            <div class="ausglobe-accordion-category-loading" data-bind="visible: isOpen() && !isLoading() && Layer().length === 0">This group does not contain any data sources.</div>\
-                            <div class="ausglobe-accordion-category-content" data-bind="foreach: Layer, css: { \'ausglobe-accordion-category-content-visible\': isOpen }">\
-                                <div class="ausglobe-accordion-category-item" data-bind="css: { \'ausglobe-accordion-category-item-enabled\': isEnabled() }">\
-                                    <div class="ausglobe-accordion-category-item-checkbox" data-bind="click: $root.toggleItemEnabled, visible: isEnabled, cesiumSvgPath: { path: $root._checkboxChecked, width: 32, height: 32 }"></div>\
-                                    <div class="ausglobe-accordion-category-item-checkbox" data-bind="click: $root.toggleItemEnabled, visible: !isEnabled(), cesiumSvgPath: { path: $root._checkboxUnchecked, width: 32, height: 32 }"></div>\
-                                    <div class="ausglobe-accordion-category-item-label" data-bind="text: Title, click: $root.zoomToItem"></div>\
->>>>>>> 06e5e1ab
                                     <div class="ausglobe-accordion-category-item-infoButton" data-bind="click: $root.showInfoForItem">info</div>\
                                 </div>\
                             </div>\
@@ -215,11 +202,7 @@
 
     var legendPanel = document.createElement('div');
     legendPanel.className = 'ausglobe-panel';
-<<<<<<< HEAD
-    legendPanel.setAttribute('data-bind', 'if: nowViewing.hasItems, css: { "ausglobe-panel-visible" : showingLegendPanel }');
-=======
     legendPanel.setAttribute('data-bind', 'css: { "ausglobe-panel-visible" : showingLegendPanel }');
->>>>>>> 06e5e1ab
 
     legendPanel.innerHTML = '\
         <div data-bind="foreach: nowViewing.items">\
@@ -245,7 +228,7 @@
             </div>\
             <!-- /ko -->\
         </div>\
-        <div data-bind="visible: !legendsExist()">\
+        <div data-bind="visible: !nowViewing.hasShownItems">\
             <div class="ausglobe-accordion-category-content ausglobe-accordion-category-content-visible">\
                 <div class="ausglobe-now-viewing-no-data">\
                     There are no legends to show because no data sources are currently shown.\
