"use strict";

/*global Cesium,require,alert*/

var ArcGisMapServerImageryProvider = Cesium.ArcGisMapServerImageryProvider;
var BingMapsImageryProvider = Cesium.BingMapsImageryProvider;
var BingMapsStyle = Cesium.BingMapsStyle;
var CesiumTerrainProvider = Cesium.CesiumTerrainProvider;
var combine = Cesium.combine;
var createCommand = Cesium.createCommand;
var defined = Cesium.defined;
var defineProperties = Cesium.defineProperties;
var EllipsoidTerrainProvider = Cesium.EllipsoidTerrainProvider;
var loadJson = Cesium.loadJson;
var Rectangle = Cesium.Rectangle;
var TileMapServiceImageryProvider = Cesium.TileMapServiceImageryProvider;
var when = Cesium.when;

var corsProxy = require('../corsProxy');
var GeoData = require('../GeoData');
var GeoDataInfoPopup = require('./GeoDataInfoPopup');
var readJson = require('../readJson');
var knockout = require('knockout');
var komapping = require('knockout.mapping');
var knockoutES5 = require('../../public/third_party/knockout-es5.js');

var GeoDataBrowserViewModel = function(options) {
    this._viewer = options.viewer;
    this._dataManager = options.dataManager;
    this.map = options.map;

    this.showingPanel = false;
    this.showingMapPanel = false;
    this.addDataIsOpen = false;
    this.nowViewingIsOpen = true;
    this.wfsServiceUrl = '';

    this.openMapIndex = 0;
    this.imageryIsOpen = true;
    this.viewerSelectionIsOpen = false;
    this.selectedViewer = 'Terrain';

    knockout.track(this, ['showingPanel', 'showingMapPanel', 'addDataIsOpen', 'nowViewingIsOpen', 'wfsServiceUrl',
                          'imageryIsOpen', 'viewerSelectionIsOpen', 'selectedViewer']);

    var that = this;

    // Create commands
    this._toggleShowingPanel = createCommand(function() {
        that.showingPanel = !that.showingPanel;
        if (that.showingPanel) {
            that.showingMapPanel = false;
        }
    });

    this._toggleShowingMapPanel = createCommand(function() {
        that.showingMapPanel = !that.showingMapPanel;
        if (that.showingMapPanel) {
            that.showingPanel = false;
        }
    });

    this._openItem = createCommand(function(item) {
        item.isOpen(!item.isOpen());
    });

    this._openAddData = createCommand(function() {
        that.addDataIsOpen = !that.addDataIsOpen;
    });

    this._openNowViewing = createCommand(function() {
        that.nowViewingIsOpen = !that.nowViewingIsOpen;
    });

    this._openImagery = createCommand(function() {
        that.imageryIsOpen = true;
        that.viewerSelectionIsOpen = false;
    });

    this._openViewerSelection = createCommand(function() {
        that.imageryIsOpen = false;
        that.viewerSelectionIsOpen = true;
    });

    this._toggleCategoryOpen = createCommand(function(item) {
        item.isOpen(!item.isOpen());
    });

    this._toggleItemEnabled = createCommand(function(item) {
        item.isEnabled(!item.isEnabled());

        if (item.isEnabled()) {
            enableItem(that, item);
        } else {
            disableItem(that, item);
        }
    });

    this._toggleItemShown = createCommand(function(item) {
        item.show(!item.show());
        that._dataManager.show(item.layer, item.show());
    });

    this._zoomToItem = createCommand(function(item) {
        if (!defined(item.layer) || !defined(item.layer.extent)) {
            return;
        }

        that._viewer.updateCameraFromRect(item.layer.extent, 1000);
    });

    this._showInfoForItem = createCommand(function(item) {
        var popup = new GeoDataInfoPopup({
            container : document.body,
            viewModel : item
        });
    });

    this._addDataOrService = createCommand(function() {
        if (that._viewer.geoDataManager.formatSupported(that.wfsServiceUrl)) {
            that._viewer.geoDataManager.loadUrl(that.wfsServiceUrl);
        }
        else {
                //TODO: set type based on user confirmation - need real UI
            var ret = window.confirm("Dumb UI to cover for now.  Click OK for a WFS service and cancel for a WMS service.");
            var type = 'WFS';
            if (ret === false) {
                type = 'WMS';
            }
            var item = createCategory({
                data : {
                    name : that.wfsServiceUrl,
                    base_url : that.wfsServiceUrl,
                    type : type,
                    proxy : true
                }
            });
            that.userContent.push(item);

            item.isOpen(true);
        }
        that.wfsServiceUrl = '';
    });

    var currentBaseLayers;

    function removeBaseLayer() {
        if (!defined(that._viewer.viewer)) {
            var message = 'Base layer selection is not yet implemented for Leaflet.';
            alert(message);
            throw message;
        }

        var imageryLayers = that._viewer.scene.globe.imageryLayers;

        if (!defined(currentBaseLayers)) {
            currentBaseLayers = [imageryLayers.get(0)];
        }

        for (var i = 0; i < currentBaseLayers.length; ++i) {
            imageryLayers.remove(currentBaseLayers[i]);
        }

        currentBaseLayers.length = 0;
    }

    function switchToBingMaps(style) {
        removeBaseLayer();

        var imageryLayers = that._viewer.scene.globe.imageryLayers;
        currentBaseLayers.push(imageryLayers.addImageryProvider(new BingMapsImageryProvider({
            url : '//dev.virtualearth.net',
            mapStyle : style
        }), 0));
    }

    this._activateBingMapsAerialWithLabels = createCommand(function() {
        switchToBingMaps(BingMapsStyle.AERIAL_WITH_LABELS);
    });

    this._activateBingMapsAerial = createCommand(function() {
        switchToBingMaps(BingMapsStyle.AERIAL);
    });

    this._activateBingMapsRoads = createCommand(function() {
        switchToBingMaps(BingMapsStyle.ROAD);
    });

    this._activateNasaBlackMarble = createCommand(function() {
        removeBaseLayer();

        var imageryLayers = that._viewer.scene.globe.imageryLayers;
        currentBaseLayers.push(imageryLayers.addImageryProvider(new TileMapServiceImageryProvider({
            url : '//cesiumjs.org/tilesets/imagery/blackmarble',
            credit : '© Analytical Graphics, Inc.'
        }), 0));
    });

    this._activateNaturalEarthII = createCommand(function() {
        removeBaseLayer();

        var imageryLayers = that._viewer.scene.globe.imageryLayers;
        currentBaseLayers.push(imageryLayers.addImageryProvider(new TileMapServiceImageryProvider({
            url : '//cesiumjs.org/tilesets/imagery/naturalearthii',
            credit : '© Analytical Graphics, Inc.'
        }), 0));
    });

    this._activateAustralianTopography = createCommand(function() {
        removeBaseLayer();

        var imageryLayers = that._viewer.scene.globe.imageryLayers;
        currentBaseLayers.push(imageryLayers.addImageryProvider(new TileMapServiceImageryProvider({
            url : '//cesiumjs.org/tilesets/imagery/naturalearthii',
            credit : '© Analytical Graphics, Inc.'
        }), 0));
        currentBaseLayers.push(imageryLayers.addImageryProvider(new ArcGisMapServerImageryProvider({
            url : 'http://www.ga.gov.au/gis/rest/services/topography/Australian_Topography_WM/MapServer',
            proxy : corsProxy
        }), 1));
    });

    this._selectFileToUpload = createCommand(function() {
        var element = document.getElementById('uploadFile');
        element.click();
    });

    this._addUploadedFile = createCommand(function() {
        var uploadFileElement = document.getElementById('uploadFile');
        var files = uploadFileElement.files;
        for (var i = 0; i < files.length; ++i) {
            that._viewer.geoDataManager.addFile(files[i]);
        }
    });

    // Subscribe to a change in the selected viewer (2D/3D) in order to actually switch the viewer.
    knockout.getObservable(this, 'selectedViewer').subscribe(function(value) {
        if (value === '2D') {
            if (that._viewer.isCesium()) {
                that._viewer.selectViewer(false);
            }
        } else {
            if (!that._viewer.isCesium()) {
                that._viewer.selectViewer(true);
            }

            var terrainProvider = that._viewer.scene.globe.terrainProvider;
            if (value === 'Ellipsoid' && !(terrainProvider instanceof EllipsoidTerrainProvider)) {
                that._viewer.scene.globe.terrainProvider = new EllipsoidTerrainProvider();
            } else if (value === 'Terrain' && !(terrainProvider instanceof CesiumTerrainProvider)) {
                that._viewer.scene.globe.terrainProvider = new CesiumTerrainProvider({
                    url : 'http://cesiumjs.org/stk-terrain/tilesets/world/tiles'
                });
            }
        }
    });

    function createDataSource(options) {
        var parent = komapping.toJS(options.parent);
        var data = combine(options.data, parent);

        var viewModel = komapping.fromJS(data, that._categoryMapping);
        viewModel.isEnabled = knockout.observable(false);
        return viewModel;
    }

    this._categoryMapping = {
        Layer : {
            create : createDataSource
        }
    };

    function createCategory(options) {
        var viewModel = komapping.fromJS(options.data, that._categoryMapping);

        viewModel.isOpen = knockout.observable(false);
        viewModel.isLoading = knockout.observable(false);

        if (!defined(viewModel.Layer)) {
            var layer;
            var layerRequested = false;
            var version = knockout.observable(0);

            viewModel.Layer = knockout.computed(function() {
                version();

                if (layerRequested) {
                    return layer;
                }

                if (!defined(layer)) {
                    layer = [];
                }

                // Don't request capabilities until the layer is opened.
                if (viewModel.isOpen()) {
                    viewModel.isLoading(true);
                    that._viewer.geoDataManager.getCapabilities(options.data, function(description) {
                        var remapped = createCategory({
                            data: description
                        });

                        viewModel.name(remapped.name());

                        var layers = remapped.Layer();
                        for (var i = 0; i < layers.length; ++i) {
                            // TODO: handle hierarchy better
                            if (defined(layers[i].Layer)) {
                                var subLayers = layers[i].Layer();
                                for (var j = 0; j < subLayers.length; ++j) {
                                    layer.push(subLayers[j]);
                                }
                            } else {
                                layer.push(layers[i]);
                            }
                        }

                        version(version() + 1);
                        viewModel.isLoading(false);
                    });

                    layerRequested = true;
                }

                return layer;
            });
        }

        return viewModel;
    }

    this._collectionMapping = {
        Layer : {
            create : createCategory
        }
    };

    function createCollection(options) {
        var viewModel = komapping.fromJS(options.data, that._collectionMapping);
        viewModel.isOpen = knockout.observable(false);
        return viewModel;
    }

    this._collectionListMapping = {
        create : createCollection
    };

    var browserContentViewModel = komapping.fromJS([], this._collectionListMapping);
    this.content = browserContentViewModel;

    var dataCollectionsPromise = loadJson('./data_collection.json');
    var otherSourcesPromise = loadJson('./data_sources.json');

    when.all([dataCollectionsPromise, otherSourcesPromise], function(sources) {
        var browserContent = [];
        browserContent.push(sources[0]);

        var otherSources = sources[1].Layer;
        for (var i = 0; i < otherSources.length; ++i) {
            browserContent.push(otherSources[i]);
        }

        komapping.fromJS(browserContent, that._collectionListMapping, browserContentViewModel);
    });

    Cesium.loadJson('./nm_services.json').then(function (obj) {
        if (obj !== undefined) {
            that._dataManager.addServices(obj.services);
        }
    });

    this.userContent = komapping.fromJS([], this._collectionListMapping);

    var nowViewingMapping = {
        create : function(options) {
            var description = options.data.description;
            if (!defined(description)) {
                description = {
                    Title : options.data.name,
                    base_url : options.data.url,
                    type : options.data.type
                };
            }
            var viewModel = komapping.fromJS(description);
            viewModel.show = knockout.observable(options.data.show);
            viewModel.layer = options.data;
            return viewModel;
        }
    };

    function getLayers() {
        var layers = that._dataManager.layers.slice();
        layers.reverse();
        return layers;
    }

    this.nowViewing = komapping.fromJS(getLayers(), nowViewingMapping);

<<<<<<< HEAD
    function refreshNowViewing() {
        // Get the current scroll height and position
        var panel = document.getElementById('ausglobe-data-panel');
        var previousScrollHeight = panel.scrollHeight ;

        komapping.fromJS(that._dataManager.layers, nowViewingMapping, that.nowViewing);

        // Attempt to maintain the previous scroll position.
        var newScrollHeight = panel.scrollHeight;
        panel.scrollTop += newScrollHeight - previousScrollHeight;
    }

    this._removeGeoDataAddedListener = this._dataManager.GeoDataAdded.addEventListener(refreshNowViewing);
    this._removeGeoDataRemovedListener = this._dataManager.GeoDataRemoved.addEventListener(refreshNowViewing);
=======
    this._removeGeoDataAddedListener = this._dataManager.GeoDataAdded.addEventListener(function() {
        komapping.fromJS(getLayers(), nowViewingMapping, that.nowViewing);
    });

    this._removeGeoDataRemovedListener = this._dataManager.GeoDataRemoved.addEventListener(function() {
        komapping.fromJS(getLayers(), nowViewingMapping, that.nowViewing);
    });

    this._removeGeoDataReorderedListener = this._dataManager.GeoDataReordered.addEventListener(function() {
        //komapping.fromJS(getLayers(), nowViewingMapping, that.nowViewing);
    });
>>>>>>> fe1543e4

    function noopHandler(evt) {
        evt.stopPropagation();
        evt.preventDefault();
    }

    function dropHandler(evt) {
        evt.stopPropagation();
        evt.preventDefault();

        function loadCollection(json) {
            if (!defined(json) || !defined(json.name)) {
                return;
            }

            var collections;
            if (json.nm_ext_type === 'sources') {
                collections = json.Layer;
            } else if (json.nm_ext_type === 'collections') {
                collections = [json];
            } else if (json.nm_ext_type === 'services') {
                that._dataManager.addServices(json.services);
            }
            
            var existingCollection;

            for (var i = 0; i < collections.length; ++i) {
                var collection = collections[i];

                // Find an existing collection with the same name, if any.
                var name = collection.name;
                var existingCollections = browserContentViewModel();

                existingCollection = undefined;
                for (var j = 0; j < existingCollections.length; ++j) {
                    if (existingCollections[j].name() === name) {
                        existingCollection = existingCollections[j];
                        break;
                    }
                }

                if (defined(existingCollection)) {
                    komapping.fromJS(collection, that._collectionListMapping, existingCollection);
                } else {
                    browserContentViewModel.push(komapping.fromJS(collection, that._collectionListMapping));
                }
            }
        }

        var files = evt.dataTransfer.files;
        for (var i = 0; i < files.length; ++i) {
            var file = files[i];
            if (file.name.toUpperCase().indexOf('.JSON') === -1) {
                continue;
            }

            when(readJson(file), loadCollection);
        }
    }

    document.addEventListener("dragenter", noopHandler, false);
    document.addEventListener("dragexit", noopHandler, false);
    document.addEventListener("dragover", noopHandler, false);
    document.addEventListener("drop", dropHandler, false);

    var draggedNowViewingItem;
    var dragPlaceholder;

    this._startNowViewingDrag = createCommand(function(viewModel, e) {
        draggedNowViewingItem = e.target;

        dragPlaceholder = document.createElement('div');
        dragPlaceholder.className = 'ausglobe-nowViewing-drop-target';
        dragPlaceholder.style.height = draggedNowViewingItem.clientHeight + 'px';
        dragPlaceholder.addEventListener('drop', function(e) {
            var draggedItemIndex = draggedNowViewingItem.getAttribute('nowViewingIndex') | 0;
            var placeholderIndex = dragPlaceholder.getAttribute('nowViewingIndex') | 0;

            while (draggedItemIndex > placeholderIndex) {
                that._dataManager.moveUp(viewModel.layer);
                --draggedItemIndex;
            }
            while (draggedItemIndex < placeholderIndex) {
                that._dataManager.moveDown(viewModel.layer);
                ++draggedItemIndex;
            }
        }, false);

        e.originalEvent.dataTransfer.setData('text', 'Dragging a Now Viewing item.');

        return true;
    });

    this._endNowViewingDrag = createCommand(function(viewModel, e) {
        if (defined(draggedNowViewingItem)) {
            draggedNowViewingItem.style.display = 'block';
        }

        if (defined(dragPlaceholder)) {
            if (defined(dragPlaceholder.parentElement)) {
                dragPlaceholder.parentElement.removeChild(dragPlaceholder);
            }
            dragPlaceholder = undefined;
        }

        that.nowViewing.removeAll();
        komapping.fromJS(getLayers(), nowViewingMapping, that.nowViewing);

        if (defined(that._viewer.frameChecker)) {
            that._viewer.frameChecker.forceFrameUpdate();
        }
    });

    this._nowViewingDragEnter = createCommand(function(viewModel, e) {
        if (e.currentTarget === dragPlaceholder || !e.currentTarget.parentElement) {
            return;
        }

        e.originalEvent.dataTransfer.dropEffect = 'move';

        draggedNowViewingItem.style.display = 'none';

        // Add the placeholder above the entered element.
        // If the placeholder is already below the entered element, move it above.
        // TODO: this logic is imperfect, but good enough for now.
        var placeholderIndex;
        var targetIndex;

        var siblings = e.currentTarget.parentElement.childNodes;
        for (var i = 0; i < siblings.length; ++i) {
            if (siblings[i] === dragPlaceholder) {
                placeholderIndex = i;
            }
            if (siblings[i] === e.currentTarget) {
                targetIndex = i;
            }
        }

        var insertBefore = true;
        if (placeholderIndex === targetIndex - 1) {
            insertBefore = false;
        }

        if (dragPlaceholder.parentElement) {
            dragPlaceholder.parentElement.removeChild(dragPlaceholder);
        }

        if (insertBefore) {
            e.currentTarget.parentElement.insertBefore(dragPlaceholder, e.currentTarget);
            dragPlaceholder.setAttribute('nowViewingIndex', e.currentTarget.getAttribute('nowViewingIndex'));
        } else {
            e.currentTarget.parentElement.insertBefore(dragPlaceholder, siblings[targetIndex + 1]);
            dragPlaceholder.setAttribute('nowViewingIndex', siblings[targetIndex + 1].getAttribute('nowViewingIndex'));
        }
    });
};

defineProperties(GeoDataBrowserViewModel.prototype, {
    toggleShowingPanel : {
        get : function() {
            return this._toggleShowingPanel;
        }
    },

    toggleShowingMapPanel : {
        get : function() {
            return this._toggleShowingMapPanel;
        }
    },

    openItem : {
        get : function() {
            return this._openItem;
        }
    },

    openAddData : {
        get : function() {
            return this._openAddData;
        }
    },

    openNowViewing : {
        get : function() {
            return this._openNowViewing;
        }
    },

    openImagery : {
        get : function() {
            return this._openImagery;
        }
    },

    openViewerSelection : {
        get : function() {
            return this._openViewerSelection;
        }
    },

    toggleCategoryOpen : {
        get : function() {
            return this._toggleCategoryOpen;
        }
    },

    toggleItemEnabled : {
        get : function() {
            return this._toggleItemEnabled;
        }
    },

    toggleItemShown : {
        get : function() {
            return this._toggleItemShown;
        }
    },

    zoomToItem : {
        get : function() {
            return this._zoomToItem;
        }
    },

    showInfoForItem : {
        get : function() {
            return this._showInfoForItem;
        }
    },

    activateBingMapsAerialWithLabels : {
        get : function() {
            return this._activateBingMapsAerialWithLabels;
        }
    },

    activateBingMapsAerial : {
        get : function() {
            return this._activateBingMapsAerial;
        }
    },

    activateBingMapsRoads : {
        get : function() {
            return this._activateBingMapsRoads;
        }
    },

    activateNasaBlackMarble : {
        get : function() {
            return this._activateNasaBlackMarble;
        }
    },

    activateNaturalEarthII : {
        get : function() {
            return this._activateNaturalEarthII;
        }
    },

    activateAustralianTopography : {
        get : function() {
            return this._activateAustralianTopography;
        }
    },

    addDataOrService : {
        get : function() {
            return this._addDataOrService;
        }
    },

    selectFileToUpload : {
        get : function() {
            return this._selectFileToUpload;
        }
    },

    addUploadedFile : {
        get : function() {
            return this._addUploadedFile;
        }
    },

    startNowViewingDrag : {
        get : function() {
            return this._startNowViewingDrag;
        }
    },

    nowViewingDragEnter : {
        get : function() {
            return this._nowViewingDragEnter;
        }
    },

    endNowViewingDrag : {
        get : function() {
            return this._endNowViewingDrag;
        }
    }
});

function enableItem(viewModel, item) {
    var description = komapping.toJS(item);
    var layer = new GeoData({
        name: description.Title,
        type: description.type,
        extent: getOGCLayerExtent(description)
    });

    if (defined(description.url)) {
        layer.url = description.url;
    } 
    else {
        description.count = 1000;
        layer.url = viewModel._dataManager.getOGCFeatureURL(description);
    }

    layer.description = description;

    layer.proxy = description.proxy;

    item.layer = layer;

    viewModel._dataManager.sendLayerRequest(layer);
}

function disableItem(viewModel, item) {
    var index = viewModel._dataManager.layers.indexOf(item.layer);
    viewModel._dataManager.remove(index);
}

function getOGCLayerExtent(layer) {
    var rect;
    var box;

    if (layer.WGS84BoundingBox) {
        var lc = layer.WGS84BoundingBox.LowerCorner.split(" ");
        var uc = layer.WGS84BoundingBox.UpperCorner.split(" ");
        rect = Rectangle.fromDegrees(parseFloat(lc[0]), parseFloat(lc[1]), parseFloat(uc[0]), parseFloat(uc[1]));
    }
    else if (layer.LatLonBoundingBox) {
        box = layer.LatLonBoundingBox || layer.BoundingBox;
        rect = Rectangle.fromDegrees(parseFloat(box.minx), parseFloat(box.miny),
            parseFloat(box.maxx), parseFloat(box.maxy));
    }
    else if (layer.EX_GeographicBoundingBox) {
        box = layer.EX_GeographicBoundingBox;
        rect = Rectangle.fromDegrees(parseFloat(box.westBoundLongitude), parseFloat(box.southBoundLatitude),
            parseFloat(box.eastBoundLongitude), parseFloat(box.northBoundLatitude));
    }
    else if (layer.BoundingBox) {
        box = layer.BoundingBox;
        rect = Rectangle.fromDegrees(parseFloat(box.west), parseFloat(box.south),
            parseFloat(box.east), parseFloat(box.north));
    }
    return rect;
}

module.exports = GeoDataBrowserViewModel;<|MERGE_RESOLUTION|>--- conflicted
+++ resolved
@@ -396,7 +396,6 @@
 
     this.nowViewing = komapping.fromJS(getLayers(), nowViewingMapping);
 
-<<<<<<< HEAD
     function refreshNowViewing() {
         // Get the current scroll height and position
         var panel = document.getElementById('ausglobe-data-panel');
@@ -411,19 +410,6 @@
 
     this._removeGeoDataAddedListener = this._dataManager.GeoDataAdded.addEventListener(refreshNowViewing);
     this._removeGeoDataRemovedListener = this._dataManager.GeoDataRemoved.addEventListener(refreshNowViewing);
-=======
-    this._removeGeoDataAddedListener = this._dataManager.GeoDataAdded.addEventListener(function() {
-        komapping.fromJS(getLayers(), nowViewingMapping, that.nowViewing);
-    });
-
-    this._removeGeoDataRemovedListener = this._dataManager.GeoDataRemoved.addEventListener(function() {
-        komapping.fromJS(getLayers(), nowViewingMapping, that.nowViewing);
-    });
-
-    this._removeGeoDataReorderedListener = this._dataManager.GeoDataReordered.addEventListener(function() {
-        //komapping.fromJS(getLayers(), nowViewingMapping, that.nowViewing);
-    });
->>>>>>> fe1543e4
 
     function noopHandler(evt) {
         evt.stopPropagation();
