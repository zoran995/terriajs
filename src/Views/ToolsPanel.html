<div class="modal-background" data-bind="click: closeIfClickOnBackground">
    <div class="tools-panel">
        <div class="tools-header">
            <div class="tools-close-button" data-bind="click: close">&times;</div>
            <h1>Advanced Tools</h1>
        </div>
        <div class="tools-content">
            <form class="tools-form" data-bind="submit: cacheTiles">
                <h2>Dataset Testing</h2>
                <label class="tools-content-type">
                    Select the datasets to test:
                    <select class="tools-content-type-select" data-bind="value: cacheFilter">
<<<<<<< HEAD
                        <option value="opened">Opened</option>
=======
                        <option value="opened">All Opened</option>
                        <option value="enabled">All Enabled</option>
>>>>>>> 773bd03c
                        <option value="all">All</option>
                        <option value="selected">Selected</option>
                        <option value="unselected">Unselected</option>
                    </select>
                </label>

                Enter the number of tile levels to request
                <div class="tools-url-input-outer-holder">
                    <div class="tools-url-input-inner-holder">
                        <input class="tools-url-input" type="text" data-bind="value: cacheLevels" />
                    </div>
                    <input class="tools-url-add-button" type="submit" value="Request Tiles" />
                </div>
            </form>

            <form class="tools-form" data-bind="submit: exportFile">
                <h2>Download Data Menu to File</h2>
                <div class="tools-url-input-outer-holder">
                    <input class="tools-url-add-button" type="submit" value="Download to File" />
                </div>
            </form>

            <form class="tools-form" data-bind="submit: exportCkan">
                <h2>Export Data Menu to CKAN</h2>
                <label class="tools-content-type">
                    Select the dataset layers to export:
                    <select class="tools-content-type-select" data-bind="value: ckanFilter">
                        <option value="opened">Opened</option>
                        <option value="all">All</option>
                        <option value="selected">Selected</option>
                        <option value="unselected">Unselected</option>
                    </select>
                </label>

                Enter the url of a ckan server
                <div class="tools-url-input-outer-holder">
                    <div class="tools-url-input-inner-holder">
                        <input class="tools-url-input" type="text" data-bind="value: ckanUrl" />
                    </div>
                </div>

                Enter the api key to the ckan server
                <div class="tools-url-input-outer-holder">
                    <div class="tools-url-input-inner-holder">
                        <input class="tools-url-input" type="text" data-bind="value: ckanApiKey" />
                    </div>
                    <input class="tools-url-add-button" type="submit" value="Export to CKAN" />
                </div>
            </form>
        </div>
    </div>
</div><|MERGE_RESOLUTION|>--- conflicted
+++ resolved
@@ -10,12 +10,8 @@
                 <label class="tools-content-type">
                     Select the datasets to test:
                     <select class="tools-content-type-select" data-bind="value: cacheFilter">
-<<<<<<< HEAD
-                        <option value="opened">Opened</option>
-=======
                         <option value="opened">All Opened</option>
                         <option value="enabled">All Enabled</option>
->>>>>>> 773bd03c
                         <option value="all">All</option>
                         <option value="selected">Selected</option>
                         <option value="unselected">Unselected</option>
